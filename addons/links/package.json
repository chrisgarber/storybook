--- conflicted
+++ resolved
@@ -21,16 +21,10 @@
     "prepare": "node ../../scripts/prepare.js"
   },
   "dependencies": {
-<<<<<<< HEAD
-    "@storybook/addons": "4.2.0-alpha.2",
-    "@storybook/components": "4.2.0-alpha.2",
-    "@storybook/core-events": "4.2.0-alpha.2",
-    "common-tags": "^1.8.0",
-=======
     "@storybook/addons": "4.2.0-alpha.5",
     "@storybook/components": "4.2.0-alpha.5",
     "@storybook/core-events": "4.2.0-alpha.5",
->>>>>>> 03c4c0f6
+    "common-tags": "^1.8.0",
     "core-js": "^2.5.7",
     "global": "^4.3.2",
     "prop-types": "^15.6.2",
