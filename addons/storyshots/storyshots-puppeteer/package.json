--- conflicted
+++ resolved
@@ -1,10 +1,6 @@
 {
   "name": "@storybook/addon-storyshots-puppeteer",
-<<<<<<< HEAD
-  "version": "5.2.0-beta.13",
-=======
   "version": "5.2.0-beta.17",
->>>>>>> bba0364e
   "description": "Image snappshots addition to StoryShots base on puppeteer",
   "keywords": [
     "addon",
@@ -26,13 +22,8 @@
     "prepare": "node ../../../scripts/prepare.js"
   },
   "dependencies": {
-<<<<<<< HEAD
-    "@storybook/node-logger": "5.2.0-beta.13",
-    "@storybook/router": "5.2.0-beta.13",
-=======
     "@storybook/node-logger": "5.2.0-beta.17",
     "@storybook/router": "5.2.0-beta.17",
->>>>>>> bba0364e
     "core-js": "^3.0.1",
     "jest-image-snapshot": "^2.8.2",
     "regenerator-runtime": "^0.12.1"
