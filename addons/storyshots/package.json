{
  "name": "@storybook/addon-storyshots",
<<<<<<< HEAD
  "version": "3.3.0-alpha.2",
=======
  "version": "3.3.0-alpha.4",
>>>>>>> cd3ae79d
  "description": "StoryShots is a Jest Snapshot Testing Addon for Storybook.",
  "license": "MIT",
  "main": "dist/index.js",
  "repository": {
    "type": "git",
    "url": "https://github.com/storybooks/storybook.git"
  },
  "scripts": {
    "build-storybook": "build-storybook",
    "prepare": "babel ./src --out-dir ./dist",
    "storybook": "start-storybook -p 6006",
    "example": "jest storyshot.test"
  },
  "dependencies": {
    "babel-runtime": "^6.26.0",
    "glob": "^7.1.2",
    "global": "^4.3.2",
    "jest-specific-snapshot": "^0.2.0",
    "prop-types": "^15.6.0",
    "read-pkg-up": "^3.0.0"
  },
  "devDependencies": {
<<<<<<< HEAD
    "@storybook/addons": "^3.3.0-alpha.2",
    "@storybook/channels": "^3.3.0-alpha.2",
    "@storybook/react": "^3.3.0-alpha.2",
=======
    "@storybook/addons": "^3.3.0-alpha.4",
    "@storybook/channels": "^3.3.0-alpha.4",
    "@storybook/react": "^3.3.0-alpha.4",
>>>>>>> cd3ae79d
    "babel-cli": "^6.26.0",
    "babel-jest": "^20.0.3",
    "babel-plugin-transform-runtime": "^6.23.0",
    "babel-preset-env": "^1.6.0",
    "babel-preset-react": "^6.24.1",
    "jest": "^20.0.4",
    "jest-cli": "^20.0.4",
<<<<<<< HEAD
    "react": "^16.0.0",
    "react-dom": "^16.0.0"
  },
  "peerDependencies": {
    "@storybook/addons": "^3.3.0-alpha.2",
    "@storybook/channels": "^3.3.0-alpha.2",
    "@storybook/react": "^3.3.0-alpha.2",
=======
    "react": "^16.1.0",
    "react-dom": "^16.1.0"
  },
  "peerDependencies": {
    "@storybook/addons": "^3.3.0-alpha.4",
    "@storybook/channels": "^3.3.0-alpha.4",
    "@storybook/react": "^3.3.0-alpha.4",
>>>>>>> cd3ae79d
    "babel-core": "^6.26.0",
    "react": "*",
    "react-test-renderer": "*"
  }
}<|MERGE_RESOLUTION|>--- conflicted
+++ resolved
@@ -1,10 +1,6 @@
 {
   "name": "@storybook/addon-storyshots",
-<<<<<<< HEAD
-  "version": "3.3.0-alpha.2",
-=======
   "version": "3.3.0-alpha.4",
->>>>>>> cd3ae79d
   "description": "StoryShots is a Jest Snapshot Testing Addon for Storybook.",
   "license": "MIT",
   "main": "dist/index.js",
@@ -27,15 +23,9 @@
     "read-pkg-up": "^3.0.0"
   },
   "devDependencies": {
-<<<<<<< HEAD
-    "@storybook/addons": "^3.3.0-alpha.2",
-    "@storybook/channels": "^3.3.0-alpha.2",
-    "@storybook/react": "^3.3.0-alpha.2",
-=======
     "@storybook/addons": "^3.3.0-alpha.4",
     "@storybook/channels": "^3.3.0-alpha.4",
     "@storybook/react": "^3.3.0-alpha.4",
->>>>>>> cd3ae79d
     "babel-cli": "^6.26.0",
     "babel-jest": "^20.0.3",
     "babel-plugin-transform-runtime": "^6.23.0",
@@ -43,15 +33,6 @@
     "babel-preset-react": "^6.24.1",
     "jest": "^20.0.4",
     "jest-cli": "^20.0.4",
-<<<<<<< HEAD
-    "react": "^16.0.0",
-    "react-dom": "^16.0.0"
-  },
-  "peerDependencies": {
-    "@storybook/addons": "^3.3.0-alpha.2",
-    "@storybook/channels": "^3.3.0-alpha.2",
-    "@storybook/react": "^3.3.0-alpha.2",
-=======
     "react": "^16.1.0",
     "react-dom": "^16.1.0"
   },
@@ -59,7 +40,6 @@
     "@storybook/addons": "^3.3.0-alpha.4",
     "@storybook/channels": "^3.3.0-alpha.4",
     "@storybook/react": "^3.3.0-alpha.4",
->>>>>>> cd3ae79d
     "babel-core": "^6.26.0",
     "react": "*",
     "react-test-renderer": "*"
