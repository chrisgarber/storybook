--- conflicted
+++ resolved
@@ -25,13 +25,8 @@
     "storybook": "start-storybook -p 6006"
   },
   "dependencies": {
-<<<<<<< HEAD
-    "@storybook/addons": "5.0.0-beta.3",
+    "@storybook/addons": "5.0.0",
     "core-js": "^2.6.5",
-=======
-    "@storybook/addons": "5.0.0",
-    "core-js": "^2.6.2",
->>>>>>> fd57c179
     "glob": "^7.1.3",
     "global": "^4.3.2",
     "jest-specific-snapshot": "^1.0.0",
