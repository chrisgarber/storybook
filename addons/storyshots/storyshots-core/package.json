--- conflicted
+++ resolved
@@ -36,12 +36,8 @@
     "global": "^4.3.2",
     "jest-specific-snapshot": "^2.0.0",
     "read-pkg-up": "^7.0.0",
-<<<<<<< HEAD
-    "regenerator-runtime": "^0.12.1",
+    "regenerator-runtime": "^0.13.3",
     "ts-dedent": "^1.1.0"
-=======
-    "regenerator-runtime": "^0.13.3"
->>>>>>> 0da19609
   },
   "devDependencies": {
     "enzyme-to-json": "^3.4.1",
