--- conflicted
+++ resolved
@@ -48,13 +48,8 @@
     "@storybook/addon-toolbars": "6.5.0-alpha.64",
     "@storybook/addon-viewport": "6.5.0-alpha.64",
     "@storybook/addons": "6.5.0-alpha.64",
-<<<<<<< HEAD
     "@storybook/core-common": "6.5.0-alpha.64",
     "@storybook/manager-api": "6.5.0-alpha.64",
-=======
-    "@storybook/api": "6.5.0-alpha.64",
-    "@storybook/core-common": "6.5.0-alpha.64",
->>>>>>> 96f6276d
     "@storybook/node-logger": "6.5.0-alpha.64",
     "core-js": "^3.8.2",
     "regenerator-runtime": "^0.13.7",
