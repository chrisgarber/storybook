{
  "name": "@storybook/addon-events",
  "version": "5.2.0-alpha.35",
  "description": "Add events to your Storybook stories.",
  "keywords": [
    "addon",
    "events",
    "react",
    "storybook"
  ],
  "homepage": "https://github.com/storybookjs/storybook/tree/master/addons/events",
  "bugs": {
    "url": "https://github.com/storybookjs/storybook/issues"
  },
  "repository": {
    "type": "git",
    "url": "https://github.com/storybookjs/storybook.git",
    "directory": "addons/events"
  },
  "license": "MIT",
  "main": "dist/index.js",
  "types": "dist/index.d.ts",
  "scripts": {
    "prepare": "node ../../scripts/prepare.js"
  },
  "dependencies": {
<<<<<<< HEAD
    "@storybook/addons": "5.2.0-alpha.34",
    "@storybook/api": "5.2.0-alpha.34",
    "@storybook/core-events": "5.2.0-alpha.34",
    "@storybook/theming": "5.2.0-alpha.34",
=======
    "@storybook/addons": "5.2.0-alpha.35",
    "@storybook/core-events": "5.2.0-alpha.35",
    "@storybook/theming": "5.2.0-alpha.35",
>>>>>>> 69ae9c7d
    "core-js": "^3.0.1",
    "format-json": "^1.0.3",
    "lodash": "^4.17.11",
    "prop-types": "^15.7.2",
    "react": "^16.8.3",
    "react-lifecycles-compat": "^3.0.4",
    "react-textarea-autosize": "^7.0.4",
    "util-deprecate": "^1.0.2"
  },
  "peerDependencies": {
    "react": "*"
  },
  "publishConfig": {
    "access": "public"
  }
}<|MERGE_RESOLUTION|>--- conflicted
+++ resolved
@@ -24,16 +24,10 @@
     "prepare": "node ../../scripts/prepare.js"
   },
   "dependencies": {
-<<<<<<< HEAD
-    "@storybook/addons": "5.2.0-alpha.34",
     "@storybook/api": "5.2.0-alpha.34",
-    "@storybook/core-events": "5.2.0-alpha.34",
-    "@storybook/theming": "5.2.0-alpha.34",
-=======
     "@storybook/addons": "5.2.0-alpha.35",
     "@storybook/core-events": "5.2.0-alpha.35",
     "@storybook/theming": "5.2.0-alpha.35",
->>>>>>> 69ae9c7d
     "core-js": "^3.0.1",
     "format-json": "^1.0.3",
     "lodash": "^4.17.11",
