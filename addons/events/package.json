--- conflicted
+++ resolved
@@ -20,10 +20,6 @@
     "storybook": "start-storybook -p 6006"
   },
   "dependencies": {
-<<<<<<< HEAD
-=======
-    "@storybook/addons": "^3.3.0-alpha.4",
->>>>>>> fd33fadd
     "babel-runtime": "^6.26.0",
     "format-json": "^1.0.3",
     "prop-types": "^15.6.0",
@@ -31,7 +27,7 @@
     "uuid": "^3.1.0"
   },
   "peerDependencies": {
-    "@storybook/addons": "^3.3.0-alpha",
+    "@storybook/addons": "^3.3.0-alpha.4",
     "react": "*"
   }
 }