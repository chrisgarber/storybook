--- conflicted
+++ resolved
@@ -1,10 +1,6 @@
 {
   "name": "@storybook/addon-events",
-<<<<<<< HEAD
   "version": "3.3.0-alpha.3",
-=======
-  "version": "3.2.15",
->>>>>>> e3d4397c
   "description": "Add events to your Storybook stories.",
   "keywords": [
     "addon",
@@ -24,11 +20,7 @@
     "storybook": "start-storybook -p 6006"
   },
   "dependencies": {
-<<<<<<< HEAD
     "@storybook/addons": "^3.3.0-alpha.3",
-=======
-    "@storybook/addons": "^3.2.15",
->>>>>>> e3d4397c
     "babel-runtime": "^6.26.0",
     "format-json": "^1.0.3",
     "prop-types": "^15.6.0",
