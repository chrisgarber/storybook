--- conflicted
+++ resolved
@@ -5,17 +5,10 @@
 import { CssResourcePanel } from './css-resource-panel';
 
 addons.register(ADDON_ID, api => {
-<<<<<<< HEAD
-  addons.add(PANEL_ID, {
-    type: types.PANEL,
-    title: 'CSS resources',
-    render: ({ active }) => <CssResourcePanel api={api} active={active} />,
-=======
   // Need to cast as any as it's not matching Addon type, to investigate
   addons.add(PANEL_ID, {
     type: types.PANEL,
     title: 'CSS resources',
     render: ({ active }) => <CssResourcePanel key={PANEL_ID} api={api} active={active} />,
->>>>>>> 00149fbc
   });
 });