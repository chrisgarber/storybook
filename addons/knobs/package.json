--- conflicted
+++ resolved
@@ -36,16 +36,12 @@
     "@storybook/components": "6.1.0-alpha.35",
     "@storybook/core-events": "6.1.0-alpha.35",
     "@storybook/theming": "6.1.0-alpha.35",
-<<<<<<< HEAD
-    "@types/react-color": "^3.0.1",
-=======
->>>>>>> 3775f570
     "copy-to-clipboard": "^3.0.8",
-    "core-js": "^3.6.5",
+    "core-js": "^3.0.1",
     "escape-html": "^1.0.3",
-    "fast-deep-equal": "^3.1.3",
-    "global": "^4.4.0",
-    "lodash": "^4.17.20",
+    "fast-deep-equal": "^3.1.1",
+    "global": "^4.3.2",
+    "lodash": "^4.17.15",
     "prop-types": "^15.7.2",
     "qs": "^6.6.0",
     "react": "^16.8.3 || ^17.0.0",
@@ -61,7 +57,7 @@
     "@types/react-color": "^3.0.1",
     "@types/react-lifecycles-compat": "^3.0.1",
     "@types/react-select": "^3.0.12",
-    "@types/webpack-env": "^1.15.3",
+    "@types/webpack-env": "^1.15.2",
     "enzyme": "^3.11.0"
   },
   "publishConfig": {
