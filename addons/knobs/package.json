{
  "name": "@storybook/addon-knobs",
<<<<<<< HEAD
  "version": "3.3.0-alpha.3",
=======
  "version": "3.2.15",
>>>>>>> e3d4397c
  "description": "Storybook Addon Prop Editor Component",
  "license": "MIT",
  "main": "dist/index.js",
  "repository": {
    "type": "git",
    "url": "https://github.com/storybooks/storybook.git"
  },
  "scripts": {
    "prepare": "node ../../scripts/prepare.js",
    "publish-storybook": "bash .scripts/publish_storybook.sh",
    "storybook": "start-storybook -p 9010"
  },
  "dependencies": {
<<<<<<< HEAD
    "@angular/core": "^5.0.0-beta.7",
    "@storybook/addons": "^3.3.0-alpha.3",
=======
    "@storybook/addons": "^3.2.15",
>>>>>>> e3d4397c
    "babel-runtime": "^6.26.0",
    "deep-equal": "^1.0.1",
    "global": "^4.3.2",
    "insert-css": "^2.0.0",
    "lodash.debounce": "^4.0.8",
    "moment": "^2.19.1",
    "prop-types": "^15.6.0",
    "react-color": "^2.11.4",
    "react-datetime": "^2.10.3",
    "react-textarea-autosize": "^5.2.0",
    "util-deprecate": "^1.0.2"
  },
  "devDependencies": {
<<<<<<< HEAD
=======
    "@types/node": "^8.0.51",
    "@types/react": "^16.0.22",
>>>>>>> e3d4397c
    "raw-loader": "^0.5.1",
    "react": "^16.1.0",
    "react-dom": "^16.1.0",
    "style-loader": "^0.19.0",
    "vue": "^2.5.3"
  },
  "peerDependencies": {
    "react": "*",
    "react-dom": "*"
  }
}<|MERGE_RESOLUTION|>--- conflicted
+++ resolved
@@ -1,10 +1,6 @@
 {
   "name": "@storybook/addon-knobs",
-<<<<<<< HEAD
   "version": "3.3.0-alpha.3",
-=======
-  "version": "3.2.15",
->>>>>>> e3d4397c
   "description": "Storybook Addon Prop Editor Component",
   "license": "MIT",
   "main": "dist/index.js",
@@ -18,12 +14,8 @@
     "storybook": "start-storybook -p 9010"
   },
   "dependencies": {
-<<<<<<< HEAD
     "@angular/core": "^5.0.0-beta.7",
     "@storybook/addons": "^3.3.0-alpha.3",
-=======
-    "@storybook/addons": "^3.2.15",
->>>>>>> e3d4397c
     "babel-runtime": "^6.26.0",
     "deep-equal": "^1.0.1",
     "global": "^4.3.2",
@@ -37,11 +29,6 @@
     "util-deprecate": "^1.0.2"
   },
   "devDependencies": {
-<<<<<<< HEAD
-=======
-    "@types/node": "^8.0.51",
-    "@types/react": "^16.0.22",
->>>>>>> e3d4397c
     "raw-loader": "^0.5.1",
     "react": "^16.1.0",
     "react-dom": "^16.1.0",
