{
  "name": "@storybook/addon-knobs",
  "version": "3.3.0-alpha.3",
  "description": "Storybook Addon Prop Editor Component",
  "license": "MIT",
  "main": "dist/index.js",
  "repository": {
    "type": "git",
    "url": "https://github.com/storybooks/storybook.git"
  },
  "scripts": {
    "prepare": "node ../../scripts/prepare.js",
    "publish-storybook": "bash .scripts/publish_storybook.sh",
    "storybook": "start-storybook -p 9010"
  },
  "dependencies": {
    "@angular/core": "^5.0.0-beta.7",
    "@storybook/addons": "^3.3.0-alpha.3",
    "babel-runtime": "^6.26.0",
    "deep-equal": "^1.0.1",
    "global": "^4.3.2",
    "insert-css": "^2.0.0",
    "lodash.debounce": "^4.0.8",
    "moment": "^2.19.1",
    "prop-types": "^15.6.0",
    "react-color": "^2.11.4",
    "react-datetime": "^2.10.3",
    "react-textarea-autosize": "^5.2.0",
    "util-deprecate": "^1.0.2"
  },
  "devDependencies": {
<<<<<<< HEAD
=======
    "@types/node": "^8.0.50",
    "@types/react": "^16.0.21",
>>>>>>> 16cb94d7
    "raw-loader": "^0.5.1",
    "react": "^16.0.0",
    "react-dom": "^16.0.0",
    "style-loader": "^0.19.0",
    "vue": "^2.5.3"
  },
  "peerDependencies": {
    "react": "*",
    "react-dom": "*"
  }
}<|MERGE_RESOLUTION|>--- conflicted
+++ resolved
@@ -29,11 +29,6 @@
     "util-deprecate": "^1.0.2"
   },
   "devDependencies": {
-<<<<<<< HEAD
-=======
-    "@types/node": "^8.0.50",
-    "@types/react": "^16.0.21",
->>>>>>> 16cb94d7
     "raw-loader": "^0.5.1",
     "react": "^16.0.0",
     "react-dom": "^16.0.0",
