{
  "name": "@storybook/addon-knobs",
<<<<<<< HEAD
  "version": "3.2.0-alpha.0",
=======
  "version": "3.1.5",
>>>>>>> 6696fe23
  "description": "Storybook Addon Prop Editor Component",
  "license": "MIT",
  "main": "dist/index.js",
  "typings": "./storybook-addon-knobs.d.ts",
  "repository": {
    "type": "git",
    "url": "https://github.com/storybooks/storybook.git"
  },
  "scripts": {
    "prepublish": "node ../../scripts/prepublish.js",
    "publish-storybook": "bash .scripts/publish_storybook.sh",
    "start": "./example/prepublish.sh",
    "storybook": "start-storybook -p 9010"
  },
  "dependencies": {
    "@storybook/addons": "^3.1.5",
    "babel-runtime": "^6.23.0",
    "deep-equal": "^1.0.1",
    "global": "^4.3.2",
    "insert-css": "^1.0.0",
    "lodash.debounce": "^4.0.8",
    "moment": "^2.18.1",
    "prop-types": "^15.5.8",
    "react-color": "^2.11.4",
    "react-datetime": "^2.8.10",
    "react-textarea-autosize": "^4.3.0",
    "util-deprecate": "1.0.2"
  },
  "devDependencies": {
    "vue": "2.3.4",
    "@types/node": "^7.0.12",
    "@types/react": "^15.0.21",
    "git-url-parse": "^6.2.2",
    "raw-loader": "^0.5.1",
    "react": "^15.5.4",
    "react-dom": "^15.5.4",
    "style-loader": "^0.17.0",
    "typescript": "^2.2.2",
    "typescript-definition-tester": "^0.0.5"
  },
  "peerDependencies": {
    "react": "*",
    "react-dom": "*"
  }
}<|MERGE_RESOLUTION|>--- conflicted
+++ resolved
@@ -1,10 +1,6 @@
 {
   "name": "@storybook/addon-knobs",
-<<<<<<< HEAD
   "version": "3.2.0-alpha.0",
-=======
-  "version": "3.1.5",
->>>>>>> 6696fe23
   "description": "Storybook Addon Prop Editor Component",
   "license": "MIT",
   "main": "dist/index.js",
