--- conflicted
+++ resolved
@@ -80,12 +80,7 @@
   "publishConfig": {
     "access": "public"
   },
-<<<<<<< HEAD
-  "gitHead": "b2e85f3599c043815b18bbfc5ca563bf1c6e4add",
-=======
   "gitHead": "85bcae3041a0664d7c0ee4756241e29ad1063a9a",
-  "sbmodern": "dist/modern/index.js",
->>>>>>> af8b4828
   "storybook": {
     "displayName": "Accessibility",
     "icon": "https://user-images.githubusercontent.com/263385/101991665-47042f80-3c7c-11eb-8f00-64b5a18f498a.png",
