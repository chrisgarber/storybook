--- conflicted
+++ resolved
@@ -26,21 +26,13 @@
     "prepare": "node ../../scripts/prepare.js"
   },
   "dependencies": {
-<<<<<<< HEAD
-    "@storybook/addons": "5.1.0-alpha.6",
-    "@storybook/client-logger": "5.1.0-alpha.6",
-    "@storybook/components": "5.1.0-alpha.6",
-    "@storybook/core-events": "5.1.0-alpha.6",
-    "@storybook/theming": "5.1.0-alpha.6",
-    "@types/react-redux": "^7.0.3",
-=======
     "@storybook/addons": "5.1.0-alpha.13",
     "@storybook/api": "5.1.0-alpha.13",
     "@storybook/client-logger": "5.1.0-alpha.13",
     "@storybook/components": "5.1.0-alpha.13",
     "@storybook/core-events": "5.1.0-alpha.13",
     "@storybook/theming": "5.1.0-alpha.13",
->>>>>>> bbec9a01
+    "@types/react-redux": "^7.0.3",
     "axe-core": "^3.2.2",
     "common-tags": "^1.8.0",
     "core-js": "^2.6.5",
