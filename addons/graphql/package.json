--- conflicted
+++ resolved
@@ -31,15 +31,9 @@
     "@storybook/addons": "5.3.0-alpha.9",
     "@storybook/api": "5.3.0-alpha.9",
     "core-js": "^3.0.1",
-<<<<<<< HEAD
-    "global": "^4.0.0",
-    "graphiql": "^0.14.2",
-    "graphql": "^14.5.4",
-=======
     "global": "^4.3.2",
     "graphiql": "^0.14.2",
     "graphql": "^14.2.1",
->>>>>>> d0381ef6
     "prop-types": "^15.7.2"
   },
   "peerDependencies": {
