--- conflicted
+++ resolved
@@ -1,10 +1,6 @@
 {
   "name": "@storybook/addon-ondevice-backgrounds",
-<<<<<<< HEAD
-  "version": "4.0.8",
-=======
   "version": "4.1.0-alpha.7",
->>>>>>> 3b45a592
   "description": "A storybook addon to show different backgrounds for your preview",
   "keywords": [
     "addon",
@@ -30,11 +26,7 @@
     "prepare": "node ../../scripts/prepare.js"
   },
   "dependencies": {
-<<<<<<< HEAD
-    "@storybook/addons": "4.0.8",
-=======
     "@storybook/addons": "4.1.0-alpha.7",
->>>>>>> 3b45a592
     "prop-types": "^15.6.2"
   },
   "peerDependencies": {
