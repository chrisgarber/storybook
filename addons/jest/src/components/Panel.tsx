import React, { Fragment } from 'react';
import { styled, themes, convert } from '@storybook/theming';
import { ScrollArea, TabsState, Link, Placeholder } from '@storybook/components';
import { SizeMe } from 'react-sizeme';
import Result from './Result';
import provideJestResult, { Test } from '../hoc/provideJestResult';

const StatusTypes = {
  PASSED_TYPE: 'passed',
  FAILED_TYPE: 'failed',
<<<<<<< HEAD
  PENDING_TYPE: 'pending',
=======
  SKIPPED_TYPE: 'pending',
>>>>>>> 8fa49ebb
  TODO_TYPE: 'todo',
};

const List = styled.ul({
  listStyle: 'none',
  fontSize: 14,
  padding: 0,
  margin: 0,
});

const Item = styled.li({
  display: 'block',
  padding: 0,
});

const ProgressWrapper = styled.div({
  position: 'relative',
  height: '10px',
  width: '30px',
  display: 'flex',
  top: '-2px',
});

const SuiteHead = styled.div({
  display: 'flex',
  alignItems: 'baseline',
  position: 'absolute',
  zIndex: 2,
  right: '20px',
  marginTop: '15px',
});

const SuiteTotals = styled(({ result, className, width }) => (
  <div className={className}>
    <Fragment>
      {width > 325 ? (
        <div>
          {result.assertionResults.length} {result.assertionResults.length > 1 ? `tests` : `test`}
        </div>
      ) : null}
      {width > 280 ? (
        <div>
          {result.endTime - result.startTime}
          ms
        </div>
      ) : null}
    </Fragment>
  </div>
))(({ theme }) => ({
  display: 'flex',
  alignItems: 'center',
  color: theme.color.dark,
  fontSize: '14px',
  marginTop: '-5px',
  '& > *': {
    marginRight: 10,
  },
}));

const SuiteProgressPortion = styled.div<{ color: any; progressPercent: number }>(
  ({ theme, color, progressPercent }) => ({
    height: '6px',
    top: '3px',
    width: `${progressPercent}%`,
    backgroundColor: color,
  })
);

interface ContentProps {
  tests: Test[];
  className?: string;
}

const getTestsByTypeMap = (result: any) => {
  const testsByType: Map<string, any> = new Map();
  result.assertionResults.forEach((assertion: any) => {
    testsByType.set(
      assertion.status,
      testsByType.get(assertion.status)
        ? testsByType.get(assertion.status).concat(assertion)
        : [assertion]
    );
  });
  return testsByType;
};

const getColorByType = (type: string) => {
  // using switch to allow for new types to be added
  switch (type) {
    case StatusTypes.PASSED_TYPE:
      return convert(themes.normal).color.positive;
    case StatusTypes.FAILED_TYPE:
      return convert(themes.normal).color.negative;
<<<<<<< HEAD
    case StatusTypes.PENDING_TYPE:
      return convert(themes.normal).color.warning;
    case StatusTypes.TODO_TYPE:
      return convert(themes.normal).color.purple;
=======
    case StatusTypes.SKIPPED_TYPE:
      return convert(themes.normal).color.warning;
    case StatusTypes.TODO_TYPE:
      return convert(themes.normal).color.dark;
>>>>>>> 8fa49ebb
    default:
      return null;
  }
};

const Content = styled(({ tests, className }: ContentProps) => (
  <div className={className}>
    {tests.map(({ name, result }) => {
      if (!result) {
        return (
          <Placeholder key={name}>
            This story has tests configured, but no file was found
          </Placeholder>
        );
      }

      const testsByType: Map<string, any> = getTestsByTypeMap(result);
      console.log({ testsByType });
      const entries: any = testsByType.entries();
      const sortedTestsByCount = [...entries].sort((a, b) => a[1].length - b[1].length);

      if (!testsByType && !entries && !sortedTestsByCount && !result.assertionResults) {
        return null;
      }

      return (
        <SizeMe refreshMode="debounce" key={name}>
          {({ size }: { size: any }) => {
            const { width } = size;
            return (
              <section>
                <SuiteHead>
                  <SuiteTotals {...{ result, width }} />
                  {width > 240 ? (
                    <ProgressWrapper>
                      {sortedTestsByCount.map((entry: any) => {
                        return (
                          <SuiteProgressPortion
                            key={`progress-portion-${entry[0]}`}
                            color={getColorByType(entry[0])}
                            progressPercent={
                              entry[1]
                                ? (entry[1].length / result.assertionResults.length) * 100
                                : 0
                            }
                          />
                        );
                      })}
                    </ProgressWrapper>
                  ) : null}
                </SuiteHead>
                <TabsState
                  initial="failing-tests"
                  backgroundColor={convert(themes.normal).background.hoverable}
                >
                  <div
                    id="failing-tests"
                    title={`${
                      testsByType.get(StatusTypes.FAILED_TYPE)
                        ? testsByType.get(StatusTypes.FAILED_TYPE).length
                        : 0
                    } Failed`}
                    color={getColorByType(StatusTypes.FAILED_TYPE)}
                  >
                    <List>
                      {testsByType.get(StatusTypes.FAILED_TYPE) ? (
                        testsByType.get(StatusTypes.FAILED_TYPE).map((res: any) => (
                          <Item key={res.fullName || res.title}>
                            <Result {...res} />
                          </Item>
                        ))
                      ) : (
                        <Placeholder key={`no-tests-${StatusTypes.FAILED_TYPE}`}>
                          This story has no failing tests.
                        </Placeholder>
                      )}
                    </List>
                  </div>
                  <div
                    id="passing-tests"
                    title={`${
                      testsByType.get(StatusTypes.PASSED_TYPE)
                        ? testsByType.get(StatusTypes.PASSED_TYPE).length
                        : 0
                    } Passed`}
                    color={getColorByType(StatusTypes.PASSED_TYPE)}
                  >
                    <List>
                      {testsByType.get(StatusTypes.PASSED_TYPE) ? (
                        testsByType.get(StatusTypes.PASSED_TYPE).map((res: any) => (
                          <Item key={res.fullName || res.title}>
                            <Result {...res} />
                          </Item>
                        ))
                      ) : (
                        <Placeholder key={`no-tests-${StatusTypes.PASSED_TYPE}`}>
                          This story has no passing tests.
                        </Placeholder>
                      )}
                    </List>
                  </div>
                  <div
                    id="pending-tests"
                    title={`${
                      testsByType.get(StatusTypes.PENDING_TYPE)
                        ? testsByType.get(StatusTypes.PENDING_TYPE).length
                        : 0
                    } Pending`}
                    color={getColorByType(StatusTypes.PENDING_TYPE)}
                  >
                    <List>
                      {testsByType.get(StatusTypes.PENDING_TYPE) ? (
                        testsByType.get(StatusTypes.PENDING_TYPE).map((res: any) => (
                          <Item key={res.fullName || res.title}>
                            <Result {...res} />
                          </Item>
                        ))
                      ) : (
                        <Placeholder key={`no-tests-${StatusTypes.PENDING_TYPE}`}>
                          This story has no pending tests.
                        </Placeholder>
                      )}
                    </List>
                  </div>
                  <div
                    id="todo-tests"
                    title={`${
                      testsByType.get(StatusTypes.TODO_TYPE)
                        ? testsByType.get(StatusTypes.TODO_TYPE).length
                        : 0
                    } Todo`}
                    color={getColorByType(StatusTypes.TODO_TYPE)}
                  >
                    <List>
                      {testsByType.get(StatusTypes.TODO_TYPE) ? (
                        testsByType.get(StatusTypes.TODO_TYPE).map((res: any) => (
                          <Item key={res.fullName || res.title}>
                            <Result {...res} />
                          </Item>
                        ))
                      ) : (
                        <Placeholder key={`no-tests-${StatusTypes.TODO_TYPE}`}>
                          This story has no tests todo.
                        </Placeholder>
                      )}
                    </List>
                  </div>
                  <div
                    id="skipped-tests"
                    title={`${testsByType.get(StatusTypes.SKIPPED_TYPE).length} Skipped`}
                    color={getColorByType(StatusTypes.SKIPPED_TYPE)}
                  >
                    <List>
                      {testsByType.get(StatusTypes.SKIPPED_TYPE).map((res: any) => (
                        <Item key={res.fullName || res.title}>
                          <Result {...res} />
                        </Item>
                      ))}
                    </List>
                  </div>
                  <div
                    id="todo-tests"
                    title={`${testsByType.get(StatusTypes.TODO_TYPE).length} Todo`}
                    color={getColorByType(StatusTypes.TODO_TYPE)}
                  >
                    <List>
                      {testsByType.get(StatusTypes.TODO_TYPE).map((res: any) => (
                        <Item key={res.fullName || res.title}>
                          <Result {...res} />
                        </Item>
                      ))}
                    </List>
                  </div>
                </TabsState>
              </section>
            );
          }}
        </SizeMe>
      );
    })}
  </div>
))({
  flex: '1 1 0%',
});

interface PanelProps {
  tests: null | Test[];
}

const Panel = ({ tests }: PanelProps) => (
  <ScrollArea vertical>
    {tests ? (
      <Content tests={tests} />
    ) : (
      <Placeholder>
        <Fragment>No tests found</Fragment>
        <Fragment>
          Learn how to{' '}
          <Link
            href="https://github.com/storybookjs/storybook/tree/master/addons/jest"
            target="_blank"
            withArrow
          >
            add Jest test results to your story
          </Link>
        </Fragment>
      </Placeholder>
    )}
  </ScrollArea>
);

Panel.defaultProps = {
  tests: null,
};

export default provideJestResult(Panel);<|MERGE_RESOLUTION|>--- conflicted
+++ resolved
@@ -8,11 +8,7 @@
 const StatusTypes = {
   PASSED_TYPE: 'passed',
   FAILED_TYPE: 'failed',
-<<<<<<< HEAD
   PENDING_TYPE: 'pending',
-=======
-  SKIPPED_TYPE: 'pending',
->>>>>>> 8fa49ebb
   TODO_TYPE: 'todo',
 };
 
@@ -48,12 +44,12 @@
 const SuiteTotals = styled(({ result, className, width }) => (
   <div className={className}>
     <Fragment>
-      {width > 325 ? (
+      {width > 325 && result.assertionResults ? (
         <div>
           {result.assertionResults.length} {result.assertionResults.length > 1 ? `tests` : `test`}
         </div>
       ) : null}
-      {width > 280 ? (
+      {width > 280 && result.endTime && result.startTime ? (
         <div>
           {result.endTime - result.startTime}
           ms
@@ -106,17 +102,10 @@
       return convert(themes.normal).color.positive;
     case StatusTypes.FAILED_TYPE:
       return convert(themes.normal).color.negative;
-<<<<<<< HEAD
     case StatusTypes.PENDING_TYPE:
       return convert(themes.normal).color.warning;
     case StatusTypes.TODO_TYPE:
       return convert(themes.normal).color.purple;
-=======
-    case StatusTypes.SKIPPED_TYPE:
-      return convert(themes.normal).color.warning;
-    case StatusTypes.TODO_TYPE:
-      return convert(themes.normal).color.dark;
->>>>>>> 8fa49ebb
     default:
       return null;
   }
@@ -134,7 +123,6 @@
       }
 
       const testsByType: Map<string, any> = getTestsByTypeMap(result);
-      console.log({ testsByType });
       const entries: any = testsByType.entries();
       const sortedTestsByCount = [...entries].sort((a, b) => a[1].length - b[1].length);
 
@@ -264,32 +252,6 @@
                       )}
                     </List>
                   </div>
-                  <div
-                    id="skipped-tests"
-                    title={`${testsByType.get(StatusTypes.SKIPPED_TYPE).length} Skipped`}
-                    color={getColorByType(StatusTypes.SKIPPED_TYPE)}
-                  >
-                    <List>
-                      {testsByType.get(StatusTypes.SKIPPED_TYPE).map((res: any) => (
-                        <Item key={res.fullName || res.title}>
-                          <Result {...res} />
-                        </Item>
-                      ))}
-                    </List>
-                  </div>
-                  <div
-                    id="todo-tests"
-                    title={`${testsByType.get(StatusTypes.TODO_TYPE).length} Todo`}
-                    color={getColorByType(StatusTypes.TODO_TYPE)}
-                  >
-                    <List>
-                      {testsByType.get(StatusTypes.TODO_TYPE).map((res: any) => (
-                        <Item key={res.fullName || res.title}>
-                          <Result {...res} />
-                        </Item>
-                      ))}
-                    </List>
-                  </div>
                 </TabsState>
               </section>
             );
