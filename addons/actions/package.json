{
  "name": "@storybook/addon-actions",
  "version": "4.0.0-alpha.23",
  "description": "Action Logger addon for storybook",
  "keywords": [
    "storybook"
  ],
  "homepage": "https://github.com/storybooks/storybook/tree/master/addons/actions",
  "publishConfig": {
    "access": "public"
  },
  "bugs": {
    "url": "https://github.com/storybooks/storybook/issues"
  },
  "repository": {
    "type": "git",
    "url": "https://github.com/storybooks/storybook.git"
  },
  "license": "MIT",
  "main": "dist/index.js",
  "jsnext:main": "src/index.js",
  "scripts": {
    "prepare": "node ../../scripts/prepare.js"
  },
  "dependencies": {
<<<<<<< HEAD
    "@emotion/core": "^0.13.0",
    "@emotion/provider": "0.11.1",
    "@emotion/styled": "0.10.5",
    "@storybook/addons": "4.0.0-alpha.22",
    "@storybook/components": "4.0.0-alpha.22",
    "@storybook/core-events": "4.0.0-alpha.22",
    "fast-deep-equal": "^2.0.1",
=======
    "@emotion/core": "^0.13.1",
    "@emotion/provider": "^0.11.2",
    "@emotion/styled": "^0.10.6",
    "@storybook/addons": "4.0.0-alpha.23",
    "@storybook/components": "4.0.0-alpha.23",
    "@storybook/core-events": "4.0.0-alpha.23",
    "deep-equal": "^1.0.1",
>>>>>>> 1717f9f4
    "global": "^4.3.2",
    "lodash.isequal": "^4.5.0",
    "make-error": "^1.3.5",
    "prop-types": "^15.6.2",
    "react-inspector": "^2.3.0",
    "uuid": "^3.3.2"
  },
  "peerDependencies": {
    "react": "*"
  }
}<|MERGE_RESOLUTION|>--- conflicted
+++ resolved
@@ -23,23 +23,13 @@
     "prepare": "node ../../scripts/prepare.js"
   },
   "dependencies": {
-<<<<<<< HEAD
-    "@emotion/core": "^0.13.0",
-    "@emotion/provider": "0.11.1",
-    "@emotion/styled": "0.10.5",
-    "@storybook/addons": "4.0.0-alpha.22",
-    "@storybook/components": "4.0.0-alpha.22",
-    "@storybook/core-events": "4.0.0-alpha.22",
-    "fast-deep-equal": "^2.0.1",
-=======
     "@emotion/core": "^0.13.1",
     "@emotion/provider": "^0.11.2",
     "@emotion/styled": "^0.10.6",
     "@storybook/addons": "4.0.0-alpha.23",
     "@storybook/components": "4.0.0-alpha.23",
     "@storybook/core-events": "4.0.0-alpha.23",
-    "deep-equal": "^1.0.1",
->>>>>>> 1717f9f4
+    "fast-deep-equal": "^2.0.1",
     "global": "^4.3.2",
     "lodash.isequal": "^4.5.0",
     "make-error": "^1.3.5",
