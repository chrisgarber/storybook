{
  "name": "@storybook/addon-info",
  "version": "3.3.0-alpha.4",
  "description": "A Storybook addon to show additional information for your stories.",
  "license": "MIT",
  "main": "dist/index.js",
  "repository": {
    "type": "git",
    "url": "https://github.com/storybooks/storybook.git"
  },
  "scripts": {
    "prepare": "node ../../scripts/prepare.js",
    "publish-storybook": "bash .scripts/publish_storybook.sh",
    "storybook": "start-storybook -p 9010"
  },
  "dependencies": {
<<<<<<< HEAD
    "@storybook/components": "^3.3.0-alpha.3",
=======
    "@storybook/addons": "^3.3.0-alpha.4",
    "@storybook/components": "^3.3.0-alpha.4",
>>>>>>> fd33fadd
    "babel-runtime": "^6.26.0",
    "global": "^4.3.2",
    "marksy": "^2.0.0",
    "prop-types": "^15.6.0",
    "react-addons-create-fragment": "^15.5.3",
    "util-deprecate": "^1.0.2"
  },
  "devDependencies": {
    "react-test-renderer": "^16.1.0"
  },
  "peerDependencies": {
    "react": "*",
    "react-dom": "*"
  }
}<|MERGE_RESOLUTION|>--- conflicted
+++ resolved
@@ -14,12 +14,7 @@
     "storybook": "start-storybook -p 9010"
   },
   "dependencies": {
-<<<<<<< HEAD
-    "@storybook/components": "^3.3.0-alpha.3",
-=======
-    "@storybook/addons": "^3.3.0-alpha.4",
     "@storybook/components": "^3.3.0-alpha.4",
->>>>>>> fd33fadd
     "babel-runtime": "^6.26.0",
     "global": "^4.3.2",
     "marksy": "^2.0.0",
