// Jest Snapshot v1, https://goo.gl/fbAQLP

exports[`addon Info should render <Info /> and external markdown 1`] = `
.emotion-4 {
  display: -webkit-box;
  display: -webkit-flex;
  display: -ms-flexbox;
  display: flex;
  -webkit-box-pack: justify;
  -webkit-justify-content: space-between;
  -ms-flex-pack: justify;
  justify-content: space-between;
  -webkit-align-items: center;
  -webkit-box-align: center;
  -ms-flex-align: center;
  align-items: center;
  font-size: .88em;
  font-family: Menlo,Monaco,"Courier New",monospace;
  background-color: #fafafa;
  padding: .5rem;
  line-height: 1.5;
  overflow-x: scroll;
}

.emotion-2 {
  overflow: hidden;
  border: 1px solid #eee;
  border-radius: 3px;
  background-color: #FFFFFF;
  cursor: pointer;
  font-size: 13px;
  padding: 3px 10px;
  -webkit-align-self: flex-start;
  -ms-flex-item-align: start;
  align-self: flex-start;
  -webkit-flex-shrink: 0;
  -ms-flex-negative: 0;
  flex-shrink: 0;
}

.emotion-2:hover {
  background-color: #f4f7fa;
  border-color: #ddd;
}

.emotion-2:active {
  background-color: #e9ecef;
  border-color: #ccc;
}

.emotion-0 {
  -webkit-transition: -webkit-transform .2s ease;
  -webkit-transition: transform .2s ease;
  transition: transform .2s ease;
  height: 16px;
  -webkit-transform: translateY(-100%) translateY(-6px);
  -ms-transform: translateY(-100%) translateY(-6px);
  transform: translateY(-100%) translateY(-6px);
}

<deprecated>
  <Story
    PropTable={[Function]}
    components={
      Object {
        "a": [Function],
        "code": [Function],
        "h1": [Function],
        "h2": [Function],
        "h3": [Function],
        "h4": [Function],
        "h5": [Function],
        "h6": [Function],
        "li": [Function],
        "p": [Function],
        "ul": [Function],
      }
    }
    context={Object {}}
    excludedPropTypes={Array []}
    info="<h1>HTML Mock</h1>"
    maxPropArrayLength={3}
    maxPropObjectKeys={3}
    maxPropStringLength={50}
    maxPropsIntoLine={3}
    propTables={Array []}
    propTablesExclude={Array []}
    showHeader={true}
    showInline={false}
    showSource={true}
    styles={[Function]}
  >
    <div>
      <div
        style={
          Object {
            "position": "relative",
            "zIndex": 0,
          }
        }
      >
        <div>
          It's a 
           story:
          <TestComponent
            array={
              Array [
                1,
                2,
                3,
              ]
            }
            bool={true}
            func={[Function]}
            number={7}
            obj={
              Object {
                "a": "a",
                "b": "b",
              }
            }
            string="seven"
          >
            <div>
              <h1>
                function func(x) {
<<<<<<< HEAD
        return x + 1;
      }
=======
          return x + 1;
        }
>>>>>>> 4121d263
              </h1>
              <h2>
                [object Object]
              </h2>
              <h3>
                1,2,3
              </h3>
              <h4>
                7
              </h4>
              <h5>
                seven
              </h5>
              <h6>
                true
              </h6>
              <p>
                undefined
              </p>
              <a
                href="#"
              >
                test
              </a>
              <code>
                storiesOf
              </code>
              <ul>
                <li>
                  1
                </li>
                <li>
                  2
                </li>
              </ul>
            </div>
          </TestComponent>
        </div>
      </div>
      <button
        onClick={[Function]}
        style={
          Object {
            "background": "#28c",
            "border": "none",
            "borderRadius": "0 0 0 5px",
            "color": "#fff",
            "cursor": "pointer",
            "display": "block",
            "fontFamily": "sans-serif",
            "fontSize": "12px",
            "padding": "5px 15px",
            "position": "fixed",
            "right": 0,
            "top": 0,
          }
        }
        type="button"
      >
        Show Info
      </button>
      <div
        style={
          Object {
            "background": "white",
            "bottom": 0,
            "display": "none",
            "left": 0,
            "overflow": "auto",
            "padding": "0 40px",
            "position": "fixed",
            "right": 0,
            "top": 0,
            "zIndex": 99999,
          }
        }
      >
        <button
          onClick={[Function]}
          style={
            Object {
              "background": "#28c",
              "border": "none",
              "borderRadius": "0 0 0 5px",
              "color": "#fff",
              "cursor": "pointer",
              "display": "block",
              "fontFamily": "sans-serif",
              "fontSize": "12px",
              "padding": "5px 15px",
              "position": "fixed",
              "right": 0,
              "top": 0,
            }
          }
          type="button"
        >
          ×
        </button>
        <div>
          <div
            style={
              Object {
                "WebkitFontSmoothing": "antialiased",
                "backgroundColor": "#fff",
                "border": "1px solid #eee",
                "borderRadius": "2px",
                "color": "#444",
                "fontFamily": "-apple-system, \\".SFNSText-Regular\\", \\"San Francisco\\", BlinkMacSystemFont, \\"Segoe UI\\", \\"Roboto\\", \\"Oxygen\\", \\"Ubuntu\\", \\"Cantarell\\", \\"Fira Sans\\", \\"Droid Sans\\", \\"Helvetica Neue\\", \\"Lucida Grande\\", \\"Arial\\", sans-serif",
                "fontSize": "15px",
                "fontWeight": 300,
                "lineHeight": 1.45,
                "marginBottom": "20px",
                "marginTop": "20px",
                "padding": "20px 40px 40px",
              }
            }
          >
            <div
              style={
                Object {
                  "borderBottom": "1px solid #eee",
                  "marginBottom": 10,
                  "paddingTop": 10,
                }
              }
            >
              <h1
                style={
                  Object {
                    "fontSize": "35px",
                    "margin": 0,
                    "padding": 0,
                  }
                }
              />
              <h2
                style={
                  Object {
                    "fontSize": "22px",
                    "fontWeight": 400,
                    "margin": "0 0 10px 0",
                    "padding": 0,
                  }
                }
              />
            </div>
            <div
              style={
                Object {
                  "marginBottom": 0,
                }
              }
            >
              <div
                dangerouslySetInnerHTML={
                  Object {
                    "__html": "<h1>HTML Mock</h1>",
                  }
                }
                key="0"
              />
            </div>
            <div>
              <h1
                style={
                  Object {
                    "borderBottom": "1px solid #EEE",
                    "fontSize": "25px",
                    "margin": "20px 0 0 0",
                    "padding": "0 0 5px 0",
                  }
                }
              >
                Story Source
              </h1>
              <Pre
                theme={Object {}}
              >
                <Styled(pre)>
                  <pre
                    className="emotion-4 emotion-5"
                  >
                    <div>
                      <Node
                        depth={0}
                        key="0/.0"
                        maxPropArrayLength={3}
                        maxPropObjectKeys={3}
                        maxPropStringLength={50}
                        maxPropsIntoLine={3}
                        node={
                          <div>
                            It's a 
                             story:
                            <TestComponent
                              array={
                                Array [
                                  1,
                                  2,
                                  3,
                                ]
                              }
                              bool={true}
                              func={[Function]}
                              number={7}
                              obj={
                                Object {
                                  "a": "a",
                                  "b": "b",
                                }
                              }
                              string="seven"
                            />
                          </div>
                        }
                      >
                        <div>
                          <div
                            style={
                              Object {
                                "paddingLeft": 18,
                                "paddingRight": 3,
                              }
                            }
                          >
                            <span
                              style={
                                Object {
                                  "color": "#777",
                                }
                              }
                            >
                              &lt;
                              div
                            </span>
                            <Props
                              maxPropArrayLength={3}
                              maxPropObjectKeys={3}
                              maxPropStringLength={50}
                              maxPropsIntoLine={3}
                              node={
                                <div>
                                  It's a 
                                   story:
                                  <TestComponent
                                    array={
                                      Array [
                                        1,
                                        2,
                                        3,
                                      ]
                                    }
                                    bool={true}
                                    func={[Function]}
                                    number={7}
                                    obj={
                                      Object {
                                        "a": "a",
                                        "b": "b",
                                      }
                                    }
                                    string="seven"
                                  />
                                </div>
                              }
                              singleLine={false}
                            >
                              <span />
                            </Props>
                            <span
                              style={
                                Object {
                                  "color": "#777",
                                }
                              }
                            >
                              &gt;
                            </span>
                          </div>
                          <Node
                            depth={1}
                            key=".0"
                            maxPropArrayLength={3}
                            maxPropObjectKeys={3}
                            maxPropStringLength={50}
                            maxPropsIntoLine={3}
                            node="It's a "
                          >
                            <div
                              style={
                                Object {
                                  "paddingLeft": 33,
                                  "paddingRight": 3,
                                }
                              }
                            >
                              <span
                                style={
                                  Object {
                                    "color": "#777",
                                  }
                                }
                              >
                                It's a 
                              </span>
                            </div>
                          </Node>
                          <Node
                            depth={1}
                            key=".1"
                            maxPropArrayLength={3}
                            maxPropObjectKeys={3}
                            maxPropStringLength={50}
                            maxPropsIntoLine={3}
                            node={null}
                          >
                            <div
                              style={
                                Object {
                                  "paddingLeft": 33,
                                  "paddingRight": 3,
                                }
                              }
                            >
                              <span
                                style={
                                  Object {
                                    "color": "#777",
                                  }
                                }
                              />
                            </div>
                          </Node>
                          <Node
                            depth={1}
                            key=".2"
                            maxPropArrayLength={3}
                            maxPropObjectKeys={3}
                            maxPropStringLength={50}
                            maxPropsIntoLine={3}
                            node=" story:"
                          >
                            <div
                              style={
                                Object {
                                  "paddingLeft": 33,
                                  "paddingRight": 3,
                                }
                              }
                            >
                              <span
                                style={
                                  Object {
                                    "color": "#777",
                                  }
                                }
                              >
                                 story:
                              </span>
                            </div>
                          </Node>
                          <Node
                            depth={1}
                            key=".3"
                            maxPropArrayLength={3}
                            maxPropObjectKeys={3}
                            maxPropStringLength={50}
                            maxPropsIntoLine={3}
                            node={
                              <TestComponent
                                array={
                                  Array [
                                    1,
                                    2,
                                    3,
                                  ]
                                }
                                bool={true}
                                func={[Function]}
                                number={7}
                                obj={
                                  Object {
                                    "a": "a",
                                    "b": "b",
                                  }
                                }
                                string="seven"
                              />
                            }
                          >
                            <div
                              style={
                                Object {
                                  "paddingLeft": 33,
                                  "paddingRight": 3,
                                }
                              }
                            >
                              <span
                                style={
                                  Object {
                                    "color": "#777",
                                  }
                                }
                              >
                                &lt;
                                TestComponent
                              </span>
                              <Props
                                maxPropArrayLength={3}
                                maxPropObjectKeys={3}
                                maxPropStringLength={50}
                                maxPropsIntoLine={3}
                                node={
                                  <TestComponent
                                    array={
                                      Array [
                                        1,
                                        2,
                                        3,
                                      ]
                                    }
                                    bool={true}
                                    func={[Function]}
                                    number={7}
                                    obj={
                                      Object {
                                        "a": "a",
                                        "b": "b",
                                      }
                                    }
                                    string="seven"
                                  />
                                }
                                singleLine={true}
                              >
                                <span>
                                  <span
                                    key="func"
                                  >
                                    <span>
                                      <br />
                                        
                                    </span>
                                    <span
                                      style={Object {}}
                                    >
                                      func
                                    </span>
                                    <span>
                                      =
                                      <span
                                        style={Object {}}
                                      >
                                        {
                                        <PropVal
                                          level={1}
                                          maxPropArrayLength={3}
                                          maxPropObjectKeys={3}
                                          maxPropStringLength={50}
                                          maxPropsIntoLine={3}
                                          theme={Object {}}
                                          val={[Function]}
                                          valueStyles={null}
                                        >
                                          <span
                                            style={
                                              Object {
                                                "color": "#170",
                                              }
                                            }
                                          >
                                            func
                                          </span>
                                        </PropVal>
                                        }
                                      </span>
                                    </span>
                                  </span>
                                  <span
                                    key="obj"
                                  >
                                    <span>
                                      <br />
                                        
                                    </span>
                                    <span
                                      style={Object {}}
                                    >
                                      obj
                                    </span>
                                    <span>
                                      =
                                      <span
                                        style={Object {}}
                                      >
                                        {
                                        <PropVal
                                          level={1}
                                          maxPropArrayLength={3}
                                          maxPropObjectKeys={3}
                                          maxPropStringLength={50}
                                          maxPropsIntoLine={3}
                                          theme={Object {}}
                                          val={
                                            Object {
                                              "a": "a",
                                              "b": "b",
                                            }
                                          }
                                          valueStyles={null}
                                        >
                                          <PreviewObject
                                            level={1}
                                            maxPropObjectKeys={3}
                                            maxPropStringLength={50}
                                            maxPropsIntoLine={3}
                                            val={
                                              Object {
                                                "a": "a",
                                                "b": "b",
                                              }
                                            }
                                            valueStyles={
                                              Object {
                                                "array": Object {
                                                  "color": "#666",
                                                },
                                                "attr": Object {
                                                  "color": "#666",
                                                },
                                                "bool": Object {
                                                  "color": "#a11",
                                                },
                                                "empty": Object {
                                                  "color": "#777",
                                                },
                                                "func": Object {
                                                  "color": "#170",
                                                },
                                                "number": Object {
                                                  "color": "#a11",
                                                },
                                                "object": Object {
                                                  "color": "#666",
                                                },
                                                "string": Object {
                                                  "color": "#22a",
                                                  "wordBreak": "break-word",
                                                },
                                              }
                                            }
                                          >
                                            <span
                                              style={
                                                Object {
                                                  "color": "#666",
                                                }
                                              }
                                            >
                                              {
                                              <span
                                                key="k0/.0"
                                              >
                                                <span
                                                  style={
                                                    Object {
                                                      "color": "#666",
                                                    }
                                                  }
                                                >
                                                  a
                                                </span>
                                              </span>
                                              : 
                                              <PropVal
                                                key="v0/.0"
                                                level={2}
                                                maxPropArrayLength={3}
                                                maxPropObjectKeys={3}
                                                maxPropStringLength={50}
                                                maxPropsIntoLine={3}
                                                theme={Object {}}
                                                val="a"
                                                valueStyles={
                                                  Object {
                                                    "array": Object {
                                                      "color": "#666",
                                                    },
                                                    "attr": Object {
                                                      "color": "#666",
                                                    },
                                                    "bool": Object {
                                                      "color": "#a11",
                                                    },
                                                    "empty": Object {
                                                      "color": "#777",
                                                    },
                                                    "func": Object {
                                                      "color": "#170",
                                                    },
                                                    "number": Object {
                                                      "color": "#a11",
                                                    },
                                                    "object": Object {
                                                      "color": "#666",
                                                    },
                                                    "string": Object {
                                                      "color": "#22a",
                                                      "wordBreak": "break-word",
                                                    },
                                                  }
                                                }
                                              >
                                                <span
                                                  style={
                                                    Object {
                                                      "color": "#22a",
                                                      "wordBreak": "break-word",
                                                    }
                                                  }
                                                >
                                                  'a'
                                                </span>
                                              </PropVal>
                                              ,
                                              <span
                                                key="k1/.0"
                                              >
                                                <span
                                                  style={
                                                    Object {
                                                      "color": "#666",
                                                    }
                                                  }
                                                >
                                                  b
                                                </span>
                                              </span>
                                              : 
                                              <PropVal
                                                key="v1/.0"
                                                level={2}
                                                maxPropArrayLength={3}
                                                maxPropObjectKeys={3}
                                                maxPropStringLength={50}
                                                maxPropsIntoLine={3}
                                                theme={Object {}}
                                                val="b"
                                                valueStyles={
                                                  Object {
                                                    "array": Object {
                                                      "color": "#666",
                                                    },
                                                    "attr": Object {
                                                      "color": "#666",
                                                    },
                                                    "bool": Object {
                                                      "color": "#a11",
                                                    },
                                                    "empty": Object {
                                                      "color": "#777",
                                                    },
                                                    "func": Object {
                                                      "color": "#170",
                                                    },
                                                    "number": Object {
                                                      "color": "#a11",
                                                    },
                                                    "object": Object {
                                                      "color": "#666",
                                                    },
                                                    "string": Object {
                                                      "color": "#22a",
                                                      "wordBreak": "break-word",
                                                    },
                                                  }
                                                }
                                              >
                                                <span
                                                  style={
                                                    Object {
                                                      "color": "#22a",
                                                      "wordBreak": "break-word",
                                                    }
                                                  }
                                                >
                                                  'b'
                                                </span>
                                              </PropVal>
                                              }
                                            </span>
                                          </PreviewObject>
                                        </PropVal>
                                        }
                                      </span>
                                    </span>
                                  </span>
                                  <span
                                    key="array"
                                  >
                                    <span>
                                      <br />
                                        
                                    </span>
                                    <span
                                      style={Object {}}
                                    >
                                      array
                                    </span>
                                    <span>
                                      =
                                      <span
                                        style={Object {}}
                                      >
                                        {
                                        <PropVal
                                          level={1}
                                          maxPropArrayLength={3}
                                          maxPropObjectKeys={3}
                                          maxPropStringLength={50}
                                          maxPropsIntoLine={3}
                                          theme={Object {}}
                                          val={
                                            Array [
                                              1,
                                              2,
                                              3,
                                            ]
                                          }
                                          valueStyles={null}
                                        >
                                          <PreviewArray
                                            level={1}
                                            maxPropArrayLength={3}
                                            maxPropStringLength={50}
                                            maxPropsIntoLine={3}
                                            val={
                                              Array [
                                                1,
                                                2,
                                                3,
                                              ]
                                            }
                                            valueStyles={
                                              Object {
                                                "array": Object {
                                                  "color": "#666",
                                                },
                                                "attr": Object {
                                                  "color": "#666",
                                                },
                                                "bool": Object {
                                                  "color": "#a11",
                                                },
                                                "empty": Object {
                                                  "color": "#777",
                                                },
                                                "func": Object {
                                                  "color": "#170",
                                                },
                                                "number": Object {
                                                  "color": "#a11",
                                                },
                                                "object": Object {
                                                  "color": "#666",
                                                },
                                                "string": Object {
                                                  "color": "#22a",
                                                  "wordBreak": "break-word",
                                                },
                                              }
                                            }
                                          >
                                            <span
                                              style={
                                                Object {
                                                  "color": "#666",
                                                }
                                              }
                                            >
                                              [
                                              <span
                                                key="n0/.0"
                                              >
                                                <PropVal
                                                  level={2}
                                                  maxPropArrayLength={3}
                                                  maxPropObjectKeys={3}
                                                  maxPropStringLength={50}
                                                  maxPropsIntoLine={3}
                                                  theme={Object {}}
                                                  val={1}
                                                  valueStyles={
                                                    Object {
                                                      "array": Object {
                                                        "color": "#666",
                                                      },
                                                      "attr": Object {
                                                        "color": "#666",
                                                      },
                                                      "bool": Object {
                                                        "color": "#a11",
                                                      },
                                                      "empty": Object {
                                                        "color": "#777",
                                                      },
                                                      "func": Object {
                                                        "color": "#170",
                                                      },
                                                      "number": Object {
                                                        "color": "#a11",
                                                      },
                                                      "object": Object {
                                                        "color": "#666",
                                                      },
                                                      "string": Object {
                                                        "color": "#22a",
                                                        "wordBreak": "break-word",
                                                      },
                                                    }
                                                  }
                                                >
                                                  <span
                                                    style={
                                                      Object {
                                                        "color": "#a11",
                                                      }
                                                    }
                                                  >
                                                    1
                                                  </span>
                                                </PropVal>
                                              </span>
                                              ,
                                              <span
                                                key="n1/.0"
                                              >
                                                <PropVal
                                                  level={2}
                                                  maxPropArrayLength={3}
                                                  maxPropObjectKeys={3}
                                                  maxPropStringLength={50}
                                                  maxPropsIntoLine={3}
                                                  theme={Object {}}
                                                  val={2}
                                                  valueStyles={
                                                    Object {
                                                      "array": Object {
                                                        "color": "#666",
                                                      },
                                                      "attr": Object {
                                                        "color": "#666",
                                                      },
                                                      "bool": Object {
                                                        "color": "#a11",
                                                      },
                                                      "empty": Object {
                                                        "color": "#777",
                                                      },
                                                      "func": Object {
                                                        "color": "#170",
                                                      },
                                                      "number": Object {
                                                        "color": "#a11",
                                                      },
                                                      "object": Object {
                                                        "color": "#666",
                                                      },
                                                      "string": Object {
                                                        "color": "#22a",
                                                        "wordBreak": "break-word",
                                                      },
                                                    }
                                                  }
                                                >
                                                  <span
                                                    style={
                                                      Object {
                                                        "color": "#a11",
                                                      }
                                                    }
                                                  >
                                                    2
                                                  </span>
                                                </PropVal>
                                              </span>
                                              ,
                                              <span
                                                key="n2/.0"
                                              >
                                                <PropVal
                                                  level={2}
                                                  maxPropArrayLength={3}
                                                  maxPropObjectKeys={3}
                                                  maxPropStringLength={50}
                                                  maxPropsIntoLine={3}
                                                  theme={Object {}}
                                                  val={3}
                                                  valueStyles={
                                                    Object {
                                                      "array": Object {
                                                        "color": "#666",
                                                      },
                                                      "attr": Object {
                                                        "color": "#666",
                                                      },
                                                      "bool": Object {
                                                        "color": "#a11",
                                                      },
                                                      "empty": Object {
                                                        "color": "#777",
                                                      },
                                                      "func": Object {
                                                        "color": "#170",
                                                      },
                                                      "number": Object {
                                                        "color": "#a11",
                                                      },
                                                      "object": Object {
                                                        "color": "#666",
                                                      },
                                                      "string": Object {
                                                        "color": "#22a",
                                                        "wordBreak": "break-word",
                                                      },
                                                    }
                                                  }
                                                >
                                                  <span
                                                    style={
                                                      Object {
                                                        "color": "#a11",
                                                      }
                                                    }
                                                  >
                                                    3
                                                  </span>
                                                </PropVal>
                                              </span>
                                              ]
                                            </span>
                                          </PreviewArray>
                                        </PropVal>
                                        }
                                      </span>
                                    </span>
                                  </span>
                                  <span
                                    key="number"
                                  >
                                    <span>
                                      <br />
                                        
                                    </span>
                                    <span
                                      style={Object {}}
                                    >
                                      number
                                    </span>
                                    <span>
                                      =
                                      <span
                                        style={Object {}}
                                      >
                                        {
                                        <PropVal
                                          level={1}
                                          maxPropArrayLength={3}
                                          maxPropObjectKeys={3}
                                          maxPropStringLength={50}
                                          maxPropsIntoLine={3}
                                          theme={Object {}}
                                          val={7}
                                          valueStyles={null}
                                        >
                                          <span
                                            style={
                                              Object {
                                                "color": "#a11",
                                              }
                                            }
                                          >
                                            7
                                          </span>
                                        </PropVal>
                                        }
                                      </span>
                                    </span>
                                  </span>
                                  <span
                                    key="string"
                                  >
                                    <span>
                                      <br />
                                        
                                    </span>
                                    <span
                                      style={Object {}}
                                    >
                                      string
                                    </span>
                                    <span>
                                      =
                                      <span
                                        style={Object {}}
                                      >
                                        "
                                        <PropVal
                                          level={1}
                                          maxPropArrayLength={3}
                                          maxPropObjectKeys={3}
                                          maxPropStringLength={50}
                                          maxPropsIntoLine={3}
                                          theme={Object {}}
                                          val="seven"
                                          valueStyles={null}
                                        >
                                          <span
                                            style={
                                              Object {
                                                "color": "#22a",
                                                "wordBreak": "break-word",
                                              }
                                            }
                                          >
                                            seven
                                          </span>
                                        </PropVal>
                                        "
                                      </span>
                                    </span>
                                  </span>
                                  <span
                                    key="bool"
                                  >
                                    <span>
                                      <br />
                                        
                                    </span>
                                    <span
                                      style={Object {}}
                                    >
                                      bool
                                    </span>
                                    <br />
                                  </span>
                                </span>
                              </Props>
                              <span
                                style={
                                  Object {
                                    "color": "#777",
                                  }
                                }
                              >
                                /&gt;
                              </span>
                            </div>
                          </Node>
                          <div
                            style={
                              Object {
                                "paddingLeft": 18,
                                "paddingRight": 3,
                              }
                            }
                          >
                            <span
                              style={
                                Object {
                                  "color": "#777",
                                }
                              }
                            >
                              &lt;/
                              div
                              &gt;
                            </span>
                          </div>
                        </div>
                      </Node>
                    </div>
                    <CopyButton
                      onClick={[Function]}
                      theme={Object {}}
                      toggled={false}
                    >
                      <Styled(button)
                        onClick={[Function]}
                        styles={Object {}}
                      >
                        <button
                          className="emotion-2 emotion-3"
                          onClick={[Function]}
                        >
                          <Styled(div)
                            toggled={false}
                          >
                            <div
                              className="emotion-0 emotion-1"
                            >
                              <div
                                style={
                                  Object {
                                    "marginBottom": 6,
                                  }
                                }
                              >
                                Copied!
                              </div>
                              <div>
                                Copy
                              </div>
                            </div>
                          </Styled(div)>
                        </button>
                      </Styled(button)>
                    </CopyButton>
                  </pre>
                </Styled(pre)>
              </Pre>
            </div>
          </div>
        </div>
      </div>
    </div>
  </Story>
</deprecated>
`;

exports[`addon Info should render <Info /> and markdown 1`] = `
.emotion-4 {
  display: -webkit-box;
  display: -webkit-flex;
  display: -ms-flexbox;
  display: flex;
  -webkit-box-pack: justify;
  -webkit-justify-content: space-between;
  -ms-flex-pack: justify;
  justify-content: space-between;
  -webkit-align-items: center;
  -webkit-box-align: center;
  -ms-flex-align: center;
  align-items: center;
  font-size: .88em;
  font-family: Menlo,Monaco,"Courier New",monospace;
  background-color: #fafafa;
  padding: .5rem;
  line-height: 1.5;
  overflow-x: scroll;
}

.emotion-2 {
  overflow: hidden;
  border: 1px solid #eee;
  border-radius: 3px;
  background-color: #FFFFFF;
  cursor: pointer;
  font-size: 13px;
  padding: 3px 10px;
  -webkit-align-self: flex-start;
  -ms-flex-item-align: start;
  align-self: flex-start;
  -webkit-flex-shrink: 0;
  -ms-flex-negative: 0;
  flex-shrink: 0;
}

.emotion-2:hover {
  background-color: #f4f7fa;
  border-color: #ddd;
}

.emotion-2:active {
  background-color: #e9ecef;
  border-color: #ccc;
}

.emotion-0 {
  -webkit-transition: -webkit-transform .2s ease;
  -webkit-transition: transform .2s ease;
  transition: transform .2s ease;
  height: 16px;
  -webkit-transform: translateY(-100%) translateY(-6px);
  -ms-transform: translateY(-100%) translateY(-6px);
  transform: translateY(-100%) translateY(-6px);
}

<deprecated>
  <Story
    PropTable={[Function]}
    components={
      Object {
        "a": [Function],
        "code": [Function],
        "h1": [Function],
        "h2": [Function],
        "h3": [Function],
        "h4": [Function],
        "h5": [Function],
        "h6": [Function],
        "li": [Function],
        "p": [Function],
        "ul": [Function],
      }
    }
    context={Object {}}
    excludedPropTypes={Array []}
    info="# Test story
## with markdown info
containing **bold**, *cursive* text, \`code\` and [a link](https://github.com)"
    maxPropArrayLength={3}
    maxPropObjectKeys={3}
    maxPropStringLength={50}
    maxPropsIntoLine={3}
    propTables={Array []}
    propTablesExclude={Array []}
    showHeader={true}
    showInline={false}
    showSource={true}
    styles={[Function]}
  >
    <div>
      <div
        style={
          Object {
            "position": "relative",
            "zIndex": 0,
          }
        }
      >
        <div>
          It's a 
           story:
          <TestComponent
            array={
              Array [
                1,
                2,
                3,
              ]
            }
            bool={true}
            func={[Function]}
            number={7}
            obj={
              Object {
                "a": "a",
                "b": "b",
              }
            }
            string="seven"
          >
            <div>
              <h1>
                function func(x) {
<<<<<<< HEAD
        return x + 1;
      }
=======
          return x + 1;
        }
>>>>>>> 4121d263
              </h1>
              <h2>
                [object Object]
              </h2>
              <h3>
                1,2,3
              </h3>
              <h4>
                7
              </h4>
              <h5>
                seven
              </h5>
              <h6>
                true
              </h6>
              <p>
                undefined
              </p>
              <a
                href="#"
              >
                test
              </a>
              <code>
                storiesOf
              </code>
              <ul>
                <li>
                  1
                </li>
                <li>
                  2
                </li>
              </ul>
            </div>
          </TestComponent>
        </div>
      </div>
      <button
        onClick={[Function]}
        style={
          Object {
            "background": "#28c",
            "border": "none",
            "borderRadius": "0 0 0 5px",
            "color": "#fff",
            "cursor": "pointer",
            "display": "block",
            "fontFamily": "sans-serif",
            "fontSize": "12px",
            "padding": "5px 15px",
            "position": "fixed",
            "right": 0,
            "top": 0,
          }
        }
        type="button"
      >
        Show Info
      </button>
      <div
        style={
          Object {
            "background": "white",
            "bottom": 0,
            "display": "none",
            "left": 0,
            "overflow": "auto",
            "padding": "0 40px",
            "position": "fixed",
            "right": 0,
            "top": 0,
            "zIndex": 99999,
          }
        }
      >
        <button
          onClick={[Function]}
          style={
            Object {
              "background": "#28c",
              "border": "none",
              "borderRadius": "0 0 0 5px",
              "color": "#fff",
              "cursor": "pointer",
              "display": "block",
              "fontFamily": "sans-serif",
              "fontSize": "12px",
              "padding": "5px 15px",
              "position": "fixed",
              "right": 0,
              "top": 0,
            }
          }
          type="button"
        >
          ×
        </button>
        <div>
          <div
            style={
              Object {
                "WebkitFontSmoothing": "antialiased",
                "backgroundColor": "#fff",
                "border": "1px solid #eee",
                "borderRadius": "2px",
                "color": "#444",
                "fontFamily": "-apple-system, \\".SFNSText-Regular\\", \\"San Francisco\\", BlinkMacSystemFont, \\"Segoe UI\\", \\"Roboto\\", \\"Oxygen\\", \\"Ubuntu\\", \\"Cantarell\\", \\"Fira Sans\\", \\"Droid Sans\\", \\"Helvetica Neue\\", \\"Lucida Grande\\", \\"Arial\\", sans-serif",
                "fontSize": "15px",
                "fontWeight": 300,
                "lineHeight": 1.45,
                "marginBottom": "20px",
                "marginTop": "20px",
                "padding": "20px 40px 40px",
              }
            }
          >
            <div
              style={
                Object {
                  "borderBottom": "1px solid #eee",
                  "marginBottom": 10,
                  "paddingTop": 10,
                }
              }
            >
              <h1
                style={
                  Object {
                    "fontSize": "35px",
                    "margin": 0,
                    "padding": 0,
                  }
                }
              />
              <h2
                style={
                  Object {
                    "fontSize": "22px",
                    "fontWeight": 400,
                    "margin": "0 0 10px 0",
                    "padding": 0,
                  }
                }
              />
            </div>
            <div
              style={
                Object {
                  "marginBottom": 0,
                }
              }
            >
              <H1
                context={Object {}}
                id="test-story"
                key="0"
              >
                <h1
                  id="test-story"
                  style={
                    Object {
                      "WebkitFontSmoothing": "antialiased",
                      "borderBottom": "1px solid #eee",
                      "color": "#444",
                      "fontFamily": "-apple-system, \\".SFNSText-Regular\\", \\"San Francisco\\", BlinkMacSystemFont, \\"Segoe UI\\", \\"Roboto\\", \\"Oxygen\\", \\"Ubuntu\\", \\"Cantarell\\", \\"Fira Sans\\", \\"Droid Sans\\", \\"Helvetica Neue\\", \\"Lucida Grande\\", \\"Arial\\", sans-serif",
                      "fontSize": "40px",
                      "fontWeight": 600,
                      "margin": 0,
                      "padding": 0,
                    }
                  }
                >
                  Test story
                </h1>
              </H1>
              <H2
                context={Object {}}
                id="test-story-with-markdown-info"
                key="1"
              >
                <h2
                  id="test-story-with-markdown-info"
                  style={
                    Object {
                      "WebkitFontSmoothing": "antialiased",
                      "color": "#444",
                      "fontFamily": "-apple-system, \\".SFNSText-Regular\\", \\"San Francisco\\", BlinkMacSystemFont, \\"Segoe UI\\", \\"Roboto\\", \\"Oxygen\\", \\"Ubuntu\\", \\"Cantarell\\", \\"Fira Sans\\", \\"Droid Sans\\", \\"Helvetica Neue\\", \\"Lucida Grande\\", \\"Arial\\", sans-serif",
                      "fontSize": "30px",
                      "fontWeight": 600,
                      "margin": 0,
                      "padding": 0,
                    }
                  }
                >
                  with markdown info
                </h2>
              </H2>
              <P
                context={Object {}}
                key="6"
              >
                <div
                  style={
                    Object {
                      "WebkitFontSmoothing": "antialiased",
                      "color": "#444",
                      "fontFamily": "-apple-system, \\".SFNSText-Regular\\", \\"San Francisco\\", BlinkMacSystemFont, \\"Segoe UI\\", \\"Roboto\\", \\"Oxygen\\", \\"Ubuntu\\", \\"Cantarell\\", \\"Fira Sans\\", \\"Droid Sans\\", \\"Helvetica Neue\\", \\"Lucida Grande\\", \\"Arial\\", sans-serif",
                      "fontSize": "15px",
                    }
                  }
                >
                  containing 
                  <strong
                    key="2"
                  >
                    bold
                  </strong>
                  , 
                  <em
                    key="3"
                  >
                    cursive
                  </em>
                   text, 
                  <code
                    key="4"
                  >
                    code
                  </code>
                   and 
                  <A
                    context={Object {}}
                    href="https://github.com"
                    key="5"
                    title={null}
                  >
                    <a
                      href="https://github.com"
                      rel="noopener noreferrer"
                      style={
                        Object {
                          "color": "#3498db",
                        }
                      }
                      target="_blank"
                    >
                      a link
                    </a>
                  </A>
                </div>
              </P>
            </div>
            <div>
              <h1
                style={
                  Object {
                    "borderBottom": "1px solid #EEE",
                    "fontSize": "25px",
                    "margin": "20px 0 0 0",
                    "padding": "0 0 5px 0",
                  }
                }
              >
                Story Source
              </h1>
              <Pre
                theme={Object {}}
              >
                <Styled(pre)>
                  <pre
                    className="emotion-4 emotion-5"
                  >
                    <div>
                      <Node
                        depth={0}
                        key="0/.0"
                        maxPropArrayLength={3}
                        maxPropObjectKeys={3}
                        maxPropStringLength={50}
                        maxPropsIntoLine={3}
                        node={
                          <div>
                            It's a 
                             story:
                            <TestComponent
                              array={
                                Array [
                                  1,
                                  2,
                                  3,
                                ]
                              }
                              bool={true}
                              func={[Function]}
                              number={7}
                              obj={
                                Object {
                                  "a": "a",
                                  "b": "b",
                                }
                              }
                              string="seven"
                            />
                          </div>
                        }
                      >
                        <div>
                          <div
                            style={
                              Object {
                                "paddingLeft": 18,
                                "paddingRight": 3,
                              }
                            }
                          >
                            <span
                              style={
                                Object {
                                  "color": "#777",
                                }
                              }
                            >
                              &lt;
                              div
                            </span>
                            <Props
                              maxPropArrayLength={3}
                              maxPropObjectKeys={3}
                              maxPropStringLength={50}
                              maxPropsIntoLine={3}
                              node={
                                <div>
                                  It's a 
                                   story:
                                  <TestComponent
                                    array={
                                      Array [
                                        1,
                                        2,
                                        3,
                                      ]
                                    }
                                    bool={true}
                                    func={[Function]}
                                    number={7}
                                    obj={
                                      Object {
                                        "a": "a",
                                        "b": "b",
                                      }
                                    }
                                    string="seven"
                                  />
                                </div>
                              }
                              singleLine={false}
                            >
                              <span />
                            </Props>
                            <span
                              style={
                                Object {
                                  "color": "#777",
                                }
                              }
                            >
                              &gt;
                            </span>
                          </div>
                          <Node
                            depth={1}
                            key=".0"
                            maxPropArrayLength={3}
                            maxPropObjectKeys={3}
                            maxPropStringLength={50}
                            maxPropsIntoLine={3}
                            node="It's a "
                          >
                            <div
                              style={
                                Object {
                                  "paddingLeft": 33,
                                  "paddingRight": 3,
                                }
                              }
                            >
                              <span
                                style={
                                  Object {
                                    "color": "#777",
                                  }
                                }
                              >
                                It's a 
                              </span>
                            </div>
                          </Node>
                          <Node
                            depth={1}
                            key=".1"
                            maxPropArrayLength={3}
                            maxPropObjectKeys={3}
                            maxPropStringLength={50}
                            maxPropsIntoLine={3}
                            node={null}
                          >
                            <div
                              style={
                                Object {
                                  "paddingLeft": 33,
                                  "paddingRight": 3,
                                }
                              }
                            >
                              <span
                                style={
                                  Object {
                                    "color": "#777",
                                  }
                                }
                              />
                            </div>
                          </Node>
                          <Node
                            depth={1}
                            key=".2"
                            maxPropArrayLength={3}
                            maxPropObjectKeys={3}
                            maxPropStringLength={50}
                            maxPropsIntoLine={3}
                            node=" story:"
                          >
                            <div
                              style={
                                Object {
                                  "paddingLeft": 33,
                                  "paddingRight": 3,
                                }
                              }
                            >
                              <span
                                style={
                                  Object {
                                    "color": "#777",
                                  }
                                }
                              >
                                 story:
                              </span>
                            </div>
                          </Node>
                          <Node
                            depth={1}
                            key=".3"
                            maxPropArrayLength={3}
                            maxPropObjectKeys={3}
                            maxPropStringLength={50}
                            maxPropsIntoLine={3}
                            node={
                              <TestComponent
                                array={
                                  Array [
                                    1,
                                    2,
                                    3,
                                  ]
                                }
                                bool={true}
                                func={[Function]}
                                number={7}
                                obj={
                                  Object {
                                    "a": "a",
                                    "b": "b",
                                  }
                                }
                                string="seven"
                              />
                            }
                          >
                            <div
                              style={
                                Object {
                                  "paddingLeft": 33,
                                  "paddingRight": 3,
                                }
                              }
                            >
                              <span
                                style={
                                  Object {
                                    "color": "#777",
                                  }
                                }
                              >
                                &lt;
                                TestComponent
                              </span>
                              <Props
                                maxPropArrayLength={3}
                                maxPropObjectKeys={3}
                                maxPropStringLength={50}
                                maxPropsIntoLine={3}
                                node={
                                  <TestComponent
                                    array={
                                      Array [
                                        1,
                                        2,
                                        3,
                                      ]
                                    }
                                    bool={true}
                                    func={[Function]}
                                    number={7}
                                    obj={
                                      Object {
                                        "a": "a",
                                        "b": "b",
                                      }
                                    }
                                    string="seven"
                                  />
                                }
                                singleLine={true}
                              >
                                <span>
                                  <span
                                    key="func"
                                  >
                                    <span>
                                      <br />
                                        
                                    </span>
                                    <span
                                      style={Object {}}
                                    >
                                      func
                                    </span>
                                    <span>
                                      =
                                      <span
                                        style={Object {}}
                                      >
                                        {
                                        <PropVal
                                          level={1}
                                          maxPropArrayLength={3}
                                          maxPropObjectKeys={3}
                                          maxPropStringLength={50}
                                          maxPropsIntoLine={3}
                                          theme={Object {}}
                                          val={[Function]}
                                          valueStyles={null}
                                        >
                                          <span
                                            style={
                                              Object {
                                                "color": "#170",
                                              }
                                            }
                                          >
                                            func
                                          </span>
                                        </PropVal>
                                        }
                                      </span>
                                    </span>
                                  </span>
                                  <span
                                    key="obj"
                                  >
                                    <span>
                                      <br />
                                        
                                    </span>
                                    <span
                                      style={Object {}}
                                    >
                                      obj
                                    </span>
                                    <span>
                                      =
                                      <span
                                        style={Object {}}
                                      >
                                        {
                                        <PropVal
                                          level={1}
                                          maxPropArrayLength={3}
                                          maxPropObjectKeys={3}
                                          maxPropStringLength={50}
                                          maxPropsIntoLine={3}
                                          theme={Object {}}
                                          val={
                                            Object {
                                              "a": "a",
                                              "b": "b",
                                            }
                                          }
                                          valueStyles={null}
                                        >
                                          <PreviewObject
                                            level={1}
                                            maxPropObjectKeys={3}
                                            maxPropStringLength={50}
                                            maxPropsIntoLine={3}
                                            val={
                                              Object {
                                                "a": "a",
                                                "b": "b",
                                              }
                                            }
                                            valueStyles={
                                              Object {
                                                "array": Object {
                                                  "color": "#666",
                                                },
                                                "attr": Object {
                                                  "color": "#666",
                                                },
                                                "bool": Object {
                                                  "color": "#a11",
                                                },
                                                "empty": Object {
                                                  "color": "#777",
                                                },
                                                "func": Object {
                                                  "color": "#170",
                                                },
                                                "number": Object {
                                                  "color": "#a11",
                                                },
                                                "object": Object {
                                                  "color": "#666",
                                                },
                                                "string": Object {
                                                  "color": "#22a",
                                                  "wordBreak": "break-word",
                                                },
                                              }
                                            }
                                          >
                                            <span
                                              style={
                                                Object {
                                                  "color": "#666",
                                                }
                                              }
                                            >
                                              {
                                              <span
                                                key="k0/.0"
                                              >
                                                <span
                                                  style={
                                                    Object {
                                                      "color": "#666",
                                                    }
                                                  }
                                                >
                                                  a
                                                </span>
                                              </span>
                                              : 
                                              <PropVal
                                                key="v0/.0"
                                                level={2}
                                                maxPropArrayLength={3}
                                                maxPropObjectKeys={3}
                                                maxPropStringLength={50}
                                                maxPropsIntoLine={3}
                                                theme={Object {}}
                                                val="a"
                                                valueStyles={
                                                  Object {
                                                    "array": Object {
                                                      "color": "#666",
                                                    },
                                                    "attr": Object {
                                                      "color": "#666",
                                                    },
                                                    "bool": Object {
                                                      "color": "#a11",
                                                    },
                                                    "empty": Object {
                                                      "color": "#777",
                                                    },
                                                    "func": Object {
                                                      "color": "#170",
                                                    },
                                                    "number": Object {
                                                      "color": "#a11",
                                                    },
                                                    "object": Object {
                                                      "color": "#666",
                                                    },
                                                    "string": Object {
                                                      "color": "#22a",
                                                      "wordBreak": "break-word",
                                                    },
                                                  }
                                                }
                                              >
                                                <span
                                                  style={
                                                    Object {
                                                      "color": "#22a",
                                                      "wordBreak": "break-word",
                                                    }
                                                  }
                                                >
                                                  'a'
                                                </span>
                                              </PropVal>
                                              ,
                                              <span
                                                key="k1/.0"
                                              >
                                                <span
                                                  style={
                                                    Object {
                                                      "color": "#666",
                                                    }
                                                  }
                                                >
                                                  b
                                                </span>
                                              </span>
                                              : 
                                              <PropVal
                                                key="v1/.0"
                                                level={2}
                                                maxPropArrayLength={3}
                                                maxPropObjectKeys={3}
                                                maxPropStringLength={50}
                                                maxPropsIntoLine={3}
                                                theme={Object {}}
                                                val="b"
                                                valueStyles={
                                                  Object {
                                                    "array": Object {
                                                      "color": "#666",
                                                    },
                                                    "attr": Object {
                                                      "color": "#666",
                                                    },
                                                    "bool": Object {
                                                      "color": "#a11",
                                                    },
                                                    "empty": Object {
                                                      "color": "#777",
                                                    },
                                                    "func": Object {
                                                      "color": "#170",
                                                    },
                                                    "number": Object {
                                                      "color": "#a11",
                                                    },
                                                    "object": Object {
                                                      "color": "#666",
                                                    },
                                                    "string": Object {
                                                      "color": "#22a",
                                                      "wordBreak": "break-word",
                                                    },
                                                  }
                                                }
                                              >
                                                <span
                                                  style={
                                                    Object {
                                                      "color": "#22a",
                                                      "wordBreak": "break-word",
                                                    }
                                                  }
                                                >
                                                  'b'
                                                </span>
                                              </PropVal>
                                              }
                                            </span>
                                          </PreviewObject>
                                        </PropVal>
                                        }
                                      </span>
                                    </span>
                                  </span>
                                  <span
                                    key="array"
                                  >
                                    <span>
                                      <br />
                                        
                                    </span>
                                    <span
                                      style={Object {}}
                                    >
                                      array
                                    </span>
                                    <span>
                                      =
                                      <span
                                        style={Object {}}
                                      >
                                        {
                                        <PropVal
                                          level={1}
                                          maxPropArrayLength={3}
                                          maxPropObjectKeys={3}
                                          maxPropStringLength={50}
                                          maxPropsIntoLine={3}
                                          theme={Object {}}
                                          val={
                                            Array [
                                              1,
                                              2,
                                              3,
                                            ]
                                          }
                                          valueStyles={null}
                                        >
                                          <PreviewArray
                                            level={1}
                                            maxPropArrayLength={3}
                                            maxPropStringLength={50}
                                            maxPropsIntoLine={3}
                                            val={
                                              Array [
                                                1,
                                                2,
                                                3,
                                              ]
                                            }
                                            valueStyles={
                                              Object {
                                                "array": Object {
                                                  "color": "#666",
                                                },
                                                "attr": Object {
                                                  "color": "#666",
                                                },
                                                "bool": Object {
                                                  "color": "#a11",
                                                },
                                                "empty": Object {
                                                  "color": "#777",
                                                },
                                                "func": Object {
                                                  "color": "#170",
                                                },
                                                "number": Object {
                                                  "color": "#a11",
                                                },
                                                "object": Object {
                                                  "color": "#666",
                                                },
                                                "string": Object {
                                                  "color": "#22a",
                                                  "wordBreak": "break-word",
                                                },
                                              }
                                            }
                                          >
                                            <span
                                              style={
                                                Object {
                                                  "color": "#666",
                                                }
                                              }
                                            >
                                              [
                                              <span
                                                key="n0/.0"
                                              >
                                                <PropVal
                                                  level={2}
                                                  maxPropArrayLength={3}
                                                  maxPropObjectKeys={3}
                                                  maxPropStringLength={50}
                                                  maxPropsIntoLine={3}
                                                  theme={Object {}}
                                                  val={1}
                                                  valueStyles={
                                                    Object {
                                                      "array": Object {
                                                        "color": "#666",
                                                      },
                                                      "attr": Object {
                                                        "color": "#666",
                                                      },
                                                      "bool": Object {
                                                        "color": "#a11",
                                                      },
                                                      "empty": Object {
                                                        "color": "#777",
                                                      },
                                                      "func": Object {
                                                        "color": "#170",
                                                      },
                                                      "number": Object {
                                                        "color": "#a11",
                                                      },
                                                      "object": Object {
                                                        "color": "#666",
                                                      },
                                                      "string": Object {
                                                        "color": "#22a",
                                                        "wordBreak": "break-word",
                                                      },
                                                    }
                                                  }
                                                >
                                                  <span
                                                    style={
                                                      Object {
                                                        "color": "#a11",
                                                      }
                                                    }
                                                  >
                                                    1
                                                  </span>
                                                </PropVal>
                                              </span>
                                              ,
                                              <span
                                                key="n1/.0"
                                              >
                                                <PropVal
                                                  level={2}
                                                  maxPropArrayLength={3}
                                                  maxPropObjectKeys={3}
                                                  maxPropStringLength={50}
                                                  maxPropsIntoLine={3}
                                                  theme={Object {}}
                                                  val={2}
                                                  valueStyles={
                                                    Object {
                                                      "array": Object {
                                                        "color": "#666",
                                                      },
                                                      "attr": Object {
                                                        "color": "#666",
                                                      },
                                                      "bool": Object {
                                                        "color": "#a11",
                                                      },
                                                      "empty": Object {
                                                        "color": "#777",
                                                      },
                                                      "func": Object {
                                                        "color": "#170",
                                                      },
                                                      "number": Object {
                                                        "color": "#a11",
                                                      },
                                                      "object": Object {
                                                        "color": "#666",
                                                      },
                                                      "string": Object {
                                                        "color": "#22a",
                                                        "wordBreak": "break-word",
                                                      },
                                                    }
                                                  }
                                                >
                                                  <span
                                                    style={
                                                      Object {
                                                        "color": "#a11",
                                                      }
                                                    }
                                                  >
                                                    2
                                                  </span>
                                                </PropVal>
                                              </span>
                                              ,
                                              <span
                                                key="n2/.0"
                                              >
                                                <PropVal
                                                  level={2}
                                                  maxPropArrayLength={3}
                                                  maxPropObjectKeys={3}
                                                  maxPropStringLength={50}
                                                  maxPropsIntoLine={3}
                                                  theme={Object {}}
                                                  val={3}
                                                  valueStyles={
                                                    Object {
                                                      "array": Object {
                                                        "color": "#666",
                                                      },
                                                      "attr": Object {
                                                        "color": "#666",
                                                      },
                                                      "bool": Object {
                                                        "color": "#a11",
                                                      },
                                                      "empty": Object {
                                                        "color": "#777",
                                                      },
                                                      "func": Object {
                                                        "color": "#170",
                                                      },
                                                      "number": Object {
                                                        "color": "#a11",
                                                      },
                                                      "object": Object {
                                                        "color": "#666",
                                                      },
                                                      "string": Object {
                                                        "color": "#22a",
                                                        "wordBreak": "break-word",
                                                      },
                                                    }
                                                  }
                                                >
                                                  <span
                                                    style={
                                                      Object {
                                                        "color": "#a11",
                                                      }
                                                    }
                                                  >
                                                    3
                                                  </span>
                                                </PropVal>
                                              </span>
                                              ]
                                            </span>
                                          </PreviewArray>
                                        </PropVal>
                                        }
                                      </span>
                                    </span>
                                  </span>
                                  <span
                                    key="number"
                                  >
                                    <span>
                                      <br />
                                        
                                    </span>
                                    <span
                                      style={Object {}}
                                    >
                                      number
                                    </span>
                                    <span>
                                      =
                                      <span
                                        style={Object {}}
                                      >
                                        {
                                        <PropVal
                                          level={1}
                                          maxPropArrayLength={3}
                                          maxPropObjectKeys={3}
                                          maxPropStringLength={50}
                                          maxPropsIntoLine={3}
                                          theme={Object {}}
                                          val={7}
                                          valueStyles={null}
                                        >
                                          <span
                                            style={
                                              Object {
                                                "color": "#a11",
                                              }
                                            }
                                          >
                                            7
                                          </span>
                                        </PropVal>
                                        }
                                      </span>
                                    </span>
                                  </span>
                                  <span
                                    key="string"
                                  >
                                    <span>
                                      <br />
                                        
                                    </span>
                                    <span
                                      style={Object {}}
                                    >
                                      string
                                    </span>
                                    <span>
                                      =
                                      <span
                                        style={Object {}}
                                      >
                                        "
                                        <PropVal
                                          level={1}
                                          maxPropArrayLength={3}
                                          maxPropObjectKeys={3}
                                          maxPropStringLength={50}
                                          maxPropsIntoLine={3}
                                          theme={Object {}}
                                          val="seven"
                                          valueStyles={null}
                                        >
                                          <span
                                            style={
                                              Object {
                                                "color": "#22a",
                                                "wordBreak": "break-word",
                                              }
                                            }
                                          >
                                            seven
                                          </span>
                                        </PropVal>
                                        "
                                      </span>
                                    </span>
                                  </span>
                                  <span
                                    key="bool"
                                  >
                                    <span>
                                      <br />
                                        
                                    </span>
                                    <span
                                      style={Object {}}
                                    >
                                      bool
                                    </span>
                                    <br />
                                  </span>
                                </span>
                              </Props>
                              <span
                                style={
                                  Object {
                                    "color": "#777",
                                  }
                                }
                              >
                                /&gt;
                              </span>
                            </div>
                          </Node>
                          <div
                            style={
                              Object {
                                "paddingLeft": 18,
                                "paddingRight": 3,
                              }
                            }
                          >
                            <span
                              style={
                                Object {
                                  "color": "#777",
                                }
                              }
                            >
                              &lt;/
                              div
                              &gt;
                            </span>
                          </div>
                        </div>
                      </Node>
                    </div>
                    <CopyButton
                      onClick={[Function]}
                      theme={Object {}}
                      toggled={false}
                    >
                      <Styled(button)
                        onClick={[Function]}
                        styles={Object {}}
                      >
                        <button
                          className="emotion-2 emotion-3"
                          onClick={[Function]}
                        >
                          <Styled(div)
                            toggled={false}
                          >
                            <div
                              className="emotion-0 emotion-1"
                            >
                              <div
                                style={
                                  Object {
                                    "marginBottom": 6,
                                  }
                                }
                              >
                                Copied!
                              </div>
                              <div>
                                Copy
                              </div>
                            </div>
                          </Styled(div)>
                        </button>
                      </Styled(button)>
                    </CopyButton>
                  </pre>
                </Styled(pre)>
              </Pre>
            </div>
          </div>
        </div>
      </div>
    </div>
  </Story>
</deprecated>
`;<|MERGE_RESOLUTION|>--- conflicted
+++ resolved
@@ -1,7 +1,7 @@
 // Jest Snapshot v1, https://goo.gl/fbAQLP
 
 exports[`addon Info should render <Info /> and external markdown 1`] = `
-.emotion-4 {
+.emotion-2 {
   display: -webkit-box;
   display: -webkit-flex;
   display: -ms-flexbox;
@@ -22,7 +22,7 @@
   overflow-x: scroll;
 }
 
-.emotion-2 {
+.emotion-1 {
   overflow: hidden;
   border: 1px solid #eee;
   border-radius: 3px;
@@ -38,12 +38,12 @@
   flex-shrink: 0;
 }
 
-.emotion-2:hover {
+.emotion-1:hover {
   background-color: #f4f7fa;
   border-color: #ddd;
 }
 
-.emotion-2:active {
+.emotion-1:active {
   background-color: #e9ecef;
   border-color: #ccc;
 }
@@ -124,13 +124,8 @@
             <div>
               <h1>
                 function func(x) {
-<<<<<<< HEAD
-        return x + 1;
-      }
-=======
           return x + 1;
         }
->>>>>>> 4121d263
               </h1>
               <h2>
                 [object Object]
@@ -312,7 +307,7 @@
               >
                 <Styled(pre)>
                   <pre
-                    className="emotion-4 emotion-5"
+                    className="emotion-2"
                   >
                     <div>
                       <Node
@@ -1225,14 +1220,14 @@
                         styles={Object {}}
                       >
                         <button
-                          className="emotion-2 emotion-3"
+                          className="emotion-1"
                           onClick={[Function]}
                         >
                           <Styled(div)
                             toggled={false}
                           >
                             <div
-                              className="emotion-0 emotion-1"
+                              className="emotion-0"
                             >
                               <div
                                 style={
@@ -1264,7 +1259,7 @@
 `;
 
 exports[`addon Info should render <Info /> and markdown 1`] = `
-.emotion-4 {
+.emotion-2 {
   display: -webkit-box;
   display: -webkit-flex;
   display: -ms-flexbox;
@@ -1285,7 +1280,7 @@
   overflow-x: scroll;
 }
 
-.emotion-2 {
+.emotion-1 {
   overflow: hidden;
   border: 1px solid #eee;
   border-radius: 3px;
@@ -1301,12 +1296,12 @@
   flex-shrink: 0;
 }
 
-.emotion-2:hover {
+.emotion-1:hover {
   background-color: #f4f7fa;
   border-color: #ddd;
 }
 
-.emotion-2:active {
+.emotion-1:active {
   background-color: #e9ecef;
   border-color: #ccc;
 }
@@ -1389,13 +1384,8 @@
             <div>
               <h1>
                 function func(x) {
-<<<<<<< HEAD
-        return x + 1;
-      }
-=======
           return x + 1;
         }
->>>>>>> 4121d263
               </h1>
               <h2>
                 [object Object]
@@ -1668,7 +1658,7 @@
               >
                 <Styled(pre)>
                   <pre
-                    className="emotion-4 emotion-5"
+                    className="emotion-2"
                   >
                     <div>
                       <Node
@@ -2581,14 +2571,14 @@
                         styles={Object {}}
                       >
                         <button
-                          className="emotion-2 emotion-3"
+                          className="emotion-1"
                           onClick={[Function]}
                         >
                           <Styled(div)
                             toggled={false}
                           >
                             <div
-                              className="emotion-0 emotion-1"
+                              className="emotion-0"
                             >
                               <div
                                 style={
