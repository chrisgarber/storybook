--- conflicted
+++ resolved
@@ -363,15 +363,11 @@
   showSource: PropTypes.bool,
   styles: PropTypes.func.isRequired,
   children: PropTypes.oneOfType([PropTypes.object, PropTypes.array]),
-<<<<<<< HEAD
-  mtrcConf: PropTypes.object,
+  marksyConf: PropTypes.object,
   maxPropObjectKeys: PropTypes.number,
   maxPropArrayLength: PropTypes.number,
   maxPropsIntoLine: PropTypes.number,
   maxPropStringLength: PropTypes.number,
-=======
-  marksyConf: PropTypes.object,
->>>>>>> 15f5a793
 };
 
 Story.defaultProps = {
