# Storybook Addon Notes

Storybook Addon Notes allows you to write notes (text or HTML) for your stories in [Storybook](https://storybook.js.org).

[Framework Support](https://github.com/storybooks/storybook/blob/master/ADDONS_SUPPORT.md)

![Storybook Addon Notes Demo](docs/demo.png)

### Getting Started

<<<<<<< HEAD
**NOTE: Documentation on master branch is for alpha version, stable release is on [release/4.0](https://github.com/storybooks/storybook/tree/release/4.0/addons/)**
=======
**NOTE: Documentation on master branch is for alpha version, stable release is on [master](https://github.com/storybooks/storybook/tree/master/addons/)**
>>>>>>> 7de043ec

```sh
yarn add -D @storybook/addon-notes
```

Then create a file called `addons.js` in your storybook config.

Add following content to it:

```js
import '@storybook/addon-notes/register';
```

Then add the `withNotes` decorator to all stories in your `config.js`:

```js
// Import from @storybook/X where X is your framework
import { configure, addDecorator } from '@storybook/react';
import { withNotes } from '@storybook/addon-notes';

addDecorator(withNotes);
```

You can use the `notes` parameter to add a note to each story:

```js
import { storiesOf } from '@storybook/react';

import Component from './Component';

storiesOf('Component', module).add('with some emoji', () => <Component />, {
  notes: 'A very simple component',
});
```

#### Using Markdown

To use markdown in your notes, either through import or inline, simply put it in the `markdown` property of your note.

```js
import { storiesOf } from '@storybook/react';
import Component from './Component';
import someMarkdownText from './someMarkdownText.md';

storiesOf('Component', module).add('With Markdown', () => <Component />, {
  notes: { markdown: someMarkdownText },
});
```<|MERGE_RESOLUTION|>--- conflicted
+++ resolved
@@ -8,11 +8,7 @@
 
 ### Getting Started
 
-<<<<<<< HEAD
-**NOTE: Documentation on master branch is for alpha version, stable release is on [release/4.0](https://github.com/storybooks/storybook/tree/release/4.0/addons/)**
-=======
 **NOTE: Documentation on master branch is for alpha version, stable release is on [master](https://github.com/storybooks/storybook/tree/master/addons/)**
->>>>>>> 7de043ec
 
 ```sh
 yarn add -D @storybook/addon-notes
