name: Unit tests

on:
  push:
    branches:
      - next
  pull_request:
    types: [opened, synchronize, reopened]

jobs:
  build:
    name: Core Unit Tests, ${{ matrix.os }}
    strategy:
      fail-fast: false
      matrix:
        os: [windows-latest]
    runs-on: ${{ matrix.os }}
    steps:
      - uses: actions/checkout@v4
      - uses: oven-sh/setup-bun@v1
        with:
          bun-version: 1.1.1
      - name: Set node version
        uses: actions/setup-node@v4
        with:
          node-version-file: ".nvmrc"

<<<<<<< HEAD
      - uses: oven-sh/setup-bun@v1
        with:
          bun-version: 1.1.12

=======
>>>>>>> 4931b385
      - name: install and compile
        run: yarn task --task compile --start-from=auto
      - name: test
        run: yarn test<|MERGE_RESOLUTION|>--- conflicted
+++ resolved
@@ -17,21 +17,13 @@
     runs-on: ${{ matrix.os }}
     steps:
       - uses: actions/checkout@v4
-      - uses: oven-sh/setup-bun@v1
-        with:
-          bun-version: 1.1.1
       - name: Set node version
         uses: actions/setup-node@v4
         with:
           node-version-file: ".nvmrc"
-
-<<<<<<< HEAD
       - uses: oven-sh/setup-bun@v1
         with:
-          bun-version: 1.1.12
-
-=======
->>>>>>> 4931b385
+          bun-version: 1.1.17
       - name: install and compile
         run: yarn task --task compile --start-from=auto
       - name: test
