--- conflicted
+++ resolved
@@ -40,7 +40,7 @@
 
       - uses: oven-sh/setup-bun@v1
         with:
-          bun-version: 1.1.12
+          bun-version: 1.1.17
 
       - name: Setup git user
         run: |
@@ -92,11 +92,7 @@
 
       - uses: oven-sh/setup-bun@v1
         with:
-<<<<<<< HEAD
-          bun-version: 1.1.12
-=======
-          bun-version: 1.1.1
->>>>>>> 4931b385
+          bun-version: 1.1.17
 
       - uses: actions/setup-node@v4
         with:
