name: Publish
run-name: Publish new version on ${{ github.ref_name }}, triggered by ${{ github.triggering_actor }}

on:
  push:
    branches:
      - latest-release
      - next-release

env:
  PLAYWRIGHT_SKIP_BROWSER_DOWNLOAD: 1
  PUPPETEER_SKIP_CHROMIUM_DOWNLOAD: 1

permissions:
  contents: write
  pull-requests: write

concurrency:
  group: ${{ github.workflow }}-${{ github.ref_name }}

jobs:
  publish:
    name: Publish new version
    runs-on: ubuntu-latest
    environment: release
    defaults:
      run:
        working-directory: scripts
    steps:
      - name: Cancel if [skip ci]
        if: contains(github.event.head_commit.message, '[skip ci]')
        env:
          GH_TOKEN: ${{ secrets.GITHUB_TOKEN }}
        # From https://stackoverflow.com/a/75809743
        run: |
          gh run cancel ${{ github.run_id }}
          gh run watch ${{ github.run_id }}

      - name: Checkout ${{ github.ref_name }}
        uses: actions/checkout@v4
        with:
          fetch-depth: 100
          token: ${{ secrets.GH_TOKEN }}

      - name: Setup Node.js
        uses: actions/setup-node@v4
        with:
          node-version-file: ".nvmrc"

      - uses: oven-sh/setup-bun@v1
        with:
<<<<<<< HEAD
          bun-version: 1.1.12
=======
          bun-version: 1.1.1
>>>>>>> 4931b385

      - name: Cache dependencies
        uses: actions/cache@v4
        with:
          path: |
            ~/.yarn/berry/cache
          key: yarn-v1-${{ hashFiles('scripts/yarn.lock') }}-${{ hashFiles('code/yarn.lock') }}
          restore-keys: |
            yarn-v1-${{ hashFiles('scripts/yarn.lock') }}-${{ hashFiles('code/yarn.lock') }}
            yarn-v1-${{ hashFiles('scripts/yarn.lock') }}
            yarn-v1

      - name: Install script dependencies
        run: |
          yarn install

      - name: Cancel all release preparation runs
        env:
          GH_TOKEN: ${{ secrets.GITHUB_TOKEN }}
        run: yarn release:cancel-preparation-runs

      - name: Apply deferred version bump and commit
        working-directory: .
        run: |
          CURRENT_VERSION=$(cat ./code/package.json | jq '.version')
          DEFERRED_NEXT_VERSION=$(cat ./code/package.json | jq '.deferredNextVersion')

          if [[ "$DEFERRED_NEXT_VERSION" == "null" ]]; then
              echo "No deferred version set, not bumping versions"
              exit 0
          fi
          cd scripts
          yarn release:version --apply --verbose
          cd ..

          git config --global user.name "storybook-bot"
          git config --global user.email "32066757+storybook-bot@users.noreply.github.com"
          git add .
          git commit -m "Bump version from $CURRENT_VERSION to $DEFERRED_NEXT_VERSION [skip ci]" || true
          git push origin ${{ github.ref_name }}

      - name: Get current version
        id: version
        run: yarn release:get-current-version

      - name: Check if publish is needed
        id: publish-needed
        run: yarn release:is-version-published ${{ steps.version.outputs.current-version }}

      - name: Check release vs prerelease
        if: steps.publish-needed.outputs.published == 'false'
        id: is-prerelease
        run: yarn release:is-prerelease ${{ steps.version.outputs.current-version }} --verbose

      - name: Install code dependencies
        if: steps.publish-needed.outputs.published == 'false'
        working-directory: .
        run: yarn task --task=install --start-from=install

      - name: Publish
        if: steps.publish-needed.outputs.published == 'false'
        env:
          YARN_NPM_AUTH_TOKEN: ${{ secrets.NPM_TOKEN }}
        run: yarn release:publish --tag ${{ steps.is-prerelease.outputs.prerelease == 'true' && 'next' || 'latest' }} --verbose

      - name: Get target branch
        id: target
        run: echo "target=${{ github.ref_name == 'next-release' && 'next' || 'main' }}" >> $GITHUB_OUTPUT

      - name: Get changelog for ${{ steps.version.outputs.current-version }}
        if: steps.publish-needed.outputs.published == 'false'
        id: changelog
        run: yarn release:get-changelog-from-file ${{ steps.version.outputs.current-version }}

      # tags are needed to get list of patches to label as picked
      - name: Fetch git tags
        if: github.ref_name == 'latest-release'
        run: git fetch --tags origin

      # when this is a patch release from main, label any patch PRs included in the release
      - name: Label patch PRs as picked
        if: github.ref_name == 'latest-release'
        env:
          GH_TOKEN: ${{ secrets.GITHUB_TOKEN }}
        run: yarn release:label-patches

      - name: Create GitHub Release
        if: steps.publish-needed.outputs.published == 'false'
        env:
          GH_TOKEN: ${{ secrets.GITHUB_TOKEN }}
        run: |
          gh release create \
          v${{ steps.version.outputs.current-version }} \
            --repo "${{ github.repository }}" \
            --target ${{ github.ref_name }} \
            --title "v${{ steps.version.outputs.current-version }}" \
            --notes "${{ steps.changelog.outputs.changelog }}" \
            ${{ steps.is-prerelease.outputs.prerelease == 'true' && '--prerelease' || '' }}

      - name: Merge ${{ github.ref_name }} into ${{ steps.target.outputs.target }}
        run: |
          git config --global user.name "storybook-bot"
          git config --global user.email "32066757+storybook-bot@users.noreply.github.com"
          git fetch origin ${{ steps.target.outputs.target }}
          git checkout ${{ steps.target.outputs.target }}
          git merge ${{ github.ref_name }}
          git push origin ${{ steps.target.outputs.target }}

      - name: Force push from 'next' to 'latest-release' and 'main' on minor/major releases
        if: github.ref_name == 'next-release' && steps.is-prerelease.outputs.prerelease == 'false'
        run: |
          git checkout next
          git pull
          git push --force origin latest-release
          git push --force origin main

      - name: Sync CHANGELOG.md from `main` to `next`
        if: steps.target.outputs.target == 'main'
        working-directory: .
        run: |
          git fetch origin next
          git checkout next
          git pull
          git checkout origin/main ./CHANGELOG.md
          git add ./CHANGELOG.md
          git commit -m "Update CHANGELOG.md for v${{ steps.version.outputs.current-version }} [skip ci]" || true
          git push origin next

      - name: Sync version JSONs from `next-release` to `main`
        if: github.ref_name == 'next-release'
        working-directory: .
        run: |
          VERSION_FILE="./docs/versions/${{ steps.is-prerelease.outputs.prerelease == 'true' && 'next' || 'latest' }}.json"
          git fetch origin main
          git checkout main
          git pull
          git checkout origin/next-release $VERSION_FILE
          git add $VERSION_FILE
          git commit -m "Update $VERSION_FILE for v${{ steps.version.outputs.current-version }}"
          git push origin main

      - name: Report job failure to Discord
        if: failure()
        env:
          DISCORD_WEBHOOK: ${{ secrets.DISCORD_MONITORING_URL }}
        uses: Ilshidur/action-discord@master
        with:
          args: "The GitHub Action for publishing version ${{ steps.version.outputs.current-version }} (triggered by ${{ github.triggering_actor }}) failed! See run at: https://github.com/${{ github.repository }}/actions/runs/${{ github.run_id }}"<|MERGE_RESOLUTION|>--- conflicted
+++ resolved
@@ -49,11 +49,7 @@
 
       - uses: oven-sh/setup-bun@v1
         with:
-<<<<<<< HEAD
-          bun-version: 1.1.12
-=======
-          bun-version: 1.1.1
->>>>>>> 4931b385
+          bun-version: 1.1.17
 
       - name: Cache dependencies
         uses: actions/cache@v4
