--- conflicted
+++ resolved
@@ -3,7 +3,6 @@
   // Hover to view descriptions of existing attributes.
   // For more information, visit: https://go.microsoft.com/fwlink/?linkid=830387
   "version": "0.2.0",
-<<<<<<< HEAD
   "configurations": [{
     "type": "node",
     "request": "launch",
@@ -35,33 +34,5 @@
       "<node_internals>/**"
     ]
   }
-=======
-  "configurations": [
-    {
-      "type": "node",
-      "request": "launch",
-      "name": "official-storybook",
-      "runtimeExecutable": "npm",
-      "cwd": "${workspaceFolder}/examples/official-storybook",
-      "runtimeArgs": ["run-script", "debug"],
-      "port": 9229,
-      "skipFiles": ["<node_internals>/**"]
-    },
-    {
-      "type": "node",
-      "request": "launch",
-      "name": "cli html",
-      "cwd": "${workspaceFolder}/lib/cli/stories",
-      "runtimeArgs": [
-        "--inspect-brk",
-        "${workspaceFolder}/lib/cli/bin/index.js",
-        "init",
-        "--type",
-        "html"
-      ],
-      "port": 9229,
-      "skipFiles": ["<node_internals>/**"]
-    }
->>>>>>> 9711bfc7
   ]
 }