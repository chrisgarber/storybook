{
  "name": "@storybook/react-native",
  "version": "4.0.0-alpha.14",
  "description": "A better way to develop React Native Components for your app",
  "keywords": [
    "react",
    "react-native",
    "storybook"
  ],
  "homepage": "https://github.com/storybooks/storybook/tree/master/app/react-native",
  "bugs": {
    "url": "https://github.com/storybooks/storybook/issues"
  },
  "repository": {
    "type": "git",
    "url": "https://github.com/storybooks/storybook.git"
  },
  "license": "MIT",
  "main": "dist/index.js",
  "jsnext:main": "src/index.js",
  "bin": {
    "storybook": "dist/bin/storybook.js"
  },
  "scripts": {
    "prepare": "node ../../scripts/prepare.js"
  },
  "dependencies": {
<<<<<<< HEAD
    "@storybook/addons": "4.0.0-alpha.12",
    "@storybook/channel-websocket": "4.0.0-alpha.12",
    "@storybook/core": "4.0.0-alpha.12",
    "@storybook/core-events": "4.0.0-alpha.12",
    "react-dev-utils": "^6.0.0-next.3e165448",
    "@storybook/ui": "4.0.0-alpha.12",
=======
    "@storybook/addons": "4.0.0-alpha.14",
    "@storybook/channel-websocket": "4.0.0-alpha.14",
    "@storybook/core": "4.0.0-alpha.14",
    "@storybook/core-events": "4.0.0-alpha.14",
    "@storybook/react-dev-utils": "^5.0.0",
    "@storybook/ui": "4.0.0-alpha.14",
>>>>>>> 9211dcbb
    "babel-loader": "^7.1.4",
    "babel-plugin-macros": "^2.2.2",
    "babel-plugin-syntax-async-functions": "^6.13.0",
    "babel-plugin-syntax-trailing-function-commas": "^6.22.0",
    "babel-plugin-transform-class-properties": "^6.24.1",
    "babel-plugin-transform-object-rest-spread": "^6.23.0",
    "babel-plugin-transform-regenerator": "^6.26.0",
    "babel-plugin-transform-runtime": "^6.23.0",
    "babel-preset-env": "^1.7.0",
    "babel-preset-flow": "^6.23.0",
    "babel-preset-minify": "^0.4.2",
    "babel-preset-react": "^6.24.1",
    "babel-register": "^6.26.0",
    "babel-runtime": "^6.26.0",
    "case-sensitive-paths-webpack-plugin": "^2.1.2",
    "commander": "^2.15.1",
    "dotenv-webpack": "^1.5.7",
    "express": "^4.16.3",
    "find-cache-dir": "^1.0.0",
    "global": "^4.3.2",
    "html-webpack-plugin": "^3.2.0",
    "json5": "^1.0.1",
    "prop-types": "^15.6.1",
    "raw-loader": "^0.5.1",
    "react-native-compat": "^1.0.0",
    "react-native-iphone-x-helper": "^1.0.3",
    "shelljs": "^0.8.2",
    "universal-dotenv": "^1.8.0",
    "url-parse": "^1.4.0",
    "uuid": "^3.2.1",
    "webpack": "^4.10.2",
    "webpack-dev-middleware": "^3.1.3",
    "webpack-hot-middleware": "^2.22.2",
    "ws": "^5.2.0"
  },
  "devDependencies": {
    "react-native": "^0.52.2"
  },
  "peerDependencies": {
    "babel-core": "^6.26.0 || ^7.0.0-0",
    "babel-runtime": ">=6.0.0",
    "react": "*",
    "react-native": ">=0.51.0"
  }
}<|MERGE_RESOLUTION|>--- conflicted
+++ resolved
@@ -25,21 +25,12 @@
     "prepare": "node ../../scripts/prepare.js"
   },
   "dependencies": {
-<<<<<<< HEAD
-    "@storybook/addons": "4.0.0-alpha.12",
-    "@storybook/channel-websocket": "4.0.0-alpha.12",
-    "@storybook/core": "4.0.0-alpha.12",
-    "@storybook/core-events": "4.0.0-alpha.12",
-    "react-dev-utils": "^6.0.0-next.3e165448",
-    "@storybook/ui": "4.0.0-alpha.12",
-=======
     "@storybook/addons": "4.0.0-alpha.14",
     "@storybook/channel-websocket": "4.0.0-alpha.14",
     "@storybook/core": "4.0.0-alpha.14",
     "@storybook/core-events": "4.0.0-alpha.14",
-    "@storybook/react-dev-utils": "^5.0.0",
+    "@storybook/react-dev-utils": "^6.0.0-next.3e165448",
     "@storybook/ui": "4.0.0-alpha.14",
->>>>>>> 9211dcbb
     "babel-loader": "^7.1.4",
     "babel-plugin-macros": "^2.2.2",
     "babel-plugin-syntax-async-functions": "^6.13.0",
