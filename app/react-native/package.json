--- conflicted
+++ resolved
@@ -1,10 +1,6 @@
 {
   "name": "@storybook/react-native",
-<<<<<<< HEAD
-  "version": "3.2.16",
-=======
   "version": "3.3.0-alpha.2",
->>>>>>> d997c572
   "description": "A better way to develop React Native Components for your app",
   "keywords": [
     "react",
@@ -28,19 +24,11 @@
     "prepare": "node ../../scripts/prepare.js"
   },
   "dependencies": {
-<<<<<<< HEAD
-    "@storybook/addon-actions": "^3.2.16",
-    "@storybook/addon-links": "^3.2.16",
-    "@storybook/addons": "^3.2.16",
-    "@storybook/channel-websocket": "^3.2.16",
-    "@storybook/ui": "^3.2.16",
-=======
     "@storybook/addon-actions": "^3.3.0-alpha.2",
     "@storybook/addon-links": "^3.3.0-alpha.2",
     "@storybook/addons": "^3.3.0-alpha.2",
     "@storybook/channel-websocket": "^3.3.0-alpha.2",
     "@storybook/ui": "^3.3.0-alpha.2",
->>>>>>> d997c572
     "autoprefixer": "^7.1.6",
     "babel-core": "^6.26.0",
     "babel-loader": "^7.1.2",
