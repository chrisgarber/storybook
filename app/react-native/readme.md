# 3.3.0-alpha.0

2017-September-06

#### Features

-   Viewport addon: simulate device sizes in preview window [#1753](https://github.com/storybooks/storybook/pull/1753)
-   CLI: Add codemod for deprecated addon-links and addon-actions from app [#1368](https://github.com/storybooks/storybook/pull/1368)
-   Info addon: More detailed props table [#1485](https://github.com/storybooks/storybook/pull/1485)
-   React native: Add accessibility labels to OnDeviceUI [#1780](https://github.com/storybooks/storybook/pull/1780)
-   Stories panel: Stories on each hierarchy level [#1763](https://github.com/storybooks/storybook/pull/1763)
-   Storyshots: Generate snapshot per story file [#1584](https://github.com/storybooks/storybook/pull/1584)
-   CLI: Add support for Vue projects using Nuxt [#1794](https://github.com/storybooks/storybook/pull/1794)

#### Bug Fixes

-   Import chunks/assets in correct order using HtmlWebpackPlugin [#1775](https://github.com/storybooks/storybook/pull/1775)
-   Fix preview scrolling [#1782](https://github.com/storybooks/storybook/pull/1782)
-   Height aligned 2 buttons in manager's header [#1769](https://github.com/storybooks/storybook/pull/1769)
-   Search box: make found options selectable with click [#1697](https://github.com/storybooks/storybook/pull/1697)
-   Info addon: Fix Docgen in static builds [#1725](https://github.com/storybooks/storybook/pull/1725)
-   Knobs: allow arrays in object knob proptypes [#1701](https://github.com/storybooks/storybook/pull/1701)

#### Documentation

-   Improve linkTo documentation [#1793](https://github.com/storybooks/storybook/pull/1793)
-   Add carbon to examples page [#1764](https://github.com/storybooks/storybook/pull/1764)
-   Minor grammar fixes and clarification to Vue documentation [#1756](https://github.com/storybooks/storybook/pull/1756)
-   Fix incorrect yarn command in docs [#1758](https://github.com/storybooks/storybook/pull/1758)
-   Add storybook-chrome-screenshot to addon gallery [#1761](https://github.com/storybooks/storybook/pull/1761)
-   Fixing typo on VueJS withNotes Example [#1787](https://github.com/storybooks/storybook/pull/1787)

#### Maintenance

-   Deprecate confusing option names [#1692](https://github.com/storybooks/storybook/pull/1692)
-   A CLI for running specific tests suites, like bootstrap CLI [#1752](https://github.com/storybooks/storybook/pull/1752)
-   Remove check for sender on channel. [#1407](https://github.com/storybooks/storybook/pull/1407)
-   Use yarn instead of NPM [#1703](https://github.com/storybooks/storybook/pull/1703)
-   Add config for dependencies.io [#1770](https://github.com/storybooks/storybook/pull/1770)
-   Added addon-knobs to crna and vanilla react native. [#1636](https://github.com/storybooks/storybook/pull/1636)
-   Fixed Jest warnings [#1744](https://github.com/storybooks/storybook/pull/1744)
-   Smoke test master [#1801](https://github.com/storybooks/storybook/pull/1801)

#### Dependency Upgrades

-   Upgrade root dependencies and sync with packages [#1802](https://github.com/storybooks/storybook/pull/1802)
-   Update jest to the latest version 🚀 [#1799](https://github.com/storybooks/storybook/pull/1799)
-   Update eslint-plugin-jest to the latest version 🚀 [#1795](https://github.com/storybooks/storybook/pull/1795)
-   Update lerna to the latest version 🚀 [#1768](https://github.com/storybooks/storybook/pull/1768)

# 3.2.11

2017-September-27

#### Features

-   Add two new RN packager configuration options [#1865](https://github.com/storybooks/storybook/pull/1865)

#### Bug Fixes

-   Addon-info - Fix immutable props issues with React 16 [#1894](https://github.com/storybooks/storybook/pull/1894)
-   Update react-inspector to fix #1831 [#1888](https://github.com/storybooks/storybook/pull/1888)

#### Documentation

-   Updated release process documentation [#1882](https://github.com/storybooks/storybook/pull/1882)

# 3.2.10

2017-September-22

#### Features

-   Added codemod for deprecated addon-links and addon-actions from app [#1368](https://github.com/storybooks/storybook/pull/1368)
-   React native: Added option for custom packager port [#1837](https://github.com/storybooks/storybook/pull/1837)
-   CLI: add support for Vue projects using Nuxt [#1794](https://github.com/storybooks/storybook/pull/1794)

#### Bug Fixes

-   Avoid error "storyshots is intended only to be used with storybook" [#1441](https://github.com/storybooks/storybook/pull/1441)
-   Log correct url when using --https [#1871](https://github.com/storybooks/storybook/pull/1871)
-   Fix broken links in the deprecation warning for RN and Vue apps [#1827](https://github.com/storybooks/storybook/pull/1827)
-   Height aligned 2 buttons in manager's header [#1769](https://github.com/storybooks/storybook/pull/1769)
-   Add missing regenerator and runtime babel transform pkgs to package.json [#1848](https://github.com/storybooks/storybook/pull/1848)

#### Documentation

-   Update README: mention that addon-links needs to be registered manually [#1835](https://github.com/storybooks/storybook/pull/1835)
-   Improve linkTo documentation [#1793](https://github.com/storybooks/storybook/pull/1793)
-   Minor grammar fixes and clarification to Vue documentation [#1756](https://github.com/storybooks/storybook/pull/1756)
-   Add missing NPM script section to Vue guide [#1824](https://github.com/storybooks/storybook/pull/1824)
-   Add storybook-chrome-screenshot to addon gallery [#1761](https://github.com/storybooks/storybook/pull/1761)

#### Dependency Upgrades

-   Update babel-eslint to the latest version 🚀 [#1836](https://github.com/storybooks/storybook/pull/1836)
-   UPGRADE root dependencies and SYNC with packages [#1802](https://github.com/storybooks/storybook/pull/1802)
-   Update jest to the latest version 🚀 [#1799](https://github.com/storybooks/storybook/pull/1799)
-   Update eslint-plugin-jest to the latest version 🚀 [#1795](https://github.com/storybooks/storybook/pull/1795)
-   Update lerna to the latest version 🚀 [#1768](https://github.com/storybooks/storybook/pull/1768)

#### Maintenance

-   Smoke test master [#1801](https://github.com/storybooks/storybook/pull/1801)
-   Fixed Jest warnings [#1744](https://github.com/storybooks/storybook/pull/1744)

# 3.2.9

<<<<<<< HEAD
2017-August-26
=======
```sh
storybook start -p 7007 --haul webpack.haul.storybook.js --platform android | ios | all
```
>>>>>>> aebe01f0

#### Bug Fixes

-   Fix getstorybook CLI for React Native projects [#1741](https://github.com/storybooks/storybook/pull/1741)

#### Documentation

-   Improve `addon-info` README options documentation [#1732](https://github.com/storybooks/storybook/pull/1732)

#### Maintenance

-   ADD a CLI for bootstrapping [#1216](https://github.com/storybooks/storybook/pull/1216)

#### Dependency Upgrades

-   Update lerna to the latest version 🚀 [#1727](https://github.com/storybooks/storybook/pull/1727)

# 3.2.8

2017-August-23

#### Bug Fixes

-   Fix storyshots with new babel config [#1721](https://github.com/storybooks/storybook/pull/1721)
-   Fix CLI generators export [#1722](https://github.com/storybooks/storybook/pull/1722)

#### Documentation

-   Add caveat about knobs date defaultValue [#1719](https://github.com/storybooks/storybook/pull/1719)

# 3.2.7

2017-August-23

#### Bug Fixes

-   Fix storyshots by moving cacheDirectory to webpack config [#1713](https://github.com/storybooks/storybook/pull/1713)
-   Revert "Improved error checking in global addDecorator" [#1716](https://github.com/storybooks/storybook/pull/1716)
-   Stricter linting rules for imports [#1676](https://github.com/storybooks/storybook/pull/1676)
-   Addon Info: Remove broken prop type sort (keep defined order) [#1711](https://github.com/storybooks/storybook/pull/1711)

#### Maintenance

-   Enable eslint for vue-related stuff [#1715](https://github.com/storybooks/storybook/pull/1715)
-   CLI: ensure explicit dependency on `prop-types` for RN [#1714](https://github.com/storybooks/storybook/pull/1714)

# 3.2.6

2017-August-22

#### Features

-   Improve search and highlighting [#1693](https://github.com/storybooks/storybook/pull/1693)
-   Add centered decorator for vue [#1595](https://github.com/storybooks/storybook/pull/1595)
-   Add react-docgen propTypes to info addon [#1562](https://github.com/storybooks/storybook/pull/1562)

#### Bug Fixes

-   Fix stories panel resizing bug [#1689](https://github.com/storybooks/storybook/pull/1689)
-   Check for React presence when detecting `WEBPACK_REACT` type [#1646](https://github.com/storybooks/storybook/pull/1646)
-   Fix Create React App detection [#1645](https://github.com/storybooks/storybook/pull/1645)
-   Add dependencies on plugins used by getstorybook CLI [#1652](https://github.com/storybooks/storybook/pull/1652)
-   Fix preview window loading non js,css files [#1554](https://github.com/storybooks/storybook/pull/1554)

#### Documentation

-   Improve the warning given when using channel before it's defined [#1515](https://github.com/storybooks/storybook/pull/1515)
-   Remove imports from README that are not necessary with latest API [#1700](https://github.com/storybooks/storybook/pull/1700)
-   Add reminders to PR template [#1683](https://github.com/storybooks/storybook/pull/1683)
-   Docgen Flow Type Example [#1684](https://github.com/storybooks/storybook/pull/1684)

#### Maintenance

-   Make lint-staged work properly [#1675](https://github.com/storybooks/storybook/pull/1675)
-   Move baseFonts and RoutedLink to `@storybook/components` [#1659](https://github.com/storybooks/storybook/pull/1659)

#### Dependency Upgrades

-   Switch to babel preset env + async/await/generator support [#1668](https://github.com/storybooks/storybook/pull/1668)
-   Upgrade react-native-compat to avoid PropTypes warnings [#1673](https://github.com/storybooks/storybook/pull/1673)
-   Change React.PropTypes to prop-types [#1674](https://github.com/storybooks/storybook/pull/1674) [#1710](https://github.com/storybooks/storybook/pull/1710)

# 3.2.5

2017-August-16

#### Features

-   Add codemod for deprecated addon-info API [#1582](https://github.com/storybooks/storybook/pull/1582)

#### Bug Fixes

-   Fixed addon-knobs for RN [#1635](https://github.com/storybooks/storybook/pull/1635)
-   Make links navigate in the parent window [#1650](https://github.com/storybooks/storybook/pull/1650)
-   Don’t render leftpanel stories tree if stories are empty [#1664](https://github.com/storybooks/storybook/pull/1664)
-   Remove double styling for inline stories [#1651](https://github.com/storybooks/storybook/pull/1651)

#### Dependency Upgrades

-   Upgrade react-modal to v2.2.4 [#1666](https://github.com/storybooks/storybook/pull/1666)

# 3.2.4

2017-August-12

#### Features

-   Hierarchy expansion on search [#1598](https://github.com/storybooks/storybook/pull/1598)
-   Add sidebarAnimations config prop [#1601](https://github.com/storybooks/storybook/pull/1601)
-   Add hrefs to left menu links [#1523](https://github.com/storybooks/storybook/pull/1523)
-   Enable many components of same type in addon-info prop tables [#1607](https://github.com/storybooks/storybook/pull/1607)
-   Always collapse an expanded kind in tree view without changing selected story [#1590](https://github.com/storybooks/storybook/pull/1590)
-   Option to select an addon panel [#1641](https://github.com/storybooks/storybook/pull/1641)

#### Documentation

-   Document how to use info addon as decorator [#1592](https://github.com/storybooks/storybook/pull/1592)
-   Add Android simulator instructions for React Native [#1591](https://github.com/storybooks/storybook/pull/1591)

#### Maintenance

-   Tree view visual adjustments [#1599](https://github.com/storybooks/storybook/pull/1599)
-   Add z-index to shortcuts popup overlay [#1617](https://github.com/storybooks/storybook/pull/1617)
-   Use ReactModal for search box [#1548](https://github.com/storybooks/storybook/pull/1548)
-   Limit react versions to >=15 [#1613](https://github.com/storybooks/storybook/pull/1613)

# 3.2.3

2017-August-01

#### Features

-   Use the React Native packager's host by default [#1568](https://github.com/storybooks/storybook/pull/1568)
-   Make onDeviceUI default for RN getstorybook [#1571](https://github.com/storybooks/storybook/pull/1571)

#### Documentation

-   Add short description to addon-options readme [#1566](https://github.com/storybooks/storybook/pull/1566)

# 3.2.2

2017-July-31

#### Bug Fixes

-   Fixed build-storybook for vue [#1564](https://github.com/storybooks/storybook/pull/1564)

# 3.2.1

2017-July-31

#### Bug Fixes

-   Check if hierarchySeparator presents in the options object [#1561](https://github.com/storybooks/storybook/pull/1561)
-   React Native &lt;0.43 support [#1555](https://github.com/storybooks/storybook/pull/1555)

#### Documentation

-   Fix typo with Vue README referring to react [#1556](https://github.com/storybooks/storybook/pull/1556)
-   Add state-setting FAQ [#1559](https://github.com/storybooks/storybook/pull/1559)

# 3.2.0

2017-July-31

Storybook 3.2 is filled with new features to help make your components shine! Headline features:

-   Vue support [#1267](https://github.com/storybooks/storybook/pull/1267)
-   Story Hierarchy [#1329](https://github.com/storybooks/storybook/pull/1329)
-   React Native On Device UI [#1413](https://github.com/storybooks/storybook/pull/1413)

Plus many more features, documentation improvements, and bugfixes below!

#### Features

-   Vue support [#1267](https://github.com/storybooks/storybook/pull/1267)
-   Add support for vue in addon-notes [#1278](https://github.com/storybooks/storybook/pull/1278)
-   CLI support for Vue [#1287](https://github.com/storybooks/storybook/pull/1287)
-   Story Hierarchy [#1329](https://github.com/storybooks/storybook/pull/1329)
-   Story Hierarchy UI improvements [#1387](https://github.com/storybooks/storybook/pull/1387) [#1356](https://github.com/storybooks/storybook/pull/1356)
-   Story Hierarchy - keyboard accessibility [#1427](https://github.com/storybooks/storybook/pull/1427)
-   React Native - On Device UI [#1413](https://github.com/storybooks/storybook/pull/1413)
-   Show first story on RN OnDeviceUI startup [#1510](https://github.com/storybooks/storybook/pull/1510)
-   Added collapsible RN OnDeviceUI navigation [#1544](https://github.com/storybooks/storybook/pull/1544)
-   Add warning when module is missing in storiesOf [#1525](https://github.com/storybooks/storybook/pull/1525)
-   Provide styling hook for Addon Info story body [#1308](https://github.com/storybooks/storybook/pull/1308)
-   Implement filtering on story-level [#1432](https://github.com/storybooks/storybook/pull/1432)
-   Refactoring of `addon-info` [#1452](https://github.com/storybooks/storybook/pull/1452)
-   ADD storybook logo for inside terminal for future CLI or easteregg [#1499](https://github.com/storybooks/storybook/pull/1499)
-   Improved error checking in global addDecorator [#1481](https://github.com/storybooks/storybook/pull/1481)

#### Bug Fixes

-   Fix react native example and bootstrapping [#1514](https://github.com/storybooks/storybook/pull/1514)
-   Fix a 'funny' hmr issue in cra-kitchen-sink [#1508](https://github.com/storybooks/storybook/pull/1508)
-   When timestamps are enabled, it actually checks them before applying changes [#1405](https://github.com/storybooks/storybook/pull/1405)
-   Fix issue when extending webpack config [#1468](https://github.com/storybooks/storybook/pull/1468)
-   Fix addon notes [#1448](https://github.com/storybooks/storybook/pull/1448)
-   Story Hierarchy - initial state bug fix [#1401](https://github.com/storybooks/storybook/pull/1401)
-   Remove blue outline when node is focused [#1497](https://github.com/storybooks/storybook/pull/1497)

#### Documentation

-   Add hierarchySeparator to README [#1445](https://github.com/storybooks/storybook/pull/1445)
-   Document null addons channel in FAQ [#1507](https://github.com/storybooks/storybook/pull/1507)

#### Maintenance

-   Revert knobs API to previous API. [#1527](https://github.com/storybooks/storybook/pull/1527)
-   FIX hoist-internals: remove existing folder/link before linking [#1516](https://github.com/storybooks/storybook/pull/1516)
-   Update global hook for Vue Devtools [#1376](https://github.com/storybooks/storybook/pull/1376)
-   SWITCH to circleci over travisCI && CHANGE lerna bootstrap procedure: [#1486](https://github.com/storybooks/storybook/pull/1486)
-   Update cra-kitchen-sink package versions for 3.2-alpha [#1434](https://github.com/storybooks/storybook/pull/1434)
-   Updating 3.2 alpha release with patches [#1419](https://github.com/storybooks/storybook/pull/1419)
-   Remove typescript typings for @storybook/addon-notes [#1344](https://github.com/storybooks/storybook/pull/1344)
-   Remove typescript typings for @storybook/addon-options [#1343](https://github.com/storybooks/storybook/pull/1343)
-   Remove typescript typings for @storybook/addon-knobs [#1339](https://github.com/storybooks/storybook/pull/1339)
-   Remove typescript typings for @storybook/addon-links [#1342](https://github.com/storybooks/storybook/pull/1342)

#### Dependency Upgrades

-   Updated babel-plugin-react-docgen version [#1526](https://github.com/storybooks/storybook/pull/1526)
-   UPDATE everything (including eslint 4) [#1517](https://github.com/storybooks/storybook/pull/1517)
-   Update remark-preset-lint-recommended to the latest version 🚀 [#1512](https://github.com/storybooks/storybook/pull/1512)
-   Update remark-cli to the latest version 🚀 [#1498](https://github.com/storybooks/storybook/pull/1498)
-   Remove upper bound on react-native peerDependency [#1424](https://github.com/storybooks/storybook/pull/1424)
-   Bump `react-split-pane` version [#1495](https://github.com/storybooks/storybook/pull/1495)

# 3.1.9

2017-July-16

#### Features

-   React fiber support [#1443](https://github.com/storybooks/storybook/pull/1443)

#### Documentation

-   Refine docs about loading stories dynamically for react-native [#1420](https://github.com/storybooks/storybook/pull/1420)

#### Bug Fixes

-   Verify that name is a string in addons/actions [#1415](https://github.com/storybooks/storybook/pull/1415)
-   Knobs: fix label alignment [#1471](https://github.com/storybooks/storybook/pull/1471)
-   Fix display of large components [#1237](https://github.com/storybooks/storybook/pull/1237)

#### Dependency Upgrades

-   Dependency updates [#1439](https://github.com/storybooks/storybook/pull/1439)
-   chore(package): update husky to version 0.14.3 [#1437](https://github.com/storybooks/storybook/pull/1437)
-   Update danger to the latest version 🚀 [#1393](https://github.com/storybooks/storybook/pull/1393)
-   Update lerna to the latest version 🚀 [#1423](https://github.com/storybooks/storybook/pull/1423)
-   Pin gatsby version and upgrade gh-pages [#1462](https://github.com/storybooks/storybook/pull/1462)

# 3.1.8

2017-July-06

#### Documentation

-   Updated addon knob readme. [#1406](https://github.com/storybooks/storybook/pull/1406)
-   Add a FAQ entry for shared config with next [#1390](https://github.com/storybooks/storybook/pull/1390)
-   Documented webpack customization example for typescript [#1386](https://github.com/storybooks/storybook/pull/1386)

#### Maintenance

-   Removed empty array, since webpack 2 doesn't support them anymore. [#1381](https://github.com/storybooks/storybook/pull/1381)

#### Dependency Upgrades

-   Support webpack 3.0.0 [#1410](https://github.com/storybooks/storybook/pull/1410)
-   Update react inspector to fix #1385 [#1408](https://github.com/storybooks/storybook/pull/1408)

# 3.1.7

2017-June-28

#### Bug Fixes

-   Exit storybook build non-zero on stats errors (e.g. errors in the transpilation pipeline) [#1372](https://github.com/storybooks/storybook/pull/1372)
-   Fixed regression: CSS entries were not picked up for storybook pages (e.g. when using exract-text-webpack-plugin) [#1363](https://github.com/storybooks/storybook/pull/1363)

#### Documentation

-   Document Storybook release process [#1348](https://github.com/storybooks/storybook/pull/1348)

# 3.1.6

2017-June-26

#### Bug Fixes

-   Remove the `cacheDirectory` option from babel config [#1350](https://github.com/storybooks/storybook/pull/1350)
-   websockets (ws) removed `socket.upgradeReq`, so use `req` instead [#1337](https://github.com/storybooks/storybook/pull/1337)
-   Ensure we add the correct version of `react-dom` [#1349](https://github.com/storybooks/storybook/pull/1349)
-   Addon Info: Fix invalid prop `node.type` supplied to 'Props' [#1351](https://github.com/storybooks/storybook/pull/1351)
-   Addon Info: Omit empty inline info header [#1306](https://github.com/storybooks/storybook/pull/1306)
-   Addon Actions: Use uuid for action IDs instead of Math.random (fixes #1109) [#1347](https://github.com/storybooks/storybook/pull/1347)

#### Documentation

-   Fix welcome instructions to reflect current `getstorybook` [#1358](https://github.com/storybooks/storybook/pull/1358)
-   Addon Info: Update README with configuration instructions [#1326](https://github.com/storybooks/storybook/pull/1326)

#### Dependency Upgrades

-   Update lint-staged to the latest version 🚀 [#1315](https://github.com/storybooks/storybook/pull/1315)

# 3.1.5

2017-June-22

#### Features

-   Added flow support to getstorybook upgrade [#1289](https://github.com/storybooks/storybook/pull/1289)
-   Added support for the `haul` react-native packager [#1294](https://github.com/storybooks/storybook/pull/1294)

#### Bug Fixes

-   Fixed addon knobs proptypes deserialization [#1290](https://github.com/storybooks/storybook/pull/1290)

#### Documentation

-   Added search to docs [#1256](https://github.com/storybooks/storybook/pull/1256)
-   snapshot testing inverse regex example documentation [#1317](https://github.com/storybooks/storybook/pull/1317)

#### Maintenance

-   Refactored storybook component library [#1266](https://github.com/storybooks/storybook/pull/1266)
-   Created CRA kitchen sink addons example [#1288](https://github.com/storybooks/storybook/pull/1288)
-   Use a pack -> install technique to recreate local packages [#1332](https://github.com/storybooks/storybook/pull/1332)
-   Import demo components from @storybook/react [#1303](https://github.com/storybooks/storybook/pull/1303)

# 3.1.4

2017-June-15

#### Features

-   IMPROVE design of addon-events [#1249](https://github.com/storybooks/storybook/pull/1249)
-   Add a `shallowSnapshot` option for storyshots `test` functions [#1232](https://github.com/storybooks/storybook/pull/1232)

#### Bug Fixes

-   Fix app entry bug in RN gestorybook [#1280](https://github.com/storybooks/storybook/pull/1280)
-   fix(addons/info): Cannot read property 'props' of undefined [#1258](https://github.com/storybooks/storybook/pull/1258)

#### Documentation

-   Add versions plugin to docs [#1269](https://github.com/storybooks/storybook/pull/1269)

# 3.1.3

2017-June-10

#### Bug Fixes

-   Fix `storybook-build` manager-head.html bug [#1248](https://github.com/storybooks/storybook/pull/1248)

# 3.1.2

Minor features including a new "events" addon, as well as the usual bugfixes, cleanup, etc.

2017-June-09

#### Features

-   Add small design update to addon info package [#1213](https://github.com/storybooks/storybook/pull/1213)
-   Add display configuration options to info addon [#1157](https://github.com/storybooks/storybook/pull/1157)
-   Add support for multiple webpack chunks in iframe [#1083](https://github.com/storybooks/storybook/pull/1083)
-   Add events addon [#1130](https://github.com/storybooks/storybook/pull/1130)
-   Allow including files just before manager.bundle.js [#1134](https://github.com/storybooks/storybook/pull/1134)

#### Bug Fixes

-   Fixed knobs addon editing bug [#1233](https://github.com/storybooks/storybook/pull/1233)
-   Fix bug in addons/graphql in reIndentQuery [#1207](https://github.com/storybooks/storybook/pull/1207)
-   Marksy initialized with mtrcConf intead of marksyConf [#1205](https://github.com/storybooks/storybook/pull/1205)

#### Documentation

-   Document stories not showing up on storybook UI until device connects [#1221](https://github.com/storybooks/storybook/pull/1221)
-   Fixed references to storybook.js.org. [#1211](https://github.com/storybooks/storybook/pull/1211)
-   Updated repository URL to address broken npm images [#1197](https://github.com/storybooks/storybook/pull/1197)

#### Maintenance

-   Added a vanilla React Native example app. [#1202](https://github.com/storybooks/storybook/pull/1202)
-   Move typings for @storybook/react to @types package [#1199](https://github.com/storybooks/storybook/pull/1199)
-   Set ESlint rules more strict 🚑 [#911](https://github.com/storybooks/storybook/pull/911)

#### Dependency Upgrades

-   Update babel docgen plugin to generate docs for React.createClass and createReactClass [#1206](https://github.com/storybooks/storybook/pull/1206)
-   Update `marksy` dependecy due broken 1.1.0 version [#1204](https://github.com/storybooks/storybook/pull/1204)

# 3.0.1

Minor bug fixes and documentation updates post 3.0.0 release.

2017-June-06

#### Bug Fixes

-   Added error message for `addon-options` [#1194](https://github.com/storybooks/storybook/pull/1194)
-   Fix(react-native) add missing `ws` dependency [#1174](https://github.com/storybooks/storybook/pull/1174)
-   Fix terminal colors by reset console colors explicitly [#1184](https://github.com/storybooks/storybook/pull/1184)
-   Fix addon panel layout styling [#1170](https://github.com/storybooks/storybook/pull/1170)
-   ADD https import & remove tracking code remains [#1176](https://github.com/storybooks/storybook/pull/1176)
-   Fix incorrect babel config file reading [#1156](https://github.com/storybooks/storybook/pull/1156)
-   Fixed withKnobs definition. [#1164](https://github.com/storybooks/storybook/pull/1164)

#### Documentation

-   Fixed typo in react-native browser instructions [#1189](https://github.com/storybooks/storybook/pull/1189)
-   Add instruction for npm install with -D for development dependency [#1168](https://github.com/storybooks/storybook/pull/1168)
-   Fix broken link for [addons] in README [#1167](https://github.com/storybooks/storybook/pull/1167)
-   Refreshed logo in docs [#1149](https://github.com/storybooks/storybook/pull/1149)
-   fix addon broken links in documentation [#1165](https://github.com/storybooks/storybook/pull/1165)
-   start-storybook cli - expand commands descriptions [#1161](https://github.com/storybooks/storybook/pull/1161)
-   Fix typo in codemod readme [#1158](https://github.com/storybooks/storybook/pull/1158)

#### Dependency Upgrades

-   Replaced deprecated `markdown-to-react-components` with `marksy` [#1188](https://github.com/storybooks/storybook/pull/1188)

# 3.0.0

Storybook 3.0 is our first fully community-driven release! Notable changes:

-   Moved from `@kadira` to `@storybooks` org across [github](https://github.com/storybooks/storybook/), [npm](https://www.npmjs.com/package/@storybook/react), [docs](https://storybook.js.org/)
-   Upgraded to Webpack2! [#637](https://github.com/storybooks/storybook/pull/637)
-   Switched to monorepo and overhauled package structure. [#749](https://github.com/storybooks/storybook/pull/749) [#1031](https://github.com/storybooks/storybook/pull/1031)
-   Added configuration options to storybooks snapshot testing. [#1090](https://github.com/storybooks/storybook/pull/1090)
-   Added `create-react-native-app` support. [#1117](https://github.com/storybooks/storybook/pull/1117)
-   Added HTTPS support. [#735](https://github.com/storybooks/storybook/pull/735)

2017-May-31

#### Features

-   Added help text to the react-native preview panel [#1142](https://github.com/storybooks/storybook/pull/1142)
-   Added create-react-native-app support [#1117](https://github.com/storybooks/storybook/pull/1117)
-   Fixed knobs-addon performance issues [#1039](https://github.com/storybooks/storybook/pull/1039)
-   Added `snapshotWithOptions` to configure storyshots rendering options [#1090](https://github.com/storybooks/storybook/pull/1090)
-   Added custom `test` function for storyshots [#1035](https://github.com/storybooks/storybook/pull/1035)
-   Added typescript definition to addon notes [#989](https://github.com/storybooks/storybook/pull/989)
-   Added HTTPS option for dev server [#735](https://github.com/storybooks/storybook/pull/735)

#### Bug Fixes

-   Use strict equality in action logger [#1144](https://github.com/storybooks/storybook/pull/1144)
-   FIX addon info and addon storyshots incompatibility [#1129](https://github.com/storybooks/storybook/pull/1129)
-   FIX postcss options missing in default webpack config && UPDATE dependencies [#1087](https://github.com/storybooks/storybook/pull/1087)
-   Fix CLI had a package version from storybook hardcoded - now queries npm registry [#1079](https://github.com/storybooks/storybook/pull/1079)
-   Fix semi broken \_\_docgenInfo integration in addon info [#1030](https://github.com/storybooks/storybook/pull/1030)
-   Fix: build-storybook no longer supports relative paths [#1058](https://github.com/storybooks/storybook/pull/1058)
-   Fix for types `number` for addon knobs [#1001](https://github.com/storybooks/storybook/pull/1001)
-   Fix webpack overriding && Add an example with local file dependencies [#965](https://github.com/storybooks/storybook/pull/965)

#### Documentation

-   Add storybook-addon-intl to addon gallery [#1143](https://github.com/storybooks/storybook/pull/1143)
-   3.0.0 release notes && release notes automation [#1047](https://github.com/storybooks/storybook/pull/1047)
-   3.0.0 migration assistance : codemod, update installation and usage instructions [#1093](https://github.com/storybooks/storybook/pull/1093)
-   Add ReactSVGPanZoom to examples list [#1139](https://github.com/storybooks/storybook/pull/1139)
-   Show webpack 2 config example in docs: rules not loaders [#1137](https://github.com/storybooks/storybook/pull/1137)
-   Merge docs repo into this repo: add /docs [#1131](https://github.com/storybooks/storybook/pull/1131)
-   Change brand name from “React Storybook” to “Storybook” [#1044](https://github.com/storybooks/storybook/pull/1044)
-   Updated issue triage guidelines [#1024](https://github.com/storybooks/storybook/pull/1024)

#### Maintenance

-   Add typings for links add-on [#1154](https://github.com/storybooks/storybook/pull/1154)
-   Add react-dom to the devDependency list for React Native projects [#1102](https://github.com/storybooks/storybook/pull/1102)
-   Upgrade React Native to webpack 2 config [#1097](https://github.com/storybooks/storybook/pull/1097)
-   Add unit tests for addon storyshots [#971](https://github.com/storybooks/storybook/pull/971)
-   Deprecate builtin addons (links and actions) - no longer included by default [#1038](https://github.com/storybooks/storybook/pull/1038)
-   change NPM organisation from kadira to storybook in code [#996](https://github.com/storybooks/storybook/pull/996)
-   CHANGE folder structure && CHANGE package-names [#1031](https://github.com/storybooks/storybook/pull/1031)
-   Add deprecation warnings when addons are required via main package [#1025](https://github.com/storybooks/storybook/pull/1025)
-   Remove text transform uppercase for knob labels [#991](https://github.com/storybooks/storybook/pull/991)

#### Dependency Upgrades

<details>
<summary>
11 PRs
</summary>

-   Update lerna to the latest version 🚀 [#1101](https://github.com/storybooks/storybook/pull/1101)
-   CHANGE to prop-types package for notes & test-cra [#1082](https://github.com/storybooks/storybook/pull/1082)
-   update dependencies in cra-storybook [#1080](https://github.com/storybooks/storybook/pull/1080)
-   Switch back to non-fork of react-inspector [#1026](https://github.com/storybooks/storybook/pull/1026)
-   Dependency updates: webpack, babel, react [#1008](https://github.com/storybooks/storybook/pull/1008)
-   Update jest to the latest version 🚀 [#998](https://github.com/storybooks/storybook/pull/998)
-   Update lerna to the latest version 🚀 [#969](https://github.com/storybooks/storybook/pull/969)
-   CHANGE to use react-split-view 0.1.63 over the fork [#956](https://github.com/storybooks/storybook/pull/956)
-   Update lerna to the latest version 🚀 [#915](https://github.com/storybooks/storybook/pull/915)
-   Use jest for unittesting - standardize unit testing epic [#904](https://github.com/storybooks/storybook/pull/904)
-   Update dependencies to enable Greenkeeper 🌴 [#768](https://github.com/storybooks/storybook/pull/768)

</details>

#### Other

<details>
<summary>
33 PRs
</summary>

-   Added an upgrade mode to getstorybook [#1146](https://github.com/storybooks/storybook/pull/1146)
-   Update link to Storyshots addon [#1074](https://github.com/storybooks/storybook/pull/1074)
-   Added error message for missing or invalid storyName [#747](https://github.com/storybooks/storybook/pull/747)
-   Opened an Open Collective Account <https://opencollective.com/storybook> [#1065](https://github.com/storybooks/storybook/pull/1065)
-   Add propTablesExclude option [#924](https://github.com/storybooks/storybook/pull/924)
-   addon-info: make the info overlay be fixed  [#914](https://github.com/storybooks/storybook/pull/914)
-   Handle null elements in getData [#926](https://github.com/storybooks/storybook/pull/926)
-   add description field from \_\_docgenInfo for prop table for info plugin [#929](https://github.com/storybooks/storybook/pull/929)
-   \#959 add a max-height and center element with alignItems: center [#961](https://github.com/storybooks/storybook/pull/961)
-   Switch to the only prepublish script [#903](https://github.com/storybooks/storybook/pull/903)
-   PR review policy [#923](https://github.com/storybooks/storybook/pull/923)
-   Add typescript definitions for getStorybook() [#753](https://github.com/storybooks/storybook/pull/753)
-   Restore deep link for addon docs [#919](https://github.com/storybooks/storybook/pull/919)
-   Fix default storybook webpack config [#922](https://github.com/storybooks/storybook/pull/922)
-   Render the first story for a kind if no story selected. [#918](https://github.com/storybooks/storybook/pull/918)
-   Update docs for monorepo [#913](https://github.com/storybooks/storybook/pull/913)
-   Monorepo readme and contributing [#907](https://github.com/storybooks/storybook/pull/907)
-   Add story kind regex [#906](https://github.com/storybooks/storybook/pull/906)
-   Add examples [#897](https://github.com/storybooks/storybook/pull/897)
-   Add missing repos [#882](https://github.com/storybooks/storybook/pull/882)
-   Switch to monorepo [#749](https://github.com/storybooks/storybook/pull/749)
-   extend devMiddlewareOptions with config.devServer [#723](https://github.com/storybooks/storybook/pull/723)
-   Added meta IE=edge [#715](https://github.com/storybooks/storybook/pull/715)
-   Replace String.includes with String.indexOf: cross-browsing support [#712](https://github.com/storybooks/storybook/pull/712)
-   Issue Triage instructions [#748](https://github.com/storybooks/storybook/pull/748)
-   Simple pull request template [#741](https://github.com/storybooks/storybook/pull/741)
-   Make return type of StoryDecorator nullable [#680](https://github.com/storybooks/storybook/pull/680)
-   Warn if story with a given name already exists [#670](https://github.com/storybooks/storybook/pull/670)
-   Fix spelling mistake - "element form the story" to  "element from the story" [#702](https://github.com/storybooks/storybook/pull/702)
-   Remove broken react-button example [#699](https://github.com/storybooks/storybook/pull/699)
-   Fixed spelling error. [#720](https://github.com/storybooks/storybook/pull/720)
-   Cleaner error handling for storiesOf [#672](https://github.com/storybooks/storybook/pull/672)
-   Update links to point to new organization [#721](https://github.com/storybooks/storybook/pull/721)

</details>

# v2.35.3

Allow customConfig to override devtool. [PR668](https://github.com/storybooks/react-storybook/pull/668)

# v2.35.2

03-January-2017

Fixes issue [#601](https://github.com/storybooks/react-storybook/issues/601) where it throws error when introduce a propType with a hypen. Add a [fix](https://github.com/kadirahq/babel-plugin-react-docgen/pull/23) to [`babel-plugin-react-docgen`](https://github.com/kadirahq/babel-plugin-react-docgen) to fix this issue.

This release comes with the updated `babel-plugin-react-docgen`.

# v2.35.1

-   Revert [PR653](https://github.com/storybooks/react-storybook/pull/653) where it's causing HMR to not working properly.

# v2.35.0

18-December-2016

-   Using file-loader to load all the extensions [PR653](https://github.com/storybooks/react-storybook/pull/653)
-   Update css-loader dependency [PR648](https://github.com/storybooks/react-storybook/pull/648)
-   Check if stories are loaded from Jest [PR644](https://github.com/storybooks/react-storybook/pull/644)

# v2.34.0

05-December-2016

Open the express router for developers (middleware.js file). [PR435](https://github.com/storybooks/react-storybook/pull/435)

# v2.33.1

01-December-2016

Update Typescript definition file for global addDecorator. [PR634](https://github.com/storybooks/react-storybook/pull/634)

# v2.33.0

28-November-2016

Completely avoid re-rendering the preview iframe. [PR631](https://github.com/storybooks/react-storybook/pull/631)

# v2.32.2

28-November-2016

Update postmsg channel module version [PR627](https://github.com/storybooks/react-storybook/pull/627)

# v2.32.1

22-November-2016

Add support for react_perf comes with React 15.4.0. [PR623](https://github.com/storybooks/react-storybook/pull/623)

# v2.32.0

Incorrect publish (error when running `npm publish`)

# v2.31.0

20-November-2016

Add the react-storybook version to the build output. [PR621](https://github.com/storybooks/react-storybook/pull/621)

# v2.30.1

17-November-2016

Update the postmsg channel module to fix issue [#555](https://github.com/storybooks/react-storybook/issues/555) with [PR611](https://github.com/storybooks/react-storybook/pull/611)

# v2.30.0

16-November-2016

Update to the new Storybook UI which doesn't use Redux.

# v2.29.7

11-November-2016

Update @kadira/storybook-ui to the latest.

# v2.29.6

10-November-2016

Fix a typo in the story syntax error messages. [PR610](https://github.com/storybooks/react-storybook/pull/610)

# v2.29.5

09-November-2016

Check if regex and regex.test is available before calling it. [PR608](https://github.com/storybooks/react-storybook/pull/608)

# v2.29.3

08-November-2016

Update webpack-hot-middleware to version 2.13.2 to fix the issue [#543](https://github.com/storybooks/react-storybook/issues/543).

# v2.29.3

03-November-2016

Fix a regression caused by v2.29.2.
There was a text called undefined listed always on the top of the preview.

# v2.29.2

03-November-2016

Add various fixes.

-   Use webpack chunkhash to enable long-term caching. [PR597](https://github.com/storybooks/react-storybook/pull/597)
-   Fixed json loader testing for when test is multiple. [PR598](https://github.com/storybooks/react-storybook/pull/598)
-   Fix usage of custom favicon [PR592](https://github.com/storybooks/react-storybook/pull/592)
-   Update postcss-loader to v1.1.0 [PR599](https://github.com/storybooks/react-storybook/pull/599)
-   fix for `module.hot` is not available in a static build [PR600](https://github.com/storybooks/react-storybook/pull/600)

# v2.29.1

03-November-2016

Update babel-plugin-react-docgen to v1.4.1 to fix HOC [issue](https://github.com/kadirahq/babel-plugin-react-docgen/issues/19)

# v2.29.0

01-November-2016

Update babel-plugin-react-docgen to 1.4.0.
This will fix some of the compilation issues such as #580.

# v2.28.1

28-October-2016

Remove preview decorator support. [PR583](https://github.com/storybooks/react-storybook/pull/583).

# v2.28.0

28-October-2016

Add preview decorator support. [PR582](https://github.com/storybooks/react-storybook/pull/582).
This will help us bring storybook designer with some great power.

# v2.27.0

27-October-2016

Add a few usability improvements to Storybook.

-   Display storybook version. [PR559](https://github.com/storybooks/react-storybook/pull/559)
-   Make the storybooks cacheable. [PR578](https://github.com/storybooks/react-storybook/pull/578)
-   Change the devtool to eval and remove the use of source maps. [PR577](https://github.com/storybooks/react-storybook/pull/577)
-   Update `babel-preset-react-app` to the latest. [PR576](https://github.com/storybooks/react-storybook/pull/576)
-   Ship `json-loader` by default. [PR575](https://github.com/storybooks/react-storybook/pull/575)

# v2.26.0

24-October-2016

Get some new features from CRA.

-   Add jsx as a resolve extension [PR563](https://github.com/storybooks/react-storybook/pull/563)
-   Allow to use postcss for CSS @imports [PR564](https://github.com/storybooks/react-storybook/pull/564)
-   Use process.env as a proper object [PR565](https://github.com/storybooks/react-storybook/pull/565)

# v2.25.1

23-October-2016

Add a potential fix to [558](https://github.com/storybooks/react-storybook/issues/558) by updating babel-plugin-react-docgen to the latest(v1.3.2).

# v2.25.0

21-October-2016

Add react docgen info into React classes with the react-docgen babel plugin. [PR557](https://github.com/storybooks/react-storybook/pull/557).
With this:

-   We could get docgen info with any React component class using `ClassName.__docgenInfo`.
-   From the global collection: `STORYBOOK_REACT_CLASSES`

Additionally, added `yarn.lock`.

# v2.24.1

19-October-2016

Do not show git command output. [PR554](https://github.com/storybooks/react-storybook/pull/554)

# v2.24.0

07-October-2016

-   Export git repository info to support custom tool integrations [PR536](https://github.com/storybooks/react-storybook/pull/536)

# v2.23.0

06-October-2016

-   Remove the experimental database addon from react-storybook [PR535](https://github.com/storybooks/react-storybook/pull/535)

# v2.22.0

05-October-2016

Add some nice development experiment based on suggestion from Dan Abramov.

-   Set a color to the Storybook URL in the console. [PR533](https://github.com/storybooks/react-storybook/pull/533)
-   Add better error message when there's no React element in the story. [PR534](https://github.com/storybooks/react-storybook/pull/534)

# v2.21.0

05-October-2016

-   Get the latest features from CRA including NODE_PATH support, public folder support and some other minor changes. [#468](https://github.com/storybooks/react-storybook/issues/468)
-   Also bumped `@kadira/storybook-channel-postmsg` to `^1.0.3`

# v2.20.1

28-September-2016

-   Fix story kind order bug [PR499](https://github.com/storybooks/react-storybook/pull/499)
-   Prefix config environment variables [PR503](https://github.com/storybooks/react-storybook/pull/503)

# v2.20.0

26-September-2016

-   Use postMessage channel [PR498](https://github.com/storybooks/react-storybook/pull/498)
-   Support dynamic panel titles [PR497](https://github.com/storybooks/react-storybook/pull/497)

# v2.19.0

26-September-2016

-   Support layout options [PR494](https://github.com/storybooks/react-storybook/pull/494)
-   Update Typescript definitions [PR491](https://github.com/storybooks/react-storybook/pull/491) and [PR493](https://github.com/storybooks/react-storybook/pull/493)

# v2.18.1

23-September-2016

-   Stop uglifyjs from mangling names [PR483](https://github.com/storybooks/react-storybook/pull/483)

# v2.18.0

23-September-2016

-   Remove `STORYBOOK_` prefix from config env [PR481](https://github.com/storybooks/react-storybook/pull/481)

# v2.17.0

22-September-2016

-   Add support for StoryShots. [PR479](https://github.com/storybooks/react-storybook/pull/479)
-   Fix some typos: [PR477](https://github.com/storybooks/react-storybook/pull/477) & [PR478](https://github.com/storybooks/react-storybook/pull/478)

# v2.16.1

21-September-2016

-   Fix the 404 error for `addon-db.json` file [PR472](https://github.com/storybooks/react-storybook/pull/472)
-   Serve/Bundle the storybook favicon [PR473](https://github.com/storybooks/react-storybook/pull/473)

# v2.16.0

21-September-2016

-   Move the babel config loading logic into a seperate file. [PR469](https://github.com/storybooks/react-storybook/pull/469)
-   Update airbnd eslint rules to the latest.

# v2.15.1

19-September-2016

Add a fix to webpack custom resolve.alias not working. [PR465](https://github.com/storybooks/react-storybook/pull/465)

# v2.15.0

19-September-2016

-   Use @kadira/storybook-addons as a resolve.alias. So, we can support addons for NPM2 too. [PR462](https://github.com/storybooks/react-storybook/pull/462)

# v2.14.0

14-September-2016

-   Watch missing NPM modules and force webpack rebuild. [PR446](https://github.com/storybooks/react-storybook/pull/446)
-   Fix issue on error message hanging after even it solved. [PR447](https://github.com/storybooks/react-storybook/pull/447)
-   Allow to reload if HMR goes crazy. [PR448](https://github.com/storybooks/react-storybook/pull/448)
-   Add support to get custom env variables. [PR450](https://github.com/storybooks/react-storybook/pull/450)

# v2.13.1

14-September-2016

-   Fix 404 error when db file does not exist [PR449](https://github.com/storybooks/react-storybook/pull/449)

# v2.13.0

9-September-2016

-   Fix [#443](https://github.com/storybooks/react-storybook/issues/443) where the static version of Storybook doesn't like Safari.
-   Update postcss-loader to 0.13.0.

# v2.12.1

8-September-2016

-   Parse static directory provided by env as a list. [PR436](https://github.com/storybooks/react-storybook/pull/436)

# v2.12.0

8-September-2016

-   Do not include addon register file on preview. [PR426](https://github.com/storybooks/react-storybook/pull/426)
-   Update css-loader to version 0.25.0. [PR427](https://github.com/storybooks/react-storybook/pull/427)
-   Get the head.html values for every page request. [PR432](https://github.com/storybooks/react-storybook/pull/432)

# v2.11.0

4-September-2016

-   Remove babel-polyfill since we don't use it.
-   Update versions with the help from greenkeeper. [PR421](https://github.com/storybooks/react-storybook/pull/421)

# v2.10.0

3-September-2016

-   Adding airbnb-js-shims again. [PR419](https://github.com/storybooks/react-storybook/pull/419)

# v2.9.1

2-September-2016.

-   Use the config directory to store the addon database file [PR418](https://github.com/storybooks/react-storybook/pull/418).

# v2.9.0

2-September-2016.

-   Copy the addon-db.json file when building static storybooks [PR417](https://github.com/storybooks/react-storybook/pull/417).

# v2.8.0

2-September-2016.

-   Update @kadira/storybook to get the clean query params feature. See [storybook-ui-PR37](https://github.com/kadirahq/storybook-ui/pull/37)

# v2.7.0

1-September-2016

-   Add addon database feature [PR415](https://github.com/storybooks/react-storybook/pull/415).

# v2.6.1

31-August-2016

-   Bring back HMR dev logs. [PR412](https://github.com/storybooks/react-storybook/pull/412).

# v2.6.0

30-August-2016

-   Allow start/build params from env variables. [PR413](https://github.com/storybooks/react-storybook/pull/413)

# v2.5.2

29-August-2016

-   Remove the use of babel-runtime/core-js modules. [PR410](https://github.com/storybooks/react-storybook/pull/410)

# v2.5.1

24-August-2016

-   Update @kadira/storybook-ui to v3.3.2

# v2.5.0

24-August-2016

-   We are no longer shipping extra polyfills anymore. [PR402](https://github.com/storybooks/react-storybook/pull/402)

# v2.4.2

24-August-2016

-   Allow file-loader URLs to work on subpaths. [PR401](https://github.com/storybooks/react-storybook/pull/401)

# v2.4.1

24-August-2016

-   Bump @kadira/storybook ui to v3.3.1 to fix some UI related issues.

# v2.4.0

23-August-2016

-   Simplify the option to stop tracking. [PR399](https://github.com/storybooks/react-storybook/pull/399)
-   Use JSON5 instead of CJSON to parse .babelrc. [PR398](https://github.com/storybooks/react-storybook/pull/398)
-   Add webpack2 support by changing the use of OccurenceOrderPlugin. [PR397](https://github.com/storybooks/react-storybook/pull/397)
-   Use @kadira/storybook-ui 2.3.0, which has new APIs to set URL for addons.

# v2.3.0

16-August-2016

-   Implement anonymous usage tracking. [PR384](https://github.com/storybooks/react-storybook/pull/384)

# v2.2.3

15-August-2016

-   Add a hash to media file's filename. Otherwise, it'll cause issues when there are multiple images with the same filename but in different directories. [PR380](https://github.com/storybooks/react-storybook/pull/380)

# v2.2.2

10-August-2016

-   Remove unused extract-text-webpack-plugin. This will add webpack2 support. [PR369](https://github.com/storybooks/react-storybook/pull/369).

# v2.2.1

09-August-2016

-   Use @kadira/storybook-channel modules. [#PR359](https://github.com/storybooks/react-storybook/pull/359).
-   Update @kadira/storybook-ui to the latest.

# v2.2.0

05-August-2016

This release bring some webpack config related optimizations and the NPM2 support. Here are the notable changes:

-   Use es6-shim directly into webpack config. [PR355](https://github.com/storybooks/react-storybook/pull/355)
-   Use the default babel-config based on CRA's config. [PR354](https://github.com/storybooks/react-storybook/pull/354)
-   Add NPM2 support. [PR356](https://github.com/storybooks/react-storybook/pull/356)
-   Add autofixer defaults. [PR357](https://github.com/storybooks/react-storybook/pull/357)

# v2.1.1

03-August-2016

Remove default webpack config for all config types. [PR348](https://github.com/storybooks/react-storybook/pull/348)

Now we only use the Create React App based config if there's no custom webpack config.
This will fix issues like [#347](https://github.com/storybooks/react-storybook/issues/347).

# v2.1.0

02-August-2016

Add support for the addon API. See [PR346](https://github.com/storybooks/react-storybook/pull/346).

Here after we are using most of the features including actions,links as plugins.
So, this introduced a huge area to add customizations to Storybook.

Unfortunately, as of this version, there are no docs for this feature. But, you can have a look at these addons:

-   actions addon (powers the action logger): [addon-actions](https://github.com/kadirahq/storybook-addon-actions)
-   links addon (powers the linkTo feature): [addon-links](https://github.com/kadirahq/storybook-addon-links)

Have a look at [here](https://github.com/storybooks/react-storybook/blob/master/src/server/config.js#L88) to how to configure addons.

# v2.0.0

01-August-2016

This is the starting of the next major version of Storybook. This version is almost compatible with `v1.x.x` but defaults have been changes as discussed below. That's why we are starting out a new version.

-   Update defaults to match create-react-app. [PR342](https://github.com/storybooks/react-storybook/pull/342). Here are the notable changes:
    -   Add postcss based CSS loader.
    -   Add file-loader for images and common types.
    -   Add url-loader for shorter media files.
    -   Do not pre-build manager(storybook UI) bundle.
    -   Continue support for babel's stage-0 preset and add es2016 preset.
-   Update @kadira/storybook-ui to v2.6.1 to remove some React warnings.

# v1.41.0

-   Fix nodejs require errors [#337](https://github.com/storybooks/react-storybook/pull/337).
-   Add getStorybook method to client API [#332](https://github.com/storybooks/react-storybook/pull/332).

# v1.40.0

-   Fix duplicate decorator bug [#335](https://github.com/storybooks/react-storybook/pull/335).

# v1.39.1

-   Update babel packages [#325](https://github.com/storybooks/react-storybook/pull/325).
-   Hide HMR info logs [#331](https://github.com/storybooks/react-storybook/pull/331).

# v1.39.0

-   Update @kadira/storybook-ui to get features from [v2.5.0](https://github.com/kadirahq/storybook-ui/blob/master/CHANGELOG.md#v250) and [v2.6.0](https://github.com/kadirahq/storybook-ui/blob/master/CHANGELOG.md#v260).

# v1.38.3

-   Add names for action and linkTo functions [#321](https://github.com/storybooks/react-storybook/pull/321).

# v1.38.2

-   Fix error in prepublish script [#319](https://github.com/storybooks/react-storybook/pull/319).

# v1.38.1

-   Improve Windows support by writing prepublish script using shelljs [#308](https://github.com/storybooks/react-storybook/pull/308).

# v1.38.0

-   v1.37.0 was a nightmare since it contains the npm-shrinkwrap.json. Fixed by removing it. See: [#306](https://github.com/storybooks/react-storybook/issues/306) and [#305](https://github.com/storybooks/react-storybook/pull/305).

# v1.37.0

-   Update @kadira/storybook-ui to 2.4.0

# v1.36.0

-   Support watchOptions configuration. See: [PR287](https://github.com/storybooks/react-storybook/pull/287)

# v1.35.2

-   Add missing font-face to the ErrorDisplay's heading.

# v1.35.1

-   Fix issue related to bad error handling. See issue [#275](https://github.com/storybooks/react-storybook/issues/275):

# v1.35.0

-   Add fuzzy search powered search box and Redux DevTools support via [@kadira/storybook-ui@2.3.0](https://github.com/kadirahq/storybook-ui/blob/master/CHANGELOG.md#v230).

# v1.34.1

-   Don't always override NODE_ENV in build-storybook. [PR272](https://github.com/storybooks/react-storybook/pull/272)

# v1.34.0

-   Use storybook-ui v2.2.0 which puts shortcut state into the URL.

# v1.33.0

-   Introduce an [extension API](https://github.com/storybooks/react-storybook/blob/master/docs/extensions.md) for Storybook. See: [PR258](https://github.com/storybooks/react-storybook/pull/258)

# v1.32.1

-   Extend @kadira/storybook-ui provider from it's base Provider.

# v1.32.0

-   Use @kadira/storybook-ui as the manager UI with the implemented provider for React. See `client/manager` for more info.

# v1.31.0

-   Pass a `context` argument to stories [PR250](https://github.com/storybooks/react-storybook/pull/250)

# v1.30.0

-   Fuzzy search kinds [PR247](https://github.com/storybooks/react-storybook/pull/247)

# v1.29.5

-   Update dependency version to fix filter crash [PR246](https://github.com/storybooks/react-storybook/pull/246)

# v1.29.4

-   Protect index.html/iframe.html from being overwritten [PR243](https://github.com/storybooks/react-storybook/pull/243)

# v1.29.3

-   Update @kadira/storybook-core version [PR241](https://github.com/storybooks/react-storybook/pull/241)
-   Add es6-shim by default [PR238](https://github.com/storybooks/react-storybook/pull/238)

# v1.29.2

-   Use url.resolve instead of path.join [PR240](https://github.com/storybooks/react-storybook/pull/240)

# v1.29.1

-   Copy missed manager.js.map file on static build [PR236](https://github.com/storybooks/react-storybook/pull/236)

# v1.29.0

-   Multiple static dirs (comma separated) [PR229](https://github.com/storybooks/react-storybook/pull/229)

# v1.28.5

-   Support ECMAScript stage-0 [PR228](https://github.com/storybooks/react-storybook/pull/228) to fix [Issue #227](https://github.com/storybooks/react-storybook/issues/227)

# v1.28.4

-   Support custom webpack public path for dev-server and static build started by [PR226](https://github.com/storybooks/react-storybook/pull/226)

# v1.28.3

-   Revert [PR226](https://github.com/storybooks/react-storybook/pull/226)

# v1.28.2

-   Support custom webpack publicPath [PR226](https://github.com/storybooks/react-storybook/pull/226)

# v1.28.1

-   Add charset meta tags to HTML heads [PR216](https://github.com/storybooks/react-storybook/pull/216)

# v1.28.0

-   Moved storybook serving code into a middleware to support more advanced use cases.
-   Refactored dev server to use storybook middleware [PR211](https://github.com/storybooks/react-storybook/pull/211)

# v1.27.0

-   Move modules to storybook-core repo. [PR196](https://github.com/storybooks/react-storybook/pull/196)
-   Add stack-source-map again only for Chrome to get better error stacks.
-   Add ability to control the hostname. See [PR195](https://github.com/storybooks/react-storybook/pull/195) and [PR198](https://github.com/storybooks/react-storybook/pull/198)

# v1.26.0

12-May-2016

-   Ensure asset directory exists in the static-builder.

# v1.25.0

11-May-2016

-   Fix several publishing related issues. See: [#188](https://github.com/storybooks/react-storybook/pull/188).
-   Fix babel extends issue. See: [PR185](https://github.com/storybooks/react-storybook/pull/185).
-   Fix issue with removing a preset from users babelrc.
    -   Fixes: [#183](https://github.com/storybooks/react-storybook/issues/183).
    -   [PR184](https://github.com/storybooks/react-storybook/pull/184)
-   Make left panel scrollable with keeping the filterbox always. See: [PR182](https://github.com/storybooks/react-storybook/pull/182).
-   Add `qs` as a direct dependency as it's used in preview.

# v1.24.0

10-May-2016

-   Add a potential fix for the double scrollbar issue. See: [179](https://github.com/storybooks/react-storybook/issues/179).
-   Add scrolling support to the left panel. Fixes [#177](https://github.com/storybooks/react-storybook/issues/177).
-   Remove NODE_ENV=production flag. Fixes [#158](https://github.com/storybooks/react-storybook/issues/158)

# v1.23.0

09-May-2016

-   Add shortcuts to jump to previous and next stories. See [PR176](https://github.com/storybooks/react-storybook/pull/176)
-   Fix loader concatenation bug specially when custom config doesn't have a loaders section. [PR173](https://github.com/storybooks/react-storybook/pull/173)

# v1.22.1

06-May-2016

-   Add a potential fix for [#167](https://github.com/storybooks/react-storybook/issues/167)
    -   basically, this moved back babel-packages required by webpack.

# v1.22.0

06-May-2016

-   Improve the static builder time.

# v1.21.0

06-May-2016

-   Add configType argument to custom config function. See: [PR169](https://github.com/storybooks/react-storybook/pull/169)
-   Add the unicode version of the Keyboard Shortcut Icon. See: [PR170](https://github.com/storybooks/react-storybook/pull/170)

# v1.20.0

05-May-2016

-   Allow to configure webpack as the user wants. See [PR160](https://github.com/storybooks/react-storybook/pull/160)
-   Add typescript typings support for the core API. See [PR157](https://github.com/storybooks/react-storybook/pull/157)
-   Implement Mantra architecture and some new features including permalinks, full screen support. See: [PR165](https://github.com/storybooks/react-storybook/pull/165)
-   Remove some typo in docs. See: [PR154](https://github.com/storybooks/react-storybook/pull/154)
-   Move UI testing libraries to devDependencies. See: [PR153](https://github.com/storybooks/react-storybook/pull/153)

# v1.19.0

27-April-2016

-   Add airbnb-js-shims to client-side JS. See: [PR147](https://github.com/storybooks/react-storybook/pull/147)
-   Remove self-closing div tag, which is invalid HTML. See: [PR148](https://github.com/storybooks/react-storybook/pull/148)
-   Search for a .babelrc in the storybook config directory first, then the project root. See: [PR149](https://github.com/storybooks/react-storybook/pull/149)

# v1.18.0

26-April-2016

-   Link Storybook menu to the repo. See: [PR137](https://github.com/storybooks/react-storybook/pull/137)
-   Implement keyboard shortcuts and fuzzy search. See: [PR141](https://github.com/storybooks/react-storybook/pull/141)

# v1.17.2

25-April-2016

-   Fix an error which only occurs on Firefox. See: [PR144](https://github.com/storybooks/react-storybook/pull/144)

# v1.17.1

21-April-2016

-   Fix a regression introduce by `v1.17.0`. See: [PR133](https://github.com/storybooks/react-storybook/pull/133)

# v1.17.0

21-April-2016

-   Check all the arguments passed to action for events. See: [PR132](https://github.com/storybooks/react-storybook/pull/132)

# v1.16.1

21-April-2016

-   Fix action logs highlighting issue, which comes as a regression of [PR126](https://github.com/storybooks/react-storybook/pull/126).

# v1.16.0

20-April-2016

-   Prevent re-rendering the preview iframe when there is an action.
    -   Related issue: [#116](https://github.com/storybooks/react-storybook/issues/116)
    -   Related PR: [PR126](https://github.com/storybooks/react-storybook/pull/126)

# v1.15.0

20-April-2016

-   Improve action logger UI and increase max log count to 10. See [PR123](https://github.com/storybooks/react-storybook/pull/123)

# v1.14.0

19-April-2016

-   Add syntax highlights to the logger. See: [PR118](https://github.com/storybooks/react-storybook/pull/118)

# v1.13.0

-   Add some UI test cases. See [PR103](https://github.com/storybooks/react-storybook/pull/103)
-   Implement `.addDecorator()` API. See [PR115](https://github.com/storybooks/react-storybook/pull/115)
-   Add code folding support. See [PR111](https://github.com/storybooks/react-storybook/pull/111)

# v1.12.0

14-April-2016

-   Add support for webpack module preLoaders. See: [PR107](https://github.com/storybooks/react-storybook/pull/107)

# v1.11.0

13-April-2016

-   Add support for React DevTools. See: [PR104](https://github.com/storybooks/react-storybook/pull/104)

# v1.10.2

12-April-2016

Fix various issues related to static bundling.

-   Add custom head generation to static build as well.
-   Use relative urls so, static sites can be host with paths (GH Pages)
-   Identify SyntheticEvent using feature detection. UglifyJS mangal class names, so we can't use classnames to detect a SyntheticEvent in the static build.

# v1.10.1

-   Don't serve index.html in static directory as a site index. See [PR100](https://github.com/storybooks/react-storybook/pull/100)
-   Use cjson for parsing .babelrc files (support comments). See [PR98](https://github.com/storybooks/react-storybook/pull/98)
-   Remove the dist directory before running babel to avoid older code. See [PR101](https://github.com/storybooks/react-storybook/pull/101)

# v1.10.0

-   Add custom head support inside the iframe. See [PR77](https://github.com/storybooks/react-storybook/pull/77)
-   Unmount components before rendering into DOM node. Fix: [#81](https://github.com/storybooks/react-storybook/issues/81)
-   Add a static file builder. See [PR88](https://github.com/storybooks/react-storybook/pull/88)
-   Fix search box's lineHeight to work with all the browsers. See: [PR94](https://github.com/storybooks/react-storybook/pull/94)
-   Add the search box. See: [PR91](https://github.com/storybooks/react-storybook/pull/91).

# v1.9.0

Add some minor improvements.

-   Avoid deprecated warning in Chrome Canary. See: [PR85](https://github.com/storybooks/react-storybook/pull/85)
-   Fix the React Warning about CSS property. See: [PR84](https://github.com/storybooks/react-storybook/pull/84)
-   Transition on latest logged action. See: [PR80](https://github.com/storybooks/react-storybook/pull/80)

# v1.8.0

-   Add story linking functionality.
    -   [Documentation](https://github.com/storybooks/react-storybook/blob/master/docs/api.md#linking-stories).
    -   Original feature request: [#50](https://github.com/storybooks/react-storybook/issues/50)
    -   Implementation: [PR86](https://github.com/storybooks/react-storybook/pull/86)

# v1.7.0

-   Add support to React v15.0.0.

# v1.6.0

-   Make scrollable layout. See: [PR](https://github.com/storybooks/react-storybook/pull/70)
-   Add npm3 requirement to the `package.json`.
-   Add `react` and `react-dom` to devDependencies.

# v1.5.0

-   Add support for most of the custom webpack configuration. See [PR64](https://github.com/storybooks/react-storybook/pull/64)

# v1.4.0

-   Add CLI option to specify the config dir. See [PR52](https://github.com/storybooks/react-storybook/pull/52).

# v1.3.0

-   Load the `.babelrc` manually. Fixed: [#41](https://github.com/storybooks/react-storybook/issues/41)
-   Add a better contributing guide. See [CONTRIBUTING.md](https://github.com/storybooks/react-storybook/blob/master/CONTRIBUTING.md)
-   Add a development utility `npm run dev` which watches "src" directory and run `npm run prepublish`.

# v1.2.0

-   Add a button to clear logs in the ActionLogger. This is requested in [PR21](https://github.com/storybooks/react-storybook/issues/21).
-   Remove navigation list order hijacking. See [commit](https://github.com/storybooks/react-storybook/commit/166365fd38f51f79e69e028a1c11e2620eddcb99).
-   Fix a typo in .gitignore. See [PR31](https://github.com/storybooks/react-storybook/pull/31).
-   Add support for JSX. See [PR18](https://github.com/storybooks/react-storybook/pull/18).

# v1.1.0

-   v1.0.0 was a mistake and it contains very old code. That's why we had to do a 1.1.0 release.

# v1.0.0

-   Yeah!<|MERGE_RESOLUTION|>--- conflicted
+++ resolved
@@ -1,1501 +1,101 @@
-# 3.3.0-alpha.0
+# Storybook for React Native
 
-2017-September-06
+[![Build Status on CircleCI](https://circleci.com/gh/storybooks/storybook.svg?style=shield)](https://circleci.com/gh/storybooks/storybook)
+[![CodeFactor](https://www.codefactor.io/repository/github/storybooks/storybook/badge)](https://www.codefactor.io/repository/github/storybooks/storybook)
+[![Known Vulnerabilities](https://snyk.io/test/github/storybooks/storybook/8f36abfd6697e58cd76df3526b52e4b9dc894847/badge.svg)](https://snyk.io/test/github/storybooks/storybook/8f36abfd6697e58cd76df3526b52e4b9dc894847)
+[![BCH compliance](https://bettercodehub.com/edge/badge/storybooks/storybook)](https://bettercodehub.com/results/storybooks/storybook) [![codecov](https://codecov.io/gh/storybooks/storybook/branch/master/graph/badge.svg)](https://codecov.io/gh/storybooks/storybook)  
+[![Storybook Slack](https://now-examples-slackin-nqnzoygycp.now.sh/badge.svg)](https://now-examples-slackin-nqnzoygycp.now.sh/)
+[![Backers on Open Collective](https://opencollective.com/storybook/backers/badge.svg)](#backers) [![Sponsors on Open Collective](https://opencollective.com/storybook/sponsors/badge.svg)](#sponsors)
 
-#### Features
+* * *
 
--   Viewport addon: simulate device sizes in preview window [#1753](https://github.com/storybooks/storybook/pull/1753)
--   CLI: Add codemod for deprecated addon-links and addon-actions from app [#1368](https://github.com/storybooks/storybook/pull/1368)
--   Info addon: More detailed props table [#1485](https://github.com/storybooks/storybook/pull/1485)
--   React native: Add accessibility labels to OnDeviceUI [#1780](https://github.com/storybooks/storybook/pull/1780)
--   Stories panel: Stories on each hierarchy level [#1763](https://github.com/storybooks/storybook/pull/1763)
--   Storyshots: Generate snapshot per story file [#1584](https://github.com/storybooks/storybook/pull/1584)
--   CLI: Add support for Vue projects using Nuxt [#1794](https://github.com/storybooks/storybook/pull/1794)
+With Storybook for React Native you can design and develop individual React Native components without running your app.
 
-#### Bug Fixes
+![Storybook Screenshot](docs/assets/readme/screenshot.png)
 
--   Import chunks/assets in correct order using HtmlWebpackPlugin [#1775](https://github.com/storybooks/storybook/pull/1775)
--   Fix preview scrolling [#1782](https://github.com/storybooks/storybook/pull/1782)
--   Height aligned 2 buttons in manager's header [#1769](https://github.com/storybooks/storybook/pull/1769)
--   Search box: make found options selectable with click [#1697](https://github.com/storybooks/storybook/pull/1697)
--   Info addon: Fix Docgen in static builds [#1725](https://github.com/storybooks/storybook/pull/1725)
--   Knobs: allow arrays in object knob proptypes [#1701](https://github.com/storybooks/storybook/pull/1701)
+For more information visit: [storybook.js.org](https://storybook.js.org)
 
-#### Documentation
+## Getting Started
 
--   Improve linkTo documentation [#1793](https://github.com/storybooks/storybook/pull/1793)
--   Add carbon to examples page [#1764](https://github.com/storybooks/storybook/pull/1764)
--   Minor grammar fixes and clarification to Vue documentation [#1756](https://github.com/storybooks/storybook/pull/1756)
--   Fix incorrect yarn command in docs [#1758](https://github.com/storybooks/storybook/pull/1758)
--   Add storybook-chrome-screenshot to addon gallery [#1761](https://github.com/storybooks/storybook/pull/1761)
--   Fixing typo on VueJS withNotes Example [#1787](https://github.com/storybooks/storybook/pull/1787)
+The `getstorybook` tool can be used to add Storybook to your React Native app. Install the `getstorybook` tool if necessary and run it from your project directory with these commands:
 
-#### Maintenance
+```shell
+npm -g i @storybook/cli
+getstorybook
+```
 
--   Deprecate confusing option names [#1692](https://github.com/storybooks/storybook/pull/1692)
--   A CLI for running specific tests suites, like bootstrap CLI [#1752](https://github.com/storybooks/storybook/pull/1752)
--   Remove check for sender on channel. [#1407](https://github.com/storybooks/storybook/pull/1407)
--   Use yarn instead of NPM [#1703](https://github.com/storybooks/storybook/pull/1703)
--   Add config for dependencies.io [#1770](https://github.com/storybooks/storybook/pull/1770)
--   Added addon-knobs to crna and vanilla react native. [#1636](https://github.com/storybooks/storybook/pull/1636)
--   Fixed Jest warnings [#1744](https://github.com/storybooks/storybook/pull/1744)
--   Smoke test master [#1801](https://github.com/storybooks/storybook/pull/1801)
+After you have installed, there are additional steps for `create-react-native-app` apps. See the section for details, otherwise skip to [Start Storybook](#start-storybook)
+to see the next step.
 
-#### Dependency Upgrades
+## Create React Native App (CRNA)
 
--   Upgrade root dependencies and sync with packages [#1802](https://github.com/storybooks/storybook/pull/1802)
--   Update jest to the latest version 🚀 [#1799](https://github.com/storybooks/storybook/pull/1799)
--   Update eslint-plugin-jest to the latest version 🚀 [#1795](https://github.com/storybooks/storybook/pull/1795)
--   Update lerna to the latest version 🚀 [#1768](https://github.com/storybooks/storybook/pull/1768)
+If you run `getstorybook` inside a CRNA app, you'll be notified that there is an extra step required to use Storybook.
 
-# 3.2.11
+The easiest way to use Storybook inside CRNA is to simply replace your App with the Storybook UI, which is possible by replacing `App.js` with a single line of code:
 
-2017-September-27
+```js
+export default from './storybook';
+```
 
-#### Features
+This will get you up and running quickly, but then you lose your app!
+There are multiple options here. for example, you can export conditionally:
 
--   Add two new RN packager configuration options [#1865](https://github.com/storybooks/storybook/pull/1865)
+```js
+import StorybookUI from './storybook';
 
-#### Bug Fixes
+import App from './app';
 
--   Addon-info - Fix immutable props issues with React 16 [#1894](https://github.com/storybooks/storybook/pull/1894)
--   Update react-inspector to fix #1831 [#1888](https://github.com/storybooks/storybook/pull/1888)
+module.exports = __DEV__ ? StorybookUI : App;
+```
 
-#### Documentation
+Alternatively, `StorybookUI` is simply a RN `View` component that can be embedded anywhere in your RN application, e.g. on a tab or within an admin screen.
 
--   Updated release process documentation [#1882](https://github.com/storybooks/storybook/pull/1882)
+## Start Storybook
 
-# 3.2.10
+After initial setup start the storybook server with the storybook npm script.
 
-2017-September-22
+```shell
+npm run storybook
+```
 
-#### Features
+Now, you can open <http://localhost:7007> to view your storybook menus in the browser.
 
--   Added codemod for deprecated addon-links and addon-actions from app [#1368](https://github.com/storybooks/storybook/pull/1368)
--   React native: Added option for custom packager port [#1837](https://github.com/storybooks/storybook/pull/1837)
--   CLI: add support for Vue projects using Nuxt [#1794](https://github.com/storybooks/storybook/pull/1794)
+## Start App
 
-#### Bug Fixes
+To see your Storybook stories on the device, you should start your mobile app for the `<platform>` of your choice (typically `ios` or `android`). (Note that due to an implementation detail, your stories will only show up in the left pane of your browser window after your device has connected to this storybook server.)
 
--   Avoid error "storyshots is intended only to be used with storybook" [#1441](https://github.com/storybooks/storybook/pull/1441)
--   Log correct url when using --https [#1871](https://github.com/storybooks/storybook/pull/1871)
--   Fix broken links in the deprecation warning for RN and Vue apps [#1827](https://github.com/storybooks/storybook/pull/1827)
--   Height aligned 2 buttons in manager's header [#1769](https://github.com/storybooks/storybook/pull/1769)
--   Add missing regenerator and runtime babel transform pkgs to package.json [#1848](https://github.com/storybooks/storybook/pull/1848)
+For CRNA apps:
 
-#### Documentation
+    npm run <platform>
 
--   Update README: mention that addon-links needs to be registered manually [#1835](https://github.com/storybooks/storybook/pull/1835)
--   Improve linkTo documentation [#1793](https://github.com/storybooks/storybook/pull/1793)
--   Minor grammar fixes and clarification to Vue documentation [#1756](https://github.com/storybooks/storybook/pull/1756)
--   Add missing NPM script section to Vue guide [#1824](https://github.com/storybooks/storybook/pull/1824)
--   Add storybook-chrome-screenshot to addon gallery [#1761](https://github.com/storybooks/storybook/pull/1761)
+For RN apps:
 
-#### Dependency Upgrades
+    react-native run-<platform>
 
--   Update babel-eslint to the latest version 🚀 [#1836](https://github.com/storybooks/storybook/pull/1836)
--   UPGRADE root dependencies and SYNC with packages [#1802](https://github.com/storybooks/storybook/pull/1802)
--   Update jest to the latest version 🚀 [#1799](https://github.com/storybooks/storybook/pull/1799)
--   Update eslint-plugin-jest to the latest version 🚀 [#1795](https://github.com/storybooks/storybook/pull/1795)
--   Update lerna to the latest version 🚀 [#1768](https://github.com/storybooks/storybook/pull/1768)
+Once your app is started, changing the selected story in web browser will update the story displayed within your mobile app.
 
-#### Maintenance
+If you are using Android and you get the following error after running the app: `'websocket: connection error', 'Failed to connect to localhost/127.0.0.1:7007'`, you have to forward the port 7007 on your device/emulator to port 7007 on your local machine with the following command:
+`adb reverse tcp:7007 tcp:7007`
 
--   Smoke test master [#1801](https://github.com/storybooks/storybook/pull/1801)
--   Fixed Jest warnings [#1744](https://github.com/storybooks/storybook/pull/1744)
+## Using Haul-cli
 
-# 3.2.9
+[Haul](https://github.com/callstack-io/haul) is an alternative to the react-native packager and has several advantages in that it allows you to define your own loaders, and handles symlinks better.
 
-<<<<<<< HEAD
-2017-August-26
-=======
+If you want to use haul instead of the react-native packager, modify the storybook npm script to:
+
 ```sh
 storybook start -p 7007 --haul webpack.haul.storybook.js --platform android | ios | all
 ```
->>>>>>> aebe01f0
 
-#### Bug Fixes
+Where webpack.haul.storybook.js should look something like this:
 
--   Fix getstorybook CLI for React Native projects [#1741](https://github.com/storybooks/storybook/pull/1741)
+```js
+module.exports = ({ platform }) => ({
+  entry: `./storybook/index.${platform}.js`,
+  // any other haul config here.
+});
+```
 
-#### Documentation
+## Learn More
 
--   Improve `addon-info` README options documentation [#1732](https://github.com/storybooks/storybook/pull/1732)
-
-#### Maintenance
-
--   ADD a CLI for bootstrapping [#1216](https://github.com/storybooks/storybook/pull/1216)
-
-#### Dependency Upgrades
-
--   Update lerna to the latest version 🚀 [#1727](https://github.com/storybooks/storybook/pull/1727)
-
-# 3.2.8
-
-2017-August-23
-
-#### Bug Fixes
-
--   Fix storyshots with new babel config [#1721](https://github.com/storybooks/storybook/pull/1721)
--   Fix CLI generators export [#1722](https://github.com/storybooks/storybook/pull/1722)
-
-#### Documentation
-
--   Add caveat about knobs date defaultValue [#1719](https://github.com/storybooks/storybook/pull/1719)
-
-# 3.2.7
-
-2017-August-23
-
-#### Bug Fixes
-
--   Fix storyshots by moving cacheDirectory to webpack config [#1713](https://github.com/storybooks/storybook/pull/1713)
--   Revert "Improved error checking in global addDecorator" [#1716](https://github.com/storybooks/storybook/pull/1716)
--   Stricter linting rules for imports [#1676](https://github.com/storybooks/storybook/pull/1676)
--   Addon Info: Remove broken prop type sort (keep defined order) [#1711](https://github.com/storybooks/storybook/pull/1711)
-
-#### Maintenance
-
--   Enable eslint for vue-related stuff [#1715](https://github.com/storybooks/storybook/pull/1715)
--   CLI: ensure explicit dependency on `prop-types` for RN [#1714](https://github.com/storybooks/storybook/pull/1714)
-
-# 3.2.6
-
-2017-August-22
-
-#### Features
-
--   Improve search and highlighting [#1693](https://github.com/storybooks/storybook/pull/1693)
--   Add centered decorator for vue [#1595](https://github.com/storybooks/storybook/pull/1595)
--   Add react-docgen propTypes to info addon [#1562](https://github.com/storybooks/storybook/pull/1562)
-
-#### Bug Fixes
-
--   Fix stories panel resizing bug [#1689](https://github.com/storybooks/storybook/pull/1689)
--   Check for React presence when detecting `WEBPACK_REACT` type [#1646](https://github.com/storybooks/storybook/pull/1646)
--   Fix Create React App detection [#1645](https://github.com/storybooks/storybook/pull/1645)
--   Add dependencies on plugins used by getstorybook CLI [#1652](https://github.com/storybooks/storybook/pull/1652)
--   Fix preview window loading non js,css files [#1554](https://github.com/storybooks/storybook/pull/1554)
-
-#### Documentation
-
--   Improve the warning given when using channel before it's defined [#1515](https://github.com/storybooks/storybook/pull/1515)
--   Remove imports from README that are not necessary with latest API [#1700](https://github.com/storybooks/storybook/pull/1700)
--   Add reminders to PR template [#1683](https://github.com/storybooks/storybook/pull/1683)
--   Docgen Flow Type Example [#1684](https://github.com/storybooks/storybook/pull/1684)
-
-#### Maintenance
-
--   Make lint-staged work properly [#1675](https://github.com/storybooks/storybook/pull/1675)
--   Move baseFonts and RoutedLink to `@storybook/components` [#1659](https://github.com/storybooks/storybook/pull/1659)
-
-#### Dependency Upgrades
-
--   Switch to babel preset env + async/await/generator support [#1668](https://github.com/storybooks/storybook/pull/1668)
--   Upgrade react-native-compat to avoid PropTypes warnings [#1673](https://github.com/storybooks/storybook/pull/1673)
--   Change React.PropTypes to prop-types [#1674](https://github.com/storybooks/storybook/pull/1674) [#1710](https://github.com/storybooks/storybook/pull/1710)
-
-# 3.2.5
-
-2017-August-16
-
-#### Features
-
--   Add codemod for deprecated addon-info API [#1582](https://github.com/storybooks/storybook/pull/1582)
-
-#### Bug Fixes
-
--   Fixed addon-knobs for RN [#1635](https://github.com/storybooks/storybook/pull/1635)
--   Make links navigate in the parent window [#1650](https://github.com/storybooks/storybook/pull/1650)
--   Don’t render leftpanel stories tree if stories are empty [#1664](https://github.com/storybooks/storybook/pull/1664)
--   Remove double styling for inline stories [#1651](https://github.com/storybooks/storybook/pull/1651)
-
-#### Dependency Upgrades
-
--   Upgrade react-modal to v2.2.4 [#1666](https://github.com/storybooks/storybook/pull/1666)
-
-# 3.2.4
-
-2017-August-12
-
-#### Features
-
--   Hierarchy expansion on search [#1598](https://github.com/storybooks/storybook/pull/1598)
--   Add sidebarAnimations config prop [#1601](https://github.com/storybooks/storybook/pull/1601)
--   Add hrefs to left menu links [#1523](https://github.com/storybooks/storybook/pull/1523)
--   Enable many components of same type in addon-info prop tables [#1607](https://github.com/storybooks/storybook/pull/1607)
--   Always collapse an expanded kind in tree view without changing selected story [#1590](https://github.com/storybooks/storybook/pull/1590)
--   Option to select an addon panel [#1641](https://github.com/storybooks/storybook/pull/1641)
-
-#### Documentation
-
--   Document how to use info addon as decorator [#1592](https://github.com/storybooks/storybook/pull/1592)
--   Add Android simulator instructions for React Native [#1591](https://github.com/storybooks/storybook/pull/1591)
-
-#### Maintenance
-
--   Tree view visual adjustments [#1599](https://github.com/storybooks/storybook/pull/1599)
--   Add z-index to shortcuts popup overlay [#1617](https://github.com/storybooks/storybook/pull/1617)
--   Use ReactModal for search box [#1548](https://github.com/storybooks/storybook/pull/1548)
--   Limit react versions to >=15 [#1613](https://github.com/storybooks/storybook/pull/1613)
-
-# 3.2.3
-
-2017-August-01
-
-#### Features
-
--   Use the React Native packager's host by default [#1568](https://github.com/storybooks/storybook/pull/1568)
--   Make onDeviceUI default for RN getstorybook [#1571](https://github.com/storybooks/storybook/pull/1571)
-
-#### Documentation
-
--   Add short description to addon-options readme [#1566](https://github.com/storybooks/storybook/pull/1566)
-
-# 3.2.2
-
-2017-July-31
-
-#### Bug Fixes
-
--   Fixed build-storybook for vue [#1564](https://github.com/storybooks/storybook/pull/1564)
-
-# 3.2.1
-
-2017-July-31
-
-#### Bug Fixes
-
--   Check if hierarchySeparator presents in the options object [#1561](https://github.com/storybooks/storybook/pull/1561)
--   React Native &lt;0.43 support [#1555](https://github.com/storybooks/storybook/pull/1555)
-
-#### Documentation
-
--   Fix typo with Vue README referring to react [#1556](https://github.com/storybooks/storybook/pull/1556)
--   Add state-setting FAQ [#1559](https://github.com/storybooks/storybook/pull/1559)
-
-# 3.2.0
-
-2017-July-31
-
-Storybook 3.2 is filled with new features to help make your components shine! Headline features:
-
--   Vue support [#1267](https://github.com/storybooks/storybook/pull/1267)
--   Story Hierarchy [#1329](https://github.com/storybooks/storybook/pull/1329)
--   React Native On Device UI [#1413](https://github.com/storybooks/storybook/pull/1413)
-
-Plus many more features, documentation improvements, and bugfixes below!
-
-#### Features
-
--   Vue support [#1267](https://github.com/storybooks/storybook/pull/1267)
--   Add support for vue in addon-notes [#1278](https://github.com/storybooks/storybook/pull/1278)
--   CLI support for Vue [#1287](https://github.com/storybooks/storybook/pull/1287)
--   Story Hierarchy [#1329](https://github.com/storybooks/storybook/pull/1329)
--   Story Hierarchy UI improvements [#1387](https://github.com/storybooks/storybook/pull/1387) [#1356](https://github.com/storybooks/storybook/pull/1356)
--   Story Hierarchy - keyboard accessibility [#1427](https://github.com/storybooks/storybook/pull/1427)
--   React Native - On Device UI [#1413](https://github.com/storybooks/storybook/pull/1413)
--   Show first story on RN OnDeviceUI startup [#1510](https://github.com/storybooks/storybook/pull/1510)
--   Added collapsible RN OnDeviceUI navigation [#1544](https://github.com/storybooks/storybook/pull/1544)
--   Add warning when module is missing in storiesOf [#1525](https://github.com/storybooks/storybook/pull/1525)
--   Provide styling hook for Addon Info story body [#1308](https://github.com/storybooks/storybook/pull/1308)
--   Implement filtering on story-level [#1432](https://github.com/storybooks/storybook/pull/1432)
--   Refactoring of `addon-info` [#1452](https://github.com/storybooks/storybook/pull/1452)
--   ADD storybook logo for inside terminal for future CLI or easteregg [#1499](https://github.com/storybooks/storybook/pull/1499)
--   Improved error checking in global addDecorator [#1481](https://github.com/storybooks/storybook/pull/1481)
-
-#### Bug Fixes
-
--   Fix react native example and bootstrapping [#1514](https://github.com/storybooks/storybook/pull/1514)
--   Fix a 'funny' hmr issue in cra-kitchen-sink [#1508](https://github.com/storybooks/storybook/pull/1508)
--   When timestamps are enabled, it actually checks them before applying changes [#1405](https://github.com/storybooks/storybook/pull/1405)
--   Fix issue when extending webpack config [#1468](https://github.com/storybooks/storybook/pull/1468)
--   Fix addon notes [#1448](https://github.com/storybooks/storybook/pull/1448)
--   Story Hierarchy - initial state bug fix [#1401](https://github.com/storybooks/storybook/pull/1401)
--   Remove blue outline when node is focused [#1497](https://github.com/storybooks/storybook/pull/1497)
-
-#### Documentation
-
--   Add hierarchySeparator to README [#1445](https://github.com/storybooks/storybook/pull/1445)
--   Document null addons channel in FAQ [#1507](https://github.com/storybooks/storybook/pull/1507)
-
-#### Maintenance
-
--   Revert knobs API to previous API. [#1527](https://github.com/storybooks/storybook/pull/1527)
--   FIX hoist-internals: remove existing folder/link before linking [#1516](https://github.com/storybooks/storybook/pull/1516)
--   Update global hook for Vue Devtools [#1376](https://github.com/storybooks/storybook/pull/1376)
--   SWITCH to circleci over travisCI && CHANGE lerna bootstrap procedure: [#1486](https://github.com/storybooks/storybook/pull/1486)
--   Update cra-kitchen-sink package versions for 3.2-alpha [#1434](https://github.com/storybooks/storybook/pull/1434)
--   Updating 3.2 alpha release with patches [#1419](https://github.com/storybooks/storybook/pull/1419)
--   Remove typescript typings for @storybook/addon-notes [#1344](https://github.com/storybooks/storybook/pull/1344)
--   Remove typescript typings for @storybook/addon-options [#1343](https://github.com/storybooks/storybook/pull/1343)
--   Remove typescript typings for @storybook/addon-knobs [#1339](https://github.com/storybooks/storybook/pull/1339)
--   Remove typescript typings for @storybook/addon-links [#1342](https://github.com/storybooks/storybook/pull/1342)
-
-#### Dependency Upgrades
-
--   Updated babel-plugin-react-docgen version [#1526](https://github.com/storybooks/storybook/pull/1526)
--   UPDATE everything (including eslint 4) [#1517](https://github.com/storybooks/storybook/pull/1517)
--   Update remark-preset-lint-recommended to the latest version 🚀 [#1512](https://github.com/storybooks/storybook/pull/1512)
--   Update remark-cli to the latest version 🚀 [#1498](https://github.com/storybooks/storybook/pull/1498)
--   Remove upper bound on react-native peerDependency [#1424](https://github.com/storybooks/storybook/pull/1424)
--   Bump `react-split-pane` version [#1495](https://github.com/storybooks/storybook/pull/1495)
-
-# 3.1.9
-
-2017-July-16
-
-#### Features
-
--   React fiber support [#1443](https://github.com/storybooks/storybook/pull/1443)
-
-#### Documentation
-
--   Refine docs about loading stories dynamically for react-native [#1420](https://github.com/storybooks/storybook/pull/1420)
-
-#### Bug Fixes
-
--   Verify that name is a string in addons/actions [#1415](https://github.com/storybooks/storybook/pull/1415)
--   Knobs: fix label alignment [#1471](https://github.com/storybooks/storybook/pull/1471)
--   Fix display of large components [#1237](https://github.com/storybooks/storybook/pull/1237)
-
-#### Dependency Upgrades
-
--   Dependency updates [#1439](https://github.com/storybooks/storybook/pull/1439)
--   chore(package): update husky to version 0.14.3 [#1437](https://github.com/storybooks/storybook/pull/1437)
--   Update danger to the latest version 🚀 [#1393](https://github.com/storybooks/storybook/pull/1393)
--   Update lerna to the latest version 🚀 [#1423](https://github.com/storybooks/storybook/pull/1423)
--   Pin gatsby version and upgrade gh-pages [#1462](https://github.com/storybooks/storybook/pull/1462)
-
-# 3.1.8
-
-2017-July-06
-
-#### Documentation
-
--   Updated addon knob readme. [#1406](https://github.com/storybooks/storybook/pull/1406)
--   Add a FAQ entry for shared config with next [#1390](https://github.com/storybooks/storybook/pull/1390)
--   Documented webpack customization example for typescript [#1386](https://github.com/storybooks/storybook/pull/1386)
-
-#### Maintenance
-
--   Removed empty array, since webpack 2 doesn't support them anymore. [#1381](https://github.com/storybooks/storybook/pull/1381)
-
-#### Dependency Upgrades
-
--   Support webpack 3.0.0 [#1410](https://github.com/storybooks/storybook/pull/1410)
--   Update react inspector to fix #1385 [#1408](https://github.com/storybooks/storybook/pull/1408)
-
-# 3.1.7
-
-2017-June-28
-
-#### Bug Fixes
-
--   Exit storybook build non-zero on stats errors (e.g. errors in the transpilation pipeline) [#1372](https://github.com/storybooks/storybook/pull/1372)
--   Fixed regression: CSS entries were not picked up for storybook pages (e.g. when using exract-text-webpack-plugin) [#1363](https://github.com/storybooks/storybook/pull/1363)
-
-#### Documentation
-
--   Document Storybook release process [#1348](https://github.com/storybooks/storybook/pull/1348)
-
-# 3.1.6
-
-2017-June-26
-
-#### Bug Fixes
-
--   Remove the `cacheDirectory` option from babel config [#1350](https://github.com/storybooks/storybook/pull/1350)
--   websockets (ws) removed `socket.upgradeReq`, so use `req` instead [#1337](https://github.com/storybooks/storybook/pull/1337)
--   Ensure we add the correct version of `react-dom` [#1349](https://github.com/storybooks/storybook/pull/1349)
--   Addon Info: Fix invalid prop `node.type` supplied to 'Props' [#1351](https://github.com/storybooks/storybook/pull/1351)
--   Addon Info: Omit empty inline info header [#1306](https://github.com/storybooks/storybook/pull/1306)
--   Addon Actions: Use uuid for action IDs instead of Math.random (fixes #1109) [#1347](https://github.com/storybooks/storybook/pull/1347)
-
-#### Documentation
-
--   Fix welcome instructions to reflect current `getstorybook` [#1358](https://github.com/storybooks/storybook/pull/1358)
--   Addon Info: Update README with configuration instructions [#1326](https://github.com/storybooks/storybook/pull/1326)
-
-#### Dependency Upgrades
-
--   Update lint-staged to the latest version 🚀 [#1315](https://github.com/storybooks/storybook/pull/1315)
-
-# 3.1.5
-
-2017-June-22
-
-#### Features
-
--   Added flow support to getstorybook upgrade [#1289](https://github.com/storybooks/storybook/pull/1289)
--   Added support for the `haul` react-native packager [#1294](https://github.com/storybooks/storybook/pull/1294)
-
-#### Bug Fixes
-
--   Fixed addon knobs proptypes deserialization [#1290](https://github.com/storybooks/storybook/pull/1290)
-
-#### Documentation
-
--   Added search to docs [#1256](https://github.com/storybooks/storybook/pull/1256)
--   snapshot testing inverse regex example documentation [#1317](https://github.com/storybooks/storybook/pull/1317)
-
-#### Maintenance
-
--   Refactored storybook component library [#1266](https://github.com/storybooks/storybook/pull/1266)
--   Created CRA kitchen sink addons example [#1288](https://github.com/storybooks/storybook/pull/1288)
--   Use a pack -> install technique to recreate local packages [#1332](https://github.com/storybooks/storybook/pull/1332)
--   Import demo components from @storybook/react [#1303](https://github.com/storybooks/storybook/pull/1303)
-
-# 3.1.4
-
-2017-June-15
-
-#### Features
-
--   IMPROVE design of addon-events [#1249](https://github.com/storybooks/storybook/pull/1249)
--   Add a `shallowSnapshot` option for storyshots `test` functions [#1232](https://github.com/storybooks/storybook/pull/1232)
-
-#### Bug Fixes
-
--   Fix app entry bug in RN gestorybook [#1280](https://github.com/storybooks/storybook/pull/1280)
--   fix(addons/info): Cannot read property 'props' of undefined [#1258](https://github.com/storybooks/storybook/pull/1258)
-
-#### Documentation
-
--   Add versions plugin to docs [#1269](https://github.com/storybooks/storybook/pull/1269)
-
-# 3.1.3
-
-2017-June-10
-
-#### Bug Fixes
-
--   Fix `storybook-build` manager-head.html bug [#1248](https://github.com/storybooks/storybook/pull/1248)
-
-# 3.1.2
-
-Minor features including a new "events" addon, as well as the usual bugfixes, cleanup, etc.
-
-2017-June-09
-
-#### Features
-
--   Add small design update to addon info package [#1213](https://github.com/storybooks/storybook/pull/1213)
--   Add display configuration options to info addon [#1157](https://github.com/storybooks/storybook/pull/1157)
--   Add support for multiple webpack chunks in iframe [#1083](https://github.com/storybooks/storybook/pull/1083)
--   Add events addon [#1130](https://github.com/storybooks/storybook/pull/1130)
--   Allow including files just before manager.bundle.js [#1134](https://github.com/storybooks/storybook/pull/1134)
-
-#### Bug Fixes
-
--   Fixed knobs addon editing bug [#1233](https://github.com/storybooks/storybook/pull/1233)
--   Fix bug in addons/graphql in reIndentQuery [#1207](https://github.com/storybooks/storybook/pull/1207)
--   Marksy initialized with mtrcConf intead of marksyConf [#1205](https://github.com/storybooks/storybook/pull/1205)
-
-#### Documentation
-
--   Document stories not showing up on storybook UI until device connects [#1221](https://github.com/storybooks/storybook/pull/1221)
--   Fixed references to storybook.js.org. [#1211](https://github.com/storybooks/storybook/pull/1211)
--   Updated repository URL to address broken npm images [#1197](https://github.com/storybooks/storybook/pull/1197)
-
-#### Maintenance
-
--   Added a vanilla React Native example app. [#1202](https://github.com/storybooks/storybook/pull/1202)
--   Move typings for @storybook/react to @types package [#1199](https://github.com/storybooks/storybook/pull/1199)
--   Set ESlint rules more strict 🚑 [#911](https://github.com/storybooks/storybook/pull/911)
-
-#### Dependency Upgrades
-
--   Update babel docgen plugin to generate docs for React.createClass and createReactClass [#1206](https://github.com/storybooks/storybook/pull/1206)
--   Update `marksy` dependecy due broken 1.1.0 version [#1204](https://github.com/storybooks/storybook/pull/1204)
-
-# 3.0.1
-
-Minor bug fixes and documentation updates post 3.0.0 release.
-
-2017-June-06
-
-#### Bug Fixes
-
--   Added error message for `addon-options` [#1194](https://github.com/storybooks/storybook/pull/1194)
--   Fix(react-native) add missing `ws` dependency [#1174](https://github.com/storybooks/storybook/pull/1174)
--   Fix terminal colors by reset console colors explicitly [#1184](https://github.com/storybooks/storybook/pull/1184)
--   Fix addon panel layout styling [#1170](https://github.com/storybooks/storybook/pull/1170)
--   ADD https import & remove tracking code remains [#1176](https://github.com/storybooks/storybook/pull/1176)
--   Fix incorrect babel config file reading [#1156](https://github.com/storybooks/storybook/pull/1156)
--   Fixed withKnobs definition. [#1164](https://github.com/storybooks/storybook/pull/1164)
-
-#### Documentation
-
--   Fixed typo in react-native browser instructions [#1189](https://github.com/storybooks/storybook/pull/1189)
--   Add instruction for npm install with -D for development dependency [#1168](https://github.com/storybooks/storybook/pull/1168)
--   Fix broken link for [addons] in README [#1167](https://github.com/storybooks/storybook/pull/1167)
--   Refreshed logo in docs [#1149](https://github.com/storybooks/storybook/pull/1149)
--   fix addon broken links in documentation [#1165](https://github.com/storybooks/storybook/pull/1165)
--   start-storybook cli - expand commands descriptions [#1161](https://github.com/storybooks/storybook/pull/1161)
--   Fix typo in codemod readme [#1158](https://github.com/storybooks/storybook/pull/1158)
-
-#### Dependency Upgrades
-
--   Replaced deprecated `markdown-to-react-components` with `marksy` [#1188](https://github.com/storybooks/storybook/pull/1188)
-
-# 3.0.0
-
-Storybook 3.0 is our first fully community-driven release! Notable changes:
-
--   Moved from `@kadira` to `@storybooks` org across [github](https://github.com/storybooks/storybook/), [npm](https://www.npmjs.com/package/@storybook/react), [docs](https://storybook.js.org/)
--   Upgraded to Webpack2! [#637](https://github.com/storybooks/storybook/pull/637)
--   Switched to monorepo and overhauled package structure. [#749](https://github.com/storybooks/storybook/pull/749) [#1031](https://github.com/storybooks/storybook/pull/1031)
--   Added configuration options to storybooks snapshot testing. [#1090](https://github.com/storybooks/storybook/pull/1090)
--   Added `create-react-native-app` support. [#1117](https://github.com/storybooks/storybook/pull/1117)
--   Added HTTPS support. [#735](https://github.com/storybooks/storybook/pull/735)
-
-2017-May-31
-
-#### Features
-
--   Added help text to the react-native preview panel [#1142](https://github.com/storybooks/storybook/pull/1142)
--   Added create-react-native-app support [#1117](https://github.com/storybooks/storybook/pull/1117)
--   Fixed knobs-addon performance issues [#1039](https://github.com/storybooks/storybook/pull/1039)
--   Added `snapshotWithOptions` to configure storyshots rendering options [#1090](https://github.com/storybooks/storybook/pull/1090)
--   Added custom `test` function for storyshots [#1035](https://github.com/storybooks/storybook/pull/1035)
--   Added typescript definition to addon notes [#989](https://github.com/storybooks/storybook/pull/989)
--   Added HTTPS option for dev server [#735](https://github.com/storybooks/storybook/pull/735)
-
-#### Bug Fixes
-
--   Use strict equality in action logger [#1144](https://github.com/storybooks/storybook/pull/1144)
--   FIX addon info and addon storyshots incompatibility [#1129](https://github.com/storybooks/storybook/pull/1129)
--   FIX postcss options missing in default webpack config && UPDATE dependencies [#1087](https://github.com/storybooks/storybook/pull/1087)
--   Fix CLI had a package version from storybook hardcoded - now queries npm registry [#1079](https://github.com/storybooks/storybook/pull/1079)
--   Fix semi broken \_\_docgenInfo integration in addon info [#1030](https://github.com/storybooks/storybook/pull/1030)
--   Fix: build-storybook no longer supports relative paths [#1058](https://github.com/storybooks/storybook/pull/1058)
--   Fix for types `number` for addon knobs [#1001](https://github.com/storybooks/storybook/pull/1001)
--   Fix webpack overriding && Add an example with local file dependencies [#965](https://github.com/storybooks/storybook/pull/965)
-
-#### Documentation
-
--   Add storybook-addon-intl to addon gallery [#1143](https://github.com/storybooks/storybook/pull/1143)
--   3.0.0 release notes && release notes automation [#1047](https://github.com/storybooks/storybook/pull/1047)
--   3.0.0 migration assistance : codemod, update installation and usage instructions [#1093](https://github.com/storybooks/storybook/pull/1093)
--   Add ReactSVGPanZoom to examples list [#1139](https://github.com/storybooks/storybook/pull/1139)
--   Show webpack 2 config example in docs: rules not loaders [#1137](https://github.com/storybooks/storybook/pull/1137)
--   Merge docs repo into this repo: add /docs [#1131](https://github.com/storybooks/storybook/pull/1131)
--   Change brand name from “React Storybook” to “Storybook” [#1044](https://github.com/storybooks/storybook/pull/1044)
--   Updated issue triage guidelines [#1024](https://github.com/storybooks/storybook/pull/1024)
-
-#### Maintenance
-
--   Add typings for links add-on [#1154](https://github.com/storybooks/storybook/pull/1154)
--   Add react-dom to the devDependency list for React Native projects [#1102](https://github.com/storybooks/storybook/pull/1102)
--   Upgrade React Native to webpack 2 config [#1097](https://github.com/storybooks/storybook/pull/1097)
--   Add unit tests for addon storyshots [#971](https://github.com/storybooks/storybook/pull/971)
--   Deprecate builtin addons (links and actions) - no longer included by default [#1038](https://github.com/storybooks/storybook/pull/1038)
--   change NPM organisation from kadira to storybook in code [#996](https://github.com/storybooks/storybook/pull/996)
--   CHANGE folder structure && CHANGE package-names [#1031](https://github.com/storybooks/storybook/pull/1031)
--   Add deprecation warnings when addons are required via main package [#1025](https://github.com/storybooks/storybook/pull/1025)
--   Remove text transform uppercase for knob labels [#991](https://github.com/storybooks/storybook/pull/991)
-
-#### Dependency Upgrades
-
-<details>
-<summary>
-11 PRs
-</summary>
-
--   Update lerna to the latest version 🚀 [#1101](https://github.com/storybooks/storybook/pull/1101)
--   CHANGE to prop-types package for notes & test-cra [#1082](https://github.com/storybooks/storybook/pull/1082)
--   update dependencies in cra-storybook [#1080](https://github.com/storybooks/storybook/pull/1080)
--   Switch back to non-fork of react-inspector [#1026](https://github.com/storybooks/storybook/pull/1026)
--   Dependency updates: webpack, babel, react [#1008](https://github.com/storybooks/storybook/pull/1008)
--   Update jest to the latest version 🚀 [#998](https://github.com/storybooks/storybook/pull/998)
--   Update lerna to the latest version 🚀 [#969](https://github.com/storybooks/storybook/pull/969)
--   CHANGE to use react-split-view 0.1.63 over the fork [#956](https://github.com/storybooks/storybook/pull/956)
--   Update lerna to the latest version 🚀 [#915](https://github.com/storybooks/storybook/pull/915)
--   Use jest for unittesting - standardize unit testing epic [#904](https://github.com/storybooks/storybook/pull/904)
--   Update dependencies to enable Greenkeeper 🌴 [#768](https://github.com/storybooks/storybook/pull/768)
-
-</details>
-
-#### Other
-
-<details>
-<summary>
-33 PRs
-</summary>
-
--   Added an upgrade mode to getstorybook [#1146](https://github.com/storybooks/storybook/pull/1146)
--   Update link to Storyshots addon [#1074](https://github.com/storybooks/storybook/pull/1074)
--   Added error message for missing or invalid storyName [#747](https://github.com/storybooks/storybook/pull/747)
--   Opened an Open Collective Account <https://opencollective.com/storybook> [#1065](https://github.com/storybooks/storybook/pull/1065)
--   Add propTablesExclude option [#924](https://github.com/storybooks/storybook/pull/924)
--   addon-info: make the info overlay be fixed  [#914](https://github.com/storybooks/storybook/pull/914)
--   Handle null elements in getData [#926](https://github.com/storybooks/storybook/pull/926)
--   add description field from \_\_docgenInfo for prop table for info plugin [#929](https://github.com/storybooks/storybook/pull/929)
--   \#959 add a max-height and center element with alignItems: center [#961](https://github.com/storybooks/storybook/pull/961)
--   Switch to the only prepublish script [#903](https://github.com/storybooks/storybook/pull/903)
--   PR review policy [#923](https://github.com/storybooks/storybook/pull/923)
--   Add typescript definitions for getStorybook() [#753](https://github.com/storybooks/storybook/pull/753)
--   Restore deep link for addon docs [#919](https://github.com/storybooks/storybook/pull/919)
--   Fix default storybook webpack config [#922](https://github.com/storybooks/storybook/pull/922)
--   Render the first story for a kind if no story selected. [#918](https://github.com/storybooks/storybook/pull/918)
--   Update docs for monorepo [#913](https://github.com/storybooks/storybook/pull/913)
--   Monorepo readme and contributing [#907](https://github.com/storybooks/storybook/pull/907)
--   Add story kind regex [#906](https://github.com/storybooks/storybook/pull/906)
--   Add examples [#897](https://github.com/storybooks/storybook/pull/897)
--   Add missing repos [#882](https://github.com/storybooks/storybook/pull/882)
--   Switch to monorepo [#749](https://github.com/storybooks/storybook/pull/749)
--   extend devMiddlewareOptions with config.devServer [#723](https://github.com/storybooks/storybook/pull/723)
--   Added meta IE=edge [#715](https://github.com/storybooks/storybook/pull/715)
--   Replace String.includes with String.indexOf: cross-browsing support [#712](https://github.com/storybooks/storybook/pull/712)
--   Issue Triage instructions [#748](https://github.com/storybooks/storybook/pull/748)
--   Simple pull request template [#741](https://github.com/storybooks/storybook/pull/741)
--   Make return type of StoryDecorator nullable [#680](https://github.com/storybooks/storybook/pull/680)
--   Warn if story with a given name already exists [#670](https://github.com/storybooks/storybook/pull/670)
--   Fix spelling mistake - "element form the story" to  "element from the story" [#702](https://github.com/storybooks/storybook/pull/702)
--   Remove broken react-button example [#699](https://github.com/storybooks/storybook/pull/699)
--   Fixed spelling error. [#720](https://github.com/storybooks/storybook/pull/720)
--   Cleaner error handling for storiesOf [#672](https://github.com/storybooks/storybook/pull/672)
--   Update links to point to new organization [#721](https://github.com/storybooks/storybook/pull/721)
-
-</details>
-
-# v2.35.3
-
-Allow customConfig to override devtool. [PR668](https://github.com/storybooks/react-storybook/pull/668)
-
-# v2.35.2
-
-03-January-2017
-
-Fixes issue [#601](https://github.com/storybooks/react-storybook/issues/601) where it throws error when introduce a propType with a hypen. Add a [fix](https://github.com/kadirahq/babel-plugin-react-docgen/pull/23) to [`babel-plugin-react-docgen`](https://github.com/kadirahq/babel-plugin-react-docgen) to fix this issue.
-
-This release comes with the updated `babel-plugin-react-docgen`.
-
-# v2.35.1
-
--   Revert [PR653](https://github.com/storybooks/react-storybook/pull/653) where it's causing HMR to not working properly.
-
-# v2.35.0
-
-18-December-2016
-
--   Using file-loader to load all the extensions [PR653](https://github.com/storybooks/react-storybook/pull/653)
--   Update css-loader dependency [PR648](https://github.com/storybooks/react-storybook/pull/648)
--   Check if stories are loaded from Jest [PR644](https://github.com/storybooks/react-storybook/pull/644)
-
-# v2.34.0
-
-05-December-2016
-
-Open the express router for developers (middleware.js file). [PR435](https://github.com/storybooks/react-storybook/pull/435)
-
-# v2.33.1
-
-01-December-2016
-
-Update Typescript definition file for global addDecorator. [PR634](https://github.com/storybooks/react-storybook/pull/634)
-
-# v2.33.0
-
-28-November-2016
-
-Completely avoid re-rendering the preview iframe. [PR631](https://github.com/storybooks/react-storybook/pull/631)
-
-# v2.32.2
-
-28-November-2016
-
-Update postmsg channel module version [PR627](https://github.com/storybooks/react-storybook/pull/627)
-
-# v2.32.1
-
-22-November-2016
-
-Add support for react_perf comes with React 15.4.0. [PR623](https://github.com/storybooks/react-storybook/pull/623)
-
-# v2.32.0
-
-Incorrect publish (error when running `npm publish`)
-
-# v2.31.0
-
-20-November-2016
-
-Add the react-storybook version to the build output. [PR621](https://github.com/storybooks/react-storybook/pull/621)
-
-# v2.30.1
-
-17-November-2016
-
-Update the postmsg channel module to fix issue [#555](https://github.com/storybooks/react-storybook/issues/555) with [PR611](https://github.com/storybooks/react-storybook/pull/611)
-
-# v2.30.0
-
-16-November-2016
-
-Update to the new Storybook UI which doesn't use Redux.
-
-# v2.29.7
-
-11-November-2016
-
-Update @kadira/storybook-ui to the latest.
-
-# v2.29.6
-
-10-November-2016
-
-Fix a typo in the story syntax error messages. [PR610](https://github.com/storybooks/react-storybook/pull/610)
-
-# v2.29.5
-
-09-November-2016
-
-Check if regex and regex.test is available before calling it. [PR608](https://github.com/storybooks/react-storybook/pull/608)
-
-# v2.29.3
-
-08-November-2016
-
-Update webpack-hot-middleware to version 2.13.2 to fix the issue [#543](https://github.com/storybooks/react-storybook/issues/543).
-
-# v2.29.3
-
-03-November-2016
-
-Fix a regression caused by v2.29.2.
-There was a text called undefined listed always on the top of the preview.
-
-# v2.29.2
-
-03-November-2016
-
-Add various fixes.
-
--   Use webpack chunkhash to enable long-term caching. [PR597](https://github.com/storybooks/react-storybook/pull/597)
--   Fixed json loader testing for when test is multiple. [PR598](https://github.com/storybooks/react-storybook/pull/598)
--   Fix usage of custom favicon [PR592](https://github.com/storybooks/react-storybook/pull/592)
--   Update postcss-loader to v1.1.0 [PR599](https://github.com/storybooks/react-storybook/pull/599)
--   fix for `module.hot` is not available in a static build [PR600](https://github.com/storybooks/react-storybook/pull/600)
-
-# v2.29.1
-
-03-November-2016
-
-Update babel-plugin-react-docgen to v1.4.1 to fix HOC [issue](https://github.com/kadirahq/babel-plugin-react-docgen/issues/19)
-
-# v2.29.0
-
-01-November-2016
-
-Update babel-plugin-react-docgen to 1.4.0.
-This will fix some of the compilation issues such as #580.
-
-# v2.28.1
-
-28-October-2016
-
-Remove preview decorator support. [PR583](https://github.com/storybooks/react-storybook/pull/583).
-
-# v2.28.0
-
-28-October-2016
-
-Add preview decorator support. [PR582](https://github.com/storybooks/react-storybook/pull/582).
-This will help us bring storybook designer with some great power.
-
-# v2.27.0
-
-27-October-2016
-
-Add a few usability improvements to Storybook.
-
--   Display storybook version. [PR559](https://github.com/storybooks/react-storybook/pull/559)
--   Make the storybooks cacheable. [PR578](https://github.com/storybooks/react-storybook/pull/578)
--   Change the devtool to eval and remove the use of source maps. [PR577](https://github.com/storybooks/react-storybook/pull/577)
--   Update `babel-preset-react-app` to the latest. [PR576](https://github.com/storybooks/react-storybook/pull/576)
--   Ship `json-loader` by default. [PR575](https://github.com/storybooks/react-storybook/pull/575)
-
-# v2.26.0
-
-24-October-2016
-
-Get some new features from CRA.
-
--   Add jsx as a resolve extension [PR563](https://github.com/storybooks/react-storybook/pull/563)
--   Allow to use postcss for CSS @imports [PR564](https://github.com/storybooks/react-storybook/pull/564)
--   Use process.env as a proper object [PR565](https://github.com/storybooks/react-storybook/pull/565)
-
-# v2.25.1
-
-23-October-2016
-
-Add a potential fix to [558](https://github.com/storybooks/react-storybook/issues/558) by updating babel-plugin-react-docgen to the latest(v1.3.2).
-
-# v2.25.0
-
-21-October-2016
-
-Add react docgen info into React classes with the react-docgen babel plugin. [PR557](https://github.com/storybooks/react-storybook/pull/557).
-With this:
-
--   We could get docgen info with any React component class using `ClassName.__docgenInfo`.
--   From the global collection: `STORYBOOK_REACT_CLASSES`
-
-Additionally, added `yarn.lock`.
-
-# v2.24.1
-
-19-October-2016
-
-Do not show git command output. [PR554](https://github.com/storybooks/react-storybook/pull/554)
-
-# v2.24.0
-
-07-October-2016
-
--   Export git repository info to support custom tool integrations [PR536](https://github.com/storybooks/react-storybook/pull/536)
-
-# v2.23.0
-
-06-October-2016
-
--   Remove the experimental database addon from react-storybook [PR535](https://github.com/storybooks/react-storybook/pull/535)
-
-# v2.22.0
-
-05-October-2016
-
-Add some nice development experiment based on suggestion from Dan Abramov.
-
--   Set a color to the Storybook URL in the console. [PR533](https://github.com/storybooks/react-storybook/pull/533)
--   Add better error message when there's no React element in the story. [PR534](https://github.com/storybooks/react-storybook/pull/534)
-
-# v2.21.0
-
-05-October-2016
-
--   Get the latest features from CRA including NODE_PATH support, public folder support and some other minor changes. [#468](https://github.com/storybooks/react-storybook/issues/468)
--   Also bumped `@kadira/storybook-channel-postmsg` to `^1.0.3`
-
-# v2.20.1
-
-28-September-2016
-
--   Fix story kind order bug [PR499](https://github.com/storybooks/react-storybook/pull/499)
--   Prefix config environment variables [PR503](https://github.com/storybooks/react-storybook/pull/503)
-
-# v2.20.0
-
-26-September-2016
-
--   Use postMessage channel [PR498](https://github.com/storybooks/react-storybook/pull/498)
--   Support dynamic panel titles [PR497](https://github.com/storybooks/react-storybook/pull/497)
-
-# v2.19.0
-
-26-September-2016
-
--   Support layout options [PR494](https://github.com/storybooks/react-storybook/pull/494)
--   Update Typescript definitions [PR491](https://github.com/storybooks/react-storybook/pull/491) and [PR493](https://github.com/storybooks/react-storybook/pull/493)
-
-# v2.18.1
-
-23-September-2016
-
--   Stop uglifyjs from mangling names [PR483](https://github.com/storybooks/react-storybook/pull/483)
-
-# v2.18.0
-
-23-September-2016
-
--   Remove `STORYBOOK_` prefix from config env [PR481](https://github.com/storybooks/react-storybook/pull/481)
-
-# v2.17.0
-
-22-September-2016
-
--   Add support for StoryShots. [PR479](https://github.com/storybooks/react-storybook/pull/479)
--   Fix some typos: [PR477](https://github.com/storybooks/react-storybook/pull/477) & [PR478](https://github.com/storybooks/react-storybook/pull/478)
-
-# v2.16.1
-
-21-September-2016
-
--   Fix the 404 error for `addon-db.json` file [PR472](https://github.com/storybooks/react-storybook/pull/472)
--   Serve/Bundle the storybook favicon [PR473](https://github.com/storybooks/react-storybook/pull/473)
-
-# v2.16.0
-
-21-September-2016
-
--   Move the babel config loading logic into a seperate file. [PR469](https://github.com/storybooks/react-storybook/pull/469)
--   Update airbnd eslint rules to the latest.
-
-# v2.15.1
-
-19-September-2016
-
-Add a fix to webpack custom resolve.alias not working. [PR465](https://github.com/storybooks/react-storybook/pull/465)
-
-# v2.15.0
-
-19-September-2016
-
--   Use @kadira/storybook-addons as a resolve.alias. So, we can support addons for NPM2 too. [PR462](https://github.com/storybooks/react-storybook/pull/462)
-
-# v2.14.0
-
-14-September-2016
-
--   Watch missing NPM modules and force webpack rebuild. [PR446](https://github.com/storybooks/react-storybook/pull/446)
--   Fix issue on error message hanging after even it solved. [PR447](https://github.com/storybooks/react-storybook/pull/447)
--   Allow to reload if HMR goes crazy. [PR448](https://github.com/storybooks/react-storybook/pull/448)
--   Add support to get custom env variables. [PR450](https://github.com/storybooks/react-storybook/pull/450)
-
-# v2.13.1
-
-14-September-2016
-
--   Fix 404 error when db file does not exist [PR449](https://github.com/storybooks/react-storybook/pull/449)
-
-# v2.13.0
-
-9-September-2016
-
--   Fix [#443](https://github.com/storybooks/react-storybook/issues/443) where the static version of Storybook doesn't like Safari.
--   Update postcss-loader to 0.13.0.
-
-# v2.12.1
-
-8-September-2016
-
--   Parse static directory provided by env as a list. [PR436](https://github.com/storybooks/react-storybook/pull/436)
-
-# v2.12.0
-
-8-September-2016
-
--   Do not include addon register file on preview. [PR426](https://github.com/storybooks/react-storybook/pull/426)
--   Update css-loader to version 0.25.0. [PR427](https://github.com/storybooks/react-storybook/pull/427)
--   Get the head.html values for every page request. [PR432](https://github.com/storybooks/react-storybook/pull/432)
-
-# v2.11.0
-
-4-September-2016
-
--   Remove babel-polyfill since we don't use it.
--   Update versions with the help from greenkeeper. [PR421](https://github.com/storybooks/react-storybook/pull/421)
-
-# v2.10.0
-
-3-September-2016
-
--   Adding airbnb-js-shims again. [PR419](https://github.com/storybooks/react-storybook/pull/419)
-
-# v2.9.1
-
-2-September-2016.
-
--   Use the config directory to store the addon database file [PR418](https://github.com/storybooks/react-storybook/pull/418).
-
-# v2.9.0
-
-2-September-2016.
-
--   Copy the addon-db.json file when building static storybooks [PR417](https://github.com/storybooks/react-storybook/pull/417).
-
-# v2.8.0
-
-2-September-2016.
-
--   Update @kadira/storybook to get the clean query params feature. See [storybook-ui-PR37](https://github.com/kadirahq/storybook-ui/pull/37)
-
-# v2.7.0
-
-1-September-2016
-
--   Add addon database feature [PR415](https://github.com/storybooks/react-storybook/pull/415).
-
-# v2.6.1
-
-31-August-2016
-
--   Bring back HMR dev logs. [PR412](https://github.com/storybooks/react-storybook/pull/412).
-
-# v2.6.0
-
-30-August-2016
-
--   Allow start/build params from env variables. [PR413](https://github.com/storybooks/react-storybook/pull/413)
-
-# v2.5.2
-
-29-August-2016
-
--   Remove the use of babel-runtime/core-js modules. [PR410](https://github.com/storybooks/react-storybook/pull/410)
-
-# v2.5.1
-
-24-August-2016
-
--   Update @kadira/storybook-ui to v3.3.2
-
-# v2.5.0
-
-24-August-2016
-
--   We are no longer shipping extra polyfills anymore. [PR402](https://github.com/storybooks/react-storybook/pull/402)
-
-# v2.4.2
-
-24-August-2016
-
--   Allow file-loader URLs to work on subpaths. [PR401](https://github.com/storybooks/react-storybook/pull/401)
-
-# v2.4.1
-
-24-August-2016
-
--   Bump @kadira/storybook ui to v3.3.1 to fix some UI related issues.
-
-# v2.4.0
-
-23-August-2016
-
--   Simplify the option to stop tracking. [PR399](https://github.com/storybooks/react-storybook/pull/399)
--   Use JSON5 instead of CJSON to parse .babelrc. [PR398](https://github.com/storybooks/react-storybook/pull/398)
--   Add webpack2 support by changing the use of OccurenceOrderPlugin. [PR397](https://github.com/storybooks/react-storybook/pull/397)
--   Use @kadira/storybook-ui 2.3.0, which has new APIs to set URL for addons.
-
-# v2.3.0
-
-16-August-2016
-
--   Implement anonymous usage tracking. [PR384](https://github.com/storybooks/react-storybook/pull/384)
-
-# v2.2.3
-
-15-August-2016
-
--   Add a hash to media file's filename. Otherwise, it'll cause issues when there are multiple images with the same filename but in different directories. [PR380](https://github.com/storybooks/react-storybook/pull/380)
-
-# v2.2.2
-
-10-August-2016
-
--   Remove unused extract-text-webpack-plugin. This will add webpack2 support. [PR369](https://github.com/storybooks/react-storybook/pull/369).
-
-# v2.2.1
-
-09-August-2016
-
--   Use @kadira/storybook-channel modules. [#PR359](https://github.com/storybooks/react-storybook/pull/359).
--   Update @kadira/storybook-ui to the latest.
-
-# v2.2.0
-
-05-August-2016
-
-This release bring some webpack config related optimizations and the NPM2 support. Here are the notable changes:
-
--   Use es6-shim directly into webpack config. [PR355](https://github.com/storybooks/react-storybook/pull/355)
--   Use the default babel-config based on CRA's config. [PR354](https://github.com/storybooks/react-storybook/pull/354)
--   Add NPM2 support. [PR356](https://github.com/storybooks/react-storybook/pull/356)
--   Add autofixer defaults. [PR357](https://github.com/storybooks/react-storybook/pull/357)
-
-# v2.1.1
-
-03-August-2016
-
-Remove default webpack config for all config types. [PR348](https://github.com/storybooks/react-storybook/pull/348)
-
-Now we only use the Create React App based config if there's no custom webpack config.
-This will fix issues like [#347](https://github.com/storybooks/react-storybook/issues/347).
-
-# v2.1.0
-
-02-August-2016
-
-Add support for the addon API. See [PR346](https://github.com/storybooks/react-storybook/pull/346).
-
-Here after we are using most of the features including actions,links as plugins.
-So, this introduced a huge area to add customizations to Storybook.
-
-Unfortunately, as of this version, there are no docs for this feature. But, you can have a look at these addons:
-
--   actions addon (powers the action logger): [addon-actions](https://github.com/kadirahq/storybook-addon-actions)
--   links addon (powers the linkTo feature): [addon-links](https://github.com/kadirahq/storybook-addon-links)
-
-Have a look at [here](https://github.com/storybooks/react-storybook/blob/master/src/server/config.js#L88) to how to configure addons.
-
-# v2.0.0
-
-01-August-2016
-
-This is the starting of the next major version of Storybook. This version is almost compatible with `v1.x.x` but defaults have been changes as discussed below. That's why we are starting out a new version.
-
--   Update defaults to match create-react-app. [PR342](https://github.com/storybooks/react-storybook/pull/342). Here are the notable changes:
-    -   Add postcss based CSS loader.
-    -   Add file-loader for images and common types.
-    -   Add url-loader for shorter media files.
-    -   Do not pre-build manager(storybook UI) bundle.
-    -   Continue support for babel's stage-0 preset and add es2016 preset.
--   Update @kadira/storybook-ui to v2.6.1 to remove some React warnings.
-
-# v1.41.0
-
--   Fix nodejs require errors [#337](https://github.com/storybooks/react-storybook/pull/337).
--   Add getStorybook method to client API [#332](https://github.com/storybooks/react-storybook/pull/332).
-
-# v1.40.0
-
--   Fix duplicate decorator bug [#335](https://github.com/storybooks/react-storybook/pull/335).
-
-# v1.39.1
-
--   Update babel packages [#325](https://github.com/storybooks/react-storybook/pull/325).
--   Hide HMR info logs [#331](https://github.com/storybooks/react-storybook/pull/331).
-
-# v1.39.0
-
--   Update @kadira/storybook-ui to get features from [v2.5.0](https://github.com/kadirahq/storybook-ui/blob/master/CHANGELOG.md#v250) and [v2.6.0](https://github.com/kadirahq/storybook-ui/blob/master/CHANGELOG.md#v260).
-
-# v1.38.3
-
--   Add names for action and linkTo functions [#321](https://github.com/storybooks/react-storybook/pull/321).
-
-# v1.38.2
-
--   Fix error in prepublish script [#319](https://github.com/storybooks/react-storybook/pull/319).
-
-# v1.38.1
-
--   Improve Windows support by writing prepublish script using shelljs [#308](https://github.com/storybooks/react-storybook/pull/308).
-
-# v1.38.0
-
--   v1.37.0 was a nightmare since it contains the npm-shrinkwrap.json. Fixed by removing it. See: [#306](https://github.com/storybooks/react-storybook/issues/306) and [#305](https://github.com/storybooks/react-storybook/pull/305).
-
-# v1.37.0
-
--   Update @kadira/storybook-ui to 2.4.0
-
-# v1.36.0
-
--   Support watchOptions configuration. See: [PR287](https://github.com/storybooks/react-storybook/pull/287)
-
-# v1.35.2
-
--   Add missing font-face to the ErrorDisplay's heading.
-
-# v1.35.1
-
--   Fix issue related to bad error handling. See issue [#275](https://github.com/storybooks/react-storybook/issues/275):
-
-# v1.35.0
-
--   Add fuzzy search powered search box and Redux DevTools support via [@kadira/storybook-ui@2.3.0](https://github.com/kadirahq/storybook-ui/blob/master/CHANGELOG.md#v230).
-
-# v1.34.1
-
--   Don't always override NODE_ENV in build-storybook. [PR272](https://github.com/storybooks/react-storybook/pull/272)
-
-# v1.34.0
-
--   Use storybook-ui v2.2.0 which puts shortcut state into the URL.
-
-# v1.33.0
-
--   Introduce an [extension API](https://github.com/storybooks/react-storybook/blob/master/docs/extensions.md) for Storybook. See: [PR258](https://github.com/storybooks/react-storybook/pull/258)
-
-# v1.32.1
-
--   Extend @kadira/storybook-ui provider from it's base Provider.
-
-# v1.32.0
-
--   Use @kadira/storybook-ui as the manager UI with the implemented provider for React. See `client/manager` for more info.
-
-# v1.31.0
-
--   Pass a `context` argument to stories [PR250](https://github.com/storybooks/react-storybook/pull/250)
-
-# v1.30.0
-
--   Fuzzy search kinds [PR247](https://github.com/storybooks/react-storybook/pull/247)
-
-# v1.29.5
-
--   Update dependency version to fix filter crash [PR246](https://github.com/storybooks/react-storybook/pull/246)
-
-# v1.29.4
-
--   Protect index.html/iframe.html from being overwritten [PR243](https://github.com/storybooks/react-storybook/pull/243)
-
-# v1.29.3
-
--   Update @kadira/storybook-core version [PR241](https://github.com/storybooks/react-storybook/pull/241)
--   Add es6-shim by default [PR238](https://github.com/storybooks/react-storybook/pull/238)
-
-# v1.29.2
-
--   Use url.resolve instead of path.join [PR240](https://github.com/storybooks/react-storybook/pull/240)
-
-# v1.29.1
-
--   Copy missed manager.js.map file on static build [PR236](https://github.com/storybooks/react-storybook/pull/236)
-
-# v1.29.0
-
--   Multiple static dirs (comma separated) [PR229](https://github.com/storybooks/react-storybook/pull/229)
-
-# v1.28.5
-
--   Support ECMAScript stage-0 [PR228](https://github.com/storybooks/react-storybook/pull/228) to fix [Issue #227](https://github.com/storybooks/react-storybook/issues/227)
-
-# v1.28.4
-
--   Support custom webpack public path for dev-server and static build started by [PR226](https://github.com/storybooks/react-storybook/pull/226)
-
-# v1.28.3
-
--   Revert [PR226](https://github.com/storybooks/react-storybook/pull/226)
-
-# v1.28.2
-
--   Support custom webpack publicPath [PR226](https://github.com/storybooks/react-storybook/pull/226)
-
-# v1.28.1
-
--   Add charset meta tags to HTML heads [PR216](https://github.com/storybooks/react-storybook/pull/216)
-
-# v1.28.0
-
--   Moved storybook serving code into a middleware to support more advanced use cases.
--   Refactored dev server to use storybook middleware [PR211](https://github.com/storybooks/react-storybook/pull/211)
-
-# v1.27.0
-
--   Move modules to storybook-core repo. [PR196](https://github.com/storybooks/react-storybook/pull/196)
--   Add stack-source-map again only for Chrome to get better error stacks.
--   Add ability to control the hostname. See [PR195](https://github.com/storybooks/react-storybook/pull/195) and [PR198](https://github.com/storybooks/react-storybook/pull/198)
-
-# v1.26.0
-
-12-May-2016
-
--   Ensure asset directory exists in the static-builder.
-
-# v1.25.0
-
-11-May-2016
-
--   Fix several publishing related issues. See: [#188](https://github.com/storybooks/react-storybook/pull/188).
--   Fix babel extends issue. See: [PR185](https://github.com/storybooks/react-storybook/pull/185).
--   Fix issue with removing a preset from users babelrc.
-    -   Fixes: [#183](https://github.com/storybooks/react-storybook/issues/183).
-    -   [PR184](https://github.com/storybooks/react-storybook/pull/184)
--   Make left panel scrollable with keeping the filterbox always. See: [PR182](https://github.com/storybooks/react-storybook/pull/182).
--   Add `qs` as a direct dependency as it's used in preview.
-
-# v1.24.0
-
-10-May-2016
-
--   Add a potential fix for the double scrollbar issue. See: [179](https://github.com/storybooks/react-storybook/issues/179).
--   Add scrolling support to the left panel. Fixes [#177](https://github.com/storybooks/react-storybook/issues/177).
--   Remove NODE_ENV=production flag. Fixes [#158](https://github.com/storybooks/react-storybook/issues/158)
-
-# v1.23.0
-
-09-May-2016
-
--   Add shortcuts to jump to previous and next stories. See [PR176](https://github.com/storybooks/react-storybook/pull/176)
--   Fix loader concatenation bug specially when custom config doesn't have a loaders section. [PR173](https://github.com/storybooks/react-storybook/pull/173)
-
-# v1.22.1
-
-06-May-2016
-
--   Add a potential fix for [#167](https://github.com/storybooks/react-storybook/issues/167)
-    -   basically, this moved back babel-packages required by webpack.
-
-# v1.22.0
-
-06-May-2016
-
--   Improve the static builder time.
-
-# v1.21.0
-
-06-May-2016
-
--   Add configType argument to custom config function. See: [PR169](https://github.com/storybooks/react-storybook/pull/169)
--   Add the unicode version of the Keyboard Shortcut Icon. See: [PR170](https://github.com/storybooks/react-storybook/pull/170)
-
-# v1.20.0
-
-05-May-2016
-
--   Allow to configure webpack as the user wants. See [PR160](https://github.com/storybooks/react-storybook/pull/160)
--   Add typescript typings support for the core API. See [PR157](https://github.com/storybooks/react-storybook/pull/157)
--   Implement Mantra architecture and some new features including permalinks, full screen support. See: [PR165](https://github.com/storybooks/react-storybook/pull/165)
--   Remove some typo in docs. See: [PR154](https://github.com/storybooks/react-storybook/pull/154)
--   Move UI testing libraries to devDependencies. See: [PR153](https://github.com/storybooks/react-storybook/pull/153)
-
-# v1.19.0
-
-27-April-2016
-
--   Add airbnb-js-shims to client-side JS. See: [PR147](https://github.com/storybooks/react-storybook/pull/147)
--   Remove self-closing div tag, which is invalid HTML. See: [PR148](https://github.com/storybooks/react-storybook/pull/148)
--   Search for a .babelrc in the storybook config directory first, then the project root. See: [PR149](https://github.com/storybooks/react-storybook/pull/149)
-
-# v1.18.0
-
-26-April-2016
-
--   Link Storybook menu to the repo. See: [PR137](https://github.com/storybooks/react-storybook/pull/137)
--   Implement keyboard shortcuts and fuzzy search. See: [PR141](https://github.com/storybooks/react-storybook/pull/141)
-
-# v1.17.2
-
-25-April-2016
-
--   Fix an error which only occurs on Firefox. See: [PR144](https://github.com/storybooks/react-storybook/pull/144)
-
-# v1.17.1
-
-21-April-2016
-
--   Fix a regression introduce by `v1.17.0`. See: [PR133](https://github.com/storybooks/react-storybook/pull/133)
-
-# v1.17.0
-
-21-April-2016
-
--   Check all the arguments passed to action for events. See: [PR132](https://github.com/storybooks/react-storybook/pull/132)
-
-# v1.16.1
-
-21-April-2016
-
--   Fix action logs highlighting issue, which comes as a regression of [PR126](https://github.com/storybooks/react-storybook/pull/126).
-
-# v1.16.0
-
-20-April-2016
-
--   Prevent re-rendering the preview iframe when there is an action.
-    -   Related issue: [#116](https://github.com/storybooks/react-storybook/issues/116)
-    -   Related PR: [PR126](https://github.com/storybooks/react-storybook/pull/126)
-
-# v1.15.0
-
-20-April-2016
-
--   Improve action logger UI and increase max log count to 10. See [PR123](https://github.com/storybooks/react-storybook/pull/123)
-
-# v1.14.0
-
-19-April-2016
-
--   Add syntax highlights to the logger. See: [PR118](https://github.com/storybooks/react-storybook/pull/118)
-
-# v1.13.0
-
--   Add some UI test cases. See [PR103](https://github.com/storybooks/react-storybook/pull/103)
--   Implement `.addDecorator()` API. See [PR115](https://github.com/storybooks/react-storybook/pull/115)
--   Add code folding support. See [PR111](https://github.com/storybooks/react-storybook/pull/111)
-
-# v1.12.0
-
-14-April-2016
-
--   Add support for webpack module preLoaders. See: [PR107](https://github.com/storybooks/react-storybook/pull/107)
-
-# v1.11.0
-
-13-April-2016
-
--   Add support for React DevTools. See: [PR104](https://github.com/storybooks/react-storybook/pull/104)
-
-# v1.10.2
-
-12-April-2016
-
-Fix various issues related to static bundling.
-
--   Add custom head generation to static build as well.
--   Use relative urls so, static sites can be host with paths (GH Pages)
--   Identify SyntheticEvent using feature detection. UglifyJS mangal class names, so we can't use classnames to detect a SyntheticEvent in the static build.
-
-# v1.10.1
-
--   Don't serve index.html in static directory as a site index. See [PR100](https://github.com/storybooks/react-storybook/pull/100)
--   Use cjson for parsing .babelrc files (support comments). See [PR98](https://github.com/storybooks/react-storybook/pull/98)
--   Remove the dist directory before running babel to avoid older code. See [PR101](https://github.com/storybooks/react-storybook/pull/101)
-
-# v1.10.0
-
--   Add custom head support inside the iframe. See [PR77](https://github.com/storybooks/react-storybook/pull/77)
--   Unmount components before rendering into DOM node. Fix: [#81](https://github.com/storybooks/react-storybook/issues/81)
--   Add a static file builder. See [PR88](https://github.com/storybooks/react-storybook/pull/88)
--   Fix search box's lineHeight to work with all the browsers. See: [PR94](https://github.com/storybooks/react-storybook/pull/94)
--   Add the search box. See: [PR91](https://github.com/storybooks/react-storybook/pull/91).
-
-# v1.9.0
-
-Add some minor improvements.
-
--   Avoid deprecated warning in Chrome Canary. See: [PR85](https://github.com/storybooks/react-storybook/pull/85)
--   Fix the React Warning about CSS property. See: [PR84](https://github.com/storybooks/react-storybook/pull/84)
--   Transition on latest logged action. See: [PR80](https://github.com/storybooks/react-storybook/pull/80)
-
-# v1.8.0
-
--   Add story linking functionality.
-    -   [Documentation](https://github.com/storybooks/react-storybook/blob/master/docs/api.md#linking-stories).
-    -   Original feature request: [#50](https://github.com/storybooks/react-storybook/issues/50)
-    -   Implementation: [PR86](https://github.com/storybooks/react-storybook/pull/86)
-
-# v1.7.0
-
--   Add support to React v15.0.0.
-
-# v1.6.0
-
--   Make scrollable layout. See: [PR](https://github.com/storybooks/react-storybook/pull/70)
--   Add npm3 requirement to the `package.json`.
--   Add `react` and `react-dom` to devDependencies.
-
-# v1.5.0
-
--   Add support for most of the custom webpack configuration. See [PR64](https://github.com/storybooks/react-storybook/pull/64)
-
-# v1.4.0
-
--   Add CLI option to specify the config dir. See [PR52](https://github.com/storybooks/react-storybook/pull/52).
-
-# v1.3.0
-
--   Load the `.babelrc` manually. Fixed: [#41](https://github.com/storybooks/react-storybook/issues/41)
--   Add a better contributing guide. See [CONTRIBUTING.md](https://github.com/storybooks/react-storybook/blob/master/CONTRIBUTING.md)
--   Add a development utility `npm run dev` which watches "src" directory and run `npm run prepublish`.
-
-# v1.2.0
-
--   Add a button to clear logs in the ActionLogger. This is requested in [PR21](https://github.com/storybooks/react-storybook/issues/21).
--   Remove navigation list order hijacking. See [commit](https://github.com/storybooks/react-storybook/commit/166365fd38f51f79e69e028a1c11e2620eddcb99).
--   Fix a typo in .gitignore. See [PR31](https://github.com/storybooks/react-storybook/pull/31).
--   Add support for JSX. See [PR18](https://github.com/storybooks/react-storybook/pull/18).
-
-# v1.1.0
-
--   v1.0.0 was a mistake and it contains very old code. That's why we had to do a 1.1.0 release.
-
-# v1.0.0
-
--   Yeah!+Check the `docs` directory in this repo for more advanced setup guides and other info.