{
  "name": "@storybook/server",
  "version": "6.2.0-alpha.28",
  "description": "Storybook for Server: View HTML snippets from a server in isolation with Hot Reloading.",
  "keywords": [
    "storybook"
  ],
  "homepage": "https://github.com/storybookjs/storybook/tree/master/app/server",
  "bugs": {
    "url": "https://github.com/storybookjs/storybook/issues"
  },
  "repository": {
    "type": "git",
    "url": "https://github.com/storybookjs/storybook.git",
    "directory": "app/server"
  },
  "license": "MIT",
  "main": "dist/cjs/client/index.js",
  "module": "dist/esm/client/index.js",
  "types": "dist/ts3.9/client/index.d.ts",
  "typesVersions": {
    "<3.8": {
      "*": [
        "dist/ts3.4/*"
      ]
    }
  },
  "bin": {
    "build-storybook": "./bin/build.js",
    "start-storybook": "./bin/index.js",
    "storybook-server": "./bin/index.js"
  },
  "files": [
    "bin/**/*",
    "dist/**/*",
    "README.md",
    "*.js",
    "*.d.ts"
  ],
  "scripts": {
    "prepare": "node ../../scripts/prepare.js"
  },
  "dependencies": {
    "@storybook/addons": "6.2.0-alpha.28",
    "@storybook/api": "6.2.0-alpha.28",
    "@storybook/client-api": "6.2.0-alpha.28",
    "@storybook/core": "6.2.0-alpha.28",
<<<<<<< HEAD
    "@storybook/core-common": "6.2.0-alpha.28",
=======
>>>>>>> ae2f56e9
    "@storybook/node-logger": "6.2.0-alpha.28",
    "@types/webpack-env": "^1.16.0",
    "core-js": "^3.8.2",
    "global": "^4.4.0",
    "react": "16.14.0",
    "react-dom": "16.14.0",
    "read-pkg-up": "^7.0.1",
    "regenerator-runtime": "^0.13.7",
    "safe-identifier": "^0.4.1",
    "ts-dedent": "^2.0.0"
  },
  "devDependencies": {
    "fs-extra": "^9.0.1"
  },
  "engines": {
    "node": ">=10.13.0"
  },
  "publishConfig": {
    "access": "public"
  },
  "gitHead": "899ca0824d698925edcc519c7afc7408f7b1ab46"
}<|MERGE_RESOLUTION|>--- conflicted
+++ resolved
@@ -45,10 +45,7 @@
     "@storybook/api": "6.2.0-alpha.28",
     "@storybook/client-api": "6.2.0-alpha.28",
     "@storybook/core": "6.2.0-alpha.28",
-<<<<<<< HEAD
     "@storybook/core-common": "6.2.0-alpha.28",
-=======
->>>>>>> ae2f56e9
     "@storybook/node-logger": "6.2.0-alpha.28",
     "@types/webpack-env": "^1.16.0",
     "core-js": "^3.8.2",
