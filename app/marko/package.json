--- conflicted
+++ resolved
@@ -31,11 +31,7 @@
     "react-dom": "^16.4.0"
   },
   "peerDependencies": {
-<<<<<<< HEAD
     "marko": "^4.10.0",
-=======
-    "marko": "^4",
->>>>>>> 86f37ebb
     "marko-widgets": "^7.0.1"
   }
 }