--- conflicted
+++ resolved
@@ -1,10 +1,6 @@
 {
   "name": "@storybook/react-native-server",
-<<<<<<< HEAD
-  "version": "5.2.0-beta.43",
-=======
   "version": "5.2.0-beta.46",
->>>>>>> 22deb2fe
   "description": "A better way to develop React Native Components for your app",
   "keywords": [
     "react",
@@ -28,21 +24,12 @@
     "prepare": "node ../../scripts/prepare.js"
   },
   "dependencies": {
-<<<<<<< HEAD
-    "@storybook/addons": "5.2.0-beta.43",
-    "@storybook/api": "5.2.0-beta.43",
-    "@storybook/channel-websocket": "5.2.0-beta.43",
-    "@storybook/core": "5.2.0-beta.43",
-    "@storybook/core-events": "5.2.0-beta.43",
-    "@storybook/ui": "5.2.0-beta.43",
-=======
     "@storybook/addons": "5.2.0-beta.46",
     "@storybook/api": "5.2.0-beta.46",
     "@storybook/channel-websocket": "5.2.0-beta.46",
     "@storybook/core": "5.2.0-beta.46",
     "@storybook/core-events": "5.2.0-beta.46",
     "@storybook/ui": "5.2.0-beta.46",
->>>>>>> 22deb2fe
     "commander": "^2.19.0",
     "core-js": "^3.0.1",
     "global": "^4.3.2",
