{
  "name": "@storybook/vue",
  "version": "5.3.0-alpha.46",
  "description": "Storybook for Vue: Develop Vue Component in isolation with Hot Reloading.",
  "keywords": [
    "storybook"
  ],
  "homepage": "https://github.com/storybookjs/storybook/tree/master/app/vue",
  "bugs": {
    "url": "https://github.com/storybookjs/storybook/issues"
  },
  "repository": {
    "type": "git",
    "url": "https://github.com/storybookjs/storybook.git",
    "directory": "app/vue"
  },
  "license": "MIT",
  "files": [
    "bin/**/*",
    "dist/**/*",
    "README.md",
    "*.js",
    "*.d.ts"
  ],
  "main": "dist/client/index.js",
  "types": "dist/client/index.d.ts",
  "bin": {
    "build-storybook": "./bin/build.js",
    "start-storybook": "./bin/index.js",
    "storybook-server": "./bin/index.js"
  },
  "scripts": {
    "prepare": "node ../../scripts/prepare.js"
  },
  "dependencies": {
<<<<<<< HEAD
    "@storybook/addons": "5.3.0-alpha.38",
    "@storybook/core": "5.3.0-alpha.38",
    "@types/webpack-env": "^1.14.1",
=======
    "@storybook/addons": "5.3.0-alpha.46",
    "@storybook/core": "5.3.0-alpha.46",
    "@types/webpack-env": "^1.13.9",
>>>>>>> d0b93325
    "core-js": "^3.0.1",
    "global": "^4.3.2",
    "regenerator-runtime": "^0.13.3",
    "ts-dedent": "^1.1.0",
    "webpack": "^4.33.0"
  },
  "devDependencies": {
    "@types/mini-css-extract-plugin": "^0.8.0",
    "@types/node": "^12.7.9",
    "@types/webpack": "^4.39.8",
    "babel-preset-vue": "^2.0.2",
    "vue": "^2.6.8",
    "vue-loader": "^15.7.0",
    "vue-template-compiler": "^2.6.8"
  },
  "peerDependencies": {
    "babel-loader": "^7.0.0 || ^8.0.0",
    "vue": "^2.6.8",
    "vue-loader": "^15.7.0",
    "vue-template-compiler": "^2.6.8"
  },
  "engines": {
    "node": ">=8.0.0"
  },
  "publishConfig": {
    "access": "public"
  }
}<|MERGE_RESOLUTION|>--- conflicted
+++ resolved
@@ -33,15 +33,9 @@
     "prepare": "node ../../scripts/prepare.js"
   },
   "dependencies": {
-<<<<<<< HEAD
-    "@storybook/addons": "5.3.0-alpha.38",
-    "@storybook/core": "5.3.0-alpha.38",
-    "@types/webpack-env": "^1.14.1",
-=======
     "@storybook/addons": "5.3.0-alpha.46",
     "@storybook/core": "5.3.0-alpha.46",
-    "@types/webpack-env": "^1.13.9",
->>>>>>> d0b93325
+    "@types/webpack-env": "^1.14.1",
     "core-js": "^3.0.1",
     "global": "^4.3.2",
     "regenerator-runtime": "^0.13.3",
