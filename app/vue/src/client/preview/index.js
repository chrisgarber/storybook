--- conflicted
+++ resolved
@@ -2,17 +2,10 @@
 import qs from 'qs';
 import addons from '@storybook/addons';
 import createChannel from '@storybook/channel-postmessage';
-<<<<<<< HEAD
+import { navigator, window } from 'global';
 import { handleKeyboardShortcuts } from '@storybook/ui/dist/libs/key_events';
 import { StoryStore, ClientApi, ConfigApi, Actions, reducer } from '@storybook/core/client';
-=======
-import qs from 'qs';
-import { navigator, window } from 'global';
 
-import StoryStore from './story_store';
-import ClientApi from './client_api';
-import ConfigApi from './config_api';
->>>>>>> 911e6156
 import render from './render';
 
 // check whether we're running on node/browser
