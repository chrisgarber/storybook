{
  "name": "@storybook/polymer",
  "version": "5.3.0-alpha.45",
  "description": "Storybook for Polymer: Develop Polymer components in isolation with Hot Reloading.",
  "keywords": [
    "storybook"
  ],
  "homepage": "https://github.com/storybookjs/storybook/tree/master/app/polymer",
  "bugs": {
    "url": "https://github.com/storybookjs/storybook/issues"
  },
  "repository": {
    "type": "git",
    "url": "https://github.com/storybookjs/storybook.git",
    "directory": "app/polymer"
  },
  "license": "MIT",
<<<<<<< HEAD
  "main": "dist/client/index.ts",
  "types": "dist/client/index.d.ts",
=======
  "files": [
    "bin/**/*",
    "dist/**/*",
    "README.md",
    "*.js",
    "*.d.ts"
  ],
  "main": "dist/client/index.js",
>>>>>>> e36bcc23
  "bin": {
    "build-storybook": "./bin/build.js",
    "start-storybook": "./bin/index.js",
    "storybook-server": "./bin/index.js"
  },
  "scripts": {
    "prepare": "node ../../scripts/prepare.js"
  },
  "dependencies": {
    "@storybook/core": "5.3.0-alpha.45",
    "@webcomponents/webcomponentsjs": "^1.2.0",
    "core-js": "^3.0.1",
    "global": "^4.3.2",
    "regenerator-runtime": "^0.13.3",
    "ts-dedent": "^1.1.0",
    "webpack": "^4.33.0"
  },
  "devDependencies": {
    "lit-html": "^1.0.0",
    "polymer-webpack-loader": "^2.0.3"
  },
  "peerDependencies": {
    "babel-loader": "^7.0.0 || ^8.0.0",
    "lit-html": "^1.0.0",
    "polymer-webpack-loader": "^2.0.2"
  },
  "engines": {
    "node": ">=8.0.0"
  },
  "publishConfig": {
    "access": "public"
  }
}<|MERGE_RESOLUTION|>--- conflicted
+++ resolved
@@ -15,10 +15,8 @@
     "directory": "app/polymer"
   },
   "license": "MIT",
-<<<<<<< HEAD
-  "main": "dist/client/index.ts",
   "types": "dist/client/index.d.ts",
-=======
+  "main": "dist/client/index.js",
   "files": [
     "bin/**/*",
     "dist/**/*",
@@ -26,8 +24,6 @@
     "*.js",
     "*.d.ts"
   ],
-  "main": "dist/client/index.js",
->>>>>>> e36bcc23
   "bin": {
     "build-storybook": "./bin/build.js",
     "start-storybook": "./bin/index.js",
