{
  "name": "@storybook/mithril",
  "version": "5.3.0-alpha.21",
  "description": "Storybook for Mithril: Develop Mithril Component in isolation.",
  "keywords": [
    "storybook"
  ],
  "homepage": "https://github.com/storybookjs/storybook/tree/master/app/mithril",
  "bugs": {
    "url": "https://github.com/storybookjs/storybook/issues"
  },
  "repository": {
    "type": "git",
    "url": "https://github.com/storybookjs/storybook.git",
    "directory": "app/mithril"
  },
  "license": "MIT",
  "files": [
    "bin/**/*",
    "dist/**/*",
    "README.md",
    "*.js",
    "*.d.ts"
  ],
  "main": "dist/client/index.js",
  "types": "dist/client/index.d.ts",
  "bin": {
    "build-storybook": "./bin/build.js",
    "start-storybook": "./bin/index.js",
    "storybook-server": "./bin/index.js"
  },
  "scripts": {
    "prepare": "node ../../scripts/prepare.js"
  },
  "dependencies": {
    "@babel/core": "^7.6.2",
    "@babel/plugin-transform-react-jsx": "^7.3.0",
<<<<<<< HEAD
    "@storybook/addons": "5.3.0-alpha.15",
    "@storybook/core": "5.3.0-alpha.15",
=======
    "@storybook/core": "5.3.0-alpha.21",
>>>>>>> 2913fe4d
    "core-js": "^3.0.1",
    "global": "^4.3.2",
    "regenerator-runtime": "^0.13.3",
    "ts-dedent": "^1.1.0"
  },
  "devDependencies": {
    "@types/mithril": "^2.0.0",
    "mithril": "^1.1.6"
  },
  "peerDependencies": {
    "babel-loader": "^7.0.0 || ^8.0.0",
    "mithril": "^1.1.6"
  },
  "engines": {
    "node": ">=8.0.0"
  },
  "publishConfig": {
    "access": "public"
  }
}<|MERGE_RESOLUTION|>--- conflicted
+++ resolved
@@ -35,12 +35,8 @@
   "dependencies": {
     "@babel/core": "^7.6.2",
     "@babel/plugin-transform-react-jsx": "^7.3.0",
-<<<<<<< HEAD
-    "@storybook/addons": "5.3.0-alpha.15",
-    "@storybook/core": "5.3.0-alpha.15",
-=======
+    "@storybook/addons": "5.3.0-alpha.21",
     "@storybook/core": "5.3.0-alpha.21",
->>>>>>> 2913fe4d
     "core-js": "^3.0.1",
     "global": "^4.3.2",
     "regenerator-runtime": "^0.13.3",
