--- conflicted
+++ resolved
@@ -34,14 +34,9 @@
     "@babel/plugin-transform-react-jsx": "^7.3.0",
     "@storybook/core": "5.3.0-alpha.9",
     "core-js": "^3.0.1",
-<<<<<<< HEAD
-    "global": "^4.0.0",
-    "regenerator-runtime": "^0.12.1"
-=======
     "global": "^4.3.2",
     "regenerator-runtime": "^0.13.3",
     "ts-dedent": "^1.1.0"
->>>>>>> d0381ef6
   },
   "devDependencies": {
     "mithril": "^1.1.6"
