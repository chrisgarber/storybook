--- conflicted
+++ resolved
@@ -1,10 +1,6 @@
 {
   "name": "@storybook/angular",
-<<<<<<< HEAD
-  "version": "6.5.9",
-=======
   "version": "6.5.10-alpha.1",
->>>>>>> 26558032
   "description": "Storybook for Angular: Develop Angular Components in isolation with Hot Reloading.",
   "keywords": [
     "storybook"
@@ -49,19 +45,6 @@
     "prepare": "node ../../scripts/prepare.js"
   },
   "dependencies": {
-<<<<<<< HEAD
-    "@storybook/addons": "6.5.9",
-    "@storybook/api": "6.5.9",
-    "@storybook/client-logger": "6.5.9",
-    "@storybook/core": "6.5.9",
-    "@storybook/core-common": "6.5.9",
-    "@storybook/core-events": "6.5.9",
-    "@storybook/csf": "0.0.2--canary.4566f4d.1",
-    "@storybook/docs-tools": "6.5.9",
-    "@storybook/node-logger": "6.5.9",
-    "@storybook/semver": "^7.3.2",
-    "@storybook/store": "6.5.9",
-=======
     "@storybook/addons": "6.5.10-alpha.1",
     "@storybook/api": "6.5.10-alpha.1",
     "@storybook/client-logger": "6.5.10-alpha.1",
@@ -73,7 +56,6 @@
     "@storybook/node-logger": "6.5.10-alpha.1",
     "@storybook/semver": "^7.3.2",
     "@storybook/store": "6.5.10-alpha.1",
->>>>>>> 26558032
     "@types/node": "^14.14.20 || ^16.0.0",
     "@types/react": "^16.14.23",
     "@types/react-dom": "^16.9.14",
@@ -155,9 +137,5 @@
     "access": "public"
   },
   "builders": "dist/ts3.9/builders/builders.json",
-<<<<<<< HEAD
-  "gitHead": "e2673f765722cbb542ef1b5cf8d533c8e746a127"
-=======
   "gitHead": "b02a0ef8866c6cf8c609a32a14b4c55f513aa569"
->>>>>>> 26558032
 }