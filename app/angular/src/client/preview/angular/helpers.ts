// @ts-ignore
import { document } from 'global';
import { enableProdMode, NgModule, Component, NgModuleRef, Type } from '@angular/core';
import { FormsModule } from '@angular/forms';
import { platformBrowserDynamic } from '@angular/platform-browser-dynamic';
import { BrowserModule } from '@angular/platform-browser';
import { ReplaySubject } from 'rxjs';
import { AppComponent } from './components/app.component';
import { STORY } from './app.token';
import { NgModuleMetadata, IStoryFn, NgStory } from './types';

let platform: any = null;
let promises: Promise<NgModuleRef<any>>[] = [];

const moduleClass = class DynamicModule {};
const componentClass = class DynamicComponent {};

type DynamicComponentType = typeof componentClass;

const storyData = new ReplaySubject(1);

const getModule = (
  declarations: (Type<any> | any[])[],
  entryComponents: (Type<any> | any[])[],
  bootstrap: (Type<any> | any[])[],
  data: NgStory,
  moduleMetadata: NgModuleMetadata
) => {
  storyData.next(data);

  const moduleMeta = {
    declarations: [...declarations, ...(moduleMetadata.declarations || [])],
    imports: [BrowserModule, FormsModule, ...(moduleMetadata.imports || [])],
    providers: [{ provide: STORY, useValue: storyData }, ...(moduleMetadata.providers || [])],
    entryComponents: [...entryComponents, ...(moduleMetadata.entryComponents || [])],
    schemas: [...(moduleMetadata.schemas || [])],
    bootstrap: [...bootstrap],
  };

  return NgModule(moduleMeta)(moduleClass);
};

const createComponentFromTemplate = (template: string, styles: string[]) => {
  return Component({
    template,
    styles,
  })(componentClass);
};

const initModule = (storyFn: IStoryFn) => {
  const storyObj = storyFn();
  const {
    component,
    template,
    props,
    styles,
    moduleMetadata = {},
    requiresComponentDeclaration = true,
  } = storyObj;

  const isCreatingComponentFromTemplate = Boolean(template);

  const AnnotatedComponent = isCreatingComponentFromTemplate
    ? createComponentFromTemplate(template, styles)
    : component;

<<<<<<< HEAD
  const componentDeclarations =
    isCreatingComponentFromTemplate || requiresComponentDeclaration
      ? [AppComponent, AnnotatedComponent]
      : [AppComponent];
=======
  const AnnotatedComponent = template ? createComponentFromTemplate(template, styles) : component;
>>>>>>> fadd7469

  const story = {
    component: AnnotatedComponent,
    props,
  };

  return getModule(
    componentDeclarations,
    [AnnotatedComponent],
    [AppComponent],
    story,
    moduleMetadata
  );
};

const staticRoot = document.getElementById('root');
const insertDynamicRoot = () => {
  const app = document.createElement('storybook-dynamic-app-root');
  staticRoot.appendChild(app);
};

const draw = (newModule: DynamicComponentType): void => {
  if (!platform) {
    insertDynamicRoot();
    try {
      enableProdMode();
    } catch (e) {
      //
    }

    platform = platformBrowserDynamic();
    promises.push(platform.bootstrapModule(newModule));
  } else {
    Promise.all(promises).then(modules => {
      modules.forEach(mod => mod.destroy());

      insertDynamicRoot();
      promises = [];
      promises.push(platform.bootstrapModule(newModule));
    });
  }
};

export const renderNgApp = (storyFn: IStoryFn, forced: boolean) => {
  if (!forced) {
    draw(initModule(storyFn));
  } else {
    storyData.next(storyFn());
  }
};<|MERGE_RESOLUTION|>--- conflicted
+++ resolved
@@ -64,14 +64,10 @@
     ? createComponentFromTemplate(template, styles)
     : component;
 
-<<<<<<< HEAD
   const componentDeclarations =
     isCreatingComponentFromTemplate || requiresComponentDeclaration
       ? [AppComponent, AnnotatedComponent]
       : [AppComponent];
-=======
-  const AnnotatedComponent = template ? createComponentFromTemplate(template, styles) : component;
->>>>>>> fadd7469
 
   const story = {
     component: AnnotatedComponent,
