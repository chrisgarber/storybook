{
  "name": "@storybook/react",
  "version": "5.3.0-beta.12",
  "description": "Storybook for React: Develop React Component in isolation with Hot Reloading.",
  "keywords": [
    "storybook"
  ],
  "homepage": "https://github.com/storybookjs/storybook/tree/master/app/react",
  "bugs": {
    "url": "https://github.com/storybookjs/storybook/issues"
  },
  "repository": {
    "type": "git",
    "url": "https://github.com/storybookjs/storybook.git",
    "directory": "app/react"
  },
  "license": "MIT",
  "files": [
    "bin/**/*",
    "dist/**/*",
    "README.md",
    "*.js",
    "*.d.ts"
  ],
  "main": "dist/client/index.js",
  "types": "dist/client/index.d.ts",
  "bin": {
    "build-storybook": "./bin/build.js",
    "start-storybook": "./bin/index.js",
    "storybook-server": "./bin/index.js"
  },
  "scripts": {
    "prepare": "node ../../scripts/prepare.js"
  },
  "dependencies": {
    "@babel/plugin-transform-react-constant-elements": "^7.2.0",
    "@babel/preset-flow": "^7.0.0",
    "@babel/preset-react": "^7.0.0",
    "@storybook/addons": "5.3.0-beta.12",
    "@storybook/core": "5.3.0-beta.12",
    "@storybook/node-logger": "5.3.0-beta.12",
    "@svgr/webpack": "^4.0.3",
    "@types/webpack-env": "^1.14.1",
    "babel-plugin-add-react-displayname": "^0.0.5",
    "babel-plugin-named-asset-import": "^0.3.1",
    "babel-plugin-react-docgen": "^4.0.0-beta.1",
    "core-js": "^3.0.1",
    "global": "^4.3.2",
    "lodash": "^4.17.15",
    "mini-css-extract-plugin": "^0.8.0",
    "prop-types": "^15.7.2",
    "react-dev-utils": "^9.0.0",
    "regenerator-runtime": "^0.13.3",
    "semver": "^6.0.0",
    "ts-dedent": "^1.1.0",
    "webpack": "^4.33.0"
  },
  "devDependencies": {
    "@types/mini-css-extract-plugin": "^0.8.0",
<<<<<<< HEAD
    "@types/node": "^12.7.9",
    "@types/webpack": "^4.39.8"
=======
    "@types/node": "^12.12.11",
    "@types/webpack": "^4.41.0"
>>>>>>> 04f95f58
  },
  "peerDependencies": {
    "@babel/core": "^7.0.1",
    "babel-loader": "^7.0.0 || ^8.0.0",
    "react": "*",
    "react-dom": "*"
  },
  "engines": {
    "node": ">=8.0.0"
  },
  "publishConfig": {
    "access": "public"
  }
}<|MERGE_RESOLUTION|>--- conflicted
+++ resolved
@@ -57,13 +57,8 @@
   },
   "devDependencies": {
     "@types/mini-css-extract-plugin": "^0.8.0",
-<<<<<<< HEAD
-    "@types/node": "^12.7.9",
-    "@types/webpack": "^4.39.8"
-=======
     "@types/node": "^12.12.11",
     "@types/webpack": "^4.41.0"
->>>>>>> 04f95f58
   },
   "peerDependencies": {
     "@babel/core": "^7.0.1",
