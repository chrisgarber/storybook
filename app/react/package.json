--- conflicted
+++ resolved
@@ -36,16 +36,10 @@
   "dependencies": {
     "@babel/preset-flow": "^7.0.0",
     "@babel/preset-react": "^7.0.0",
-<<<<<<< HEAD
     "@pmmmwh/react-refresh-webpack-plugin": "^0.4.2",
-    "@storybook/addons": "6.1.0-alpha.9",
-    "@storybook/core": "6.1.0-alpha.9",
-    "@storybook/node-logger": "6.1.0-alpha.9",
-=======
     "@storybook/addons": "6.1.0-alpha.10",
     "@storybook/core": "6.1.0-alpha.10",
     "@storybook/node-logger": "6.1.0-alpha.10",
->>>>>>> c9d83a87
     "@storybook/semver": "^7.3.2",
     "@svgr/webpack": "^5.4.0",
     "@types/webpack-env": "^1.15.2",
