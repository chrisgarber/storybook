--- conflicted
+++ resolved
@@ -1,20 +1,17 @@
 <h1>Migration</h1>
 
-<<<<<<< HEAD
 - [From version 7.x to 8.0.0](#from-version-7x-to-800)
   - [Core changes](#core-changes)
     - [UI layout state has changed shape](#ui-layout-state-has-changed-shape)
     - [New UI and props for Button and IconButton components](#new-ui-and-props-for-button-and-iconbutton-components)
     - [Icons is deprecated](#icons-is-deprecated)
-=======
 - [From version 7.5.0 to 7.6.0](#from-version-750-to-760)
-  - [Primary doc block accepts of prop](#primary-doc-block-accepts-of-prop)
->>>>>>> de82e37d
+      - [Primary doc block accepts of prop](#primary-doc-block-accepts-of-prop)
 - [From version 7.4.0 to 7.5.0](#from-version-740-to-750)
-  - [`storyStoreV6` and `storiesOf` is deprecated](#storystorev6-and-storiesof-is-deprecated)
-  - [`storyIndexers` is replaced with `experimental_indexers`](#storyindexers-is-replaced-with-experimental_indexers)
+    - [`storyStoreV6` and `storiesOf` is deprecated](#storystorev6-and-storiesof-is-deprecated)
+    - [`storyIndexers` is replaced with `experimental_indexers`](#storyindexers-is-replaced-with-experimental_indexers)
 - [From version 7.0.0 to 7.2.0](#from-version-700-to-720)
-  - [Addon API is more type-strict](#addon-api-is-more-type-strict)
+    - [Addon API is more type-strict](#addon-api-is-more-type-strict)
 - [From version 6.5.x to 7.0.0](#from-version-65x-to-700)
   - [7.0 breaking changes](#70-breaking-changes)
     - [Dropped support for Node 15 and below](#dropped-support-for-node-15-and-below)
@@ -40,7 +37,7 @@
     - [Deploying build artifacts](#deploying-build-artifacts)
       - [Dropped support for file URLs](#dropped-support-for-file-urls)
       - [Serving with nginx](#serving-with-nginx)
-      - [Ignore story files from node_modules](#ignore-story-files-from-node_modules)
+      - [Ignore story files from node\_modules](#ignore-story-files-from-node_modules)
   - [7.0 Core changes](#70-core-changes)
     - [7.0 feature flags removed](#70-feature-flags-removed)
     - [Story context is prepared before for supporting fine grained updates](#story-context-is-prepared-before-for-supporting-fine-grained-updates)
@@ -52,7 +49,7 @@
     - [Addon-interactions: Interactions debugger is now default](#addon-interactions-interactions-debugger-is-now-default)
   - [7.0 Vite changes](#70-vite-changes)
     - [Vite builder uses Vite config automatically](#vite-builder-uses-vite-config-automatically)
-    - [Vite cache moved to node_modules/.cache/.vite-storybook](#vite-cache-moved-to-node_modulescachevite-storybook)
+    - [Vite cache moved to node\_modules/.cache/.vite-storybook](#vite-cache-moved-to-node_modulescachevite-storybook)
   - [7.0 Webpack changes](#70-webpack-changes)
     - [Webpack4 support discontinued](#webpack4-support-discontinued)
     - [Babel mode v7 exclusively](#babel-mode-v7-exclusively)
@@ -102,7 +99,7 @@
     - [Dropped addon-docs manual babel configuration](#dropped-addon-docs-manual-babel-configuration)
     - [Dropped addon-docs manual configuration](#dropped-addon-docs-manual-configuration)
     - [Autoplay in docs](#autoplay-in-docs)
-    - [Removed STORYBOOK_REACT_CLASSES global](#removed-storybook_react_classes-global)
+    - [Removed STORYBOOK\_REACT\_CLASSES global](#removed-storybook_react_classes-global)
   - [7.0 Deprecations and default changes](#70-deprecations-and-default-changes)
     - [storyStoreV7 enabled by default](#storystorev7-enabled-by-default)
     - [`Story` type deprecated](#story-type-deprecated)
@@ -315,7 +312,6 @@
   - [Packages renaming](#packages-renaming)
   - [Deprecated embedded addons](#deprecated-embedded-addons)
 
-<<<<<<< HEAD
 ## From version 7.x to 8.0.0
 
 ### Core changes
@@ -349,13 +345,12 @@
 #### Icons is deprecated
 
 In Storybook 8.0 we are introducing a new icon library available with `@storybook/icons`. We are deprecating the `Icons` component in `@storybook/components` and recommend that addon creators and Storybook maintainers use the new `@storybook/icons` component instead.
-=======
+
 ## From version 7.5.0 to 7.6.0
 
 ##### Primary doc block accepts of prop
 
 The `Primary` doc block now also accepts an `of` prop as described in the [Doc Blocks](#doc-blocks) section. It still accepts being passed `name` or no props at all.
->>>>>>> de82e37d
 
 ## From version 7.4.0 to 7.5.0
 
