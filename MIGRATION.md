<h1>Migration</h1>

- [From version 7.x to 8.0.0](#from-version-7x-to-800)
  - [Removed deprecated shim packages](#removed-deprecated-shim-packages)
  - [Framework-specific Vite plugins have to be explicitly added](#framework-specific-vite-plugins-have-to-be-explicitly-added)
  - [Implicit actions can not be used during rendering (for example in the play function)](#implicit-actions-can-not-be-used-during-rendering-for-example-in-the-play-function)
  - [MDX related changes](#mdx-related-changes)
    - [MDX is upgraded to v3](#mdx-is-upgraded-to-v3)
    - [Dropping support for \*.stories.mdx (CSF in MDX) format and MDX1 support](#dropping-support-for-storiesmdx-csf-in-mdx-format-and-mdx1-support)
    - [Dropping support for id, name and story in Story block](#dropping-support-for-id-name-and-story-in-story-block)
  - [Core changes](#core-changes)
    - [Dropping support for Yarn 1](#dropping-support-for-yarn-1)
    - [Dropping support for Node.js 16](#dropping-support-for-nodejs-16)
    - [Autotitle breaking fixes](#autotitle-breaking-fixes)
    - [React v18 in the manager UI (including addons)](#react-v18-in-the-manager-ui-including-addons)
    - [Storyshots has been removed](#storyshots-has-been-removed)
    - [UI layout state has changed shape](#ui-layout-state-has-changed-shape)
    - [New UI and props for Button and IconButton components](#new-ui-and-props-for-button-and-iconbutton-components)
    - [Icons is deprecated](#icons-is-deprecated)
    - [Removed postinstall](#removed-postinstall)
    - [Removed stories.json](#removed-storiesjson)
  - [Framework-specific changes](#framework-specific-changes)
    - [React](#react)
      - [`react-docgen` component analysis by default](#react-docgen-component-analysis-by-default)
    - [Next.js](#nextjs)
      - [Require Next.js 13.5 and up](#require-nextjs-135-and-up)
    - [Angular](#angular)
      - [Require Angular 15 and up](#require-angular-15-and-up)
    - [Svelte](#svelte)
      - [Require Svelte 4 and up](#require-svelte-4-and-up)
  - [Deprecations which are now removed](#deprecations-which-are-now-removed)
    - [--use-npm flag in storybook CLI](#--use-npm-flag-in-storybook-cli)
    - [`setGlobalConfig` from `@storybook/react`](#setglobalconfig-from-storybookreact)
    - [StorybookViteConfig type from @storybook/builder-vite](#storybookviteconfig-type-from-storybookbuilder-vite)
    - [props from WithTooltipComponent from @storybook/components](#props-from-withtooltipcomponent-from-storybookcomponents)
    - [LinkTo direct import from addon-links](#linkto-direct-import-from-addon-links)
    - [DecoratorFn, Story, ComponentStory, ComponentStoryObj, ComponentStoryFn and ComponentMeta TypeScript types](#decoratorfn-story-componentstory-componentstoryobj-componentstoryfn-and-componentmeta-typescript-types)
    - ["Framework" TypeScript types](#framework-typescript-types)
    - [`navigateToSettingsPage` method from Storybook's manager-api](#navigatetosettingspage-method-from-storybooks-manager-api)
    - [storyIndexers](#storyindexers)
    - [Deprecated docs parameters](#deprecated-docs-parameters)
    - [Description Doc block properties](#description-doc-block-properties)
<<<<<<< HEAD
    - [Story Doc block properties](#story-doc-block-properties)
=======
    - [Manager API expandAll and collapseAll methods](#manager-api-expandall-and-collapseall-methods)
>>>>>>> b023d3fe
- [From version 7.5.0 to 7.6.0](#from-version-750-to-760)
    - [CommonJS with Vite is deprecated](#commonjs-with-vite-is-deprecated)
    - [Using implicit actions during rendering is deprecated](#using-implicit-actions-during-rendering-is-deprecated)
    - [typescript.skipBabel deprecated](#typescriptskipbabel-deprecated)
    - [Primary doc block accepts of prop](#primary-doc-block-accepts-of-prop)
    - [Addons no longer need a peer dependency on React](#addons-no-longer-need-a-peer-dependency-on-react)
- [From version 7.4.0 to 7.5.0](#from-version-740-to-750)
    - [`storyStoreV6` and `storiesOf` is deprecated](#storystorev6-and-storiesof-is-deprecated)
    - [`storyIndexers` is replaced with `experimental_indexers`](#storyindexers-is-replaced-with-experimental_indexers)
- [From version 7.0.0 to 7.2.0](#from-version-700-to-720)
    - [Addon API is more type-strict](#addon-api-is-more-type-strict)
- [From version 6.5.x to 7.0.0](#from-version-65x-to-700)
  - [7.0 breaking changes](#70-breaking-changes)
    - [Dropped support for Node 15 and below](#dropped-support-for-node-15-and-below)
    - [Default export in Preview.js](#default-export-in-previewjs)
    - [ESM format in Main.js](#esm-format-in-mainjs)
    - [Modern browser support](#modern-browser-support)
    - [React peer dependencies required](#react-peer-dependencies-required)
    - [start-storybook / build-storybook binaries removed](#start-storybook--build-storybook-binaries-removed)
    - [New Framework API](#new-framework-api)
      - [Available framework packages](#available-framework-packages)
      - [Framework field mandatory](#framework-field-mandatory)
      - [frameworkOptions renamed](#frameworkoptions-renamed)
      - [builderOptions renamed](#builderoptions-renamed)
    - [TypeScript: StorybookConfig type moved](#typescript-storybookconfig-type-moved)
    - [Titles are statically computed](#titles-are-statically-computed)
    - [Framework standalone build moved](#framework-standalone-build-moved)
    - [Change of root html IDs](#change-of-root-html-ids)
    - [Stories glob matches MDX files](#stories-glob-matches-mdx-files)
    - [Add strict mode](#add-strict-mode)
    - [Importing plain markdown files with `transcludeMarkdown` has changed](#importing-plain-markdown-files-with-transcludemarkdown-has-changed)
    - [Stories field in .storybook/main.js is mandatory](#stories-field-in-storybookmainjs-is-mandatory)
    - [Stricter global types](#stricter-global-types)
    - [Deploying build artifacts](#deploying-build-artifacts)
      - [Dropped support for file URLs](#dropped-support-for-file-urls)
      - [Serving with nginx](#serving-with-nginx)
      - [Ignore story files from node\_modules](#ignore-story-files-from-node_modules)
  - [7.0 Core changes](#70-core-changes)
    - [7.0 feature flags removed](#70-feature-flags-removed)
    - [Story context is prepared before for supporting fine grained updates](#story-context-is-prepared-before-for-supporting-fine-grained-updates)
    - [Changed decorator order between preview.js and addons/frameworks](#changed-decorator-order-between-previewjs-and-addonsframeworks)
    - [Dark mode detection](#dark-mode-detection)
  - [7.0 core addons changes](#70-core-addons-changes)
    - [Removed auto injection of @storybook/addon-actions decorator](#removed-auto-injection-of-storybookaddon-actions-decorator)
    - [Addon-backgrounds: Removed deprecated grid parameter](#addon-backgrounds-removed-deprecated-grid-parameter)
    - [Addon-a11y: Removed deprecated withA11y decorator](#addon-a11y-removed-deprecated-witha11y-decorator)
    - [Addon-interactions: Interactions debugger is now default](#addon-interactions-interactions-debugger-is-now-default)
  - [7.0 Vite changes](#70-vite-changes)
    - [Vite builder uses Vite config automatically](#vite-builder-uses-vite-config-automatically)
    - [Vite cache moved to node\_modules/.cache/.vite-storybook](#vite-cache-moved-to-node_modulescachevite-storybook)
  - [7.0 Webpack changes](#70-webpack-changes)
    - [Webpack4 support discontinued](#webpack4-support-discontinued)
    - [Babel mode v7 exclusively](#babel-mode-v7-exclusively)
    - [Postcss removed](#postcss-removed)
    - [Removed DLL flags](#removed-dll-flags)
  - [7.0 Framework-specific changes](#70-framework-specific-changes)
    - [Angular: Removed deprecated `component` and `propsMeta` field](#angular-removed-deprecated-component-and-propsmeta-field)
    - [Angular: Drop support for Angular \< 14](#angular-drop-support-for-angular--14)
    - [Angular: Drop support for calling Storybook directly](#angular-drop-support-for-calling-storybook-directly)
    - [Angular: Application providers and ModuleWithProviders](#angular-application-providers-and-modulewithproviders)
    - [Angular: Removed legacy renderer](#angular-removed-legacy-renderer)
    - [Next.js: use the `@storybook/nextjs` framework](#nextjs-use-the-storybooknextjs-framework)
    - [SvelteKit: needs the `@storybook/sveltekit` framework](#sveltekit-needs-the-storybooksveltekit-framework)
    - [Vue3: replaced app export with setup](#vue3-replaced-app-export-with-setup)
    - [Web-components: dropped lit-html v1 support](#web-components-dropped-lit-html-v1-support)
    - [Create React App: dropped CRA4 support](#create-react-app-dropped-cra4-support)
    - [HTML: No longer auto-dedents source code](#html-no-longer-auto-dedents-source-code)
  - [7.0 Addon authors changes](#70-addon-authors-changes)
    - [New Addons API](#new-addons-api)
      - [Specific instructions for addon creators](#specific-instructions-for-addon-creators)
      - [Specific instructions for addon users](#specific-instructions-for-addon-users)
    - [register.js removed](#registerjs-removed)
    - [No more default export from `@storybook/addons`](#no-more-default-export-from-storybookaddons)
    - [No more configuration for manager](#no-more-configuration-for-manager)
    - [Icons API changed](#icons-api-changed)
    - [Removed global client APIs](#removed-global-client-apis)
    - [framework parameter renamed to renderer](#framework-parameter-renamed-to-renderer)
  - [7.0 Docs changes](#70-docs-changes)
    - [Autodocs changes](#autodocs-changes)
    - [MDX docs files](#mdx-docs-files)
    - [Unattached docs files](#unattached-docs-files)
    - [Doc Blocks](#doc-blocks)
      - [Meta block](#meta-block)
      - [Description block, `parameters.notes` and `parameters.info`](#description-block-parametersnotes-and-parametersinfo)
      - [Story block](#story-block)
      - [Source block](#source-block)
      - [Canvas block](#canvas-block)
      - [ArgsTable block](#argstable-block)
    - [Configuring Autodocs](#configuring-autodocs)
    - [MDX2 upgrade](#mdx2-upgrade)
    - [Legacy MDX1 support](#legacy-mdx1-support)
    - [Default docs styles will leak into non-story user components](#default-docs-styles-will-leak-into-non-story-user-components)
    - [Explicit `<code>` elements are no longer syntax highlighted](#explicit-code-elements-are-no-longer-syntax-highlighted)
    - [Dropped source loader / storiesOf static snippets](#dropped-source-loader--storiesof-static-snippets)
    - [Removed docs.getContainer and getPage parameters](#removed-docsgetcontainer-and-getpage-parameters)
    - [Addon-docs: Removed deprecated blocks.js entry](#addon-docs-removed-deprecated-blocksjs-entry)
    - [Dropped addon-docs manual babel configuration](#dropped-addon-docs-manual-babel-configuration)
    - [Dropped addon-docs manual configuration](#dropped-addon-docs-manual-configuration)
    - [Autoplay in docs](#autoplay-in-docs)
    - [Removed STORYBOOK\_REACT\_CLASSES global](#removed-storybook_react_classes-global)
  - [7.0 Deprecations and default changes](#70-deprecations-and-default-changes)
    - [storyStoreV7 enabled by default](#storystorev7-enabled-by-default)
    - [`Story` type deprecated](#story-type-deprecated)
    - [`ComponentStory`, `ComponentStoryObj`, `ComponentStoryFn` and `ComponentMeta` types are deprecated](#componentstory-componentstoryobj-componentstoryfn-and-componentmeta-types-are-deprecated)
    - [Renamed `renderToDOM` to `renderToCanvas`](#renamed-rendertodom-to-rendertocanvas)
    - [Renamed `XFramework` to `XRenderer`](#renamed-xframework-to-xrenderer)
    - [Renamed `DecoratorFn` to `Decorator`](#renamed-decoratorfn-to-decorator)
    - [CLI option `--use-npm` deprecated](#cli-option---use-npm-deprecated)
    - ['config' preset entry replaced with 'previewAnnotations'](#config-preset-entry-replaced-with-previewannotations)
- [From version 6.4.x to 6.5.0](#from-version-64x-to-650)
  - [Vue 3 upgrade](#vue-3-upgrade)
  - [React18 new root API](#react18-new-root-api)
  - [Renamed isToolshown to showToolbar](#renamed-istoolshown-to-showtoolbar)
  - [Dropped support for addon-actions addDecorators](#dropped-support-for-addon-actions-adddecorators)
  - [Vite builder renamed](#vite-builder-renamed)
  - [Docs framework refactor for React](#docs-framework-refactor-for-react)
  - [Opt-in MDX2 support](#opt-in-mdx2-support)
  - [CSF3 auto-title improvements](#csf3-auto-title-improvements)
    - [Auto-title filename case](#auto-title-filename-case)
    - [Auto-title redundant filename](#auto-title-redundant-filename)
    - [Auto-title always prefixes](#auto-title-always-prefixes)
  - [6.5 Deprecations](#65-deprecations)
    - [Deprecated register.js](#deprecated-registerjs)
- [From version 6.3.x to 6.4.0](#from-version-63x-to-640)
  - [Automigrate](#automigrate)
  - [CRA5 upgrade](#cra5-upgrade)
  - [CSF3 enabled](#csf3-enabled)
    - [Optional titles](#optional-titles)
    - [String literal titles](#string-literal-titles)
    - [StoryObj type](#storyobj-type)
  - [Story Store v7](#story-store-v7)
    - [Behavioral differences](#behavioral-differences)
    - [Main.js framework field](#mainjs-framework-field)
    - [Using the v7 store](#using-the-v7-store)
    - [v7-style story sort](#v7-style-story-sort)
    - [v7 default sort behavior](#v7-default-sort-behavior)
    - [v7 Store API changes for addon authors](#v7-store-api-changes-for-addon-authors)
    - [Storyshots compatibility in the v7 store](#storyshots-compatibility-in-the-v7-store)
  - [Emotion11 quasi-compatibility](#emotion11-quasi-compatibility)
  - [Babel mode v7](#babel-mode-v7)
  - [Loader behavior with args changes](#loader-behavior-with-args-changes)
  - [6.4 Angular changes](#64-angular-changes)
    - [SB Angular builder](#sb-angular-builder)
    - [Angular13](#angular13)
    - [Angular component parameter removed](#angular-component-parameter-removed)
  - [6.4 deprecations](#64-deprecations)
    - [Deprecated --static-dir CLI flag](#deprecated---static-dir-cli-flag)
- [From version 6.2.x to 6.3.0](#from-version-62x-to-630)
  - [Webpack 5](#webpack-5)
    - [Fixing hoisting issues](#fixing-hoisting-issues)
      - [Webpack 5 manager build](#webpack-5-manager-build)
      - [Wrong webpack version](#wrong-webpack-version)
  - [Angular 12 upgrade](#angular-12-upgrade)
  - [Lit support](#lit-support)
  - [No longer inferring default values of args](#no-longer-inferring-default-values-of-args)
  - [6.3 deprecations](#63-deprecations)
    - [Deprecated addon-knobs](#deprecated-addon-knobs)
    - [Deprecated scoped blocks imports](#deprecated-scoped-blocks-imports)
    - [Deprecated layout URL params](#deprecated-layout-url-params)
- [From version 6.1.x to 6.2.0](#from-version-61x-to-620)
  - [MDX pattern tweaked](#mdx-pattern-tweaked)
  - [6.2 Angular overhaul](#62-angular-overhaul)
    - [New Angular storyshots format](#new-angular-storyshots-format)
    - [Deprecated Angular story component](#deprecated-angular-story-component)
    - [New Angular renderer](#new-angular-renderer)
    - [Components without selectors](#components-without-selectors)
  - [Packages now available as ESModules](#packages-now-available-as-esmodules)
  - [6.2 Deprecations](#62-deprecations)
    - [Deprecated implicit PostCSS loader](#deprecated-implicit-postcss-loader)
    - [Deprecated default PostCSS plugins](#deprecated-default-postcss-plugins)
    - [Deprecated showRoots config option](#deprecated-showroots-config-option)
    - [Deprecated control.options](#deprecated-controloptions)
    - [Deprecated storybook components html entry point](#deprecated-storybook-components-html-entry-point)
- [From version 6.0.x to 6.1.0](#from-version-60x-to-610)
  - [Addon-backgrounds preset](#addon-backgrounds-preset)
  - [Single story hoisting](#single-story-hoisting)
  - [React peer dependencies](#react-peer-dependencies)
  - [6.1 deprecations](#61-deprecations)
    - [Deprecated DLL flags](#deprecated-dll-flags)
    - [Deprecated storyFn](#deprecated-storyfn)
    - [Deprecated onBeforeRender](#deprecated-onbeforerender)
    - [Deprecated grid parameter](#deprecated-grid-parameter)
    - [Deprecated package-composition disabled parameter](#deprecated-package-composition-disabled-parameter)
- [From version 5.3.x to 6.0.x](#from-version-53x-to-60x)
  - [Hoisted CSF annotations](#hoisted-csf-annotations)
  - [Zero config typescript](#zero-config-typescript)
  - [Correct globs in main.js](#correct-globs-in-mainjs)
  - [CRA preset removed](#cra-preset-removed)
  - [Core-JS dependency errors](#core-js-dependency-errors)
  - [Args passed as first argument to story](#args-passed-as-first-argument-to-story)
  - [6.0 Docs breaking changes](#60-docs-breaking-changes)
    - [Remove framework-specific docs presets](#remove-framework-specific-docs-presets)
    - [Preview/Props renamed](#previewprops-renamed)
    - [Docs theme separated](#docs-theme-separated)
    - [DocsPage slots removed](#docspage-slots-removed)
    - [React prop tables with Typescript](#react-prop-tables-with-typescript)
    - [ConfigureJSX true by default in React](#configurejsx-true-by-default-in-react)
    - [User babelrc disabled by default in MDX](#user-babelrc-disabled-by-default-in-mdx)
    - [Docs description parameter](#docs-description-parameter)
    - [6.0 Inline stories](#60-inline-stories)
  - [New addon presets](#new-addon-presets)
  - [Removed babel-preset-vue from Vue preset](#removed-babel-preset-vue-from-vue-preset)
  - [Removed Deprecated APIs](#removed-deprecated-apis)
  - [New setStories event](#new-setstories-event)
  - [Removed renderCurrentStory event](#removed-rendercurrentstory-event)
  - [Removed hierarchy separators](#removed-hierarchy-separators)
  - [No longer pass denormalized parameters to storySort](#no-longer-pass-denormalized-parameters-to-storysort)
  - [Client API changes](#client-api-changes)
    - [Removed Legacy Story APIs](#removed-legacy-story-apis)
    - [Can no longer add decorators/parameters after stories](#can-no-longer-add-decoratorsparameters-after-stories)
    - [Changed Parameter Handling](#changed-parameter-handling)
  - [Simplified Render Context](#simplified-render-context)
  - [Story Store immutable outside of configuration](#story-store-immutable-outside-of-configuration)
  - [Improved story source handling](#improved-story-source-handling)
  - [6.0 Addon API changes](#60-addon-api-changes)
    - [Consistent local addon paths in main.js](#consistent-local-addon-paths-in-mainjs)
    - [Deprecated setAddon](#deprecated-setaddon)
    - [Deprecated disabled parameter](#deprecated-disabled-parameter)
    - [Actions addon uses parameters](#actions-addon-uses-parameters)
    - [Removed action decorator APIs](#removed-action-decorator-apis)
    - [Removed withA11y decorator](#removed-witha11y-decorator)
    - [Essentials addon disables differently](#essentials-addon-disables-differently)
    - [Backgrounds addon has a new api](#backgrounds-addon-has-a-new-api)
  - [6.0 Deprecations](#60-deprecations)
    - [Deprecated addon-info, addon-notes](#deprecated-addon-info-addon-notes)
    - [Deprecated addon-contexts](#deprecated-addon-contexts)
    - [Removed addon-centered](#removed-addon-centered)
    - [Deprecated polymer](#deprecated-polymer)
    - [Deprecated immutable options parameters](#deprecated-immutable-options-parameters)
    - [Deprecated addParameters and addDecorator](#deprecated-addparameters-and-adddecorator)
    - [Deprecated clearDecorators](#deprecated-cleardecorators)
    - [Deprecated configure](#deprecated-configure)
    - [Deprecated support for duplicate kinds](#deprecated-support-for-duplicate-kinds)
- [From version 5.2.x to 5.3.x](#from-version-52x-to-53x)
  - [To main.js configuration](#to-mainjs-configuration)
    - [Using main.js](#using-mainjs)
    - [Using preview.js](#using-previewjs)
    - [Using manager.js](#using-managerjs)
  - [Create React App preset](#create-react-app-preset)
  - [Description doc block](#description-doc-block)
  - [React Native Async Storage](#react-native-async-storage)
  - [Deprecate displayName parameter](#deprecate-displayname-parameter)
  - [Unified docs preset](#unified-docs-preset)
  - [Simplified hierarchy separators](#simplified-hierarchy-separators)
  - [Addon StoryShots Puppeteer uses external puppeteer](#addon-storyshots-puppeteer-uses-external-puppeteer)
- [From version 5.1.x to 5.2.x](#from-version-51x-to-52x)
  - [Source-loader](#source-loader)
  - [Default viewports](#default-viewports)
  - [Grid toolbar-feature](#grid-toolbar-feature)
  - [Docs mode docgen](#docs-mode-docgen)
  - [storySort option](#storysort-option)
- [From version 5.1.x to 5.1.10](#from-version-51x-to-5110)
  - [babel.config.js support](#babelconfigjs-support)
- [From version 5.0.x to 5.1.x](#from-version-50x-to-51x)
  - [React native server](#react-native-server)
  - [Angular 7](#angular-7)
  - [CoreJS 3](#corejs-3)
- [From version 5.0.1 to 5.0.2](#from-version-501-to-502)
  - [Deprecate webpack extend mode](#deprecate-webpack-extend-mode)
- [From version 4.1.x to 5.0.x](#from-version-41x-to-50x)
  - [sortStoriesByKind](#sortstoriesbykind)
  - [Webpack config simplification](#webpack-config-simplification)
  - [Theming overhaul](#theming-overhaul)
  - [Story hierarchy defaults](#story-hierarchy-defaults)
  - [Options addon deprecated](#options-addon-deprecated)
  - [Individual story decorators](#individual-story-decorators)
  - [Addon backgrounds uses parameters](#addon-backgrounds-uses-parameters)
  - [Addon cssresources name attribute renamed](#addon-cssresources-name-attribute-renamed)
  - [Addon viewport uses parameters](#addon-viewport-uses-parameters)
  - [Addon a11y uses parameters, decorator renamed](#addon-a11y-uses-parameters-decorator-renamed)
  - [Addon centered decorator deprecated](#addon-centered-decorator-deprecated)
  - [New keyboard shortcuts defaults](#new-keyboard-shortcuts-defaults)
  - [New URL structure](#new-url-structure)
  - [Rename of the `--secure` cli parameter to `--https`](#rename-of-the---secure-cli-parameter-to---https)
  - [Vue integration](#vue-integration)
- [From version 4.0.x to 4.1.x](#from-version-40x-to-41x)
  - [Private addon config](#private-addon-config)
  - [React 15.x](#react-15x)
- [From version 3.4.x to 4.0.x](#from-version-34x-to-40x)
  - [React 16.3+](#react-163)
  - [Generic addons](#generic-addons)
  - [Knobs select ordering](#knobs-select-ordering)
  - [Knobs URL parameters](#knobs-url-parameters)
  - [Keyboard shortcuts moved](#keyboard-shortcuts-moved)
  - [Removed addWithInfo](#removed-addwithinfo)
  - [Removed RN packager](#removed-rn-packager)
  - [Removed RN addons](#removed-rn-addons)
  - [Storyshots Changes](#storyshots-changes)
  - [Webpack 4](#webpack-4)
  - [Babel 7](#babel-7)
  - [Create-react-app](#create-react-app)
    - [Upgrade CRA1 to babel 7](#upgrade-cra1-to-babel-7)
    - [Migrate CRA1 while keeping babel 6](#migrate-cra1-while-keeping-babel-6)
  - [start-storybook opens browser](#start-storybook-opens-browser)
  - [CLI Rename](#cli-rename)
  - [Addon story parameters](#addon-story-parameters)
- [From version 3.3.x to 3.4.x](#from-version-33x-to-34x)
- [From version 3.2.x to 3.3.x](#from-version-32x-to-33x)
  - [`babel-core` is now a peer dependency #2494](#babel-core-is-now-a-peer-dependency-2494)
  - [Base webpack config now contains vital plugins #1775](#base-webpack-config-now-contains-vital-plugins-1775)
  - [Refactored Knobs](#refactored-knobs)
- [From version 3.1.x to 3.2.x](#from-version-31x-to-32x)
  - [Moved TypeScript addons definitions](#moved-typescript-addons-definitions)
  - [Updated Addons API](#updated-addons-api)
- [From version 3.0.x to 3.1.x](#from-version-30x-to-31x)
  - [Moved TypeScript definitions](#moved-typescript-definitions)
  - [Deprecated head.html](#deprecated-headhtml)
- [From version 2.x.x to 3.x.x](#from-version-2xx-to-3xx)
  - [Webpack upgrade](#webpack-upgrade)
  - [Packages renaming](#packages-renaming)
  - [Deprecated embedded addons](#deprecated-embedded-addons)


## From version 7.x to 8.0.0

### Removed deprecated shim packages

In Storybook 7, these packages existed for backwards compatibility, but were marked as deprecated:

- `@storybook/addons` - this package has been split into 2 packages: `@storybook/preview-api` and `@storybook/manager-api`, see more here: [New Addons API](#new-addons-api).
- `@storybook/channel-postmessage` - this package has been merged into `@storybook/channel`.
- `@storybook/channel-websocket` - this package has been merged into `@storybook/channel`.
- `@storybook/client-api` - this package has been merged into `@storybook/preview-api`.
- `@storybook/core-client` - this package has been merged into `@storybook/preview-api`.
- `@storybook/preview-web` - this package has been merged into `@storybook/preview-api`.
- `@storybook/store` - this package has been merged into `@storybook/preview-api`.
- `@storybook/api` - this package has been replaced with `@storybook/manager-api`.

This section explains the rationale, and the required changed you might have to make: [New Addons API](#new-addons-api)

### Framework-specific Vite plugins have to be explicitly added

In Storybook 7, we would automatically add frameworks-specific Vite plugins, e.g. `@vitejs/plugin-react` if not installed.
In Storybook 8 those plugins have to be added explicitly in the user's `vite.config.ts`:

```ts
import { defineConfig } from 'vite';
import react from '@vitejs/plugin-react';

// https://vitejs.dev/config/
export default defineConfig({
  plugins: [react()],
});
```

### Implicit actions can not be used during rendering (for example in the play function)

In Storybook 7, we inferred if the component accepts any action props,
by checking if it starts with `onX` (for example `onClick`), or as configured by `actions.argTypesRegex`.
If that was the case, we would fill in jest spies for those args automatically.

```ts
export default {
  component: Button,
};

export const ButtonClick = {
  play: async ({ args, canvasElement }) => {
    await userEvent.click(within(canvasElement).getByRole('button'));
    // args.onClick is a jest spy in 7.0
    await expect(args.onClick).toHaveBeenCalled();
  },
};
```

In Storybook 8 this feature is removed, and spies have to added explicitly:

```ts
import { fn } from '@storybook/test';

export default {
  component: Button,
  args: {
    onClick: fn(),
  },
};

export const ButtonClick = {
  play: async ({ args, canvasElement }) => {
    await userEvent.click(within(canvasElement).getByRole('button'));
    await expect(args.onClick).toHaveBeenCalled();
  },
};
```

For more context, see this RFC:
https://github.com/storybookjs/storybook/discussions/23649

To summarize:

- This makes CSF files less magical and more portable, so that CSF files will render the same in a test environment where docgen is not available.
- This allows users and (test) integrators to run or build storybook without docgen, boosting the user performance and allows tools to give quicker feedback.
- This will make sure that we can one day lazy load docgen, without changing how stories are rendered.

### MDX related changes

#### MDX is upgraded to v3

Storybook now uses MDX3 under the hood. This change contains many improvements and a few small breaking changes that probably won't affect you. However we recommend checking the [migration notes from MDX here](https://mdxjs.com/blog/v3/).

#### Dropping support for *.stories.mdx (CSF in MDX) format and MDX1 support

In Storybook 7, we deprecated the ability of using MDX both for documentation and for defining stories in the same .stories.mdx file. It is now removed, and Storybook won't support .stories.mdx files anymore. We provide migration scripts to help you onto the new format.

If you were using the [legacy MDX1 format](#legacy-mdx1-support), you will have to remove the `legacyMdx1` main.js feature flag and the `@storybook/mdx1-csf` package.

Alongside with this change, the `jsxOptions` configuration was removed as it is not used anymore.

[More info here](https://storybook.js.org/docs/migration-guide#storiesmdx-to-mdxcsf).

#### Dropping support for id, name and story in Story block

Referencing stories by `id`, `name` or `story` in the Story block is not possible anymore. [More info here](#story-block).

### Core changes

#### Dropping support for Yarn 1

Storybook will stop providing fixes aimed at Yarn 1 projects. This does not necessarily mean that Storybook will stop working for Yarn 1 projects, just that the team won't provide more fixes aimed at it. For context, it's been 6 years since the release of Yarn 1, and Yarn is currently in version 4, which was [released in October 2023](https://yarnpkg.com/blog/release/4.0).

#### Dropping support for Node.js 16

In Storybook 8, we have dropped Node.js 16 support since it reached end-of-life on 2023-09-11. Storybook 8 supports Node.js 18 and above.

#### Autotitle breaking fixes

In Storybook 7, the file name `path/to/foo.bar.stories.js` would result in the [autotitle](https://storybook.js.org/docs/react/configure/overview#configure-story-loading) `path/to/foo`. In 8.0, this has been changed to generate `path/to/foo.bar`. We consider this a bugfix but it is also a breaking change if you depended on the old behavior. To get the old titles, you can manually specify the desired title in the default export of your story file. For example:

```js
export default {
  title: 'path/to/foo',
}
```

Alternatively, if you need to achieve a different behavior for a large number of files, you can provide a [custom indexer](https://storybook.js.org/docs/7.0/vue/configure/sidebar-and-urls#processing-custom-titles) to generate the titles dynamically.

#### React v18 in the manager UI (including addons)

Storybook 7 used React 16 in the manager. In Storybook 8 this is upgraded to react v18.
Addons that inject UI into panels, tools, etc. are possibly affected by this.

Addon authors are advised to upgrade to react v18.

#### Storyshots has been removed

Storyshots was an addon for Storybook which allowed users to turn their stories into automated snapshot tests.

Every story would automatically be taken into account and create a snapshot file.

Snapshot testing has since fallen out of favor and is no longer recommended.

In addition to its limited use, and high chance of false positives, Storyshots ran code developed to run in the browser in NodeJS via JSDOM.
JSDOM has limitations and is not a perfect emulation of the browser environment; therefore, Storyshots was always a pain to set up and maintain.

The Storybook team has built the test-runner as a direct replacement, which utilizes Playwright to connect to an actual browser where Storybook runs the code.

In addition, CSF has expanded to allow for play functions to be defined on stories, which allows for more complex testing scenarios, fully integrated within Storybook itself (and supported by the test-runner, and not Storyshots).

Finally, storyStoreV7: true (the default and only option in Storybook 8), was not supported by Storyshots.

By removing Storyshots, the Storybook team was unblocked from moving (eventually) to an ESM-only Storybook, which is a big step towards a more modern Storybook.

Please check the [migration guide](https://storybook.js.org/docs/writing-tests/storyshots-migration-guide) that we prepared.

#### UI layout state has changed shape

In Storybook 7 it was possible to use `addons.setConfig({...});` to configure Storybook UI features and behavior as documented [here (v7)](https://storybook.js.org/docs/7.3/react/configure/features-and-behavior), [(latest)](https://storybook.js.org/docs/react/configure/features-and-behavior). The state and API for the UI layout has changed:

- `showNav: boolean` is now `navSize: number`, where the number represents the size of the sidebar in pixels.
- `showPanel: boolean` is now split into `bottomPanelHeight: number` and `rightPanelWidth: number`, where the numbers represents the size of the panel in pixels.
- `isFullscreen: boolean` is no longer supported, but can be achieved by setting a combination of the above.

#### New UI and props for Button and IconButton components

We used to have a lot of different buttons in `@storybook/components` that were not used anywhere. In Storybook 8.0 we are deprecating `Form.Button` and added a new `Button` component that can be used in all places. The `IconButton` component has also been updated to use the new `Button` component under the hood. Going forward addon creators and Storybook maintainers should use the new `Button` component instead of `Form.Button`.

For the `Button` component, the following props are now deprecated:

- `isLink` - Please use the `asChild` prop instead like this: `<Button asChild><a href="">Link</a></Button>`
- `primary` - Please use the `variant` prop instead.
- `secondary` - Please use the `variant` prop instead.
- `tertiary` - Please use the `variant` prop instead.
- `gray` - Please use the `variant` prop instead.
- `inForm` - Please use the `variant` prop instead.
- `small` - Please use the `size` prop instead.
- `outline` - Please use the `variant` prop instead.
- `containsIcon`. Please add your icon as a child directly. No need for this prop anymore.

The `IconButton` doesn't have any deprecated props but it now uses the new `Button` component under the hood so all props for `IconButton` will be the same as `Button`.

#### Icons is deprecated

In Storybook 8.0 we are introducing a new icon library available with `@storybook/icons`. We are deprecating the `Icons` component in `@storybook/components` and recommend that addon creators and Storybook maintainers use the new `@storybook/icons` component instead.

#### Removed postinstall

We removed the `@storybook/postinstall` package, which provided some utilities for addons to programmatically modify user configuration files on install. This package was years out of date, so this should be a non-disruptive change. If your addon used the package, you can view the old source code [here](https://github.com/storybookjs/storybook/tree/release-7-5/code/lib/postinstall) and adapt it into your addon.

#### Removed stories.json

In addition to the built storybook, `storybook build` generates two files, `index.json` and `stories.json`, that list out the contents of the Storybook. `stories.json` is a legacy format and we included it for backwards compatibility. As of 8.0 we no longer build `stories.json` by default, and we will remove it completely in 9.0.

In the meantime if you have code that relies on `stories.json`, you can find code that transforms the "v4" `index.json` to the "v3" `stories.json` format (and their respective TS types): https://github.com/storybookjs/storybook/blob/release-7-5/code/lib/core-server/src/utils/stories-json.ts#L71-L91

### Framework-specific changes

#### React

##### `react-docgen` component analysis by default

In Storybook 7, we used `react-docgen-typescript` to analyze React component props and auto-generate controls. In Storybook 8, we have moved to `react-docgen` as the new default. `react-docgen` is dramatically more efficient, shaving seconds off of dev startup times. However, it only analyzes basic TypeScript constructs.

We feel `react-docgen` is the right tradeoff for most React projects. However, if you need the full fidelity of `react-docgen-typescript`, you can opt-in using the following setting in `.storybook/main.js`:

```js
export default {
  typescript: {
    reactDocgen: 'react-docgen-typescript',
  }
}
```

For more information see: https://storybook.js.org/docs/react/api/main-config-typescript#reactdocgen

#### Next.js

##### Require Next.js 13.5 and up

Starting in 8.0, Storybook requires Next.js 13.5 and up.

#### Angular

##### Require Angular 15 and up

Starting in 8.0, Storybook requires Angular 15 and up.

#### Svelte

##### Require Svelte 4 and up

Starting in 8.0, Storybook requires Svelte 4 and up.

### Deprecations which are now removed

#### --use-npm flag in storybook CLI

The `--use-npm` is now removed. Use `--package-manager=npm` instead. [More info here](#cli-option---use-npm-deprecated).

#### `setGlobalConfig` from `@storybook/react`

The `setGlobalConfig` (used for reusing stories in your tests) is now removed in favor of `setProjectAnnotations`.

```ts
import { setProjectAnnotations } from `@storybook/testing-react`.
```

#### StorybookViteConfig type from @storybook/builder-vite

The `StorybookViteConfig` type is now removed in favor of `StorybookConfig`:

```ts
import type { StorybookConfig } from '@storybook/react-vite';
```

#### props from WithTooltipComponent from @storybook/components

The deprecated properties `tooltipShown`, `closeOnClick`, and `onVisibilityChange` of `WithTooltipComponent` from `@storybook/components` are now removed. Please replace them:

```tsx
<WithTooltip
  closeOnClick       // becomes closeOnOutsideClick
  tooltipShown       // becomes defaultVisible
  onVisibilityChange // becomes onVisibleChange
>
  ...
</WithTooltip>
```

#### LinkTo direct import from addon-links

The `LinkTo` (React component) direct import from `@storybook/addon-links` is now removed. You have to import it from `@storybook/addon-links/react` instead.

```ts
// before
import LinkTo from '@storybook/addon-links';

// after
import LinkTo from '@storybook/addon-links/react';
```

#### DecoratorFn, Story, ComponentStory, ComponentStoryObj, ComponentStoryFn and ComponentMeta TypeScript types

The `Story` type is now removed in favor of `StoryFn` and `StoryObj`. More info [here](#story-type-deprecated).

The `DecoratorFn` type is now removed in favor of `Decorator`. [More info](#renamed-decoratorfn-to-decorator).

For React, the `ComponentStory`, `ComponentStoryObj`, `ComponentStoryFn` and `ComponentMeta` types are now removed in favor of `StoryFn`, `StoryObj` and `Meta`. [More info](#componentstory-componentstoryobj-componentstoryfn-and-componentmeta-types-are-deprecated).

#### "Framework" TypeScript types

The Framework types such as `ReactFramework` are now removed in favor of Renderer types such as `ReactRenderer`. This affects all frameworks. [More info](#renamed-xframework-to-xrenderer).

#### `navigateToSettingsPage` method from Storybook's manager-api

The `navigateToSettingsPage` method from manager-api is now removed in favor of `changeSettingsTab`.

```ts
export const Component = () => {
  const api = useStorybookApi();

  const someHandler = () => {
    // Old method: api.navigateToSettingsPage('/settings/about');
    api.changeSettingsTab('about'); // the /settings path is not necessary anymore
  };

  // ...
}
```

#### storyIndexers

The Storybook's main.js configuration property `storyIndexers` is now removed in favor of `experimental_indexers`. [More info](#storyindexers-is-replaced-with-experimental_indexers).

#### Deprecated docs parameters

The following story and meta parameters are now removed:

```ts
parameters.docs.iframeHeight           // becomes docs.story.iframeHeight
parameters.docs.inlineStories          // becomes docs.story.inline
parameters.jsx.transformSource         // becomes parameters.docs.source.transform
parameters.docs.transformSource        // becomes parameters.docs.source.transform
parameters.docs.source.transformSource // becomes parameters.docs.source.transform
```

More info [here](#autodocs-changes) and [here](#source-block).

#### Description Doc block properties

`children`, `markdown` and `type` are now removed in favor of the `of` property. [More info](#doc-blocks).

<<<<<<< HEAD
#### Story Doc block properties

The `story` prop is now removed in favor of the `of` property. [More info](#doc-blocks).

Additionally, given that CSF in MDX is not supported anymore, the following props are also removed: `args`, `argTypes`, `decorators`, `loaders`, `name`, `parameters`, `play`, `render`, and `storyName`. [More info](#dropping-support-for-storiesmdx-csf-in-mdx-format-and-mdx1-support).
=======
#### Manager API expandAll and collapseAll methods

The `collapseAll` and `expandAll` APIs (possibly used by addons) are now removed. Please emit events for these actions instead:

```ts
import { STORIES_COLLAPSE_ALL, STORIES_EXPAND_ALL } from '@storybook/core-events';
import { useStorybookApi } from '@storybook/manager-api';

const api = useStorybookApi()
api.collapseAll() // becomes api.emit(STORIES_COLLAPSE_ALL)
api.expandAll() // becomes api.emit(STORIES_EXPAND_ALL)
```
>>>>>>> b023d3fe

## From version 7.5.0 to 7.6.0

#### CommonJS with Vite is deprecated

Using CommonJS in the `main` configuration with `main.cjs` or `main.cts` is deprecated, and will be removed in Storybook 8.0. This is a necessary change because [Vite will remove support for CommonJS in an upcoming release](https://github.com/vitejs/vite/discussions/13928).

You can address this by converting your `main` configuration file to ESM syntax and renaming it to `main.mjs` or `main.mts` if your project does not have `"type": "module"` in its `package.json`. To convert the config file to ESM you will need to replace any CommonJS syntax like `require()`, `module.exports`, or `__dirname`. If you haven't already, you may also consider adding `"type": "module"` to your package.json and converting your project to ESM.

#### Using implicit actions during rendering is deprecated

In Storybook 7, we inferred if the component accepts any action props,
by checking if it starts with `onX` (for example `onClick`), or as configured by `actions.argTypesRegex`.
If that was the case, we would fill in jest spies for those args automatically.

```ts
export default {
  component: Button,
};

export const ButtonClick = {
  play: async ({ args, canvasElement }) => {
    await userEvent.click(within(canvasElement).getByRole('button'));
    // args.onClick is a jest spy in 7.0
    await expect(args.onClick).toHaveBeenCalled();
  },
};
```

In Storybook 8 this feature will be removed, and spies have to added explicitly:

```ts
import { fn } from '@storybook/test';

export default {
  component: Button,
  args: {
    onClick: fn(),
  },
};

export const ButtonClick = {
  play: async ({ args, canvasElement }) => {
    await userEvent.click(within(canvasElement).getByRole('button'));
    await expect(args.onClick).toHaveBeenCalled();
  },
};
```

For more context, see this RFC:
https://github.com/storybookjs/storybook/discussions/23649

To summarize:

- This makes CSF files less magical and more portable, so that CSF files will render the same in a test environment where docgen is not available.
- This allows users and (test) integrators to run or build storybook without docgen, boosting the user performance and allows tools to give quicker feedback.
- This will make sure that we can one day lazy load docgen, without changing how stories are rendered.

#### typescript.skipBabel deprecated

We will remove the `typescript.skipBabel` option in Storybook 8.0.0. Please use `typescript.skipCompiler` instead.

#### Primary doc block accepts of prop

The `Primary` doc block now also accepts an `of` prop as described in the [Doc Blocks](#doc-blocks) section. It still accepts being passed `name` or no props at all.

#### Addons no longer need a peer dependency on React

Historically the majority of addons have had a peer dependency on React and a handful of Storybook core packages. In most cases this has not been necessary since 7.0 because the Storybook manager makes those available on the global scope. It has created an unnecessary burden for users in non-React projects.

We've migrated all the core addons (except for `addon-docs`) to not depend on these packages by:

1. Moving `react`, `react-dom` and the globalized Storybook packages from `peerDependencies` to `devDependencies`
2. Added the list of globalized packages to the `externals` property in the `tsup` configuration, to ensure they are not part of the bundle.

As of Storybook 7.6.0 the list of globalized packages can be imported like this:

```ts
// tsup.config.ts

import { globalPackages as globalManagerPackages } from '@storybook/manager/globals';
import { globalPackages as globalPreviewPackages } from '@storybook/preview/globals';

const allGlobalPackages = [...globalManagerPackages, ...globalPreviewPackages];
```

We recommend checking out [the updates we've made to the addon-kit](https://github.com/storybookjs/addon-kit/pull/60/files#diff-8fed899bdbc24789a7bb4973574e624ed6207c6ce572338bc3c3e117672b2a20), that can serve as a base for the changes you can do in your own addon. These changes are not necessary for your addon to keep working, but they will remove the need for your users to unnecessary install `react` and `react-dom` to their projects, and they'll significantly reduce the install size of your addon.
These changes should not be breaking for your users, unless you support Storybook pre-v7.

## From version 7.4.0 to 7.5.0

#### `storyStoreV6` and `storiesOf` is deprecated

`storyStoreV6` and `storiesOf` is deprecated and will be completely removed in Storybook 8.0.0.

If you're using `storiesOf` we recommend you migrate your stories to CSF3 for a better story writing experience.
In many cases you can get started with the migration by using two migration scripts:

```bash

# 1. convert storiesOf to CSF
npx storybook@latest migrate storiesof-to-csf --glob="**/*.stories.tsx" --parser=tsx

# 2. Convert CSF 2 to CSF 3
npx storybook@latest migrate csf-2-to-3 --glob="**/*.stories.tsx" --parser=tsx
```

They won't do a perfect migration so we recommend that you manually go through each file afterwards.

Alternatively you can build your own `storiesOf` implementation by leveraging the new (experimental) indexer API ([documentation](https://storybook.js.org/docs/react/api/main-config-indexers), [migration](#storyindexers-is-replaced-with-experimental_indexers)). A proof of concept of such an implementation can be seen in [this StackBlitz demo](https://stackblitz.com/edit/github-h2rgfk?file=README.md). See the demo's `README.md` for a deeper explanation of the implementation.

#### `storyIndexers` is replaced with `experimental_indexers`

Defining custom indexers for stories has become a more official - yet still experimental - API which is now configured at `experimental_indexers` instead of `storyIndexers` in `main.ts`. `storyIndexers` has been deprecated and will be fully removed in version 8.0.0.

The new experimental indexers are documented [here](https://storybook.js.org/docs/react/api/main-config-indexers). The most notable change from `storyIndexers` is that the indexer must now return a list of [`IndexInput`](https://github.com/storybookjs/storybook/blob/next/code/lib/types/src/modules/indexer.ts#L104-L148) instead of `CsfFile`. It's possible to construct an `IndexInput` from a `CsfFile` using the `CsfFile.indexInputs` getter.

That means you can convert an existing story indexer like this:

```diff
// .storybook/main.ts

import { readFileSync } from 'fs';
import { loadCsf } from '@storybook/csf-tools';

export default {
-  storyIndexers = (indexers) => {
-    const indexer = async (fileName, opts) => {
+  experimental_indexers = (indexers) => {
+    const createIndex = async (fileName, opts) => {
      const code = readFileSync(fileName, { encoding: 'utf-8' });
      const makeTitle = (userTitle) => {
        // Do something with the auto title retrieved by Storybook
        return userTitle;
      };

      // Parse the CSF file with makeTitle as a custom context
-      return loadCsf(code, { ...compilationOptions, makeTitle, fileName }).parse();
+      return loadCsf(code, { ...compilationOptions, makeTitle, fileName }).parse().indexInputs;
    };

    return [
      {
        test: /(stories|story)\.[tj]sx?$/,
-        indexer,
+        createIndex,
      },
      ...(indexers || []),
    ];
  },
};
```

As an addon author you can support previous versions of Storybook by setting both `storyIndexers` and `indexers_experimental`, without triggering the deprecation warning.

## From version 7.0.0 to 7.2.0

#### Addon API is more type-strict

When registering an addon using `@storybook/manager-api`, the addon API is now more type-strict. This means if you use TypeScript to compile your addon before publishing, it might start giving you errors.

The `type` property is now a required field, and the `id` property should not be set anymore.

Here's a correct example:

```tsx
import { addons, types } from '@storybook/manager-api';

addons.register('my-addon', () => {
  addons.add('my-addon/panel', {
    type: types.PANEL,
    title: 'My Addon',
    render: ({ active }) => (active ? <div>Hello World</div> : null),
  });
});
```

The API: `addons.addPanel()` is now deprecated, and will be removed in 8.0.0. Please use `addons.add()` instead.

The `render` method can now be a `React.FunctionComponent` (without the `children` prop). Storybook will now render it, rather than calling it as a function.

## From version 6.5.x to 7.0.0

A number of these changes can be made automatically by the Storybook CLI. To take advantage of these "automigrations", run `npx storybook@latest upgrade --prerelease` or `pnpx dlx storybook@latest upgrade --prerelease`.

### 7.0 breaking changes

#### Dropped support for Node 15 and below

Storybook 7.0 requires **Node 16** or above. If you are using an older version of Node, you will need to upgrade or keep using Storybook 6 in the meantime.

#### Default export in Preview.js

Storybook 7.0 supports a default export in `.storybook/preview.js` that should contain all of its annotations. The previous format is still compatible, but **the default export will be the recommended way going forward**.

If your `preview.js` file looks like this:

```js
export const parameters = {
  actions: { argTypesRegex: '^on[A-Z].*' },
};
```

Please migrate it to use a default export instead:

```js
const preview = {
  parameters: {
    actions: { argTypesRegex: '^on[A-Z].*' },
  },
};
export default preview;
```

Additionally, we introduced typings for that default export (Preview), so you can import it in your config file. If you're using Typescript, make sure to rename your file to be `preview.ts`.

The `Preview` type will come from the Storybook package for the **renderer** you are using. For example, if you are using Angular, you will import it from `@storybook/angular`, or if you're using Vue3, you will import it from `@storybook/vue3`:

```ts
import { Preview } from '@storybook/react';

const preview: Preview = {
  parameters: {
    actions: { argTypesRegex: '^on[A-Z].*' },
  },
};
export default preview;
```

In JavaScript projects using `preview.js`, it's also possible to use the `Preview` type (for autocompletion, not type safety), via the JSDoc @type tag:

```js
/** @type { import('@storybook/react').Preview } */
const preview = {
  parameters: {
    actions: { argTypesRegex: '^on[A-Z].*' },
  },
};
export default preview;
```

#### ESM format in Main.js

It's now possible to use ESM in `.storybook/main.js` out of the box. Storybook 7.0 supports a default export in `.storybook/main.js` that should contain all of its configurations. The previous format is still compatible, but **the default export will be the recommended way going forward**.

If your main.js file looks like this:

```js
module.exports = {
  stories: ['../stories/**/*.stories.mdx', '../stories/**/*.stories.@(js|jsx|ts|tsx)'],
  framework: { name: '@storybook/react-vite' },
};
```

Or like this:

```js
export const stories = ['../stories/**/*.stories.mdx', '../stories/**/*.stories.@(js|jsx|ts|tsx)'];
export const framework = { name: '@storybook/react-vite' };
```

Please migrate it to use a default export instead:

```js
const config = {
  stories: ['../stories/**/*.stories.mdx', '../stories/**/*.stories.@(js|jsx|ts|tsx)'],
  framework: { name: '@storybook/react-vite' },
};
export default config;
```

Additionally, we introduced typings for that default export (StorybookConfig), so you can import it in your config file. If you're using Typescript, make sure to rename your file to be `main.ts`.

The `StorybookConfig` type will come from the Storybook package for the **framework** you are using, which relates to the package in the "framework" field you have in your main.ts file. For example, if you are using React Vite, you will import it from `@storybook/react-vite`:

```ts
import { StorybookConfig } from '@storybook/react-vite';

const config: StorybookConfig = {
  stories: ['../stories/**/*.stories.mdx', '../stories/**/*.stories.@(js|jsx|ts|tsx)'],
  framework: { name: '@storybook/react-vite' },
};
export default config;
```

In JavaScript projects using `main.js`, it's also possible to use the `StorybookConfig` type (for autocompletion, not type safety), via the JSDoc @type tag:

```ts
/** @type { import('@storybook/react-vite').StorybookConfig } */
const config = {
  stories: ['../stories/**/*.stories.mdx', '../stories/**/*.stories.@(js|jsx|ts|tsx)'],
  framework: { name: '@storybook/react-vite' },
};
export default config;
```

#### Modern browser support

Starting in Storybook 7.0, Storybook will no longer support IE11, amongst other legacy browser versions.
We now transpile our code with a target of `chrome >= 100` and node code is transpiled with a target of `node >= 16`.

This means code-features such as (but not limited to) `async/await`, arrow-functions, `const`,`let`, etc will exist in the code at runtime, and thus the runtime environment must support it.
Not just the runtime needs to support it, but some legacy loaders for Webpack or other transpilation tools might need to be updated as well. For example, certain versions of Webpack 4 had parsers that could not parse the new syntax (e.g. optional chaining).

Some addons or libraries might depended on this legacy browser support, and thus might break. You might get an error like:

```
regeneratorRuntime is not defined
```

To fix these errors, the addon will have to be re-released with a newer browser-target for transpilation. This often looks something like this (but it's dependent on the build system the addon uses):

```js
// babel.config.js
module.exports = {
  presets: [
    [
      '@babel/preset-env',
      {
        shippedProposals: true,
        useBuiltIns: 'usage',
        corejs: '3',
        modules: false,
        targets: { chrome: '100' },
      },
    ],
  ],
};
```

Here's an example PR to one of the Storybook addons: https://github.com/storybookjs/addon-coverage/pull/3 doing just that.

#### React peer dependencies required

_Has automigration_

Starting in 7.0, `react` and `react-dom` are now required peer dependencies of Storybook when using addon-docs (or docs via addon-essentials).

Storybook uses `react` in a variety of docs-related packages. In the past, we've done various trickery hide this from non-React users. However, with stricter peer dependency handling by `npm8`, `npm`, and `yarn pnp` those tricks have started to cause problems for those users. Rather than resorting to even more complicated tricks, we are making `react` and `react-dom` required peer dependencies.

To upgrade manually, add any version of `react` and `react-dom` as devDependencies using your package manager of choice, e.g.

```
npm add react react-dom --dev
```

#### start-storybook / build-storybook binaries removed

_Has automigration_

SB6.x framework packages shipped binaries called `start-storybook` and `build-storybook`.

In SB7.0, we've removed these binaries and replaced them with new commands in Storybook's CLI: `storybook dev` and `storybook build`. These commands will look for the `framework` field in your `.storybook/main.js` config--[which is now required](#framework-field-mandatory)--and use that to determine how to start/build your Storybook. The benefit of this change is that it is now possible to install multiple frameworks in a project without having to worry about hoisting issues.

A typical Storybook project includes two scripts in your projects `package.json`:

```json
{
  "scripts": {
    "storybook": "start-storybook <some flags>",
    "build-storybook": "build-storybook <some flags>"
  }
}
```

To convert this project to 7.0:

```json
{
  "scripts": {
    "storybook": "storybook dev <some flags>",
    "build-storybook": "storybook build <some flags>"
  },
  "devDependencies": {
    "storybook": "next"
  }
}
```

The new CLI commands remove the following flags:

| flag     | migration                                                                                     |
| -------- | --------------------------------------------------------------------------------------------- |
| --modern | No migration needed. [All ESM code is modern in SB7](#modern-esm--ie11-support-discontinued). |

#### New Framework API

_Has automigration_

Storybook 7 introduces the concept of `frameworks`, which abstracts configuration for `renderers` (e.g. React, Vue), `builders` (e.g. Webpack, Vite) and defaults to make integrations easier. This requires quite a few changes, depending on what your project is using. **We recommend you to use the automigrations**, but in case the command fails or you'd like to do the changes manually, here's a guide:

> Note:
> All of the following changes can be done automatically either via `npx storybook@latest upgrade --prerelease` or via the `npx storybook@latest automigrate` command. It's highly recommended to use these commands, which will tell you exactly what to do.

##### Available framework packages

In 7.0, `frameworks` combine a `renderer` and a `builder`, with the exception of a few packages that do not contain multiple builders, such as `@storybook/angular`, which only has Webpack 5 support.

You have to pick which framework you want to use from the list below, which will depend on your project configuration. If you're using a framework that has multiple builders, you'll have to pick one. For example, if you're using `@storybook/react`, you'll have to pick between `@storybook/react-vite` and `@storybook/react-webpack5`. If you're using a framework that only has one builder (and therefore hasn't changed), you can just use that.

Additionally, there are framework packages which are specific to meta-frameworks, like Next.js and SvelteKit. If you pick them, make sure to also see [this section]().

The current list of frameworks include:

- `@storybook/angular` (did not change)
- `@storybook/ember` (did not change)
- `@storybook/html-vite`
- `@storybook/html-webpack5`
- `@storybook/preact-vite`
- `@storybook/preact-webpack5`
- `@storybook/react-vite`
- `@storybook/react-webpack5`
- `@storybook/nextjs`
- `@storybook/server-webpack5`
- `@storybook/svelte-vite`
- `@storybook/svelte-webpack5`
- `@storybook/sveltekit`
- `@storybook/vue-vite`
- `@storybook/vue-webpack5`
- `@storybook/vue3-vite`
- `@storybook/vue3-webpack5`
- `@storybook/web-components-vite`
- `@storybook/web-components-webpack5`

You can find more info on the rationale here: [Frameworks RFC](https://chromatic-ui.notion.site/Frameworks-RFC-89f8aafe3f0941ceb4c24683859ed65c).

**After picking your framework, you'll need to install it as a dev dependency.**

Because the new framework package will include the builder as well, you can remove any of the builder packages you were using before:

```js
'@storybook/builder-webpack5',
'@storybook/manager-webpack5',
'@storybook/builder-webpack4',
'@storybook/manager-webpack4',
'@storybook/builder-vite',
'storybook-builder-vite',
```

> Note:
> if your project is still using Webpack 4, you'll have to upgrade to Webpack 5 as [Webpack 4 support was discontinued](#webpack4-support-discontinued)

##### Framework field mandatory

In 6.4 we introduced a new `main.js` field called [`framework`](#mainjs-framework-field). Starting in 7.0, the `main.js` file has to include a `framework` field and it should be of the package you picked in earlier steps.

Here's an example, in case you picked `@storybook/react-vite`:

```js
// .storybook/main.js
export default {
  // ... your configuration
  framework: {
    name: '@storybook/react-vite',
    options: {},
  },
};
```

##### frameworkOptions renamed

In 7.0, the `main.js` fields `reactOptions` and `angularOptions` have been renamed. They are now options on the `framework` field.

For React, what used to be:

```js
export default {
  reactOptions: { fastRefresh: true },
  framework: {
    name: '@storybook/react-webpack5',
    options: {},
  },
};
```

Becomes:

```js
export default {
  framework: {
    name: '@storybook/react-webpack5',
    options: { fastRefresh: true },
  },
};
```

For Angular, what used to be:

```js
export default {
  angularOptions: { enableIvy: true },
  framework: {
    name: '@storybook/angular',
    options: {},
  },
};
```

Becomes:

```js
export default {
  framework: {
    name: '@storybook/angular',
    options: { enableIvy: true },
  },
};
```

##### builderOptions renamed

In 7.0, the `main.js` fields `core.builder` are now removed, in favor of the new frameworks api. The builder is defined as part of the framework package you pick, e.g. `@storybook/vue3-vite`. If you had options for your builder, they are now options on the `framework.builder` field.

What used to be:

```js
export default {
  core: {
    builder: {
      name: 'webpack5',
      options: { lazyCompilation: true }
    },
  }
  framework: {
    name: '@storybook/react-webpack5',
    options: {},
  },
};
```

Becomes:

```js
export default {
  framework: {
    name: '@storybook/react-webpack5',
    options: {
      builder: { lazyCompilation: true },
    },
  },
};
```

> Note:
> If after making this change, your `main.js` `core` field is empty, just delete it.

#### TypeScript: StorybookConfig type moved

If you are using TypeScript you should import the `StorybookConfig` type from your framework package.

For example:

```ts
import type { StorybookConfig } from '@storybook/react-vite';
const config: StorybookConfig = {
  framework: {
    name: '@storybook/react-vite',
    options: {},
  },
  // ... your configuration
};
export default config;
```

#### Titles are statically computed

Up until version 7.0, it was possible to generate the default export of a CSF story by calling a function, or mixing in variables defined in other ES Modules. For instance:

```js
// Dynamically computed local title
const categories = {
  atoms: 'Atoms',
  molecules: 'Molecules',
  // etc.
}

export default {
  title: `${categories.atoms}/MyComponent`
}

// Title returned by a function
import { genDefault } from '../utils/storybook'

export default genDefault({
  category: 'Atoms',
  title: 'MyComponent',
})
```

This is no longer possible in Storybook 7.0, as story titles are parsed at build time. In earlier versions, titles were mostly produced manually. Now that [CSF3 auto-title](#csf3-auto-title-improvements) is available, optimisations were made that constrain how `id` and `title` can be defined manually.

As a result, titles cannot depend on variables or functions, and cannot be dynamically computed (even with local variables). Stories must have a static `title` property, or a static `component` property used by the [CSF3 auto-title](#csf3-auto-title-improvements) feature to compute a title.

Likewise, the `id` property must be statically defined. The URL defined for a story in the sidebar will be statically computed, so if you dynamically add an `id` through a function call like above, the story URL will not match the one in the sidebar and the story will be unreachable.

To opt-out of the old behavior you can set the `storyStoreV7` feature flag to `false` in `main.js`. However, a variety of performance optimizations depend on the new behavior, and the old behavior is deprecated and will be removed from Storybook in 8.0.

```js
module.exports = {
  features: {
    storyStoreV7: false,
  },
};
```

#### Framework standalone build moved

In 7.0 the location of the standalone node API has moved to `@storybook/core-server`.

If you used the React standalone API, for example, you might have written:

```js
const buildStandalone = require('@storybook/react/standalone');
const options = {};
buildStandalone(options).then(() => console.log('done'));
```

In 7.0, you would now use:

```js
const { build } = require('@storybook/core-server');
const options = {};
build(options).then(() => console.log('done'));
```

#### Change of root html IDs

The root ID unto which Storybook renders stories is renamed from `root` to `#storybook-root` to avoid conflicts with user's code.

#### Stories glob matches MDX files

If you used a directory based stories glob, in 6.x it would match `.stories.js` (and other JS extensions) and `.stories.mdx` files. For instance:

```js
// in main.js
export default {
  stories: ['../path/to/directory']
};

// or
export default {
  stories: [{ directory: '../path/to/directory' }]
};
```

In 7.0, this pattern will also match `.mdx` files (the new extension for docs files - see docs changes below). If you have `.mdx` files you don't want to appear in your storybook, either move them out of the directory, or add a `files` specifier with the old pattern (`"**/*.stories.@(mdx|tsx|ts|jsx|js)"`):

```js
export default {
  stories: [{ directory: '../path/to/directory', files: '**/*.stories.@(mdx|tsx|ts|jsx|js)' }],
};
```

#### Add strict mode

Starting in 7.0, Storybook's build tools add [`"use strict"`](https://developer.mozilla.org/en-US/docs/Web/JavaScript/Reference/Strict_mode) to the compiled JS output.

If user code in `.storybook/preview.js` or stories relies on "sloppy" mode behavior, it will need to be updated. As a workaround, it is sometimes possible to move the sloppy mode code inside a script tag in `.storybook/preview-head.html`.

#### Importing plain markdown files with `transcludeMarkdown` has changed

The `transcludeMarkdown` option in `addon-docs` have been removed, and the automatic handling of `.md` files in Vite projects have also been disabled.

Instead `.md` files can be imported as plain strings by adding the `?raw` suffix to the import, and then passed to the new `Markdown` block. In an MDX file that would look like this:

```
import { Markdown } from '@storybook/blocks';
import ReadMe from './README.md?raw';

...

<Markdown>{ReadMe}</Markdown>

```

#### Stories field in .storybook/main.js is mandatory

In 6.x, the `stories` key field in `.storybook/main.js` was optional. In 7.0, it is mandatory.
Please follow up the [Configure your Storybook project](https://storybook.js.org/docs/react/configure/#configure-your-storybook-project) section to configure your Storybook project.

#### Stricter global types

In 6.x, you could declare and use [`globals`](https://storybook.js.org/docs/react/essentials/toolbars-and-globals) without declaring their corresponding `globalTypes`. We've made this more strict in 7.0, so that the `globalTypes` declaration is required, and undeclared globals will be ignored.

#### Deploying build artifacts

Starting with 7.x, we are using modern [ECMAScript Modules (ESM)](https://nodejs.org/api/esm.html).

Those end up as `.mjs` files in your static Storybook artifact and need to be served as `application/javascript`, indicated by the `Content-Type` HTTP header.

For a simple HTTP server to view a Storybook build, you can run `npx http-server storybook-static`.

Note that [using the serve package](https://storybook.js.org/docs/react/faq#i-see-a-no-preview-error-with-a-storybook-production-build) will not work.

##### Dropped support for file URLs

In 6.x it was possible to open a Storybook build from the file system.

ESM requires loading over HTTP(S), which is incompatible with the browser's CORS settings for `file://` URLs.

So you now need to use a web server as described above.

##### Serving with nginx

With [nginx](https://www.nginx.com/), you need to extend [the MIME type handling](https://github.com/nginx/nginx/blob/master/conf/mime.types) in your configuration:

```
    include mime.types;
    types {
        application/javascript mjs;
    }
```

It would otherwise default to serving the `.mjs` files as `application/octet-stream`.

##### Ignore story files from node_modules

In 6.x Storybook literally followed the glob patterns specified in your `.storybook/main.js` `stories` field. Storybook 7.0 ignores files from `node_modules` unless your glob pattern includes the string `"node_modules"`.

Given the following `main.js`:

```js
export default {
  stories: ['../**/*.stories.*'],
};
```

If you want to restore the previous behavior to include `node_modules`, you can update it to:

```js
export default {
  stories: ['../**/*.stories.*', '../**/node_modules/**/*.stories.*'],
};
```

The first glob would have node_modules automatically excluded by Storybook, and the second glob would include all stories that are under a nested `node_modules` directory.

### 7.0 Core changes

#### 7.0 feature flags removed

Storybook uses temporary feature flags to opt-in to future breaking changes or opt-in to legacy behaviors. For example:

```js
module.exports = {
  features: {
    emotionAlias: false,
  },
};
```

In 7.0 we've removed the following feature flags:

| flag                | migration instructions                                      |
| ------------------- | ----------------------------------------------------------- |
| `emotionAlias`      | This flag is no longer needed and should be deleted.        |
| `breakingChangesV7` | This flag is no longer needed and should be deleted.        |
| `previewCsfV3`      | This flag is no longer needed and should be deleted.        |
| `babelModeV7`       | See [Babel mode v7 exclusively](#babel-mode-v7-exclusively) |

#### Story context is prepared before for supporting fine grained updates

This change modifies the way Storybook prepares stories to avoid reactive args to get lost for fine-grained updates JS frameworks as `SolidJS` or `Vue`. That's because those frameworks handle args/props as proxies behind the scenes to make reactivity work. So when `argType` mapping was done in `prepareStory` the Proxies were destroyed and args becomes a plain object again, losing the reactivity.

For avoiding that, this change passes the mapped args instead of raw args at `renderToCanvas` so that the proxies stay intact. Also decorators will benefit from this as well by receiving mapped args instead of raw args.

#### Changed decorator order between preview.js and addons/frameworks

In Storybook 7.0 we have changed the order of decorators being applied to allow you to access context information added by decorators defined in addons/frameworks from decorators defined in `preview.js`. To revert the order to the previous behavior, you can set the `features.legacyDecoratorFileOrder` flag to `true` in your `main.js` file:

```js
// main.js
export default {
  features: {
    legacyDecoratorFileOrder: true,
  },
};
```

#### Dark mode detection

Storybook 7 uses `prefers-color-scheme` to detects your system's dark mode preference if a theme is not set.

Earlier versions used the light theme by default, so if you don't set a theme and your system's settings are in dark mode, this could surprise you.

To learn more about theming, read our [documentation](https://storybook.js.org/docs/react/configure/theming).

### 7.0 core addons changes

#### Removed auto injection of @storybook/addon-actions decorator

The `withActions` decorator is no longer automatically added to stories. This is because it is really only used in the html renderer, for all other renderers it's redundant.
If you are using the html renderer and use the `handles` parameter, you'll need to manually add the `withActions` decorator:

```diff
import globalThis from 'global';
+import { withActions } from '@storybook/addon-actions/decorator';

export default {
  component: globalThis.Components.Button,
  args: {
    label: 'Click Me!',
  },
  parameters: {
    chromatic: { disable: true },
  },
};
export const Basic = {
  parameters: {
    handles: [{ click: 'clicked', contextmenu: 'right clicked' }],
  },
+  decorators: [withActions],
};
```

#### Addon-backgrounds: Removed deprecated grid parameter

Starting in 7.0 the `grid.cellSize` parameter should now be `backgrounds.grid.cellSize`. This was [deprecated in SB 6.1](#deprecated-grid-parameter).

#### Addon-a11y: Removed deprecated withA11y decorator

We removed the deprecated `withA11y` decorator. This was [deprecated in 6.0](#removed-witha11y-decorator)

#### Addon-interactions: Interactions debugger is now default

The interactions debugger in the panel is now displayed by default. The feature flag is now removed.

```js
// .storybook/main.js

const config = {
  features: {
    interactionsDebugger: true, // This should be removed!
  },
};
export default config;
```

### 7.0 Vite changes

#### Vite builder uses Vite config automatically

When using a [Vite-based framework](#framework-field-mandatory), Storybook will automatically use your `vite.config.(ctm)js` config file starting in 7.0.  
Some settings will be overridden by Storybook so that it can function properly, and the merged settings can be modified using `viteFinal` in `.storybook/main.js` (see the [Storybook Vite configuration docs](https://storybook.js.org/docs/react/builders/vite#configuration)).  
If you were using `viteFinal` in 6.5 to simply merge in your project's standard Vite config, you can now remove it.

For Svelte projects this means that the `svelteOptions` property in the `main.js` config should be omitted, as it will be loaded automatically via the project's `vite.config.js`.

#### Vite cache moved to node_modules/.cache/.vite-storybook

Previously, Storybook's Vite builder placed cache files in node_modules/.vite-storybook. However, it's more common for tools to place cached files into `node_modules/.cache`, and putting them there makes it quick and easy to clear the cache for multiple tools at once. We don't expect this change will cause any problems, but it's something that users of Storybook Vite projects should know about. It can be configured by setting `cacheDir` in `viteFinal` within `.storybook/main.js` [Storybook Vite configuration docs](https://storybook.js.org/docs/react/builders/vite#configuration)).

### 7.0 Webpack changes

#### Webpack4 support discontinued

SB7.0 no longer supports Webpack4.

Depending on your project specifics, it might be possible to run your Storybook using the webpack5 builder without error.

If you are running into errors, you can upgrade your project to Webpack5 or you can try debugging those errors.

To upgrade:

- If you're configuring Webpack directly, see the Webpack5 [release announcement](https://webpack.js.org/blog/2020-10-10-webpack-5-release/) and [migration guide](https://webpack.js.org/migrate/5).
- If you're using Create React App, see the [migration notes](https://github.com/facebook/create-react-app/blob/main/CHANGELOG.md#migrating-from-40x-to-500) to upgrade from V4 (Webpack4) to 5

During the 7.0 dev cycle we will be updating this section with useful resources as we run across them.

#### Babel mode v7 exclusively

_Has automigration_

Storybook now uses [Babel mode v7](#babel-mode-v7) exclusively. In 6.x, Storybook provided its own babel settings out of the box. Now, Storybook's uses your project's babel settings (`.babelrc`, `babel.config.js`, etc.) instead.

> Note:
> If you are using @storybook/react-webpack5 with the @storybook/preset-create-react-app package, you don't need to do anything. The preset already provides the babel configuration you need.

In the new mode, Storybook expects you to provide a configuration file. Depending on the complexity your project, Storybook will fail to run without a babel configuration. If you want a configuration file that's equivalent to the 6.x default, you can run the following command in your project directory:

```sh
npx storybook@latest babelrc
```

This command will create a `.babelrc.json` file in your project, containing a few babel plugins which will be installed as dev dependencies.

#### Postcss removed

Storybook 6.x installed postcss by default. In 7.0 built-in support has been removed for Webpack-based frameworks. If you need it, you can add it back using [`@storybook/addon-postcss`](https://github.com/storybookjs/addon-postcss).

#### Removed DLL flags

Earlier versions of Storybook used Webpack DLLs as a performance crutch. In 6.1, we've removed Storybook's built-in DLLs and have deprecated the command-line parameters `--no-dll` and `--ui-dll`. In 7.0 those options are removed.

### 7.0 Framework-specific changes

#### Angular: Removed deprecated `component` and `propsMeta` field

The deprecated fields `component` and `propsMeta` on the NgStory type have been removed.

#### Angular: Drop support for Angular < 14

Starting in 7.0, we drop support for Angular < 14

#### Angular: Drop support for calling Storybook directly

_Has automigration_

In Storybook 6.4 we deprecated calling Storybook directly (e.g. `npm run storybook`) for Angular. In Storybook 7.0, we've removed it entirely. Instead, you have to set up the Storybook builder in your `angular.json` and execute `ng run <your-project>:storybook` to start Storybook.

You can run `npx storybook@next automigrate` to automatically fix your configuration, or visit https://github.com/storybookjs/storybook/tree/next/code/frameworks/angular/README.md#how-do-i-migrate-to-an-angular-storybook-builder for instructions on how to set up Storybook for Angular manually.

#### Angular: Application providers and ModuleWithProviders

In Storybook 7.0 we use the new bootstrapApplication API to bootstrap a standalone component to the DOM. The component is configured in a way to respect your configured imports, declarations and schemas, which you can define via the `moduleMetadata` decorator imported from `@storybook/angular`.

This means also, that there is no root ngModule anymore. Previously you were able to add ModuleWithProviders, likely the result of a 'Module.forRoot()'-style call, to your 'imports' array of the moduleMetadata definition. This is now discouraged. Instead, you should use the `applicationConfig` decorator to add your application-wide providers. These providers will be passed to the bootstrapApplication function.

For example, if you want to configure BrowserAnimationModule in your stories, please extract the necessary providers the following way and provide them via the `applicationConfig` decorator:

```js
import { BrowserAnimationsModule } from '@angular/platform-browser/animations';
import { importProvidersFrom } from '@angular/core';
import { applicationConfig, Meta, StoryObj } from '@storybook/angular';
import {ExampleComponent} from './example.component';

const meta: Meta = {
  title: 'Example',
  component: ExampleComponent,
  decorators: [
    // Define application-wide providers with the applicationConfig decorator
    applicationConfig({
      providers: [
        importProvidersFrom(BrowserAnimationsModule),
        // Extract all providers (and nested ones) from a ModuleWithProviders
        importProvidersFrom(SomeOtherModule.forRoot()),
      ],
    }
  ],
};

export default meta;

type Story = StoryObj<typeof ExampleComponent>

export const Default: Story = {
  render: () => ({
    // Define application-wide providers directly in the render function
    applicationConfig: {
      providers: [importProvidersFrom(BrowserAnimationsModule)],
    }
  }),
};
```

You can also use the `provide-style` decorator to provide an application-wide service:

```js
import { provideAnimations } from '@angular/platform-browser/animations';
import { moduleMetadata } from '@storybook/angular';

export default {
  title: 'Example',
  decorators: [
    applicationConfig({
      providers: [provideAnimations()],
    }),
  ],
};
```

Please visit https://angular.io/guide/standalone-components#configuring-dependency-injection for more information.

#### Angular: Removed legacy renderer

The `parameters.angularLegacyRendering` option is removed. You cannot use the old legacy renderer anymore.

#### Next.js: use the `@storybook/nextjs` framework

In Storybook 7.0 we introduced a convenient package that provides an out of the box experience for Next.js projects: `@storybook/nextjs`. Please see the [following resource](./code/frameworks/nextjs/README.md#getting-started) to get started with it.

#### SvelteKit: needs the `@storybook/sveltekit` framework

In Storybook 7.0 we introduced a convenient package that provides an out of the box experience for SvelteKit projects: `@storybook/sveltekit`. Please see the [following resource](./code/frameworks/sveltekit/README.md#getting-started) to get started with it.

For existing users, SvelteKit projects need to use the `@storybook/sveltekit` framework in the `main.js` file. Previously it was enough to just setup Storybook with Svelte+Vite, but that is no longer the case.

```js
// .storybook/main.js
export default {
  framework: '@storybook/sveltekit',
};
```

Also see the note in [Vite builder uses Vite config automatically](#vite-builder-uses-vite-config-automatically) about removing `svelteOptions`.

#### Vue3: replaced app export with setup

In 6.x `@storybook/vue3` exported a Vue application instance called `app`. In 7.0, this has been replaced by a `setup` function that can be used to initialize the application in your `.storybook/preview.js`:

Before:

```js
import { app } from '@storybook/vue3';
import Button from './Button.vue';

app.component('GlobalButton', Button);
```

After:

```js
import { setup } from '@storybook/vue3';
import Button from './Button.vue';

setup((app) => {
  app.component('GlobalButton', Button);
});
```

#### Web-components: dropped lit-html v1 support

In v6.x `@storybook/web-components` had a peer dependency on `lit-html` v1 or v2. In 7.0 we've dropped support for `lit-html` v1 and now uses `lit` v2 instead. Please upgrade your project's `lit-html` dependency if you're still on 1.x.

#### Create React App: dropped CRA4 support

Since v7 [drops webpack4 support](#webpack4-support-discontinued), it no longer supports Create React App < 5.0. If you're using an earlier version of CRA, please upgrade or stay on Storybook 6.x.

#### HTML: No longer auto-dedents source code

The `@storybook/html` renderer doesn't dedent the source code when displayed in the "Show Code" source viewer any more.

You can get the same result by setting [the parameter `parameters.docs.source.format = "dedent"`](https://storybook.js.org/docs/7.0/html/api/doc-block-source#format) either on a story level or globally in `preview.js`.

### 7.0 Addon authors changes

#### New Addons API

Storybook 7 adds 2 new packages for addon authors to use: `@storybook/preview-api` and `@storybook/manager-api`.
These 2 packages replace `@storybook/addons`.

When adding addons to storybook, you can (for example) add panels:

```js
import { addons } from '@storybook/manager-api';

addons.addPanel('my-panel', {
  title: 'My Panel',
  render: ({ active, key }) => <div>My Panel</div>,
});
```

Note that this before would import `addons` from `@storybook/addons`, but now it imports `{ addons }` from `@storybook/manager-api`.
The `addons` export is now a named export only, there's no default export anymore, so make sure to update this usage.

The package `@storybook/addons` is still available, but it's only for backwards compatibility. It's not recommended to use it anymore.

It's also been used by addon creators to gain access to a few APIs like `makeDecorator`.
These APIs are now available in `@storybook/preview-api`.

Storybook users have had access to a few storybook-lifecycle hooks such as `useChannel`, `useParameter`, `useStorybookState`;
when these hooks are used in panels, they should be imported from `@storybook/manager-api`.
When these hooks are used in decorators/stories, they should be imported from `@storybook/preview-api`.

Storybook 7 includes `@storybook/addons` shim package that provides the old API and calls the new API under the hood.
This backwards compatibility will be removed in a future release of storybook.

Here's an example of using the new API:
The `@storybook/preview-api` is used here, because the `useEffect` hook is used in a decorator.

```js
import { useEffect, makeDecorator } from '@storybook/preview-api';

export const withMyAddon = makeDecorator({
  name: 'withMyAddon',
  parameterName: 'myAddon',
  wrapper: (getStory) => {
    useEffect(() => {
      // do something with the options
    }, []);
    return getStory(context);
  },
});
```

##### Specific instructions for addon creators

If you're an addon creator, you'll have to update your addon to use the new APIs.

That means you'll have to release a breaking release of your addon to make it compatible with Storybook 7.
It should no longer depend on `@storybook/addons`, but instead on `@storybook/preview-api` and/or `@storybook/manager-api`.

You might also depend (and use) these packages in your addon's decorators: `@storybook/store`, `@storybook/preview-web`, `@storybook/core-client`, `@storybook/client-api`; these have all been consolidated into `@storybook/preview-api`.
So if you use any of these packages, please import what you need from `@storybook/preview-api` instead.

Storybook 7 will prepare manager-code for the browser using ESbuild (before it was using a combination of webpack + babel).
This is a very important change, though it will not affect most addons.
It means that when creating custom addons, particularly custom addons within the repo in which they are consumed,
you will need to be aware that this code is not passed though babel, and thus will not use your babel config.
This can result in errors if you are using experimental JS features in your addon code, not supported yet by ESbuild,
or using babel dependent features such as Component selectors in Emotion.

ESbuild also places some constraints on things you can import into your addon's manager code: only woff2 files are supported, and not all image file types are supported.
Here's the [list](https://github.com/storybookjs/storybook/blob/next/code/builders/builder-manager/src/index.ts#L53-L70) of supported file types.

This is not configurable.

If this is a problem for your addon, you need to pre-compile your addon's manager code to ensure it works.

If you addon also introduces preview code (such a decorators) it will be passed though whatever builder + config the user has configured for their project; this hasn't changed.

In both the preview and manager code it's good to remember [Storybook now targets modern browser only](#modern-browser-support).

The package `@storybook/components` contain a lot of components useful for building addons.
Some of these addons have been moved to a new package `@storybook/blocks`.
These components were moved: `ColorControl`, `ColorPalette`, `ArgsTable`, `ArgRow`, `TabbedArgsTable`, `SectionRow`, `Source`, `Code`.

##### Specific instructions for addon users

All of storybook's core addons have been updated and are ready to use with Storybook 7.

We're working with the community to update the most popular addons.
But if you're using an addon that hasn't been updated yet, it might not work.

It's possible for example for older addons to use APIs that are no longer available in Storybook 7.
Your addon might not show upside of the storybook (manager) UI, or storybook might fail to start entirely.

When this happens to you please open an issue on the addon's repo, and ask the addon author to update their addon to be compatible with Storybook 7.
It's also useful for the storybook team to know which addons are not yet compatible, so please open an issue on the storybook repo as well; particularly if the addon is popular and causes a critical failure.

Here's a list of popular addons that are known not to be compatible with Storybook 7 yet:

- [ ] [storybook-addon-jsx](https://github.com/storybookjs/addon-jsx)
- [ ] [storybook-addon-dark-mode](https://github.com/hipstersmoothie/storybook-dark-mode)

Though storybook should de-duplicate storybook packages, storybook CLI's `upgrade` command will warn you when you have multiple storybook-dependencies, because it is a possibility that this causes addons/storybook to not work, so when running into issues, please run this:

```
npx sb upgrade
```

#### register.js removed

In SB 6.x and earlier, addons exported a `register.js` entry point by convention, and users would import this in `.storybook/manager.js`. This was [deprecated in SB 6.5](#deprecated-registerjs)

In 7.0, most of Storybook's addons now export a `manager.js` entry point, which is automatically registered in Storybook's manager when the addon is listed in `.storybook/main.js`'s `addons` field.

If your `.manager.js` config references `register.js` of any of the following addons, you can remove it: `a11y`, `actions`, `backgrounds`, `controls`, `interactions`, `jest`, `links`, `measure`, `outline`, `toolbars`, `viewport`.

#### No more default export from `@storybook/addons`

The default export from `@storybook/addons` has been removed. Please use the named exports instead:

```js
import { addons } from '@storybook/addons';
```

The named export has been available since 6.0 or earlier, so your updated code will be backwards-compatible with older versions of Storybook.

#### No more configuration for manager

The Storybook manager is no longer built with Webpack. Now it's built with esbuild.
Therefore, it's no longer possible to configure the manager. Esbuild comes preconfigured to handle importing CSS, and images.

If you're currently loading files other than CSS or images into the manager, you'll need to make changes so the files get converted to JS before publishing your addon.

This means the preset value `managerWebpack` is no longer respected, and should be removed from presets and `main.js` files.

Addons that run in the manager can depend on `react` and `@storybook/*` packages directly. They do not need to be peerDependencies.
But very importantly, the build system ensures there will only be 1 version of these packages at runtime. The version will come from the `@storybook/ui` package, and not from the addon.
For this reason it's recommended to have these dependencies as `devDependencies` in your addon's `package.json`.

The full list of packages that Storybook's manager bundler makes available for addons is here: https://github.com/storybookjs/storybook/blob/next/code/lib/ui/src/globals/types.ts

Addons in the manager will no longer be bundled together anymore, which means that if 1 fails, it doesn't break the whole manager.
Each addon is imported into the manager as an ESM module that's bundled separately.

#### Icons API changed

For addon authors who use the `Icons` component, its API has been updated in Storybook 7.

```diff
export interface IconsProps extends ComponentProps<typeof Svg> {
-  icon?: IconKey;
-  symbol?: IconKey;
+  icon: IconType;
+  useSymbol?: boolean;
}
```

Full change here: https://github.com/storybookjs/storybook/pull/18809

#### Removed global client APIs

The `addParameters` and `addDecorator` APIs to add global decorators and parameters, exported by the various frameworks (e.g. `@storybook/react`) and `@storybook/client` were deprecated in 6.0 and have been removed in 7.0.

Instead, use `export const parameters = {};` and `export const decorators = [];` in your `.storybook/preview.js`. Addon authors similarly should use such an export in a preview entry file (see [Preview entries](https://github.com/storybookjs/storybook/blob/next/docs/addons/writing-presets.md#preview-entries)).

#### framework parameter renamed to renderer

All SB6.x frameworks injected a parameter called `framework` indicating to addons which framework is running.
For example, the framework value of `@storybook/react` would be `react`, `@storybook/vue` would be `vue`, etc.
Now those packages are called renderers in SB7, so the renderer information is now available in the `renderer`
parameter.

### 7.0 Docs changes

The information hierarchy of docs in Storybook has changed in 7.0. The main difference is that each docs is listed in the sidebar as a separate entry underneath the component, rather than attached to individual stories. You can also opt-in to a Autodocs entry rather than having one for every component (previously stories).

We've also modernized the API for all the doc blocks (the MDX components you use to write custom docs pages), which we'll describe below.

#### Autodocs changes

In 7.0, rather than rendering each story in "docs view mode", Autodocs (formerly known as "Docs Page") operates by adding additional sidebar entries for each component. By default it uses the same template as was used in 6.x, and the entries are entitled `Docs`.

You can configure Autodocs in `main.js`:

```js
module.exports = {
  docs: {
    autodocs: true, // see below for alternatives
    defaultName: 'Docs', // set to change the name of generated docs entries
  },
};
```

If you are migrating from 6.x your `docs.autodocs` option will have been set to `true`, which has the effect of enabling docs page for _every_ CSF file. However, as of 7.0, the new default is `'tag'`, which requires opting into Autodocs per-CSF file, with the `autodocs` **tag** on your component export:

```ts
export default {
  component: MyComponent
  // Tags are a new feature coming in 7.1, that we are using to drive this behaviour.
  tags: ['autodocs']
}
```

You can also set `autodocs: false` to opt-out of Autodocs entirely. Further configuration of Autodocs is described below.

**Parameter changes**

We've renamed many of the parameters that control docs rendering for consistency with the blocks (see below). The old parameters are now deprecated and will be removed in 8.0. Here is a full list of changes:

- `docs.inlineStories` has been renamed `docs.story.inline`
- `docs.iframeHeight` has been renamed `docs.story.iframeHeight`
- `notes` and `info` are no longer supported, instead use `docs.description.story | component`

#### MDX docs files

Previously `.stories.mdx` files were used to both define and document stories. In 7.0, we have deprecated defining stories in MDX files, and consequently have changed the suffix to simply `.mdx`. Our default `stories` glob in `main.js` will now match such files -- if you want to write MDX files that do not appear in Storybook, you may need to adjust the glob accordingly.

If you were using `.stories.mdx` files to write stories, we encourage you to move the stories to a CSF file, and _attach_ an `.mdx` file to that CSF file to document them. You can use the `Meta` block to attach a MDX file to a CSF file, and the `Story` block to render the stories:

```mdx
import { Meta, Story } from '@storybook/blocks';
import * as ComponentStories from './some-component.stories';

<Meta of={ComponentStories} />

<Story of={ComponentStories.Primary} />
```

(Note the `of` prop is only supported if you change your MDX files to plain `.mdx`, it's not supported in `.stories.mdx` files)

You can create as many docs entries as you like for a given component. By default the docs entry will be named the same as the `.mdx` file (e.g. `Introduction.mdx` becomes `Introduction`). If the docs file is named the same as the component (e.g. `Button.mdx`, it will use the default autodocs name (`"Docs"`) and override autodocs).

By default docs entries are listed first for the component. You can sort them using story sorting.

#### Unattached docs files

In Storybook 6.x, to create a unattached docs MDX file (that is, one not attached to story or a CSF file), you'd have to create a `.stories.mdx` file, and describe its location with the `Meta` doc block:

```mdx
import { Meta } from '@storybook/addon-docs';

<Meta title="Introduction" />
```

In 7.0, things are a little simpler -- you should call the file `.mdx` (drop the `.stories`). This will mean behind the scenes there is no story attached to this entry. You may also drop the `title` and use autotitle (and leave the `Meta` component out entirely, potentially).

#### Doc Blocks

Additionally to changing the docs information architecture, we've updated the API of the doc blocks themselves to be more consistent and future proof.

**General changes**

- Each block now uses `of={}` as a primary API -- where the argument to the `of` prop is a CSF or story _export_. The `of` prop is only supported in plain `.mdx` files and not `.stories.mdx` files.

- When you've attached to a CSF file (with the `Meta` block, or in Autodocs), you can drop the `of` and the block will reference the first story or the CSF file as a whole.

- Most other props controlling rendering of blocks now correspond precisely to the parameters for that block [defined for autodocs above](#autodocs-changes).

##### Meta block

The primary change of the `Meta` block is the ability to attach to CSF files with `<Meta of={}>` as described above.

##### Description block, `parameters.notes` and `parameters.info`

In 6.5 the Description doc block accepted a range of different props, `markdown`, `type` and `children` as a way to customize the content.
The props have been simplified and the block now only accepts an `of` prop, which can be a reference to either a CSF file, a default export (meta) or a story export, depending on which description you want to be shown. See TDB DOCS LINK for a deeper explanation of the new prop.

`parameters.notes` and `parameters.info` have been deprecated as a way to specify descriptions. Instead use JSDoc comments above the default export or story export, or use `parameters.docs.description.story | component` directly. See TDB DOCS LINK for a deeper explanation on how to write descriptions.

If you were previously using the `Description` block to render plain markdown in your docs, that behavior can now be achieved with the new `Markdown` block instead like this:

```
import { Markdown } from '@storybook/blocks';
import ReadMe from './README.md?raw';

...

<Markdown>{ReadMe}</Markdown>

```

Notice the `?raw` suffix in the markdown import is needed for this to work.

##### Story block

To reference a story in a MDX file, you should reference it with `of`:

```mdx
import { Meta, Story } from '@storybook/blocks';
import * as ComponentStories from './some-component.stories';

<Meta of={ComponentStories} />

<Story of={ComponentStories.standard} />
```

You can also reference a story from a different component:

```mdx
import { Meta, Story } from '@storybook/blocks';
import * as ComponentStories from './some-component.stories';
import * as SecondComponentStories from './second-component.stories';

<Meta of={ComponentStories} />

<Story of={SecondComponentStories.standard} meta={SecondComponentStories} />
```

Referencing stories by `id="xyz--abc"` is deprecated and should be replaced with `of={}` as above.

##### Source block

The source block now references a single story, the component, or a CSF file itself via the `of={}` parameter.

Referencing stories by `id="xyz--abc"` is deprecated and should be replaced with `of={}` as above. Referencing multiple stories via `ids={["xyz--abc"]}` is now deprecated and should be avoided (instead use two source blocks).

The parameter to transform the source has been consolidated from the multiple parameters of `parameters.docs.transformSource`, `parameters.docs.source.transformSource`, and `parameters.jsx.transformSource` to the single `parameters.docs.source.transform`. The behavior is otherwise unchanged.

##### Canvas block

The Canvas block follows the same changes as [the Story block described above](#story-block).

Previously the Canvas block accepted children (Story blocks) as a way to reference stories. That has now been replaced with the `of={}` prop that accepts a reference to _a story_.
That also means the Canvas block no longer supports containing multiple stories or elements, and thus the props related to that - `isColumn` and `columns` - have also been deprecated.

- To pass props to the inner Story block use the `story={{ }}` prop
- Similarly, to pass props to the inner Source block use the `source={{ }}` prop.
- The `mdxSource` prop has been deprecated in favor of using `source={{ code: '...' }}`
- The `withSource` prop has been renamed to `sourceState`

Here's a full example of the new API:

```mdx
import { Meta, Canvas } from '@storybook/blocks';
import * as ComponentStories from './some-component.stories';

<Meta of={ComponentStories} />

<Canvas
  of={ComponentStories.standard}
  story={{
    inline: false,
    height: '200px'
  }}
  source={{
    language: 'html',
    code: 'custom code...'
  }}
  withToolbar={true}
  additionalActions={[...]}
  layout="fullscreen"
  className="custom-class"
/>
```

##### ArgsTable block

The `ArgsTable` block is now deprecated, and two new blocks: `ArgTypes` and `Controls` should be preferred.

- `<ArgTypes of={storyExports OR metaExports OR component} />` will render a readonly table of args/props descriptions for a story, CSF file or component. If `of` omitted and the MDX file is attached it will render the arg types defined at the CSF file level.

- `<Controls of={storyExports} />` will render the controls for a story (or the primary story if `of` is omitted and the MDX file is attached).

The following props are not supported in the new blocks:

- `components` - to render more than one component in a single table
- `showComponent` to show the component's props as well as the story's args
- the `subcomponents` annotation to show more components on the table.
- `of="^"` to reference the meta (just omit `of` in that case, for `ArgTypes`).
- `story="^"` to reference the primary story (just omit `of` in that case, for `Controls`).
- `story="."` to reference the current story (this no longer makes sense in Docs 2).
- `story="name"` to reference a story (use `of={}`).

#### Configuring Autodocs

As in 6.x, you can override the docs container to configure docs further. This is the container that each docs entry is rendered inside:

```js
// in preview.js

export const parameters = {
  docs: {
    container: // your container
  }
}
```

Note that the container must be implemented as a _React component_.

You likely want to use the `DocsContainer` component exported by `@storybook/blocks` and consider the following examples:

**Overriding theme**:

To override the theme, you can continue to use the `docs.theme` parameter.

**Overriding MDX components**

If you want to override the MDX components supplied to your docs page, use the `MDXProvider` from `@mdx-js/react`:

```js
import { MDXProvider } from '@mdx-js/react';
import { DocsContainer } from '@storybook/blocks';
import * as DesignSystem from 'your-design-system';

export const MyDocsContainer = (props) => (
  <MDXProvider
    components={{
      h1: DesignSystem.H1,
      h2: DesignSystem.H2,
    }}
  >
    <DocsContainer {...props} />
  </MDXProvider>
);
```

**_NOTE_**: due to breaking changes in MDX2, such override will _only_ apply to elements you create via the MDX syntax, not pure HTML -- ie. `## content` not `<h2>content</h2>`.

#### MDX2 upgrade

Storybook 7 Docs uses MDXv2 instead of MDXv1. This means an improved syntax, support for inline JS expression, and improved performance among [other benefits](https://mdxjs.com/blog/v2/).

If you use `.stories.mdx` files in your project, you'll probably need to edit them since MDX2 contains [breaking changes](https://mdxjs.com/migrating/v2/#update-mdx-files). In general, MDX2 is stricter and more structured than MDX1.

We've provided an automigration, `mdx1to2` that makes a few of these changes automatically. For example, `mdx1to2` automatically converts MDX1-style HTML comments into MDX2-style JSX comments to save you time.

Unfortunately, the set of changes from MDX1 to MDX2 is vast, and many changes are subtle, so the bulk of the migration will be manual. You can use the [MDX Playground](https://mdxjs.com/playground/) to try out snippets interactively.

#### Legacy MDX1 support

If you get stuck with the [MDX2 upgrade](#mdx2-upgrade), we also provide opt-in legacy MDX1 support. This is intended as a temporary solution while you upgrade your Storybook; MDX1 will be discontinued in Storybook 8.0. The MDX1 library is no longer maintained and installing it results in `npm audit` security warnings.

To process your `.stories.mdx` files with MDX1, first install the `@storybook/mdx1-csf` package in your project:

```
yarn add -D @storybook/mdx1-csf@latest
```

Then enable the `legacyMdx1` feature flag in your `.storybook/main.js` file:

```js
export default {
  features: {
    legacyMdx1: true,
  },
};
```

NOTE: This only affects `.(stories|story).mdx` files. Notably, if you want to use Storybook 7's "pure" `.mdx` format, you'll need to use MDX2 for that.

#### Default docs styles will leak into non-story user components

Storybook's default styles in docs are now globally applied to any element instead of using classes. This means that any component that you add directly in a docs file will also get the default styles.

To mitigate this you need to wrap any content you don't want styled with the `Unstyled` block like this:

```mdx
import { Unstyled } from '@storybook/blocks';
import { MyComponent } from './MyComponent';

# This is a header

<Unstyled>
  <MyComponent />
</Unstyled>
```

Components that are part of your stories or in a canvas will not need this mitigation, as the `Story` and `Canvas` blocks already have this built-in.

#### Explicit `<code>` elements are no longer syntax highlighted

Due to how MDX2 works differently from MDX1, manually defined `<code>` elements are no longer transformed to the `Code` component, so it will not be syntax highlighted. This is not the case for markdown \`\`\` code-fences, that will still end up as `Code` with syntax highlighting.

Luckily [MDX2 supports markdown (like code-fences) inside elements better now](https://mdxjs.com/blog/v2/#improvements-to-the-mdx-format), so most cases where you needed a `<code>` element before, you can use code-fences instead:

<!-- prettier-ignore-start -->
````md
<code>This will now be an unstyled line of code</code>

```js
const a = 'This is still a styled code block.';
```

<div style={{ background: 'red', padding: '10px' }}>
  ```js
  const a = 'MDX2 supports markdown in elements better now, so this is possible.';
  ```
</div>
````
<!-- prettier-ignore-end -->

#### Dropped source loader / storiesOf static snippets

In SB 6.x, Storybook Docs used a Webpack loader called `source-loader` to help display static code snippets. This was configurable using the `options.sourceLoaderOptions` field.

In SB 7.0, we've moved to a faster, simpler alternative called `csf-plugin` that **only supports CSF**. It is configurable using the `options.csfPluginOptions` field.

If you're using `storiesOf` and want to restore the previous behavior, you can add `source-loader` by hand to your Webpack config using the following snippet in `main.js`:

```js
module.exports = {
  webpackFinal: (config) => {
    config.module.rules.push({
      test: /\.stories\.[tj]sx?$/,
      use: [
        {
          loader: require.resolve('@storybook/source-loader'),
          options: {} /* your sourceLoaderOptions here */,
        },
      ],
      enforce: 'pre',
    });
    return config;
  },
};
```

#### Removed docs.getContainer and getPage parameters

It is no longer possible to set `parameters.docs.getContainer()` and `getPage()`. Instead use `parameters.docs.container` or `parameters.docs.page` directly.

#### Addon-docs: Removed deprecated blocks.js entry

Removed `@storybook/addon-docs/blocks` entry. Import directly from `@storybook/blocks` instead. This was [deprecated in SB 6.3](#deprecated-scoped-blocks-imports).

#### Dropped addon-docs manual babel configuration

Addon-docs previously accepted `configureJsx` and `mdxBabelOptions` options, which allowed full customization of the babel options used to process markdown and mdx files. This has been simplified in 7.0, with a new option, `jsxOptions`, which can be used to customize the behavior of `@babel/preset-react`.

#### Dropped addon-docs manual configuration

Storybook Docs 5.x shipped with instructions for how to manually configure Webpack and Storybook without the use of Storybook's "presets" feature. Over time, these docs went out of sync. Now in Storybook 7 we have removed support for manual configuration entirely.

#### Autoplay in docs

Running play functions in docs is generally tricky, as they can steal focus and cause the window to scroll. Consequently, we've disabled play functions in docs by default.

If your story depends on a play function to render correctly, _and_ you are confident the function autoplaying won't mess up your docs, you can set `parameters.docs.autoplay = true` to have it auto play.

#### Removed STORYBOOK_REACT_CLASSES global

This was a legacy global variable from the early days of react docgen. If you were using this variable, you can instead use docgen information which is added directly to components using `.__docgenInfo`.

### 7.0 Deprecations and default changes

#### storyStoreV7 enabled by default

SB6.4 introduced [Story Store V7](#story-store-v7), an optimization which allows code splitting for faster build and load times. This was an experimental, opt-in change and you can read more about it in [the migration notes below](#story-store-v7). TLDR: you can't use the legacy `storiesOf` API or dynamic titles in CSF.

Now in 7.0, Story Store V7 is the default. You can opt-out of it by setting the feature flag in `.storybook/main.js`:

```js
module.exports = {
  features: {
    storyStoreV7: false,
  },
};
```

During the 7.0 dev cycle we will be preparing recommendations and utilities to make it easier for `storiesOf` users to upgrade.

#### `Story` type deprecated

_Has codemod_

In 6.x you were able to do this:

```ts
import type { Story } from '@storybook/react';

export const MyStory: Story = () => <div />;
```

However with the introduction of CSF3, the `Story` type has been deprecated in favor of two other types: `StoryFn` for CSF2 and `StoryObj` for CSF3.

```ts
import type { StoryFn, StoryObj } from '@storybook/react';

export const MyCsf2Story: StoryFn = () => <div />;
export const MyCsf3Story: StoryObj = {
  render: () => <div />
};
```

This change is part of our move to CSF3, which uses objects instead of functions to represent stories.
You can read more about the CSF3 format here: https://storybook.js.org/blog/component-story-format-3-0/

We have set up a codemod that attempts to automatically migrate your code for you (update the glob to suit your needs):

```
npx storybook@next migrate upgrade-deprecated-types --glob="**/*.stories.tsx"
```

#### `ComponentStory`, `ComponentStoryObj`, `ComponentStoryFn` and `ComponentMeta` types are deprecated

_Has codemod_

The type of `StoryObj` and `StoryFn` have been changed in 7.0 so that both the "component" as "the props of the component" will be accepted as the generic parameter. You can now replace the types:

```
ComponentStory -> StoryFn (CSF2) or StoryObj (CSF3)
ComponentStoryObj -> StoryObj
ComponentStoryFn -> StoryFn
ComponentMeta -> Meta
```

Here are a few examples:

```ts
import type { StoryFn, StoryObj } from '@storybook/react';
import { Button, ButtonProps } from './Button';

// This works in 7.0, making the ComponentX types redundant.
const meta: Meta<typeof Button> = { component: Button };

export const CSF3Story: StoryObj<typeof Button> = { args: { label: 'Label' } };

export const CSF2Story: StoryFn<typeof Button> = (args) => <Button {...args} />;
CSF2Story.args = { label: 'Label' };

// Passing props directly still works as well.
const meta: Meta<ButtonProps> = { component: Button };

export const CSF3Story: StoryObj<ButtonProps> = { args: { label: 'Label' } };

export const CSF2Story: StoryFn<ButtonProps> = (args) => <Button {...args} />;
CSF2Story.args = { label: 'Label' };
```

We have set up a codemod that attempts to automatically migrate your code for you (update the glob to suit your needs):

```
npx storybook@next migrate upgrade-deprecated-types --glob="**/*.stories.tsx"
```

#### Renamed `renderToDOM` to `renderToCanvas`

The "rendering" function that renderers (ex-frameworks) must export (`renderToDOM`) has been renamed to `renderToCanvas` to acknowledge that some consumers of frameworks/the preview do not work with DOM elements.

#### Renamed `XFramework` to `XRenderer`

In 6.x you could import XFramework types:

```ts
import type { ReactFramework } from '@storybook/react';
import type { VueFramework } from '@storybook/vue';
import type { SvelteFramework } from '@storybook/svelte';

// etc.
```

Those are deprecated in 7.0 as they are renamed to:

```ts
import type { ReactRenderer } from '@storybook/react';
import type { VueRenderer } from '@storybook/vue';
import type { SvelteRenderer } from '@storybook/svelte';

// etc.
```

#### Renamed `DecoratorFn` to `Decorator`

In 6.x you could import the type `DecoratorFn`:

```ts
import type { DecoratorFn } from '@storybook/react';
```

This type is deprecated in 7.0, instead you can use the type `Decorator`, which is now available for all renderers:

```ts
import type { Decorator } from '@storybook/react';
// or
import type { Decorator } from '@storybook/vue';
// or
import type { Decorator } from '@storybook/svelte';
// etc.
```

The type `Decorator` accepts a generic parameter `TArgs`. This can be used like this:

```tsx
import type { Decorator } from '@storybook/react';
import { LocaleProvider } from './locale';

const withLocale: Decorator<{ locale: 'en' | 'es' }> = (Story, { args }) => (
  <LocaleProvider lang={args.locale}>
    <Story />
  </LocaleProvider>
);
```

If you want to use `Decorator` in a backwards compatible way to `DecoratorFn`, you can use:

```tsx
import type { Args, Decorator } from '@storybook/react';

// Decorator<Args> behaves the same as DecoratorFn (without generic)
const withLocale: Decorator<Args> = (Story, { args }) => // args has type { [name: string]: any }
```

#### CLI option `--use-npm` deprecated

With increased support for more package managers (pnpm), we have introduced the `--package-manager` CLI option. Please use `--package-manager=npm` to force NPM to be used to install dependencies when running Storybook CLI commands. Other valid options are `pnpm`, `yarn1`, and `yarn2` (`yarn2` is for versions 2 and higher).

#### 'config' preset entry replaced with 'previewAnnotations'

The preset field `'config'` has been replaced with `'previewAnnotations'`. `'config'` is now deprecated and will be removed in Storybook 8.0.

Additionally, the internal field `'previewEntries'` has been removed. If you need a preview entry, just use a `'previewAnnotations'` file and don't export anything.

## From version 6.4.x to 6.5.0

### Vue 3 upgrade

Storybook 6.5 supports Vue 3 out of the box when you install it fresh. However, if you're upgrading your project from a previous version, you'll need to [follow the steps for opting-in to webpack 5](#webpack-5).

### React18 new root API

React 18 introduces a [new root API](https://reactjs.org/blog/2022/03/08/react-18-upgrade-guide.html#updates-to-client-rendering-apis). Starting in 6.5, Storybook for React will auto-detect your react version and use the new root API automatically if you're on React18.

If you wish to opt out of the new root API, set the `reactOptions.legacyRootApi` flag in your `.storybook/main.js` config:

```js
module.exports = {
  reactOptions: { legacyRootApi: true },
};
```

### Renamed isToolshown to showToolbar

Storybook's [manager API](docs/addons/addons-api.md) has deprecated the `isToolshown` option (to show/hide the toolbar) and renamed it to `showToolbar` for consistency with other similar UI options.

Example:

```js
// .storybook/manager.js
import { addons } from '@storybook/addons';

addons.setConfig({
  showToolbar: false,
});
```

### Dropped support for addon-actions addDecorators

Prior to SB6.5, `addon-actions` provided an option called `addDecorators`. In SB6.5, decorators are applied always. This is technically a breaking change, so if this affects you please file an issue in Github and we can consider reverting this in a patch release.

### Vite builder renamed

SB6.5 renames Storybook's [Vite builder](https://github.com/storybookjs/builder-vite) from `storybook-builder-vite` to `@storybook/builder-vite`. This move is part of a larger effort to improve Vite support in Storybook.

Storybook's `automigrate` command can migrate for you. To manually migrate:

1. Remove `storybook-builder-vite` from your `package.json` dependencies
2. Install `@storybook/builder-vite`
3. Update your `core.builder` setting in `.storybook/main.js` to `@storybook/builder-vite`.

### Docs framework refactor for React

SB6.5 moves framework specializations (e.g. ArgType inference, dynamic snippet rendering) out of `@storybook/addon-docs` and into the specific framework packages to which they apply (e.g. `@storybook/react`).

This change should not require any specific migrations on your part if you are using the docs addon as described in the documentation. However, if you are using `react-docgen` or `react-docgen-typescript` information in some custom way outside of `addon-docs`, you should be aware of this change.

In SB6.4, `@storybook/react` added `react-docgen` to its babel settings and `react-docgen-typescript` to its Webpack settings. In SB6.5, this only happens if you are using `addon-docs` or `addon-controls`, either directly or indirectly through `addon-essentials`. If you're not using either of those addons, but require that information for some other addon, please configure that manually in your `.storybook/main.js` configuration. You can see the docs configuration here: https://github.com/storybookjs/storybook/blob/next/code/presets/react-webpack/src/framework-preset-react-docs.ts

### Opt-in MDX2 support

SB6.5 adds experimental opt-in support for MDXv2. To install:

```sh
yarn add @storybook/mdx2-csf -D
```

Then add the `previewMdx2` feature flag to your `.storybook/main.js` config:

```js
module.exports = {
  features: {
    previewMdx2: true,
  },
};
```

### CSF3 auto-title improvements

SB 6.4 introduced experimental "auto-title", in which a story's location in the sidebar (aka `title`) can be automatically inferred from its location on disk. For example, the file `atoms/Button.stories.js` might result in the title `Atoms/Button`.

We've made two improvements to Auto-title based on user feedback:

- Auto-title preserves filename case
- Auto-title removes redundant filenames from the path

#### Auto-title filename case

SB 6.4's implementation of auto-title ran `startCase` on each path component. For example, the file `atoms/MyButton` would be transformed to `Atoms/My Button`.

We've changed this in SB 6.5 to preserve the filename case, so that instead it the same file would result in the title `atoms/MyButton`. The rationale is that this gives more control to users about what their auto-title will be.

This might be considered a breaking change. However, we feel justified to release this in 6.5 because:

1. We consider it a bug in the initial auto-title implementation
2. CSF3 and the auto-title feature are experimental, and we reserve the right to make breaking changes outside of semver (tho we try to avoid it)

If you want to restore the old titles in the UI, you can customize your sidebar with the following code snippet in `.storybook/manager.js`:

```js
import { addons } from '@storybook/addons';
import startCase from 'lodash/startCase';

addons.setConfig({
  sidebar: {
    renderLabel: ({ name, type }) => (type === 'story' ? name : startCase(name)),
  },
});
```

#### Auto-title redundant filename

The heuristic failed in the common scenario in which each component gets its own directory, e.g. `atoms/Button/Button.stories.js`, which would result in the redundant title `Atoms/Button/Button`. Alternatively, `atoms/Button/index.stories.js` would result in `Atoms/Button/Index`.

To address this problem, 6.5 introduces a new heuristic to removes the filename if it matches the directory name or `index`. So `atoms/Button/Button.stories.js` and `atoms/Button/index.stories.js` would both result in the title `Atoms/Button` (or `atoms/Button` if `autoTitleFilenameCase` is set, see above).

Since CSF3 is experimental, we are introducing this technically breaking change in a minor release. If you desire the old structure, you can manually specify the title in file. For example:

```js
// atoms/Button/Button.stories.js
export default { title: 'Atoms/Button/Button' };
```

#### Auto-title always prefixes

When the user provides a `prefix` in their `main.js` `stories` field, it now prefixes all titles to matching stories, whereas in 6.4 and earlier it only prefixed auto-titles.

Consider the following example:

```js
// main.js
module.exports = {
  stories: [{ directory: '../src', titlePrefix: 'Custom' }]
}

// ../src/NoTitle.stories.js
export default { component: Foo };

// ../src/Title.stories.js
export default { component: Bar, title: 'Bar' }
```

In 6.4, the final titles would be:

- `NoTitle.stories.js` => `Custom/NoTitle`
- `Title.stories.js` => `Bar`

In 6.5, the final titles would be:

- `NoTitle.stories.js` => `Custom/NoTitle`
- `Title.stories.js` => `Custom/Bar`

<!-- markdown-link-check-disable -->

### 6.5 Deprecations

#### Deprecated register.js

In ancient versions of Storybook, addons were registered by referring to `addon-name/register.js`. This is going away in SB7.0. Instead you should just add `addon-name` to the `addons` array in `.storybook/main.js`.

Before:

```js
module.exports = { addons: ['my-addon/register.js'] };
```

After:

```js
module.exports = { addons: ['my-addon'] };
```

## From version 6.3.x to 6.4.0

### Automigrate

Automigrate is a new 6.4 feature that provides zero-config upgrades to your dependencies, configurations, and story files.

Each automigration analyzes your project, and if it's is applicable, propose a change alongside relevant documentation. If you accept the changes, the automigration will update your files accordingly.

For example, if you're in a webpack5 project but still use Storybook's default webpack4 builder, the automigration can detect this and propose an upgrade. If you opt-in, it will install the webpack5 builder and update your `main.js` configuration automatically.

You can run the existing suite of automigrations to see which ones apply to your project. This won't update any files unless you accept the changes:

```

npx sb@latest automigrate

```

The automigration suite also runs when you create a new project (`sb init`) or when you update Storybook (`sb upgrade`).

### CRA5 upgrade

Storybook 6.3 supports CRA5 out of the box when you install it fresh. However, if you're upgrading your project from a previous version, you'll need to upgrade the configuration. You can do this automatically by running:

```

npx sb@latest automigrate

```

Or you can do the following steps manually to force Storybook to use Webpack 5 for building your project:

```shell
yarn add @storybook/builder-webpack5 @storybook/manager-webpack5 --dev
# Or
npm install @storybook/builder-webpack5 @storybook/manager-webpack5 --save-dev
```

Then edit your `.storybook/main.js` config:

```js
module.exports = {
  core: {
    builder: 'webpack5',
  },
};
```

### CSF3 enabled

SB6.3 introduced a feature flag, `features.previewCsfV3`, to opt-in to experimental [CSF3 syntax support](https://storybook.js.org/blog/component-story-format-3-0/). In SB6.4, CSF3 is supported regardless of `previewCsfV3`'s value. This should be a fully backwards-compatible change. The `previewCsfV3` flag has been deprecated and will be removed in SB7.0.

#### Optional titles

In SB6.3 and earlier, component titles were required in CSF default exports. Starting in 6.4, they are optional.
If you don't specify a component file, it will be inferred from the file's location on disk.

Consider a project configuration `/path/to/project/.storybook/main.js` containing:

```js
module.exports = { stories: ['../src/**/*.stories.*'] };
```

And the file `/path/to/project/src/components/Button.stories.tsx` containing the default export:

```js
import { Button } from './Button';
export default { component: Button };
// named exports...
```

The inferred title of this file will be `components/Button` based on the stories glob in the configuration file.
We will provide more documentation soon on how to configure this.

#### String literal titles

Starting in 6.4 CSF component [titles are optional](#optional-titles). However, if you do specify titles, title handing is becoming more strict in V7 and is limited to string literals.

Earlier versions of Storybook supported story titles that are dynamic Javascript expressions

```js
// ✅ string literals 6.3 OK / 7.0 OK
export default {
  title: 'Components/Atoms/Button',
};

// ✅ undefined 6.3 OK / 7.0 OK
export default {
  component: Button,
};

// ❌ expressions: 6.3 OK / 7.0 KO
export default {
  title: foo('bar'),
};

// ❌ template literals 6.3 OK / 7.0 KO
export default {
  title: `${bar}`,
};
```

#### StoryObj type

The TypeScript type for CSF3 story objects is `StoryObj`, and this will become the default in Storybook 7.0. In 6.x, the `StoryFn` type is the default, and `Story` is aliased to `StoryFn`.

If you are migrating to experimental CSF3, the following is compatible with 6.4 and requires the least amount of change to your code today:

```ts
// CSF2 function stories, current API, will break in 7.0
import type { Story } from '@storybook/<framework>';

// CSF3 object stories, will persist in 7.0
import type { StoryObj } from '@storybook/<framework>';
```

The following is compatible with 6.4 and also forward-compatible with anticipated 7.0 changes:

```ts
// CSF2 function stories, forward-compatible mode
import type { StoryFn } from '@storybook/<framework>';

// CSF3 object stories, using future 7.0 types
import type { Story } from '@storybook/<framework>/types-7-0';
```

### Story Store v7

SB6.4 introduces an opt-in feature flag, `features.storyStoreV7`, which loads stories in an "on demand" way (that is when rendered), rather than up front when the Storybook is booted. This way of operating will become the default in 7.0 and will likely be switched to opt-out in that version.

The key benefit of the on demand store is that stories are code-split automatically (in `builder-webpack4` and `builder-webpack5`), which allows for much smaller bundle sizes, faster rendering, and improved general performance via various opt-in Webpack features.

The on-demand store relies on the "story index" data structure which is generated in the server (node) via static code analysis. As such, it has the following limitations:

- Does not work with `storiesOf()`
- Does not work if you use dynamic story names or component titles.

However, the `autoTitle` feature is supported.

#### Behavioral differences

The key behavioral differences of the v7 store are:

- `SET_STORIES` is not emitted on boot up. Instead the manager loads the story index independently.
- A new event `STORY_PREPARED` is emitted when a story is rendered for the first time, which contains metadata about the story, such as `parameters`.
- All "entire" store APIs such as `extract()` need to be proceeded by an async call to `loadAllCSFFiles()` which fetches all CSF files and processes them.

#### Main.js framework field

In earlier versions of Storybook, each framework package (e.g. `@storybook/react`) provided its own `start-storybook` and `build-storybook` binaries, which automatically filled in various settings.

In 7.0, we're moving towards a model where the user specifies their framework in `main.js`.

```js
module.exports = {
  // ... your existing config
  framework: '@storybook/react', // OR whatever framework you're using
};
```

Each framework must export a `renderToDOM` function and `parameters.framework`. We'll be adding more documentation for framework authors in a future release.

#### Using the v7 store

To activate the v7 mode set the feature flag in your `.storybook/main.js` config:

```js
module.exports = {
  // ... your existing config
  framework: '@storybook/react', // OR whatever framework you're using
  features: {
    storyStoreV7: true,
  },
};
```

NOTE: `features.storyStoreV7` implies `features.buildStoriesJson` and has the same limitations.

#### v7-style story sort

If you've written a custom `storySort` function, you'll need to rewrite it for V7.

SB6.x supports a global story function specified in `.storybook/preview.js`. It accepts two arrays which each contain:

- The story ID
- A story object that contains the name, title, etc.
- The component's parameters
- The project-level parameters

SB 7.0 streamlines the story function. It now accepts a `StoryIndexEntry` which is
an object that contains only the story's `id`, `title`, `name`, and `importPath`.

Consider the following example, before and after:

```js
// v6-style sort
function storySort(a, b) {
  return a[1].kind === b[1].kind
    ? 0
    : a[1].id.localeCompare(b[1].id, undefined, { numeric: true });
},
```

And the after version using `title` instead of `kind` and not receiving the full parameters:

```js
// v7-style sort
function storySort(a, b) {
  return a.title === b.title
    ? 0
    : a.id.localeCompare(b.id, undefined, { numeric: true });
},
```

**NOTE:** v7-style sorting is statically analyzed by Storybook, which puts a variety of constraints versus v6:

- Sorting must be specified in the user's `.storybook/preview.js`. It cannot be specified by an addon or preset.
- The `preview.js` export should not be generated by a function.
- `storySort` must be a self-contained function that does not reference external variables.

#### v7 default sort behavior

The behavior of the default `storySort` function has also changed in v7 thanks to [#18423](https://github.com/storybookjs/storybook/pull/18243), which gives better control over hierarchical sorting.

In 6.x, the following configuration would sort any story/doc containing the title segment `Introduction` to the top of the sidebar, so this would match `Introduction`, `Example/Introduction`, `Very/Nested/Introduction`, etc.

```js
// preview.js
export default {
  parameters: {
    options: {
      storySort: {
        order: ['Introduction', '*'],
      },
    },
  },
};
```

In 7.0+, the targeting is more precise, so the preceding example would match `Introduction`, but not anything nested. If you wanted to sort `Example/Introduction` first, you'd need to specify that:

```js
storySort: {
  order: ['*', ['Introduction', '*']],
}
```

This would sort `*/Introduction` first, but not `Introduction` or `Very/Nested/Introduction`. If you want to target `Introduction` stories/docs anywhere in the hierarchy, you can do this with a [custom sort function](https://storybook.js.org/docs/react/writing-stories/naming-components-and-hierarchy#sorting-stories).

#### v7 Store API changes for addon authors

The Story Store in v7 mode is async, so synchronous story loading APIs no longer work. In particular:

- `store.fromId()` has been replaced by `store.loadStory()`, which is async (i.e. returns a `Promise` you will need to await).
- `store.raw()/store.extract()` and friends that list all stories require a prior call to `store.cacheAllCSFFiles()` (which is async). This will load all stories, and isn't generally a good idea in an addon, as it will force the whole store to load.

#### Storyshots compatibility in the v7 store

Storyshots is not currently compatible with the v7 store. However, you can use the following workaround to opt-out of the v7 store when running storyshots; in your `main.js`:

```js
module.exports = {
  features: {
    storyStoreV7: !global.navigator?.userAgent?.match?.('jsdom'),
  },
};
```

There are some caveats with the above approach:

- The code path in the v6 store is different to the v7 store and your mileage may vary in identical behavior. Buyer beware.
- The story sort API [changed between the stores](#v7-style-story-sort). If you are using a custom story sort function, you will need to ensure it works in both contexts (perhaps using the check `global.navigator.userAgent.match('jsdom')`).

### Emotion11 quasi-compatibility

Now that the web is moving to Emotion 11 for styling, popular libraries like MUI5 and ChakraUI are breaking with Storybook 6.3 which only supports emotion@10.

Unfortunately we're unable to upgrade Storybook to Emotion 11 without a semver major release, and we're not ready for that. So, as a workaround, we've created a feature flag which opts-out of the previous behavior of pinning the Emotion version to v10. To enable this workaround, add the following to your `.storybook/main.js` config:

```js
module.exports = {
  features: {
    emotionAlias: false,
  },
};
```

Setting this should unlock theming for emotion11-based libraries in Storybook 6.4.

### Babel mode v7

SB6.4 introduces an opt-in feature flag, `features.babelModeV7`, that reworks the way Babel is configured in Storybook to make it more consistent with the Babel is configured in your app. This breaking change will become the default in SB 7.0, but we encourage you to migrate today.

> NOTE: CRA apps using `@storybook/preset-create-react-app` use CRA's handling, so the new flag has no effect on CRA apps.

In SB6.x and earlier, Storybook provided its own default configuration and inconsistently handled configurations from the user's babelrc file. This resulted in a final configuration that differs from your application's configuration AND is difficult to debug.

In `babelModeV7`, Storybook no longer provides its own default configuration and is primarily configured via babelrc file, with small, incremental updates from Storybook addons.

In 6.x, Storybook supported a `.storybook/babelrc` configuration option. This is no longer supported and it's up to you to reconcile this with your project babelrc.

To activate the v7 mode set the feature flag in your `.storybook/main.js` config:

```js
module.exports = {
  // ... your existing config
  features: {
    babelModeV7: true,
  },
};
```

In the new mode, Storybook expects you to provide a configuration file. If you want a configuration file that's equivalent to the 6.x default, you can run the following command in your project directory:

```sh
npx sb@latest babelrc
```

This will create a `.babelrc.json` file. This file includes a bunch of babel plugins, so you may need to add new package devDependencies accordingly.

### Loader behavior with args changes

In 6.4 the behavior of loaders when arg changes occurred was tweaked so loaders do not re-run. Instead the previous value of the loader is passed to the story, irrespective of the new args.

### 6.4 Angular changes

#### SB Angular builder

Since SB6.3, Storybook for Angular supports a builder configuration in your project's `angular.json`. This provides an Angular-style configuration for running and building your Storybook. An example builder configuration is now part of the [get started documentation page](https://storybook.js.org/docs/angular/get-started/install).

If you want to know all the available options, please checks the builders' validation schemas :

- `start-storybook`: [schema](https://github.com/storybookjs/storybook/blob/next/code/frameworks/angular/src/builders/start-storybook/schema.json)
- `build-storybook`: [schema](https://github.com/storybookjs/storybook/blob/next/code/frameworks/angular/src/builders/build-storybook/schema.json)

#### Angular13

Angular 13 introduces breaking changes that require updating your Storybook configuration if you are migrating from a previous version of Angular.

Most notably, the documented way of including global styles is no longer supported by Angular13. Previously you could write the following in your `.storybook/preview.js` config:

```
import '!style-loader!css-loader!sass-loader!./styles.scss';
```

If you use Angular 13 and above, you should use the builder configuration instead:

```json
   "my-default-project": {
      "architect": {
        "build": {
          "builder": "@angular-devkit/build-angular:browser",
          "options": {
            "styles": ["src/styles.css", "src/styles.scss"],
          }
        }
      },
   },
```

If you need storybook-specific styles separate from your app, you can configure the styles in the [SB Angular builder](#sb-angular-builder), which completely overrides your project's styles:

```json
      "storybook": {
        "builder": "@storybook/angular:start-storybook",
        "options": {
          "browserTarget": "my-default-project:build",
          "styles": [".storybook/custom-styles.scss"],
        },
      }
```

Then, once you've set this up, you should run Storybook through the builder:

```sh
ng run my-default-project:storybook
ng run my-default-project:build-storybook
```

#### Angular component parameter removed

In SB6.3 and earlier, the `default.component` metadata was implemented as a parameter, meaning that stories could set `parameters.component` to override the default export. This was an internal implementation that was never documented, but it was mistakenly used in some Angular examples.

If you have Angular stories of the form:

```js
export const MyStory = () => ({ ... })
SomeStory.parameters = { component: MyComponent };
```

You should rewrite them as:

```js
export const MyStory = () => ({ component: MyComponent, ... })
```

[More discussion here.](https://github.com/storybookjs/storybook/pull/16010#issuecomment-917378595)

### 6.4 deprecations

#### Deprecated --static-dir CLI flag

In 6.4 we've replaced the `--static-dir` CLI flag with the `staticDirs` field in `.storybook/main.js`. Note that the CLI directories are relative to the current working directory, whereas the `staticDirs` are relative to the location of `main.js`.

Before:

```sh
start-storybook --static-dir ./public,./static,./foo/assets:/assets
```

After:

```js
// .storybook/main.js
module.exports = {
  staticDirs: ['../public', '../static', { from: '../foo/assets', to: '/assets' }],
};
```

The `--static-dir` flag has been deprecated and will be removed in Storybook 7.0.

## From version 6.2.x to 6.3.0

### Webpack 5

Storybook 6.3 brings opt-in support for building both your project and the manager UI with webpack 5. To do so, there are two ways:

1 - Upgrade command

If you're upgrading your Storybook version, run this command, which will both upgrade your dependencies but also detect whether you should migrate to webpack5 builders and apply the changes automatically:

```shell
npx sb upgrade
```

2 - Automigrate command

If you don't want to change your Storybook version but want Storybook to detect whether you should migrate to webpack5 builders and apply the changes automatically:

```shell
npx sb automigrate
```

3 - Manually

If either methods did not work or you just want to proceed manually, do the following steps:

Install the dependencies:

```shell
yarn add @storybook/builder-webpack5 @storybook/manager-webpack5 --dev
# Or
npm install @storybook/builder-webpack5 @storybook/manager-webpack5 --save-dev
```

Then edit your `.storybook/main.js` config:

```js
module.exports = {
  core: {
    builder: 'webpack5',
  },
};
```

> NOTE: If you're using `@storybook/preset-create-react-app` make sure to update it to version 4.0.0 as well.

#### Fixing hoisting issues

##### Webpack 5 manager build

Storybook 6.2 introduced **experimental** webpack5 support for building user components. Storybook 6.3 also supports building the manager UI in webpack 5 to avoid strange hoisting issues.

If you're upgrading from 6.2 and already using the experimental webpack5 feature, this might be a breaking change (hence the 'experimental' label) and you should try adding the manager builder:

```shell
yarn add @storybook/manager-webpack5 --dev
# Or
npm install @storybook/manager-webpack5 --save-dev
```

##### Wrong webpack version

Because Storybook uses `webpack@4` as the default, it's possible for the wrong version of webpack to get hoisted by your package manager. If you receive an error that looks like you might be using the wrong version of webpack, install `webpack@5` explicitly as a dev dependency to force it to be hoisted:

```shell
yarn add webpack@5 --dev
# Or
npm install webpack@5 --save-dev
```

Alternatively or additionally you might need to add a resolution to your package.json to ensure that a consistent webpack version is provided across all of storybook packages. Replacing the {app} with the app (react, vue, etc.) that you're using:

```js
// package.json
...
resolutions: {
  "@storybook/{app}/webpack": "^5"
}
...
```

### Angular 12 upgrade

Storybook 6.3 supports Angular 12 out of the box when you install it fresh. However, if you're upgrading your project from a previous version, you'll need to [follow the steps for opting-in to webpack 5](#webpack-5).

### Lit support

Storybook 6.3 introduces Lit 2 support in a non-breaking way to ease migration from `lit-html`/`lit-element` to `lit`.

To do so, it relies on helpers added in the latest minor versions of `lit-html`/`lit-element`. So when upgrading to Storybook 6.3, please ensure your project is using `lit-html` 1.4.x or `lit-element` 2.5.x.

According to the package manager you are using, it can be handled automatically when updating Storybook or can require to manually update the versions and regenerate the lockfile.

### No longer inferring default values of args

Previously, unset `args` were set to the `argType.defaultValue` if set or inferred from the component's prop types (etc.). In 6.3 we no longer infer default values and instead set arg values to `undefined` when unset, allowing the framework to supply the default value.

If you were using `argType.defaultValue` to fix issues with the above inference, it should no longer be necessary, you can remove that code.

If you were using `argType.defaultValue` or relying on inference to set a default value for an arg, you should now set a value for the arg at the component level:

```js
export default {
  component: MyComponent,
  args: {
    argName: 'default-value',
  },
};
```

To manually configure the value that is shown in the ArgsTable doc block, you can configure the `table.defaultValue` setting:

```js
export default {
  component: MyComponent,
  argTypes: {
    argName: {
      table: { defaultValue: { summary: 'SomeType<T>' } },
    },
  },
};
```

### 6.3 deprecations

#### Deprecated addon-knobs

We are replacing `@storybook/addon-knobs` with `@storybook/addon-controls`.

- [Rationale & discussion](https://github.com/storybookjs/storybook/discussions/15060)
- [Migration notes](https://github.com/storybookjs/storybook/blob/next/addons/controls/README.md#how-do-i-migrate-from-addon-knobs)

#### Deprecated scoped blocks imports

In 6.3, we changed doc block imports from `@storybook/addon-docs/blocks` to `@storybook/addon-docs`. This makes it possible for bundlers to automatically choose the ESM or CJS version of the library depending on the context.

To update your code, you should be able to global replace `@storybook/addon-docs/blocks` with `@storybook/addon-docs`. Example:

```js
// before
import { Meta, Story } from '@storybook/addon-docs/blocks';

// after
import { Meta, Story } from '@storybook/addon-docs';
```

#### Deprecated layout URL params

Several URL params to control the manager layout have been deprecated and will be removed in 7.0:

- `addons=0`: use `panel=false` instead
- `panelRight=1`: use `panel=right` instead
- `stories=0`: use `nav=false` instead

Additionally, support for legacy URLs using `selectedKind` and `selectedStory` will be removed in 7.0. Use `path` instead.

## From version 6.1.x to 6.2.0

### MDX pattern tweaked

In 6.2 files ending in `stories.mdx` or `story.mdx` are now processed with Storybook's MDX compiler. Previously it only applied to files ending in `.stories.mdx` or `.story.mdx`. See more here: [#13996](https://github.com/storybookjs/storybook/pull/13996).

### 6.2 Angular overhaul

#### New Angular storyshots format

We've updated the Angular storyshots format in 6.2, which is technically a breaking change. Apologies to semver purists: if you're using storyshots, you'll need to [update your snapshots](https://jestjs.io/docs/en/snapshot-testing#updating-snapshots).

The new format hides the implementation details of `@storybook/angular` so that we can evolve its renderer without breaking your snapshots in the future.

#### Deprecated Angular story component

Storybook 6.2 for Angular uses `parameters.component` as the preferred way to specify your stories' components. The previous method, in which the component was a return value of the story, has been deprecated.

Consider the existing story from 6.1 or earlier:

```ts
export default { title: 'Button' };
export const Basic = () => ({
  component: Button,
  props: { label: 'Label' },
});
```

From 6.2 this should be rewritten as:

```ts
export default { title: 'Button', component: Button };
export const Basic = () => ({
  props: { label: 'Label' },
});
```

The new convention is consistent with how other frameworks and addons work in Storybook. The old way will be supported until 7.0. For a full discussion see <https://github.com/storybookjs/storybook/issues/8673>.

#### New Angular renderer

We've rewritten the Angular renderer in Storybook 6.2. It's meant to be entirely backwards compatible, but if you need to use the legacy renderer it's still available via a [parameter](https://storybook.js.org/docs/angular/writing-stories/parameters). To opt out of the new renderer, add the following to `.storybook/preview.ts`:

```ts
export const parameters = {
  angularLegacyRendering: true,
};
```

Please also file an issue if you need to opt out. We plan to remove the legacy renderer in 7.0.

#### Components without selectors

When the new Angular renderer is used, all Angular Story components must either have a selector, or be added to the `entryComponents` array of the story's `moduleMetadata`. If the component has any `Input`s or `Output`s to be controlled with `args`, a selector should be added.

### Packages now available as ESModules

Many Storybook packages are now available as ESModules in addition to CommonJS. If your jest tests stop working, this is likely why. One common culprit is doc blocks, which [is fixed in 6.3](#deprecated-scoped-blocks-imports). In 6.2, you can configure jest to transform the packages like so ([more info](https://jestjs.io/docs/configuration#transformignorepatterns-arraystring)):

```json
// In your jest config
transformIgnorePatterns: ['/node_modules/(?!@storybook)']
```

### 6.2 Deprecations

#### Deprecated implicit PostCSS loader

Previously, `@storybook/core` would automatically add the `postcss-loader` to your preview. This caused issues for consumers when PostCSS upgraded to v8 and tools, like Autoprefixer and Tailwind, starting requiring the new version. Implicitly adding `postcss-loader` will be removed in Storybook 7.0.

Instead of continuing to include PostCSS inside the core library, it has been moved to [`@storybook/addon-postcss`](https://github.com/storybookjs/addon-postcss). This addon provides more fine-grained customization and will be upgraded more flexibly to track PostCSS upgrades.

If you require PostCSS support, please install `@storybook/addon-postcss` in your project, add it to your list of addons inside `.storybook/main.js`, and configure a `postcss.config.js` file.

Further information is available at <https://github.com/storybookjs/storybook/issues/12668> and <https://github.com/storybookjs/storybook/pull/13669>.

If you're not using Postcss and you don't want to see the warning, you can disable it by adding the following to your `.storybook/main.js`:

```js
module.exports = {
  features: {
    postcss: false,
  },
};
```

#### Deprecated default PostCSS plugins

When relying on the [implicit PostCSS loader](#deprecated-implicit-postcss-loader), it would also add [autoprefixer v9](https://www.npmjs.com/package/autoprefixer/v/9.8.6) and [postcss-flexbugs-fixes v4](https://www.npmjs.com/package/postcss-flexbugs-fixes/v/4.2.1) plugins to the `postcss-loader` configuration when you didn't have a PostCSS config file (such as `postcss.config.js`) within your project.

They will no longer be applied when switching to `@storybook/addon-postcss` and the implicit PostCSS features will be removed in Storybook 7.0.

If you depend upon these plugins being applied, install them and create a `postcss.config.js` file within your project that contains:

```js
module.exports = {
  plugins: [
    require('postcss-flexbugs-fixes'),
    require('autoprefixer')({
      flexbox: 'no-2009',
    }),
  ],
};
```

#### Deprecated showRoots config option

Config options for the sidebar are now under the `sidebar` namespace. The `showRoots` option should be set as follows:

```js
addons.setConfig({
  sidebar: {
    showRoots: false,
  },
  // showRoots: false   <- this is deprecated
});
```

The top-level `showRoots` option will be removed in Storybook 7.0.

#### Deprecated control.options

Possible `options` for a radio/check/select controls has been moved up to the argType level, and no longer accepts an object. Instead, you should specify `options` as an array. You can use `control.labels` to customize labels. Additionally, you can use a `mapping` to deal with complex values.

```js
argTypes: {
  answer:
    options: ['yes', 'no'],
    mapping: {
      yes: <Check />,
      no: <Cross />,
    },
    control: {
      type: 'radio',
      labels: {
        yes: 'да',
        no: 'нет',
      }
    }
  }
}
```

Keys in `control.labels` as well as in `mapping` should match the values in `options`. Neither object has to be exhaustive, in case of a missing property, the option value will be used directly.

If you are currently using an object as value for `control.options`, be aware that the key and value are reversed in `control.labels`.

#### Deprecated storybook components html entry point

Storybook HTML components are now exported directly from '@storybook/components' for better ESM and Typescript compatibility. The old entry point will be removed in SB 7.0.

```js
// before
import { components } from '@storybook/components/html';

// after
import { components } from '@storybook/components';
```

## From version 6.0.x to 6.1.0

### Addon-backgrounds preset

In 6.1 we introduced an unintentional breaking change to `addon-backgrounds`.

The addon uses decorators which are set up automatically by a preset. The required preset is ignored if you register the addon in `main.js` with the `/register` entry point. This used to be valid in `v6.0.x` and earlier:

```js
module.exports = {
  stories: ['../**/*.stories.js'],
  addons: ['@storybook/addon-backgrounds/register'],
};
```

To fix it, just replace `@storybook/addon-backgrounds/register` with `@storybook/addon-backgrounds`:

```js
module.exports = {
  stories: ['../**/*.stories.js'],
  addons: ['@storybook/addon-backgrounds'],
};
```

### Single story hoisting

Stories which have **no siblings** (i.e. the component has only one story) and which name **exactly matches** the component name will now be hoisted up to replace their parent component in the sidebar. This means you can have a hierarchy like this:

```
DESIGN SYSTEM   [root]
- Atoms         [group]
  - Button      [component]
    - Button    [story]
  - Checkbox    [component]
    - Checkbox  [story]
```

This will then be visually presented in the sidebar like this:

```
DESIGN SYSTEM   [root]
- Atoms         [group]
  - Button      [story]
  - Checkbox    [story]
```

See [Naming components and hierarchy](https://storybook.js.org/docs/react/writing-stories/naming-components-and-hierarchy#single-story-hoisting) for details.

### React peer dependencies

Starting in 6.1, `react` and `react-dom` are required peer dependencies of `@storybook/react`, meaning that if your React project does not have dependencies on them, you need to add them as `devDependencies`. If you don't you'll see errors like this:

```
Error: Cannot find module 'react-dom/package.json'
```

They were also peer dependencies in earlier versions, but due to the package structure they would be installed by Storybook if they were not required by the user's project. For more discussion: <https://github.com/storybookjs/storybook/issues/13269>

### 6.1 deprecations

#### Deprecated DLL flags

Earlier versions of Storybook used Webpack DLLs as a performance crutch. In 6.1, we've removed Storybook's built-in DLLs and have deprecated the command-line parameters `--no-dll` and `--ui-dll`. They will be removed in 7.0.

#### Deprecated storyFn

Each item in the story store contains a field called `storyFn`, which is a fully decorated story that's applied to the denormalized story parameters. Starting in 6.0 we've stopped using this API internally, and have replaced it with a new field called `unboundStoryFn` which, unlike `storyFn`, must passed a story context, typically produced by `applyLoaders`;

Before:

```js
const { storyFn } = store.fromId('some--id');
console.log(storyFn());
```

After:

```js
const { unboundStoryFn, applyLoaders } = store.fromId('some--id');
const context = await applyLoaders();
console.log(unboundStoryFn(context));
```

If you're not using loaders, `storyFn` will work as before. If you are, you'll need to use the new approach.

> NOTE: If you're using `@storybook/addon-docs`, this deprecation warning is triggered by the Docs tab in 6.1. It's safe to ignore and we will be providing a proper fix in a future release. You can track the issue at <https://github.com/storybookjs/storybook/issues/13074>.

#### Deprecated onBeforeRender

The `@storybook/addon-docs` previously accepted a `jsx` option called `onBeforeRender`, which was unfortunately named as it was called after the render.

We've renamed it `transformSource` and also allowed it to receive the `StoryContext` in case source rendering requires additional information.

#### Deprecated grid parameter

Previously when using `@storybook/addon-backgrounds` if you wanted to customize the grid, you would define a parameter like this:

```js
export const Basic = () => <Button />
Basic.parameters: {
  grid: {
    cellSize: 10
  }
},
```

As grid is not an addon, but rather backgrounds is, the grid configuration was moved to be inside `backgrounds` parameter instead. Also, there are new properties that can be used to further customize the grid. Here's an example with the default values:

```js
export const Basic = () => <Button />
Basic.parameters: {
  backgrounds: {
    grid: {
      disable: false,
      cellSize: 20,
      opacity: 0.5,
      cellAmount: 5,
      offsetX: 16, // default is 0 if story has 'fullscreen' layout, 16 if layout is 'padded'
      offsetY: 16, // default is 0 if story has 'fullscreen' layout, 16 if layout is 'padded'
    }
  }
},
```

#### Deprecated package-composition disabled parameter

Like [Deprecated disabled parameter](#deprecated-disabled-parameter). The `disabled` parameter has been deprecated, please use `disable` instead.

For more information, see the [the related documentation](https://storybook.js.org/docs/react/workflows/package-composition#configuring).

## From version 5.3.x to 6.0.x

### Hoisted CSF annotations

Storybook 6 introduces hoisted CSF annotations and deprecates the `StoryFn.story` object-style annotation.

In 5.x CSF, you would annotate a story like this:

```js
export const Basic = () => <Button />
Basic.story = {
  name: 'foo',
  parameters: { ... },
  decorators: [ ... ],
};
```

In 6.0 CSF this becomes:

```js
export const Basic = () => <Button />
Basic.storyName = 'foo';
Basic.parameters = { ... };
Basic.decorators = [ ... ];
```

1. The new syntax is slightly more compact/ergonomic compared the old one
2. Similar to React's `displayName`, `propTypes`, `defaultProps` annotations
3. We're introducing a new feature, [Storybook Args](https://docs.google.com/document/d/1Mhp1UFRCKCsN8pjlfPdz8ZdisgjNXeMXpXvGoALjxYM/edit?usp=sharing), where the new syntax will be significantly more ergonomic

To help you upgrade your stories, we've created a codemod:

```
npx @storybook/cli@latest migrate csf-hoist-story-annotations --glob="**/*.stories.js"
```

For more information, [see the documentation](https://github.com/storybookjs/storybook/blob/next/code/lib/codemod/README.md#csf-hoist-story-annotations).

### Zero config typescript

Storybook has built-in Typescript support in 6.0. That means you should remove your complex Typescript configurations from your `.storybook` config. We've tried to pick sensible defaults that work out of the box, especially for nice prop table generation in `@storybook/addon-docs`.

To migrate from an old setup, we recommend deleting any typescript-specific webpack/babel configurations in your project. You should also remove `@storybook/preset-typescript`, which is superceded by the built-in configuration.

If you want to override the defaults, see the [typescript configuration docs](https://storybook.js.org/docs/react/configure/typescript).

### Correct globs in main.js

In 5.3 we introduced the `main.js` file with a `stories` property. This property was documented as a "glob" pattern. This was our intention, however the implementation allowed for non valid globs to be specified and work. In fact, we promoted invalid globs in our documentation and CLI templates.

We've corrected this, the CLI templates have been changed to use valid globs.

We've also changed the code that resolves these globs, so that invalid globs will log a warning. They will break in the future, so if you see this warning, please ensure you're specifying a valid glob.

Example of an **invalid** glob:

```
stories: ['./**/*.stories.(ts|js)']
```

Example of a **valid** glob:

```
stories: ['./**/*.stories.@(ts|js)']
```

### CRA preset removed

The built-in create-react-app preset, which was [previously deprecated](#create-react-app-preset), has been fully removed.

If you're using CRA and migrating from an earlier Storybook version, please install [`@storybook/preset-create-react-app`](https://github.com/storybookjs/presets/tree/master/packages/preset-create-react-app) if you haven't already.

### Core-JS dependency errors

Some users have experienced `core-js` dependency errors when upgrading to 6.0, such as:

```
Module not found: Error: Can't resolve 'core-js/modules/web.dom-collections.iterator'
```

We think this comes from having multiple versions of `core-js` installed, but haven't isolated a good solution (see [#11255](https://github.com/storybookjs/storybook/issues/11255) for discussion).

For now, the workaround is to install `core-js` directly in your project as a dev dependency:

```sh
npm install core-js@^3.0.1 --save-dev
```

### Args passed as first argument to story

Starting in 6.0, the first argument to a story function is an [Args object](https://storybook.js.org/docs/react/api/csf#args-story-inputs). In 5.3 and earlier, the first argument was a [StoryContext](https://github.com/storybookjs/storybook/blob/release/5.3/lib/addons/src/types.ts#L24-L31), and that context is now passed as the second argument by default.

This breaking change only affects you if your stories actually use the context, which is not common. If you have any stories that use the context, you can either (1) update your stories, or (2) set a flag to opt-out of new behavior.

Consider the following story that uses the context:

```js
export const Dummy = ({ parameters }) => <div>{JSON.stringify(parameters)}</div>;
```

Here's an updated story for 6.0 that ignores the args object:

```js
export const Dummy = (_args, { parameters }) => <div>{JSON.stringify(parameters)}</div>;
```

Alternatively, if you want to opt out of the new behavior, you can add the following to your `.storybook/preview.js` config:

```js
export const parameters = {
  passArgsFirst: false,
};
```

### 6.0 Docs breaking changes

#### Remove framework-specific docs presets

In SB 5.2, each framework had its own preset, e.g. `@storybook/addon-docs/react/preset`. In 5.3 we [unified this into a single preset](#unified-docs-preset): `@storybook/addon-docs/preset`. In 6.0 we've removed the deprecated preset.

#### Preview/Props renamed

In 6.0 we renamed `Preview` to `Canvas`, `Props` to `ArgsTable`. The change should be otherwise backwards-compatible.

#### Docs theme separated

In 6.0, you should theme Storybook Docs with the `docs.theme` parameter.

In 5.x, the Storybook UI and Storybook Docs were themed using the same theme object. However, in 5.3 we introduced a new API, `addons.setConfig`, which improved UI theming but broke Docs theming. Rather than trying to keep the two unified, we introduced a separate theming mechanism for docs, `docs.theme`. [Read about Docs theming here](https://github.com/storybookjs/storybook/blob/next/addons/docs/docs/theming.md#storybook-theming).

#### DocsPage slots removed

In SB5.2, we introduced the concept of [DocsPage slots](https://github.com/storybookjs/storybook/blob/0de8575eab73bfd5c5c7ba5fe33e53a49b92db3a/addons/docs/docs/docspage.md#docspage-slots) for customizing the DocsPage.

In 5.3, we introduced `docs.x` story parameters like `docs.prepareForInline` which get filled in by frameworks and can also be overwritten by users, which is a more natural/convenient way to make global customizations.

We also introduced [Custom DocsPage](https://github.com/storybookjs/storybook/blob/next/addons/docs/docs/docspage.md#replacing-docspage), which makes it possible to add/remove/update DocBlocks on the page.

These mechanisms are superior to slots, so we've removed slots in 6.0. For each slot, we provide a migration path here:

| Slot        | Slot function     | Replacement                                  |
| ----------- | ----------------- | -------------------------------------------- |
| Title       | `titleSlot`       | Custom DocsPage                              |
| Subtitle    | `subtitleSlot`    | Custom DocsPage                              |
| Description | `descriptionSlot` | `docs.extractComponentDescription` parameter |
| Primary     | `primarySlot`     | Custom DocsPage                              |
| Props       | `propsSlot`       | `docs.extractProps` parameter                |
| Stories     | `storiesSlot`     | Custom DocsPage                              |

#### React prop tables with Typescript

Props handling in React has changed in 6.0 and should be much less error-prone. This is not a breaking change per se, but documenting the change here since this is an area that has a lot of issues and we've gone back and forth on it.

Starting in 6.0, we have [zero-config typescript support](#zero-config-typescript). The out-of-box experience should be much better now, since the default configuration is designed to work well with `addon-docs`.

There are also two typescript handling options that can be set in `.storybook/main.js`. `react-docgen-typescript` (default) and `react-docgen`. This is [discussed in detail in the docs](https://github.com/storybookjs/storybook/blob/next/addons/docs/react/README.md#typescript-props-with-react-docgen).

#### ConfigureJSX true by default in React

In SB 6.0, the Storybook Docs preset option `configureJSX` is now set to `true` for all React projects. It was previously `false` by default for React only in 5.x). This `configureJSX` option adds `@babel/plugin-transform-react-jsx`, to process the output of the MDX compiler, which should be a safe change for all projects.

If you need to restore the old JSX handling behavior, you can configure `.storybook/main.js`:

```js
module.exports = {
  addons: [
    {
      name: '@storybook/addon-docs',
      options: { configureJSX: false },
    },
  ],
};
```

#### User babelrc disabled by default in MDX

In SB 6.0, the Storybook Docs no longer applies the user's babelrc by default when processing MDX files. It caused lots of hard-to-diagnose bugs.

To restore the old behavior, or pass any MDX-specific babel options, you can configure `.storybook/main.js`:

```js
module.exports = {
  addons: [
    {
      name: '@storybook/addon-docs',
      options: { mdxBabelOptions: { babelrc: true, configFile: true } },
    },
  ],
};
```

#### Docs description parameter

In 6.0, you can customize a component description using the `docs.description.component` parameter, and a story description using `docs.description.story` parameter.

Example:

```js
import { Button } from './Button';

export default {
  title: 'Button'
  parameters: { docs: { description: { component: 'some component **markdown**' }}}
}

export const Basic = () => <Button />
Basic.parameters = { docs: { description: { story: 'some story **markdown**' }}}
```

In 5.3 you customized a story description with the `docs.storyDescription` parameter. This has been deprecated, and support will be removed in 7.0.

#### 6.0 Inline stories

The following frameworks now render stories inline on the Docs tab by default, rather than in an iframe: `react`, `vue`, `web-components`, `html`.

To disable inline rendering, set the `docs.stories.inline` parameter to `false`.

### New addon presets

In Storybook 5.3 we introduced a declarative [main.js configuration](#to-mainjs-configuration), which is now the recommended way to configure Storybook. Part of the change is a simplified syntax for registering addons, which in 6.0 automatically registers many addons _using a preset_, which is a slightly different behavior than in earlier versions.

This breaking change currently applies to: `addon-a11y`, `addon-actions`, `addon-knobs`, `addon-links`, `addon-queryparams`.

Consider the following `main.js` config for `addon-knobs`:

```js
module.exports = {
  stories: ['../**/*.stories.js'],
  addons: ['@storybook/addon-knobs'],
};
```

In earlier versions of Storybook, this would automatically call `@storybook/addon-knobs/register`, which adds the knobs panel to the Storybook UI. As a user you would also add a decorator:

```js
import { withKnobs } from '../index';

addDecorator(withKnobs);
```

Now in 6.0, `addon-knobs` comes with a preset, `@storybook/addon-knobs/preset`, that does this automatically for you. This change simplifies configuration, since now you don't need to add that decorator.

If you wish to disable this new behavior, you can modify your `main.js` to force it to use the `register` logic rather than the `preset`:

```js
module.exports = {
  stories: ['../**/*.stories.js'],
  addons: ['@storybook/addon-knobs/register'],
};
```

If you wish to selectively disable `knobs` checks for a subset of stories, you can control this with story parameters:

```js
export const MyNonCheckedStory = () => <SomeComponent />;
MyNonCheckedStory.story = {
  parameters: {
    knobs: { disable: true },
  },
};
```

### Removed babel-preset-vue from Vue preset

`babel-preset-vue` is not included by default anymore when using Storybook with Vue.
This preset is outdated and [caused problems](https://github.com/storybookjs/storybook/issues/4475) with more modern setups.

If you have an older Vue setup that relied on this preset, make sure it is included in your babel config
(install `babel-preset-vue` and add it to the presets).

```json
{
  "presets": ["babel-preset-vue"]
}
```

However, please take a moment to review why this preset is necessary in your setup.
One usecase used to be to enable JSX in your stories. For this case, we recommend to use `@vue/babel-preset-jsx` instead.

### Removed Deprecated APIs

In 6.0 we removed a number of APIs that were previously deprecated.

See the migration guides for further details:

- [Addon a11y uses parameters, decorator renamed](#addon-a11y-uses-parameters-decorator-renamed)
- [Addon backgrounds uses parameters](#addon-backgrounds-uses-parameters)
- [Source-loader](#source-loader)
- [Unified docs preset](#unified-docs-preset)
- [Addon centered decorator deprecated](#addon-centered-decorator-deprecated)

### New setStories event

The `setStories`/`SET_STORIES` event has changed and now denormalizes global and kind-level parameters. The new format of the event data is:

```js
{
  globalParameters: { p: 'q' },
  kindParameters: { kind: { p: 'q' } },
  stories: /* as before but with only story-level parameters */
}
```

If you want the full denormalized parameters for a story, you can do something like:

```js
import { combineParameters } from '@storybook/api';

const story = data.stories[storyId];
const parameters = combineParameters(
  data.globalParameters,
  data.kindParameters[story.kind],
  story.parameters
);
```

### Removed renderCurrentStory event

The story store no longer emits `renderCurrentStory`/`RENDER_CURRENT_STORY` to tell the renderer to render the story. Instead it emits a new declarative `CURRENT_STORY_WAS_SET` (in response to the existing `SET_CURRENT_STORY`) which is used to decide to render.

### Removed hierarchy separators

We've removed the ability to specify the hierarchy separators (how you control the grouping of story kinds in the sidebar). From Storybook 6.0 we have a single separator `/`, which cannot be configured.

If you are currently using custom separators, we encourage you to migrate to using `/` as the sole separator. If you are using `|` or `.` as a separator currently, we provide a codemod, [`upgrade-hierarchy-separators`](https://github.com/storybookjs/storybook/blob/next/code/lib/codemod/README.md#upgrade-hierarchy-separators), that can be used to rename your components. **Note: the codemod will not work for `.mdx` components, you will need to make the changes by hand.**

```
npx sb@latest migrate upgrade-hierarchy-separators --glob="*/**/*.stories.@(tsx|jsx|ts|js)"
```

We also now default to showing "roots", which are non-expandable groupings in the sidebar for the top-level groups. If you'd like to disable this, set the `showRoots` option in `.storybook/manager.js`:

```js
import { addons } from '@storybook/addons';

addons.setConfig({
  showRoots: false,
});
```

### No longer pass denormalized parameters to storySort

The `storySort` function (set via the `parameters.options.storySort` parameter) previously compared two entries `[storyId, storeItem]`, where `storeItem` included the full "denormalized" set of parameters of the story (i.e. the global, kind and story parameters that applied to that story).

For performance reasons, we now store the parameters uncombined, and so pass the format: `[storyId, storeItem, kindParameters, globalParameters]`.

### Client API changes

#### Removed Legacy Story APIs

In 6.0 we removed a set of APIs from the underlying `StoryStore` (which wasn't publicly accessible):

- `getStories`, `getStoryFileName`, `getStoryAndParameters`, `getStory`, `getStoryWithContext`, `hasStoryKind`, `hasStory`, `dumpStoryBook`, `size`, `clean`

Although these were private APIs, if you were using them, you could probably use the newer APIs (which are still private): `getStoriesForKind`, `getRawStory`, `removeStoryKind`, `remove`.

#### Can no longer add decorators/parameters after stories

You can no longer add decorators and parameters globally after you added your first story, and you can no longer add decorators and parameters to a kind after you've added your first story to it.

It's unclear and confusing what would happened if you did. If you want to disable a decorator for certain stories, use a parameter to do so:

```js
export StoryOne = ...;
StoryOne.story = { parameters: { addon: { disable: true } } };
```

If you want to use a parameter for a subset of stories in a kind, simply use a variable to do so:

```js
const commonParameters = { x: { y: 'z' } };
export StoryOne = ...;
StoryOne.story = { parameters: { ...commonParameters, other: 'things' } };
```

> NOTE: also the use of `addParameters` and `addDecorator` at arbitrary points is also deprecated, see [the deprecation warning](#deprecated-addparameters-and-adddecorator).

#### Changed Parameter Handling

There have been a few rationalizations of parameter handling in 6.0 to make things more predictable and fit better with the intention of parameters:

_All parameters are now merged recursively to arbitrary depth._

In 5.3 we sometimes merged parameters all the way down and sometimes did not depending on where you added them. It was confusing. If you were relying on this behaviour, let us know.

_Array parameters are no longer "merged"._

If you override an array parameter, the override will be the end product. If you want the old behaviour (appending a new value to an array parameter), export the original and use array spread. This will give you maximum flexibility:

```js
import { allBackgrounds } from './util/allBackgrounds';

export StoryOne = ...;
StoryOne.story = { parameters: { backgrounds: [...allBackgrounds, '#zyx' ] } };
```

_You cannot set parameters from decorators_

Parameters are intended to be statically set at story load time. So setting them via a decorator doesn't quite make sense. If you were using this to control the rendering of a story, chances are using the new `args` feature is a more idiomatic way to do this.

_You can only set storySort globally_

If you want to change the ordering of stories, use `export const parameters = { options: { storySort: ... } }` in `preview.js`.

### Simplified Render Context

The `RenderContext` that is passed to framework rendering layers in order to render a story has been simplified, dropping a few members that were not used by frameworks to render stories. In particular, the following have been removed:

- `selectedKind`/`selectedStory` -- replaced by `kind`/`name`
- `configApi`
- `storyStore`
- `channel`
- `clientApi`

### Story Store immutable outside of configuration

You can no longer change the contents of the StoryStore outside of a `configure()` call. This is to ensure that any changes are properly published to the manager. If you want to add stories "out of band" you can call `store.startConfiguring()` and `store.finishConfiguring()` to ensure that your changes are published.

### Improved story source handling

The story source code handling has been improved in both `addon-storysource` and `addon-docs`.

In 5.x some users used an undocumented _internal_ API, `mdxSource` to customize source snippetization in `addon-docs`. This has been removed in 6.0.

The preferred way to customize source snippets for stories is now:

```js
export const Example = () => <Button />;
Example.story = {
  parameters: {
    storySource: {
      source: 'custom source',
    },
  },
};
```

The MDX analog:

```jsx
<Story name="Example" parameters={{ storySource: { source: 'custom source' } }}>
  <Button />
</Story>
```

### 6.0 Addon API changes

#### Consistent local addon paths in main.js

If you use `.storybook/main.js` config and have locally-defined addons in your project, you need to update your file paths.

In 5.3, `addons` paths were relative to the project root, which was inconsistent with `stories` paths, which were relative to the `.storybook` folder. In 6.0, addon paths are now relative to the config folder.

So, for example, if you had:

```js
module.exports = { addons: ['./.storybook/my-local-addon/register'] };
```

You'd need to update this to:

```js
module.exports = { addons: ['./my-local-addon/register'] };
```

#### Deprecated setAddon

We've deprecated the `setAddon` method of the `storiesOf` API and plan to remove it in 7.0.

Since early versions, Storybook shipped with a `setAddon` API, which allows you to extend `storiesOf` with arbitrary code. We've removed this from all core addons long ago and recommend writing stories in [Component Story Format](https://medium.com/storybookjs/component-story-format-66f4c32366df) rather than using the internal Storybook API.

#### Deprecated disabled parameter

Starting in 6.0.17, we've renamed the `disabled` parameter to `disable` to resolve an inconsistency where `disabled` had been used to hide the addon panel, whereas `disable` had been used to disable an addon's execution. Since `disable` was much more widespread in the code, we standardized on that.

So, for example:

```
Story.parameters = { actions: { disabled: true } }
```

Should be rewritten as:

```
Story.parameters = { actions: { disable: true } }
```

#### Actions addon uses parameters

Leveraging the new preset `@storybook/addon-actions` uses parameters to pass action options. If you previously had:

```js
import { withActions } from `@storybook/addon-actions`;

export StoryOne = ...;
StoryOne.story = {
  decorators: [withActions('mouseover', 'click .btn')],
}

```

You should replace it with:

```js
export StoryOne = ...;
StoryOne.story = {
  parameters: { actions: ['mouseover', 'click .btn'] },
}
```

#### Removed action decorator APIs

In 6.0 we removed the actions addon decorate API. Actions handles can be configured globally, for a collection of stories or per story via parameters. The ability to manipulate the data arguments of an event is only relevant in a few frameworks and is not a common enough usecase to be worth the complexity of supporting.

#### Removed withA11y decorator

In 6.0 we removed the `withA11y` decorator. The code that runs accessibility checks is now directly injected in the preview.

To configure a11y now, you have to specify configuration using story parameters, e.g. in `.storybook/preview.js`:

```js
export const parameters = {
  a11y: {
    element: '#storybook-root',
    config: {},
    options: {},
    manual: true,
  },
};
```

#### Essentials addon disables differently

In 6.0, `addon-essentials` doesn't configure addons if the user has already configured them in `main.js`. In 5.3 it previously checked to see whether the package had been installed in `package.json` to disable configuration. The new setup is preferably because now users' can install essential packages and import from them without disabling their configuration.

#### Backgrounds addon has a new api

Starting in 6.0, the backgrounds addon now receives an object instead of an array as parameter, with a property to define the default background.

Consider the following example of its usage in `Button.stories.js`:

```jsx
// Button.stories.js
export default {
  title: 'Button',
  parameters: {
    backgrounds: [
      { name: 'twitter', value: '#00aced', default: true },
      { name: 'facebook', value: '#3b5998' },
    ],
  },
};
```

Here's an updated version of the example, using the new api:

```jsx
// Button.stories.js
export default {
  title: 'Button',
  parameters: {
    backgrounds: {
      default: 'twitter',
      values: [
        { name: 'twitter', value: '#00aced' },
        { name: 'facebook', value: '#3b5998' },
      ],
    },
  },
};
```

In addition, backgrounds now ships with the following defaults:

- no selected background (transparent)
- light/dark options

### 6.0 Deprecations

We've deprecated the following in 6.0: `addon-info`, `addon-notes`, `addon-contexts`, `addon-centered`, `polymer`.

#### Deprecated addon-info, addon-notes

The info/notes addons have been replaced by [addon-docs](https://github.com/storybookjs/storybook/tree/next/addons/docs). We've documented a migration in the [docs recipes](https://github.com/storybookjs/storybook/blob/next/addons/docs/docs/recipes.md#migrating-from-notesinfo-addons).

Both addons are still widely used, and their source code is still available in the [deprecated-addons repo](https://github.com/storybookjs/deprecated-addons). We're looking for maintainers for both addons. If you're interested, please get in touch on [our Discord](https://discord.gg/storybook).

#### Deprecated addon-contexts

The contexts addon has been replaced by [addon-toolbars](https://github.com/storybookjs/storybook/blob/next/addons/toolbars), which is simpler, more ergonomic, and compatible with all Storybook frameworks.

The addon's source code is still available in the [deprecated-addons repo](https://github.com/storybookjs/deprecated-addons). If you're interested in maintaining it, please get in touch on [our Discord](https://discord.gg/storybook).

#### Removed addon-centered

In 6.0 we removed the centered addon. Centering is now core feature of storybook, so we no longer need an addon.

Remove the addon-centered decorator and instead add a `layout` parameter:

```js
export const MyStory = () => <div>my story</div>;
MyStory.story = {
  parameters: { layout: 'centered' },
};
```

Other possible values are: `padded` (default) and `fullscreen`.

#### Deprecated polymer

We've deprecated `@storybook/polymer` and are focusing on `@storybook/web-components`. If you use Polymer and are interested in maintaining it, please get in touch on [our Discord](https://discord.gg/storybook).

#### Deprecated immutable options parameters

The UI options `sidebarAnimations`, `enableShortcuts`, `theme`, `showRoots` should not be changed on a per-story basis, and as such there is no reason to set them via parameters.

You should use `addon.setConfig` to set them:

```js
// in .storybook/manager.js
import { addons } from '@storybook/addons';

addons.setConfig({
  showRoots: false,
});
```

#### Deprecated addParameters and addDecorator

The `addParameters` and `addDecorator` APIs to add global decorators and parameters, exported by the various frameworks (e.g. `@storybook/react`) and `@storybook/client` are now deprecated.

Instead, use `export const parameters = {};` and `export const decorators = [];` in your `.storybook/preview.js`. Addon authors similarly should use such an export in a preview entry file (see [Preview entries](https://github.com/storybookjs/storybook/blob/next/docs/addons/writing-presets.md#preview-entries)).

#### Deprecated clearDecorators

Similarly, `clearDecorators`, exported by the various frameworks (e.g. `@storybook/react`) is deprecated.

#### Deprecated configure

The `configure` API to load stories from `preview.js`, exported by the various frameworks (e.g. `@storybook/react`) is now deprecated.

To load stories, use the `stories` field in `main.js`. You can pass a glob or array of globs to load stories like so:

```js
// in .storybook/main.js
module.exports = {
  stories: ['../src/**/*.stories.js'],
};
```

You can also pass an array of single file names if you want to be careful about loading files:

```js
// in .storybook/main.js
module.exports = {
  stories: [
    '../src/components/Button.stories.js',
    '../src/components/Table.stories.js',
    '../src/components/Page.stories.js',
  ],
};
```

#### Deprecated support for duplicate kinds

In 6.0 we deprecated the ability to split a kind's (component's) stories into multiple files because it was causing issues in hot module reloading (HMR). It will likely be removed completely in 7.0.

If you had N stories that contained `export default { title: 'foo/bar' }` (or the MDX equivalent `<Meta title="foo/bar">`), Storybook will now raise the warning `Duplicate title '${kindName}' used in multiple files`.

To split a component's stories into multiple files, e.g. for the `foo/bar` example above:

- Create a single file with the `export default { title: 'foo/bar' }` export, which is the primary file
- Comment out or delete the default export from the other files
- Re-export the stories from the other files in the primary file

So the primary example might look like:

```js
export default { title: 'foo/bar' };
export * from './Bar1.stories'
export * from './Bar2.stories'
export * from './Bar3.stories'

export const SomeStory = () => ...;
```

## From version 5.2.x to 5.3.x

### To main.js configuration

In storybook 5.3 3 new files for configuration were introduced, that replaced some previous files.

These files are now soft-deprecated, (_they still work, but over time we will promote users to migrate_):

- `presets.js` has been renamed to `main.js`. `main.js` is the main point of configuration for storybook.
- `config.js` has been renamed to `preview.js`. `preview.js` configures the "preview" iframe that renders your components.
- `addons.js` has been renamed to `manager.js`. `manager.js` configures Storybook's "manager" UI that wraps the preview, and also configures addons panel.

#### Using main.js

`main.js` is now the main point of configuration for Storybook. This is what a basic `main.js` looks like:

```js
module.exports = {
  stories: ['../**/*.stories.js'],
  addons: ['@storybook/addon-knobs'],
};
```

You remove all "register" import from `addons.js` and place them inside the array. You can also safely remove the `/register` suffix from these entries, for a cleaner, more readable configuration. If this means `addons.js` is now empty for you, it's safe to remove.

Next you remove the code that imports/requires all your stories from `config.js`, and change it to a glob-pattern and place that glob in the `stories` array. If this means `config.js` is empty, it's safe to remove.

If you had a `presets.js` file before you can add the array of presets to the main.js file and remove `presets.js` like so:

```js
module.exports = {
  stories: ['../**/*.stories.js'],
  addons: [
    '@storybook/preset-create-react-app',
    {
      name: '@storybook/addon-docs',
      options: { configureJSX: true },
    },
  ],
};
```

By default, adding a package to the `addons` array will first try to load its `preset` entry, then its `register` entry, and finally, it will just assume the package itself is a preset.

If you want to load a specific package entry, for example you want to use `@storybook/addon-docs/register`, you can also include that in the addons array and Storybook will do the right thing.

#### Using preview.js

If after migrating the imports/requires of your stories to `main.js` you're left with some code in `config.js` it's likely the usage of `addParameters` & `addDecorator`.

This is fine, rename `config.js` to `preview.js`.

This file can also be used to inject global stylesheets, fonts etc, into the preview bundle.

#### Using manager.js

If you are setting storybook options in `config.js`, especially `theme`, you should migrate it to `manager.js`:

```js
import { addons } from '@storybook/addons';
import { create } from '@storybook/theming/create';

const theme = create({
  base: 'light',
  brandTitle: 'My custom title',
});

addons.setConfig({
  panelPosition: 'bottom',
  theme,
});
```

This makes storybook load and use the theme in the manager directly.
This allows for richer theming in the future, and has a much better performance!

> If you're using addon-docs, you should probably not do this. Docs uses the theme as well, but this change makes the theme inaccessible to addon-docs. We'll address this in 6.0.0.

### Create React App preset

You can now move to the new preset for [Create React App](https://create-react-app.dev/). The in-built preset for Create React App will be disabled in Storybook 6.0.

Simply install [`@storybook/preset-create-react-app`](https://github.com/storybookjs/presets/tree/master/packages/preset-create-react-app) and it will be used automatically.

### Description doc block

In 5.3 we've changed `addon-docs`'s `Description` doc block's default behavior. Technically this is a breaking change, but MDX was not officially released in 5.2 and we reserved the right to make small breaking changes. The behavior of `DocsPage`, which was officially released, remains unchanged.

The old behavior of `<Description of={Component} />` was to concatenate the info parameter or notes parameter, if available, with the docgen information loaded from source comments. If you depend on the old behavior, it's still available with `<Description of={Component} type='legacy-5.2' />`. This description type will be removed in Storybook 6.0.

The new default behavior is to use the framework-specific description extractor, which for React/Vue is still docgen, but may come from other places (e.g. a JSON file) for other frameworks.

The description doc block on DocsPage has also been updated. To see how to configure it in 5.3, please see [the updated recipe](https://github.com/storybookjs/storybook/blob/next/addons/docs/docs/recipes.md#migrating-from-notesinfo-addons)

### React Native Async Storage

Starting from version React Native 0.59, Async Storage is deprecated in React Native itself. The new @react-native-async-storage/async-storage module requires native installation, and we don't want to have it as a dependency for React Native Storybook.

To avoid that now you have to manually pass asyncStorage to React Native Storybook with asyncStorage prop. To notify users we are displaying a warning about it.

Solution:

- Use `require('@react-native-async-storage/async-storage').default` for React Native v0.59 and above.
- Use `require('react-native').AsyncStorage` for React Native v0.58 or below.
- Use `null` to disable Async Storage completely.

```javascript
getStorybookUI({
  ...
  asyncStorage: require('@react-native-async-storage/async-storage').default || require('react-native').AsyncStorage || null
});
```

The benefit of using Async Storage is so that when users refresh the app, Storybook can open their last visited story.

### Deprecate displayName parameter

In 5.2, the story parameter `displayName` was introduced as a publicly visible (but internal) API. Storybook's Component Story Format (CSF) loader used it to modify a story's display name independent of the story's `name`/`id` (which were coupled).

In 5.3, the CSF loader decouples the story's `name`/`id`, which means that `displayName` is no longer necessary. Unfortunately, this is a breaking change for any code that uses the story `name` field. Storyshots relies on story `name`, and the appropriate migration is to simply update your snapshots. Apologies for the inconvenience!

### Unified docs preset

Addon-docs configuration gets simpler in 5.3. In 5.2, each framework had its own preset, e.g. `@storybook/addon-docs/react/preset`. Starting in 5.3, everybody should use `@storybook/addon-docs/preset`.

### Simplified hierarchy separators

We've deprecated the ability to specify the hierarchy separators (how you control the grouping of story kinds in the sidebar). From Storybook 6.0 we will have a single separator `/`, which cannot be configured.

If you are currently using custom separators, we encourage you to migrate to using `/` as the sole separator. If you are using `|` or `.` as a separator currently, we provide a codemod, [`upgrade-hierarchy-separators`](https://github.com/storybookjs/storybook/blob/next/code/lib/codemod/README.md#upgrade-hierarchy-separators), that can be used to rename all your components.

```
yarn sb migrate upgrade-hierarchy-separators --glob="*.stories.js"
```

If you were using `|` and wish to keep the "root" behavior, use the `showRoots: true` option to re-enable roots:

```js
addParameters({
  options: {
    showRoots: true,
  },
});
```

NOTE: it is no longer possible to have some stories with roots and others without. If you want to keep the old behavior, simply add a root called "Others" to all your previously unrooted stories.

### Addon StoryShots Puppeteer uses external puppeteer

To give you more control on the Chrome version used when running StoryShots Puppeteer, `puppeteer` is no more included in the addon dependencies. So you can now pick the version of `puppeteer` you want and set it in your project.

If you want the latest version available just run:

```sh
yarn add puppeteer --dev
OR
npm install puppeteer --save-dev
```

## From version 5.1.x to 5.2.x

### Source-loader

Addon-storysource contains a loader, `@storybook/addon-storysource/loader`, which has been deprecated in 5.2. If you use it, you'll see the warning:

```
@storybook/addon-storysource/loader is deprecated, please use @storybook/source-loader instead.
```

To upgrade to `@storybook/source-loader`, run `npm install -D @storybook/source-loader` (or use `yarn`), and replace every instance of `@storybook/addon-storysource/loader` with `@storybook/source-loader`.

### Default viewports

The default viewports have been reduced to a smaller set, we think is enough for most use cases.
You can get the old default back by adding the following to your `config.js`:

```js
import { INITIAL_VIEWPORTS } from '@storybook/addon-viewport';

addParameters({
  viewport: {
    viewports: INITIAL_VIEWPORTS,
  },
});
```

### Grid toolbar-feature

The grid feature in the toolbar has been relocated to [addon-background](https://github.com/storybookjs/storybook/tree/next/addons/backgrounds), follow the setup instructions on that addon to get the feature again.

### Docs mode docgen

This isn't a breaking change per se, because `addon-docs` is a new feature. However it's intended to replace `addon-info`, so if you're migrating from `addon-info` there are a few things you should know:

1. Support for only one prop table
2. Prop table docgen info should be stored on the component and not in the global variable `STORYBOOK_REACT_CLASSES` as before.

### storySort option

In 5.0.x the global option `sortStoriesByKind` option was [inadvertently removed](#sortstoriesbykind). In 5.2 we've introduced a new option, `storySort`, to replace it. `storySort` takes a comparator function, so it is strictly more powerful than `sortStoriesByKind`.

For example, here's how to sort by story ID using `storySort`:

```js
addParameters({
  options: {
    storySort: (a, b) =>
      a[1].kind === b[1].kind ? 0 : a[1].id.localeCompare(b[1].id, undefined, { numeric: true }),
  },
});
```

## From version 5.1.x to 5.1.10

### babel.config.js support

SB 5.1.0 added [support for project root `babel.config.js` files](https://github.com/storybookjs/storybook/pull/6634), which was an [unintentional breaking change](https://github.com/storybookjs/storybook/issues/7058#issuecomment-515398228). 5.1.10 fixes this, but if you relied on project root `babel.config.js` support, this bugfix is a breaking change. The workaround is to copy the file into your `.storybook` config directory. We may add back project-level support in 6.0.

## From version 5.0.x to 5.1.x

### React native server

Storybook 5.1 contains a major overhaul of `@storybook/react-native` as compared to 4.1 (we didn't ship a version of RN in 5.0 due to timing constraints). Storybook for RN consists of an an UI for browsing stories on-device or in a simulator, and an optional webserver which can also be used to browse stories and web addons.

5.1 refactors both pieces:

- `@storybook/react-native` no longer depends on the Storybook UI and only contains on-device functionality
- `@storybook/react-native-server` is a new package for those who wish to run a web server alongside their device UI

In addition, both packages share more code with the rest of Storybook, which will reduce bugs and increase compatibility (e.g. with the latest versions of babel, etc.).

As a user with an existing 4.1.x RN setup, no migration should be necessary to your RN app. Upgrading the library should be enough.

If you wish to run the optional web server, you will need to do the following migration:

- Add `babel-loader` as a dev dependency
- Add `@storybook/react-native-server` as a dev dependency
- Change your "storybook" `package.json` script from `storybook start [-p ...]` to `start-storybook [-p ...]`

And with that you should be good to go!

### Angular 7

Storybook 5.1 relies on `core-js@^3.0.0` and therefore causes a conflict with Angular 7 that relies on `core-js@^2.0.0`. In order to get Storybook running on Angular 7 you can either update to Angular 8 (which dropped `core-js` as a dependency) or follow these steps:

- Remove `node_modules/@storybook`
- `npm i core-js@^3.0.0` / `yarn add core-js@^3.0.0`
- Add the following paths to your `tsconfig.json`

```json
{
  "compilerOptions": {
    "paths": {
      "core-js/es7/reflect": ["node_modules/core-js/proposals/reflect-metadata"],
      "core-js/es6/*": ["node_modules/core-js/es"]
    }
  }
}
```

You should now be able to run Storybook and Angular 7 without any errors.

Reference issue: [https://github.com/angular/angular-cli/issues/13954](https://github.com/angular/angular-cli/issues/13954)

### CoreJS 3

Following the rest of the JS ecosystem, Storybook 5.1 upgrades [CoreJS](https://github.com/zloirock/core-js) 2 to 3, which is a breaking change.

This upgrade is problematic because many apps/libraries still rely on CoreJS 2, and many users get corejs-related errors due to bad resolution. To address this, we're using [corejs-upgrade-webpack-plugin](https://github.com/ndelangen/corejs-upgrade-webpack-plugin), which attempts to automatically upgrade code to CoreJS 3.

After a few iterations, this approach seems to be working. However, there are a few exceptions:

- If your app uses `babel-polyfill`, try to remove it

We'll update this section as we find more problem cases. If you have a `core-js` problem, please file an issue (preferably with a repro), and we'll do our best to get you sorted.

**Update**: [corejs-upgrade-webpack-plugin](https://github.com/ndelangen/corejs-upgrade-webpack-plugin) has been removed again after running into further issues as described in [https://github.com/storybookjs/storybook/issues/7445](https://github.com/storybookjs/storybook/issues/7445).

## From version 5.0.1 to 5.0.2

### Deprecate webpack extend mode

Exporting an object from your custom webpack config puts storybook in "extend mode".

There was a bad bug in `v5.0.0` involving webpack "extend mode" that caused webpack issues for users migrating from `4.x`. We've fixed this problem in `v5.0.2` but it means that extend-mode has a different behavior if you're migrating from `5.0.0` or `5.0.1`. In short, `4.x` extended a base config with the custom config, whereas `5.0.0-1` extended the base with a richer config object that could conflict with the custom config in different ways from `4.x`.

We've also deprecated "extend mode" because it doesn't add a lot of value over "full control mode", but adds more code paths, documentation, user confusion etc. Starting in SB6.0 we will only support "full control mode" customization.

To migrate from extend-mode to full-control mode, if your extend-mode webpack config looks like this:

```js
module.exports = {
  module: {
    rules: [
      /* ... */
    ],
  },
};
```

In full control mode, you need modify the default config to have the rules of your liking:

```js
module.exports = ({ config }) => ({
  ...config,
  module: {
    ...config.module,
    rules: [
      /* your own rules "..." here and/or some subset of config.module.rules */
    ],
  },
});
```

Please refer to the [current custom webpack documentation](https://storybook.js.org/docs/react/configure/webpack) for more information on custom webpack config and to [Issue #6081](https://github.com/storybookjs/storybook/issues/6081) for more information about the change.

## From version 4.1.x to 5.0.x

Storybook 5.0 includes sweeping UI changes as well as changes to the addon API and custom webpack configuration. We've tried to keep backwards compatibility in most cases, but there are some notable exceptions documented below.

### sortStoriesByKind

In Storybook 5.0 we changed a lot of UI related code, and 1 oversight caused the `sortStoriesByKind` options to stop working.
We're working on providing a better way of sorting stories for now the feature has been removed. Stories appear in the order they are loaded.

If you're using webpack's `require.context` to load stories, you can sort the execution of requires:

```js
var context = require.context('../stories', true, /\.stories\.js$/);
var modules = context.keys();

// sort them
var sortedModules = modules.slice().sort((a, b) => {
  // sort the stories based on filename/path
  return a < b ? -1 : a > b ? 1 : 0;
});

// execute them
sortedModules.forEach((key) => {
  context(key);
});
```

### Webpack config simplification

The API for custom webpack configuration has been simplified in 5.0, but it's a breaking change. Storybook's "full control mode" for webpack allows you to override the webpack config with a function that returns a configuration object.

In Storybook 5 there is a single signature for full-control mode that takes a parameters object with the fields `config` and `mode`:

```js
module.exports = ({ config, mode }) => { config.module.rules.push(...); return config; }
```

In contrast, the 4.x configuration function accepted either two or three arguments (`(baseConfig, mode)`, or `(baseConfig, mode, defaultConfig)`). The `config` object in the 5.x signature is equivalent to 4.x's `defaultConfig`.

Please see the [current custom webpack documentation](https://storybook.js.org/docs/react/configure/webpack) for more information on custom webpack config.

### Theming overhaul

Theming has been rewritten in v5. If you used theming in v4, please consult the [theming docs](https://storybook.js.org/docs/react/configure/theming) to learn about the new API.

### Story hierarchy defaults

Storybook's UI contains a hierarchical tree of stories that can be configured by `hierarchySeparator` and `hierarchyRootSeparator` [options](https://github.com/storybookjs/deprecated-addons/blob/master/MIGRATION.md#options-addon-deprecated).

In Storybook 4.x the values defaulted to `null` for both of these options, so that there would be no hierarchy by default.

In 5.0, we now provide recommended defaults:

```js
{
  hierarchyRootSeparator: '|',
  hierarchySeparator: /\/|\./,
}
```

This means if you use the characters { `|`, `/`, `.` } in your story kinds it will trigger the story hierarchy to appear. For example `storiesOf('UI|Widgets/Basics/Button')` will create a story root called `UI` containing a `Widgets/Basics` group, containing a `Button` component.

If you wish to opt-out of this new behavior and restore the flat UI, set them back to `null` in your storybook config, or remove { `|`, `/`, `.` } from your story kinds:

```js
addParameters({
  options: {
    hierarchyRootSeparator: null,
    hierarchySeparator: null,
  },
});
```

### Options addon deprecated

In 4.x we added story parameters. In 5.x we've deprecated the options addon in favor of [global parameters](https://storybook.js.org/docs/react/configure/features-and-behavior), and we've also renamed some of the options in the process (though we're maintaining backwards compatibility until 6.0).

Here's an old configuration:

```js
addDecorator(
  withOptions({
    name: 'Storybook',
    url: 'https://storybook.js.org',
    goFullScreen: false,
    addonPanelInRight: true,
  })
);
```

And here's its new counterpart:

```js
import { create } from '@storybook/theming/create';
addParameters({
  options: {
    theme: create({
      base: 'light',
      brandTitle: 'Storybook',
      brandUrl: 'https://storybook.js.org',
      // To control appearance:
      // brandImage: 'http://url.of/some.svg',
    }),
    isFullscreen: false,
    panelPosition: 'right',
    isToolshown: true,
  },
});
```

Here is the mapping from old options to new:

| Old               | New              |
| ----------------- | ---------------- |
| name              | theme.brandTitle |
| url               | theme.brandUrl   |
| goFullScreen      | isFullscreen     |
| showStoriesPanel  | showNav          |
| showAddonPanel    | showPanel        |
| addonPanelInRight | panelPosition    |
| showSearchBox     |                  |
|                   | isToolshown      |

Storybook v5 removes the search dialog box in favor of a quick search in the navigation view, so `showSearchBox` has been removed.

Storybook v5 introduce a new tool bar above the story view and you can show\hide it with the new `isToolshown` option.

### Individual story decorators

The behavior of adding decorators to a kind has changed in SB5 ([#5781](https://github.com/storybookjs/storybook/issues/5781)).

In SB4 it was possible to add decorators to only a subset of the stories of a kind.

```js
storiesOf('Stories', module)
  .add('noncentered', () => 'Hello')
  .addDecorator(centered)
  .add('centered', () => 'Hello');
```

The semantics has changed in SB5 so that calling `addDecorator` on a kind adds a decorator to all its stories, no matter the order. So in the previous example, both stories would be centered.

To allow for a subset of the stories in a kind to be decorated, we've added the ability to add decorators to individual stories using parameters:

```js
storiesOf('Stories', module)
  .add('noncentered', () => 'Hello')
  .add('centered', () => 'Hello', { decorators: [centered] });
```

### Addon backgrounds uses parameters

Similarly, `@storybook/addon-backgrounds` uses parameters to pass background options. If you previously had:

```js
import { withBackgrounds } from `@storybook/addon-backgrounds`;

storiesOf('Stories', module)
  .addDecorator(withBackgrounds(options));
```

You should replace it with:

```js
storiesOf('Stories', module).addParameters({ backgrounds: options });
```

You can pass `backgrounds` parameters at the global level (via `addParameters` imported from `@storybook/react` et al.), and the story level (via the third argument to `.add()`).

### Addon cssresources name attribute renamed

In the options object for `@storybook/addon-cssresources`, the `name` attribute for each resource has been renamed to `id`. If you previously had:

```js
import { withCssResources } from '@storybook/addon-cssresources';
import { addDecorator } from '@storybook/react';

addDecorator(
  withCssResources({
    cssresources: [
      {
        name: `bluetheme`, // Previous
        code: `<style>body { background-color: lightblue; }</style>`,
        picked: false,
      },
    ],
  })
);
```

You should replace it with:

```js
import { withCssResources } from '@storybook/addon-cssresources';
import { addDecorator } from '@storybook/react';

addDecorator(
  withCssResources({
    cssresources: [
      {
        id: `bluetheme`, // Renamed
        code: `<style>body { background-color: lightblue; }</style>`,
        picked: false,
      },
    ],
  })
);
```

### Addon viewport uses parameters

Similarly, `@storybook/addon-viewport` uses parameters to pass viewport options. If you previously had:

```js
import { configureViewport } from `@storybook/addon-viewport`;

configureViewport(options);
```

You should replace it with:

```js
import { addParameters } from '@storybook/react'; // or others

addParameters({ viewport: options });
```

The `withViewport` decorator is also no longer supported and should be replaced with a parameter based API as above. Also the `onViewportChange` callback is no longer supported.

See the [viewport addon README](https://github.com/storybookjs/storybook/blob/master/addons/viewport/README.md) for more information.

### Addon a11y uses parameters, decorator renamed

Similarly, `@storybook/addon-a11y` uses parameters to pass a11y options. If you previously had:

```js
import { configureA11y } from `@storybook/addon-a11y`;

configureA11y(options);
```

You should replace it with:

```js
import { addParameters } from '@storybook/react'; // or others

addParameters({ a11y: options });
```

You can also pass `a11y` parameters at the component level (via `storiesOf(...).addParameters`), and the story level (via the third argument to `.add()`).

Furthermore, the decorator `checkA11y` has been deprecated and renamed to `withA11y` to make it consistent with other Storybook decorators.

See the [a11y addon README](https://github.com/storybookjs/storybook/blob/master/addons/a11y/README.md) for more information.

### Addon centered decorator deprecated

If you previously had:

```js
import centered from '@storybook/addon-centered';
```

You should replace it with the React or Vue version as appropriate

```js
import centered from '@storybook/addon-centered/react';
```

or

```js
import centered from '@storybook/addon-centered/vue';
```

### New keyboard shortcuts defaults

Storybook's keyboard shortcuts are updated in 5.0, but they are configurable via the menu so if you want to set them back you can:

| Shortcut               | Old         | New   |
| ---------------------- | ----------- | ----- |
| Toggle sidebar         | cmd-shift-X | S     |
| Toggle addons panel    | cmd-shift-Z | A     |
| Toggle addons position | cmd-shift-G | D     |
| Toggle fullscreen      | cmd-shift-F | F     |
| Next story             | cmd-shift-→ | alt-→ |
| Prev story             | cmd-shift-← | alt-← |
| Next component         |             | alt-↓ |
| Prev component         |             | alt-↑ |
| Search                 |             | /     |

### New URL structure

We've update Storybook's URL structure in 5.0. The old structure used URL parameters to save the UI state, resulting in long ugly URLs. v5 respects the old URL parameters, but largely does away with them.

The old structure encoded `selectedKind` and `selectedStory` among other parameters. Storybook v5 respects these parameters but will issue a deprecation message in the browser console warning of potential future removal.

The new URL structure looks like:

```
https://url-of-storybook?path=/story/<storyId>
```

The structure of `storyId` is a slugified `<selectedKind>--<selectedStory>` (slugified = lowercase, hyphen-separated). Each `storyId` must be unique. We plan to build more features into Storybook in upcoming versions based on this new structure.

### Rename of the `--secure` cli parameter to `--https`

Storybook for React Native's start commands & the Web versions' start command were a bit different, for no reason.
We've changed the start command for Reactnative to match the other.

This means that when you previously used the `--secure` flag like so:

```sh
start-storybook --secure
# or
start-storybook --s
```

You have to replace it with:

```sh
start-storybook --https
```

### Vue integration

The Vue integration was updated, so that every story returned from a story or decorator function is now being normalized with `Vue.extend` **and** is being wrapped by a functional component. Returning a string from a story or decorator function is still supported and is treated as a component with the returned string as the template.

Currently there is no recommended way of accessing the component options of a story inside a decorator.

## From version 4.0.x to 4.1.x

There are are a few migrations you should be aware of in 4.1, including one unintentionally breaking change for advanced addon usage.

### Private addon config

If your Storybook contains custom addons defined that are defined in your app (as opposed to installed from packages) and those addons rely on reconfiguring webpack/babel, Storybook 4.1 may break for you. There's a workaround [described in the issue](https://github.com/storybookjs/storybook/issues/4995), and we're working on official support in the next release.

### React 15.x

Storybook 4.1 supports React 15.x (which had been [lost in the 4.0 release](#react-163)). So if you've been blocked on upgrading, we've got you covered. You should be able to upgrade according to the 4.0 migration notes below, or following the [4.0 upgrade guide](https://medium.com/storybookjs/migrating-to-storybook-4-c65b19a03d2c).

## From version 3.4.x to 4.0.x

With 4.0 as our first major release in over a year, we've collected a lot of cleanup tasks. Most of the deprecations have been marked for months, so we hope that there will be no significant impact on your project. We've also created a [step-by-step guide to help you upgrade](https://medium.com/storybookjs/migrating-to-storybook-4-c65b19a03d2c).

### React 16.3+

Storybook uses [Emotion](https://emotion.sh/) for styling which currently requires React 16.3 and above.

If you're using Storybook for anything other than React, you probably don't need to worry about this.

However, if you're developing React components, this means you need to upgrade to 16.3 or higher to use Storybook 4.0.

> **NOTE:** This is a temporary requirement, and we plan to restore 15.x compatibility in a near-term 4.x release.

Also, here's the error you'll get if you're running an older version of React:

```

core.browser.esm.js:15 Uncaught TypeError: Object(...) is not a function
at Module../node_modules/@emotion/core/dist/core.browser.esm.js (core.browser.esm.js:15)
at **webpack_require** (bootstrap:724)
at fn (bootstrap:101)
at Module../node_modules/@emotion/styled-base/dist/styled-base.browser.esm.js (styled-base.browser.esm.js:1)
at **webpack_require** (bootstrap:724)
at fn (bootstrap:101)
at Module../node_modules/@emotion/styled/dist/styled.esm.js (styled.esm.js:1)
at **webpack_require** (bootstrap:724)
at fn (bootstrap:101)
at Object../node_modules/@storybook/components/dist/navigation/MenuLink.js (MenuLink.js:12)

```

### Generic addons

4.x introduces generic addon decorators that are not tied to specific view layers [#3555](https://github.com/storybookjs/storybook/pull/3555). So for example:

```js
import { number } from '@storybook/addon-knobs/react';
```

Becomes:

```js
import { number } from '@storybook/addon-knobs';
```

### Knobs select ordering

4.0 also reversed the order of addon-knob's `select` knob keys/values, which had been called `selectV2` prior to this breaking change. See the knobs [package README](https://github.com/storybookjs/storybook/blob/master/addons/knobs/README.md#select) for usage.

### Knobs URL parameters

Addon-knobs no longer updates the URL parameters interactively as you edit a knob. This is a UI change but it shouldn't break any code because old URLs are still supported.

In 3.x, editing knobs updated the URL parameters interactively. The implementation had performance and architectural problems. So in 4.0, we changed this to a "copy" button in the addon which generates a URL with the updated knob values and copies it to the clipboard.

### Keyboard shortcuts moved

- Addon Panel to `Z`
- Stories Panel to `X`
- Show Search to `O`
- Addon Panel right side to `G`

### Removed addWithInfo

`Addon-info`'s `addWithInfo` has been marked deprecated since 3.2. In 4.0 we've removed it completely. See the package [README](https://github.com/storybookjs/storybook/blob/master/addons/info/README.md) for the proper usage.

### Removed RN packager

Since storybook version v4.0 packager is removed from storybook. The suggested storybook usage is to include it inside your app.
If you want to keep the old behaviour, you have to start the packager yourself with a different project root.
`npm run storybook start -p 7007 | react-native start --projectRoot storybook`

Removed cli options: `--packager-port --root --projectRoots -r, --reset-cache --skip-packager --haul --platform --metro-config`

### Removed RN addons

The `@storybook/react-native` had built-in addons (`addon-actions` and `addon-links`) that have been marked as deprecated since 3.x. They have been fully removed in 4.x. If your project still uses the built-ins, you'll need to add explicit dependencies on `@storybook/addon-actions` and/or `@storybook/addon-links` and import directly from those packages.

### Storyshots Changes

1. `imageSnapshot` test function was extracted from `addon-storyshots`
   and moved to a new package - `addon-storyshots-puppeteer` that now will
   be dependant on puppeteer. [README](https://github.com/storybookjs/storybook/tree/master/addons/storyshots/storyshots-puppeteer)
2. `getSnapshotFileName` export was replaced with the `Stories2SnapsConverter`
   class that now can be overridden for a custom implementation of the
   snapshot-name generation. [README](https://github.com/storybookjs/storybook/tree/master/addons/storyshots/storyshots-core#stories2snapsconverter)
3. Storybook that was configured with Webpack's `require.context()` feature
   will need to add a babel plugin to polyfill this functionality.
   A possible plugin might be [babel-plugin-require-context-hook](https://github.com/smrq/babel-plugin-require-context-hook).
   [README](https://github.com/storybookjs/storybook/tree/master/addons/storyshots/storyshots-core#configure-jest-to-work-with-webpacks-requirecontext)

### Webpack 4

Storybook now uses webpack 4. If you have a [custom webpack config](https://storybook.js.org/docs/react/configure/webpack), make sure that all the loaders and plugins you use support webpack 4.

### Babel 7

Storybook now uses Babel 7. There's a couple of cases when it can break with your app:

- If you aren't using Babel yourself, and don't have .babelrc, install following dependencies:

  ```
  npm i -D @babel/core babel-loader@latest
  ```

- If you're using Babel 6, make sure that you have direct dependencies on `babel-core@6` and `babel-loader@7` and that you have a `.babelrc` in your project directory.

### Create-react-app

If you are using `create-react-app` (aka CRA), you may need to do some manual steps to upgrade, depending on the setup.

- `create-react-app@1` may require manual migrations.
  - If you're adding storybook for the first time: `sb init` should add the correct dependencies.
  - If you're upgrading an existing project, your `package.json` probably already uses Babel 6, making it incompatible with `@storybook/react@4` which uses Babel 7. There are two ways to make it compatible, each of which is spelled out in detail in the next section:
    - Upgrade to Babel 7 if you are not dependent on Babel 6-specific features.
    - Migrate Babel 6 if you're heavily dependent on some Babel 6-specific features).
- `create-react-app@2` should be compatible as is, since it uses babel 7.

#### Upgrade CRA1 to babel 7

```
yarn remove babel-core babel-runtime
yarn add @babel/core babel-loader --dev
```

#### Migrate CRA1 while keeping babel 6

```
yarn add babel-loader@7
```

Also, make sure you have a `.babelrc` in your project directory. You probably already do if you are using Babel 6 features (otherwise you should consider upgrading to Babel 7 instead). If you don't have one, here's one that works:

```json
{
  "presets": ["env", "react"]
}
```

### start-storybook opens browser

If you're using `start-storybook` on CI, you may need to opt out of this using the new `--ci` flag.

### CLI Rename

We've deprecated the `getstorybook` CLI in 4.0. The new way to install storybook is `sb init`. We recommend using `npx` for convenience and to make sure you're always using the latest version of the CLI:

```
npx -p @storybook/cli sb init
```

### Addon story parameters

Storybook 4 introduces story parameters, a more convenient way to configure how addons are configured.

```js
storiesOf('My component', module)
  .add('story1', withNotes('some notes')(() => <Component ... />))
  .add('story2', withNotes('other notes')(() => <Component ... />));
```

Becomes:

```js
// config.js
addDecorator(withNotes);

// Component.stories.js
storiesOf('My component', module)
  .add('story1', () => <Component ... />, { notes: 'some notes' })
  .add('story2', () => <Component ... />, { notes: 'other notes' });
```

This example applies notes globally to all stories. You can apply it locally with `storiesOf(...).addDecorator(withNotes)`.

The story parameters correspond directly to the old withX arguments, so it's less demanding to migrate your code. See the parameters documentation for the packages that have been upgraded:

- [Notes](https://github.com/storybookjs/storybook/blob/master/addons/notes/README.md)
- [Jest](https://github.com/storybookjs/storybook/blob/master/addons/jest/README.md)
- [Knobs](https://github.com/storybookjs/storybook/blob/master/addons/knobs/README.md)
- [Viewport](https://github.com/storybookjs/storybook/blob/master/addons/viewport/README.md)
- [Backgrounds](https://github.com/storybookjs/storybook/blob/master/addons/backgrounds/README.md)
- [Options](https://github.com/storybookjs/storybook/blob/master/addons/options/README.md)

## From version 3.3.x to 3.4.x

There are no expected breaking changes in the 3.4.x release, but 3.4 contains a major refactor to make it easier to support new frameworks, and we will document any breaking changes here if they arise.

## From version 3.2.x to 3.3.x

It wasn't expected that there would be any breaking changes in this release, but unfortunately it turned out that there are some. We're revisiting our [release strategy](https://github.com/storybookjs/storybook/blob/master/RELEASES.md) to follow semver more strictly.
Also read on if you're using `addon-knobs`: we advise an update to your code for efficiency's sake.

### `babel-core` is now a peer dependency #2494

This affects you if you don't use babel in your project. You may need to add `babel-core` as dev dependency:

```sh
yarn add babel-core --dev
```

This was done to support different major versions of babel.

### Base webpack config now contains vital plugins #1775

This affects you if you use custom webpack config in [Full Control Mode](https://storybook.js.org/docs/react/configure/webpack#full-control-mode) while not preserving the plugins from `storybookBaseConfig`. Before `3.3`, preserving them was a recommendation, but now it [became](https://github.com/storybookjs/storybook/pull/2578) a requirement.

### Refactored Knobs

Knobs users: there was a bug in 3.2.x where using the knobs addon imported all framework runtimes (e.g. React and Vue). To fix the problem, we [refactored knobs](https://github.com/storybookjs/storybook/pull/1832). Switching to the new style is only takes one line of code.

In the case of React or React-Native, import knobs like this:

```js
import { withKnobs, text, boolean, number } from '@storybook/addon-knobs/react';
```

In the case of Vue: `import { ... } from '@storybook/addon-knobs/vue';`

In the case of Angular: `import { ... } from '@storybook/addon-knobs/angular';`

## From version 3.1.x to 3.2.x

**NOTE:** technically this is a breaking change, but only if you use TypeScript. Sorry people!

### Moved TypeScript addons definitions

TypeScript users: we've moved the rest of our addons type definitions into [DefinitelyTyped](http://definitelytyped.org/). Starting in 3.2.0 make sure to use the right addons types:

```sh
yarn add @types/storybook__addon-notes @types/storybook__addon-options @types/storybook__addon-knobs @types/storybook__addon-links --dev
```

See also [TypeScript definitions in 3.1.x](#moved-typescript-definitions).

### Updated Addons API

We're in the process of upgrading our addons APIs. As a first step, we've upgraded the Info and Notes addons. The old API will still work with your existing projects but will be deprecated soon and removed in Storybook 4.0.

Here's an example of using Notes and Info in 3.2 with the new API.

```js
storiesOf('composition', module).add(
  'new addons api',
  withInfo('see Notes panel for composition info')(
    withNotes({ text: 'Composition: Info(Notes())' })((context) => (
      <MyComponent name={context.story} />
    ))
  )
);
```

It's not beautiful, but we'll be adding a more convenient/idiomatic way of using these [withX primitives](https://gist.github.com/shilman/792dc25550daa9c2bf37238f4ef7a398) in Storybook 3.3.

## From version 3.0.x to 3.1.x

**NOTE:** technically this is a breaking change and should be a 4.0.0 release according to semver. However, we're still figuring things out and didn't think this change necessitated a major release. Please bear with us!

### Moved TypeScript definitions

TypeScript users: we are in the process of moving our typescript definitions into [DefinitelyTyped](http://definitelytyped.org/). If you're using TypeScript, starting in 3.1.0 you need to make sure your type definitions are installed:

```sh
yarn add @types/node @types/react @types/storybook__react --dev
```

### Deprecated head.html

We have deprecated the use of `head.html` for including scripts/styles/etc. into stories, though it will still work with a warning.

Now we use:

- `preview-head.html` for including extra content into the preview pane.
- `manager-head.html` for including extra content into the manager window.

[Read our docs](https://storybook.js.org/docs/react/configure/story-rendering#adding-to-head) for more details.

## From version 2.x.x to 3.x.x

This major release is mainly an internal restructuring.
Upgrading requires work on behalf of users, this was unavoidable.
We're sorry if this inconveniences you, we have tried via this document and provided tools to make the process as easy as possible.

### Webpack upgrade

Storybook will now use webpack 2 (and only webpack 2).
If you are using a custom `webpack.config.js` you need to change this to be compatible.
You can find the guide to upgrading your webpack config [on webpack.js.org](https://webpack.js.org/guides/migrating/).

### Packages renaming

All our packages have been renamed and published to npm as version 3.0.0 under the `@storybook` namespace.

To update your app to use the new package names, you can use the cli:

```bash
npx -p @storybook/cli sb init
```

**Details**

If the above doesn't work, or you want to make the changes manually, the details are below:

> We have adopted the same versioning strategy that has been adopted by babel, jest and apollo.
> It's a strategy best suited for ecosystem type tools, which consist of many separately installable features / packages.
> We think this describes storybook pretty well.

The new package names are:

| old                                          | new                              |
| -------------------------------------------- | -------------------------------- |
| `getstorybook`                               | `@storybook/cli`                 |
| `@kadira/getstorybook`                       | `@storybook/cli`                 |
|                                              |                                  |
| `@kadira/storybook`                          | `@storybook/react`               |
| `@kadira/react-storybook`                    | `@storybook/react`               |
| `@kadira/react-native-storybook`             | `@storybook/react-native`        |
|                                              |                                  |
| `storyshots`                                 | `@storybook/addon-storyshots`    |
| `@kadira/storyshots`                         | `@storybook/addon-storyshots`    |
|                                              |                                  |
| `@kadira/storybook-ui`                       | `@storybook/ui`                  |
| `@kadira/storybook-addons`                   | `@storybook/addons`              |
| `@kadira/storybook-channels`                 | `@storybook/channels`            |
| `@kadira/storybook-channel-postmsg`          | `@storybook/channel-postmessage` |
| `@kadira/storybook-channel-websocket`        | `@storybook/channel-websocket`   |
|                                              |                                  |
| `@kadira/storybook-addon-actions`            | `@storybook/addon-actions`       |
| `@kadira/storybook-addon-links`              | `@storybook/addon-links`         |
| `@kadira/storybook-addon-info`               | `@storybook/addon-info`          |
| `@kadira/storybook-addon-knobs`              | `@storybook/addon-knobs`         |
| `@kadira/storybook-addon-notes`              | `@storybook/addon-notes`         |
| `@kadira/storybook-addon-options`            | `@storybook/addon-options`       |
| `@kadira/storybook-addon-graphql`            | `@storybook/addon-graphql`       |
| `@kadira/react-storybook-decorator-centered` | `@storybook/addon-centered`      |

If your codebase is small, it's probably doable to replace them by hand (in your codebase and in `package.json`).

But if you have a lot of occurrences in your codebase, you can use a [codemod we created](./code/lib/codemod) for you.

> A codemod makes automatic changed to your app's code.

You have to change your `package.json`, prune old and install new dependencies by hand.

`npm prune` will remove all dependencies from `node_modules` which are no longer referenced in `package.json`.

### Deprecated embedded addons

We used to ship 2 addons with every single installation of storybook: `actions` and `links`. But in practice not everyone is using them, so we decided to deprecate this and in the future, they will be completely removed. If you use `@storybook/react/addons` you will get a deprecation warning.

If you **are** using these addons, it takes two steps to migrate:

- add the addons you use to your `package.json`.
- update your code:
  change `addons.js` like so:

  ```js
  import '@storybook/addon-actions/register';
  import '@storybook/addon-links/register';
  ```

  change `x.story.js` like so:

  ```js
  import React from 'react';
  import { storiesOf } from '@storybook/react';
  import { action } from '@storybook/addon-actions';
  import { linkTo } from '@storybook/addon-links';
  ```

  <!-- markdown-link-check-enable --><|MERGE_RESOLUTION|>--- conflicted
+++ resolved
@@ -40,11 +40,8 @@
     - [storyIndexers](#storyindexers)
     - [Deprecated docs parameters](#deprecated-docs-parameters)
     - [Description Doc block properties](#description-doc-block-properties)
-<<<<<<< HEAD
     - [Story Doc block properties](#story-doc-block-properties)
-=======
     - [Manager API expandAll and collapseAll methods](#manager-api-expandall-and-collapseall-methods)
->>>>>>> b023d3fe
 - [From version 7.5.0 to 7.6.0](#from-version-750-to-760)
     - [CommonJS with Vite is deprecated](#commonjs-with-vite-is-deprecated)
     - [Using implicit actions during rendering is deprecated](#using-implicit-actions-during-rendering-is-deprecated)
@@ -686,13 +683,12 @@
 
 `children`, `markdown` and `type` are now removed in favor of the `of` property. [More info](#doc-blocks).
 
-<<<<<<< HEAD
 #### Story Doc block properties
 
 The `story` prop is now removed in favor of the `of` property. [More info](#doc-blocks).
 
 Additionally, given that CSF in MDX is not supported anymore, the following props are also removed: `args`, `argTypes`, `decorators`, `loaders`, `name`, `parameters`, `play`, `render`, and `storyName`. [More info](#dropping-support-for-storiesmdx-csf-in-mdx-format-and-mdx1-support).
-=======
+
 #### Manager API expandAll and collapseAll methods
 
 The `collapseAll` and `expandAll` APIs (possibly used by addons) are now removed. Please emit events for these actions instead:
@@ -705,7 +701,6 @@
 api.collapseAll() // becomes api.emit(STORIES_COLLAPSE_ALL)
 api.expandAll() // becomes api.emit(STORIES_EXPAND_ALL)
 ```
->>>>>>> b023d3fe
 
 ## From version 7.5.0 to 7.6.0
 
