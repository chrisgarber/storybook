# Migration

- [Migration](#migration)
  - [From version 5.2.x to 5.3.x](#from-version-52x-to-53x)
    - [Create React App preset](#create-react-app-preset)
<<<<<<< HEAD
    - [Description docs block](#description-docs-block)
    - [React Native Async Storage](#react-native-async-storage)
=======
    - [Description doc block](#description-doc-block)
>>>>>>> f66dd46b
  - [From version 5.1.x to 5.2.x](#from-version-51x-to-52x)
    - [Source-loader](#source-loader)
    - [Default viewports](#default-viewports)
    - [Grid toolbar-feature](#grid-toolbar-feature)
    - [Docs mode docgen](#docs-mode-docgen)
    - [storySort option](#storysort-option)
  - [From version 5.1.x to 5.1.10](#from-version-51x-to-5110)
    - [babel.config.js support](#babelconfigjs-support)
  - [From version 5.0.x to 5.1.x](#from-version-50x-to-51x)
    - [React native server](#react-native-server)
    - [Angular 7](#angular-7)
    - [CoreJS 3](#corejs-3)
  - [From version 5.0.1 to 5.0.2](#from-version-501-to-502)
    - [Deprecate webpack extend mode](#deprecate-webpack-extend-mode)
  - [From version 4.1.x to 5.0.x](#from-version-41x-to-50x)
    - [sortStoriesByKind](#sortstoriesbykind)
    - [Webpack config simplification](#webpack-config-simplification)
    - [Theming overhaul](#theming-overhaul)
    - [Story hierarchy defaults](#story-hierarchy-defaults)
    - [Options addon deprecated](#options-addon-deprecated)
    - [Individual story decorators](#individual-story-decorators)
    - [Addon backgrounds uses parameters](#addon-backgrounds-uses-parameters)
    - [Addon cssresources name attribute renamed](#addon-cssresources-name-attribute-renamed)
    - [Addon viewport uses parameters](#addon-viewport-uses-parameters)
    - [Addon a11y uses parameters, decorator renamed](#addon-a11y-uses-parameters-decorator-renamed)
    - [New keyboard shortcuts defaults](#new-keyboard-shortcuts-defaults)
    - [New URL structure](#new-url-structure)
    - [Rename of the `--secure` cli parameter to `--https`](#rename-of-the---secure-cli-parameter-to---https)
    - [Vue integration](#vue-integration)
  - [From version 4.0.x to 4.1.x](#from-version-40x-to-41x)
    - [Private addon config](#private-addon-config)
    - [React 15.x](#react-15x)
  - [From version 3.4.x to 4.0.x](#from-version-34x-to-40x)
    - [React 16.3+](#react-163)
    - [Generic addons](#generic-addons)
    - [Knobs select ordering](#knobs-select-ordering)
    - [Knobs URL parameters](#knobs-url-parameters)
    - [Keyboard shortcuts moved](#keyboard-shortcuts-moved)
    - [Removed addWithInfo](#removed-addwithinfo)
    - [Removed RN packager](#removed-rn-packager)
    - [Removed RN addons](#removed-rn-addons)
    - [Storyshots Changes](#storyshots-changes)
    - [Webpack 4](#webpack-4)
    - [Babel 7](#babel-7)
    - [Create-react-app](#create-react-app)
      - [Upgrade CRA1 to babel 7](#upgrade-cra1-to-babel-7)
      - [Migrate CRA1 while keeping babel 6](#migrate-cra1-while-keeping-babel-6)
    - [start-storybook opens browser](#start-storybook-opens-browser)
    - [CLI Rename](#cli-rename)
    - [Addon story parameters](#addon-story-parameters)
  - [From version 3.3.x to 3.4.x](#from-version-33x-to-34x)
  - [From version 3.2.x to 3.3.x](#from-version-32x-to-33x)
    - [`babel-core` is now a peer dependency (#2494)](#babel-core-is-now-a-peer-dependency-2494)
    - [Base webpack config now contains vital plugins (#1775)](#base-webpack-config-now-contains-vital-plugins-1775)
    - [Refactored Knobs](#refactored-knobs)
  - [From version 3.1.x to 3.2.x](#from-version-31x-to-32x)
    - [Moved TypeScript addons definitions](#moved-typescript-addons-definitions)
    - [Updated Addons API](#updated-addons-api)
  - [From version 3.0.x to 3.1.x](#from-version-30x-to-31x)
    - [Moved TypeScript definitions](#moved-typescript-definitions)
    - [Deprecated head.html](#deprecated-headhtml)
  - [From version 2.x.x to 3.x.x](#from-version-2xx-to-3xx)
    - [Webpack upgrade](#webpack-upgrade)
    - [Packages renaming](#packages-renaming)
    - [Deprecated embedded addons](#deprecated-embedded-addons)

## From version 5.2.x to 5.3.x

### Create React App preset

You can now move to the new preset for [Create React App](https://create-react-app.dev/). The in-built preset for Create React App will be disabled in Storybook 6.0.

Simply install [`@storybook/preset-create-react-app`](https://github.com/storybookjs/presets/tree/master/packages/preset-create-react-app) and it will be used automatically.

### Description doc block

In 5.3 we've changed `addon-docs`'s `Description` doc block's default behavior. Technically this is a breaking change, but MDX was not officially released in 5.2 and we reserved the right to make small breaking changes. The behavior of `DocsPage`, which was officially released, remains unchanged.

The old behavior of `<Description of={Component} />` was to concatenate the info parameter or notes parameter, if available, with the docgen information loaded from source comments. If you depend on the old behavior, it's still available with `<Description of={Component} type='legacy-5.2' />`. This description type will be removed in Storybook 6.0.

The new default behavior is to use the framework-specific description extractor, which for React/Vue is still docgen, but may come from other places (e.g. a JSON file) for other frameworks.

### React Native Async Storage

Starting from version React Native 0.59, Async Storage is deprecated in React Native itself. The new @react-native-community/async-storage module requires native installation, and we don't want to have it as a dependency for React Native Storybook.

To avoid that now you have to manually pass asyncStorage to React Native Storybook with asyncStorage prop. To notify users we are displaying a warning about it.

Solution:

 * Use `require('@react-native-community/async-storage')` for React Native v0.59 and above.
 * Use `require('react-native').AsyncStorage` for React Native v0.58 or below.
 * Use `null` to disable Async Storage completely.

```javascript
getStorybookUI({
  ...
  asyncStorage: require('@react-native-community/async-storage') || require('react-native').AsyncStorage || null
});
```

## From version 5.1.x to 5.2.x

### Source-loader

Addon-storysource contains a loader, `@storybook/addon-storysource/loader`, which has been deprecated in 5.2. If you use it, you'll see the warning:

```
@storybook/addon-storysource/loader is deprecated, please use @storybook/source-loader instead.
```

To upgrade to `@storybook/source-loader`, run `npm install -D @storybook/source-loader` (or use `yarn`), and replace every instance of `@storybook/addon-storysource/loader` with `@storybook/source-loader`.

### Default viewports

The default viewports have been reduced to a smaller set, we think is enough for most use cases.
You can get the old default back by adding the following to your `config.js`:

```js
import { INITIAL_VIEWPORTS } from '@storybook/addon-viewport';

addParameters({
  viewport: {
    viewports: INITIAL_VIEWPORTS,
  },
});
```

### Grid toolbar-feature

The grid feature in the toolbar has been relocated to [addon-background](https://github.com/storybookjs/storybook/tree/next/addons/backgrounds), follow the setup intructions on that addon to get the feature again.

### Docs mode docgen

This isn't a breaking change per se, because `addon-docs` is a new feature. However it's intended to replace `addon-info`, so if you're migrating from `addon-info` there are a few things you should know:

1. Support for only one prop table
2. Prop table docgen info should be stored on the component and not in the global variable `STORYBOOK_REACT_CLASSES` as before.

### storySort option

In 5.0.x the global option `sortStoriesByKind` option was [inadvertently removed](#sortstoriesbykind). In 5.2 we've introduced a new option, `storySort`, to replace it. `storySort` takes a comparator function, so it is strictly more powerful than `sortStoriesByKind`.

For example, here's how to sort by story ID using `storySort`:

```js
addParameters({
  options: {
    storySort: (a, b) =>
      a[1].kind === b[1].kind ? 0 : a[1].id.localeCompare(b[1].id, { numeric: true }),
  },
});
```

## From version 5.1.x to 5.1.10

### babel.config.js support

SB 5.1.0 added [support for project root `babel.config.js` files](https://github.com/storybookjs/storybook/pull/6634), which was an [unintentional breaking change](https://github.com/storybookjs/storybook/issues/7058#issuecomment-515398228). 5.1.10 fixes this, but if you relied on project root `babel.config.js` support, this bugfix is a breaking change. The workaround is to copy the file into your `.storybook` config directory. We may add back project-level support in 6.0.

## From version 5.0.x to 5.1.x

### React native server

Storybook 5.1 contains a major overhaul of `@storybook/react-native` as compared to 4.1 (we didn't ship a version of RN in 5.0 due to timing constraints). Storybook for RN consists of an an UI for browsing stories on-device or in a simulator, and an optional webserver which can also be used to browse stories and web addons.

5.1 refactors both pieces:

- `@storybook/react-native` no longer depends on the Storybook UI and only contains on-device functionality
- `@storybook/react-native-server` is a new package for those who wish to run a web server alongside their device UI

In addition, both packages share more code with the rest of Storybook, which will reduce bugs and increase compatibility (e.g. with the latest versions of babel, etc.).

As a user with an existing 4.1.x RN setup, no migration should be necessary to your RN app. Upgrading the library should be enough.

If you wish to run the optional web server, you will need to do the following migration:

- Add `babel-loader` as a dev dependency
- Add `@storybook/react-native-server` as a dev dependency
- Change your "storybook" `package.json` script from `storybook start [-p ...]` to `start-storybook [-p ...]`

And with that you should be good to go!

### Angular 7

Storybook 5.1 relies on `core-js@^3.0.0` and therefore causes a conflict with Angular 7 that relies on `core-js@^2.0.0`. In order to get Storybook running on Angular 7 you can either update to Angular 8 (which dropped `core-js` as a dependency) or follow these steps:

- Remove `node_modules/@storybook`
- `npm i core-js@^3.0.0` / `yarn add core-js@^3.0.0`
- Add the following paths to your `tsconfig.json`

```json
{
  "compilerOptions": {
    "paths": {
      "core-js/es7/reflect": ["node_modules/core-js/proposals/reflect-metadata"],
      "core-js/es6/*": ["node_modules/core-js/es"]
    }
  }
}
```

You should now be able to run Storybook and Angular 7 without any errors.

Reference issue: [https://github.com/angular/angular-cli/issues/13954](https://github.com/angular/angular-cli/issues/13954)

### CoreJS 3

Following the rest of the JS ecosystem, Storybook 5.1 upgrades [CoreJS](https://github.com/zloirock/core-js) 2 to 3, which is a breaking change.

This upgrade is problematic because many apps/libraries still rely on CoreJS 2, and many users get corejs-related errors due to bad resolution. To address this, we're using [corejs-upgrade-webpack-plugin](https://github.com/ndelangen/corejs-upgrade-webpack-plugin), which attempts to automatically upgrade code to CoreJS 3.

After a few iterations, this approach seems to be working. However, there are a few exceptions:

- If your app uses `babel-polyfill`, try to remove it

We'll update this section as we find more problem cases. If you have a `core-js` problem, please file an issue (preferably with a repro), and we'll do our best to get you sorted.

## From version 5.0.1 to 5.0.2

### Deprecate webpack extend mode

Exporting an object from your custom webpack config puts storybook in "extend mode".

There was a bad bug in `v5.0.0` involving webpack "extend mode" that caused webpack issues for users migrating from `4.x`. We've fixed this problem in `v5.0.2` but it means that extend-mode has a different behavior if you're migrating from `5.0.0` or `5.0.1`. In short, `4.x` extended a base config with the custom config, whereas `5.0.0-1` extended the base with a richer config object that could conflict with the custom config in different ways from `4.x`.

We've also deprecated "extend mode" because it doesn't add a lot of value over "full control mode", but adds more code paths, documentation, user confusion etc. Starting in SB6.0 we will only support "full control mode" customization.

To migrate from extend-mode to full-control mode, if your extend-mode webpack config looks like this:

```js
module.exports = {
  module: {
    rules: [
      /* ... */
    ],
  },
};
```

In full control mode, you need modify the default config to have the rules of your liking:

```js
module.exports = ({ config }) => ({
  ...config,
  module: {
    ...config.module,
    rules: [
      /* your own rules "..." here and/or some subset of config.module.rules */
    ],
  },
});
```

Please refer to the [current custom webpack documentation](https://github.com/storybookjs/storybook/blob/next/docs/src/pages/configurations/custom-webpack-config/index.md) for more information on custom webpack config and to [Issue #6081](https://github.com/storybookjs/storybook/issues/6081) for more information about the change.

## From version 4.1.x to 5.0.x

Storybook 5.0 includes sweeping UI changes as well as changes to the addon API and custom webpack configuration. We've tried to keep backwards compatibility in most cases, but there are some notable exceptions documented below.

### sortStoriesByKind

In Storybook 5.0 we changed a lot of UI related code, and 1 oversight caused the `sortStoriesByKind` options to stop working.
We're working on providing a better way of sorting stories for now the feature has been removed. Stories appear in the order they are loaded.

If you're using webpack's `require.context` to load stories, you can sort the execution of requires:

```js
var context = require.context('../stories', true, /\.stories\.js$/);
var modules = context.keys();

// sort them
var sortedModules = modules.slice().sort((a, b) => {
  // sort the stories based on filename/path
  return a < b ? -1 : a > b ? 1 : 0;
});

// execute them
sortedModules.forEach(key => {
  context(key);
});
```

### Webpack config simplification

The API for custom webpack configuration has been simplifed in 5.0, but it's a breaking change. Storybook's "full control mode" for webpack allows you to override the webpack config with a function that returns a configuration object.

In Storybook 5 there is a single signature for full-control mode that takes a parameters object with the fields `config` and `mode`:

```js
module.exports = ({ config, mode }) => { config.module.rules.push(...); return config; }
```

In contrast, the 4.x configuration function accepted either two or three arguments (`(baseConfig, mode)`, or `(baseConfig, mode, defaultConfig)`). The `config` object in the 5.x signature is equivalent to 4.x's `defaultConfig`.

Please see the [current custom webpack documentation](https://github.com/storybookjs/storybook/blob/next/docs/src/pages/configurations/custom-webpack-config/index.md) for more information on custom webpack config.

### Theming overhaul

Theming has been rewritten in v5. If you used theming in v4, please consult the [theming docs](https://github.com/storybookjs/storybook/blob/next/docs/src/pages/configurations/theming/index.md) to learn about the new API.

### Story hierarchy defaults

Storybook's UI contains a hierarchical tree of stories that can be configured by `hierarchySeparator` and `hierarchyRootSeparator` [options](./addons/options/README.md).

In Storybook 4.x the values defaulted to `null` for both of these options, so that there would be no hierarchy by default.

In 5.0, we now provide recommended defaults:

```js
{
  hierarchyRootSeparator: '|',
  hierarchySeparator: /\/|\./,
}
```

This means if you use the characters { `|`, `/`, `.` } in your story kinds it will triggger the story hierarchy to appear. For example `storiesOf('UI|Widgets/Basics/Button')` will create a story root called `UI` containing a `Widgets/Basics` group, containing a `Button` component.

If you wish to opt-out of this new behavior and restore the flat UI, set them back to `null` in your storybook config, or remove { `|`, `/`, `.` } from your story kinds:

```js
addParameters({
  options: {
    hierarchyRootSeparator: null,
    hierarchySeparator: null,
  },
});
```

### Options addon deprecated

In 4.x we added story parameters. In 5.x we've deprecated the options addon in favor of [global parameters](./docs/src/pages/configurations/options-parameter/index.md), and we've also renamed some of the options in the process (though we're maintaining backwards compatibility until 6.0).

Here's an old configuration:

```js
addDecorator(
  withOptions({
    name: 'Storybook',
    url: 'https://storybook.js.org',
    goFullScreen: false,
    addonPanelInRight: true,
  })
);
```

And here's its new counterpart:

```js
import { create } from '@storybook/theming';
addParameters({
  options: {
    theme: create({
      base: 'light',
      brandTitle: 'Storybook',
      brandUrl: 'https://storybook.js.org',
      // To control appearance:
      // brandImage: 'http://url.of/some.svg',
    }),
    isFullscreen: false,
    panelPosition: 'right',
    isToolshown: true,
  },
});
```

Here is the mapping from old options to new:

| Old               | New              |
| ----------------- | ---------------- |
| name              | theme.brandTitle |
| url               | theme.brandUrl   |
| goFullScreen      | isFullscreen     |
| showStoriesPanel  | showNav          |
| showAddonPanel    | showPanel        |
| addonPanelInRight | panelPosition    |
| showSearchBox     |                  |
|                   | isToolshown      |

Storybook v5 removes the search dialog box in favor of a quick search in the navigation view, so `showSearchBox` has been removed.

Storybook v5 introduce a new tool bar above the story view and you can show\hide it with the new `isToolshown` option.

### Individual story decorators

The behavior of adding decorators to a kind has changed in SB5 ([#5781](https://github.com/storybookjs/storybook/issues/5781)).

In SB4 it was possible to add decorators to only a subset of the stories of a kind.

```js
storiesOf('Stories', module)
  .add('noncentered', () => 'Hello')
  .addDecorator(centered)
  .add('centered', () => 'Hello');
```

The semantics has changed in SB5 so that calling `addDecorator` on a kind adds a decorator to all its stories, no matter the order. So in the previous example, both stories would be centered.

To allow for a subset of the stories in a kind to be decorated, we've added the ability to add decorators to individual stories using parameters:

```js
storiesOf('Stories', module)
  .add('noncentered', () => 'Hello')
  .add('centered', () => 'Hello', { decorators: [centered] });
```

### Addon backgrounds uses parameters

Similarly, `@storybook/addon-backgrounds` uses parameters to pass background options. If you previously had:

```js
import { withBackgrounds } from `@storybook/addon-backgrounds`;

storiesOf('Stories', module)
  .addDecorator(withBackgrounds(options));
```

You should replace it with:

```js
storiesOf('Stories', module).addParameters({ backgrounds: options });
```

You can pass `backgrounds` parameters at the global level (via `addParameters` imported from `@storybook/react` et al.), and the story level (via the third argument to `.add()`).

### Addon cssresources name attribute renamed

In the options object for `@storybook/addon-cssresources`, the `name` attribute for each resource has been renamed to `id`. If you previously had:

```js
import { withCssResources } from '@storybook/addon-cssresources';
import { addDecorator } from '@storybook/react';

addDecorator(
  withCssResources({
    cssresources: [
      {
        name: `bluetheme`, // Previous
        code: `<style>body { background-color: lightblue; }</style>`,
        picked: false,
      },
    ],
  })
);
```

You should replace it with:

```js
import { withCssResources } from '@storybook/addon-cssresources';
import { addDecorator } from '@storybook/react';

addDecorator(
  withCssResources({
    cssresources: [
      {
        id: `bluetheme`, // Renamed
        code: `<style>body { background-color: lightblue; }</style>`,
        picked: false,
      },
    ],
  })
);
```

### Addon viewport uses parameters

Similarly, `@storybook/addon-viewport` uses parameters to pass viewport options. If you previously had:

```js
import { configureViewport } from `@storybook/addon-viewport`;

configureViewport(options);
```

You should replace it with:

```js
import { addParameters } from '@storybook/react'; // or others

addParameters({ viewport: options });
```

The `withViewport` decorator is also no longer supported and should be replaced with a parameter based API as above. Also the `onViewportChange` callback is no longer supported.

See the [viewport addon README](https://github.com/storybookjs/storybook/blob/master/addons/viewport/README.md) for more information.

### Addon a11y uses parameters, decorator renamed

Similarly, `@storybook/addon-a11y` uses parameters to pass a11y options. If you previously had:

```js
import { configureA11y } from `@storybook/addon-a11y`;

configureA11y(options);
```

You should replace it with:

```js
import { addParameters } from '@storybook/react'; // or others

addParameters({ a11y: options });
```

You can also pass `a11y` parameters at the component level (via `storiesOf(...).addParameters`), and the story level (via the third argument to `.add()`).

Furthermore, the decorator `checkA11y` has been deprecated and renamed to `withA11y` to make it consistent with other Storybook decorators.

See the [a11y addon README](https://github.com/storybookjs/storybook/blob/master/addons/a11y/README.md) for more information.

### New keyboard shortcuts defaults

Storybook's keyboard shortcuts are updated in 5.0, but they are configurable via the menu so if you want to set them back you can:

| Shorctut               | Old         | New   |
| ---------------------- | ----------- | ----- |
| Toggle sidebar         | cmd-shift-X | S     |
| Toggle addons panel    | cmd-shift-Z | A     |
| Toggle addons position | cmd-shift-G | D     |
| Toggle fullscreen      | cmd-shift-F | F     |
| Next story             | cmd-shift-→ | alt-→ |
| Prev story             | cmd-shift-← | alt-← |
| Next component         |             | alt-↓ |
| Prev component         |             | alt-↑ |
| Search                 |             | /     |

### New URL structure

We've update Storybook's URL structure in 5.0. The old structure used URL parameters to save the UI state, resulting in long ugly URLs. v5 respects the old URL parameters, but largely does away with them.

The old structure encoded `selectedKind` and `selectedStory` among other parameters. Storybook v5 respects these parameters but will issue a deprecation message in the browser console warning of potential future removal.

The new URL structure looks like:

```
https://url-of-storybook?path=/story/<storyId>
```

The structure of `storyId` is a slugified `<selectedKind>--<selectedStory>` (slugified = lowercase, hyphen-separated). Each `storyId` must be unique. We plan to build more features into Storybook in upcoming versions based on this new structure.

### Rename of the `--secure` cli parameter to `--https`

Storybook for React Native's start commands & the Web versions' start command were a bit different, for no reason.
We've changed the start command for Reactnative to match the other.

This means that when you previously used the `--secure` flag like so:

```sh
start-storybook --secure
# or
start-storybook --s
```

You have to replace it with:

```sh
start-storybook --https
```

### Vue integration

The Vue integration was updated, so that every story returned from a story or decorator function is now being normalized with `Vue.extend` **and** is being wrapped by a functional component. Returning a string from a story or decorator function is still supported and is treated as a component with the returned string as the template.

Currently there is no recommended way of accessing the component options of a story inside a decorator.

## From version 4.0.x to 4.1.x

There are are a few migrations you should be aware of in 4.1, including one unintentionally breaking change for advanced addon usage.

### Private addon config

If your Storybook contains custom addons defined that are defined in your app (as opposed to installed from packages) and those addons rely on reconfiguring webpack/babel, Storybook 4.1 may break for you. There's a workaround [described in the issue](https://github.com/storybookjs/storybook/issues/4995), and we're working on official support in the next release.

### React 15.x

Storybook 4.1 supports React 15.x (which had been [lost in the 4.0 release](#react-163)). So if you've been blocked on upgrading, we've got you covered. You should be able to upgrade according to the 4.0 migration notes below, or following the [4.0 upgrade guide](https://medium.com/storybookjs/migrating-to-storybook-4-c65b19a03d2c).

## From version 3.4.x to 4.0.x

With 4.0 as our first major release in over a year, we've collected a lot of cleanup tasks. Most of the deprecations have been marked for months, so we hope that there will be no significant impact on your project. We've also created a [step-by-step guide to help you upgrade](https://medium.com/storybookjs/migrating-to-storybook-4-c65b19a03d2c).

### React 16.3+

Storybook uses [Emotion](https://emotion.sh/) for styling which currently requires React 16.3 and above.

If you're using Storybook for anything other than React, you probably don't need to worry about this.

However, if you're developing React components, this means you need to upgrade to 16.3 or higher to use Storybook 4.0.

> **NOTE:** This is a temporary requirement, and we plan to restore 15.x compatibility in a near-term 4.x release.

Also, here's the error you'll get if you're running an older version of React:

```

core.browser.esm.js:15 Uncaught TypeError: Object(...) is not a function
at Module../node_modules/@emotion/core/dist/core.browser.esm.js (core.browser.esm.js:15)
at **webpack_require** (bootstrap:724)
at fn (bootstrap:101)
at Module../node_modules/@emotion/styled-base/dist/styled-base.browser.esm.js (styled-base.browser.esm.js:1)
at **webpack_require** (bootstrap:724)
at fn (bootstrap:101)
at Module../node_modules/@emotion/styled/dist/styled.esm.js (styled.esm.js:1)
at **webpack_require** (bootstrap:724)
at fn (bootstrap:101)
at Object../node_modules/@storybook/components/dist/navigation/MenuLink.js (MenuLink.js:12)

```

### Generic addons

4.x introduces generic addon decorators that are not tied to specific view layers [#3555](https://github.com/storybookjs/storybook/pull/3555). So for example:

```js
import { number } from '@storybook/addon-knobs/react';
```

Becomes:

```js
import { number } from '@storybook/addon-knobs';
```

### Knobs select ordering

4.0 also reversed the order of addon-knob's `select` knob keys/values, which had been called `selectV2` prior to this breaking change. See the knobs [package README](https://github.com/storybookjs/storybook/blob/master/addons/knobs/README.md#select) for usage.

### Knobs URL parameters

Addon-knobs no longer updates the URL parameters interactively as you edit a knob. This is a UI change but it shouldn't break any code because old URLs are still supported.

In 3.x, editing knobs updated the URL parameters interactively. The implementation had performance and architectural problems. So in 4.0, we changed this to a "copy" button in the addon which generates a URL with the updated knob values and copies it to the clipboard.

### Keyboard shortcuts moved

- Addon Panel to `Z`
- Stories Panel to `X`
- Show Search to `O`
- Addon Panel right side to `G`

### Removed addWithInfo

`Addon-info`'s `addWithInfo` has been marked deprecated since 3.2. In 4.0 we've removed it completely. See the package [README](https://github.com/storybookjs/storybook/blob/master/addons/info/README.md) for the proper usage.

### Removed RN packager

Since storybook version v4.0 packager is removed from storybook. The suggested storybook usage is to include it inside your app.
If you want to keep the old behaviour, you have to start the packager yourself with a different project root.
`npm run storybook start -p 7007 | react-native start --projectRoot storybook`

Removed cli options: `--packager-port --root --projectRoots -r, --reset-cache --skip-packager --haul --platform --metro-config`

### Removed RN addons

The `@storybook/react-native` had built-in addons (`addon-actions` and `addon-links`) that have been marked as deprecated since 3.x. They have been fully removed in 4.x. If your project still uses the built-ins, you'll need to add explicit dependencies on `@storybook/addon-actions` and/or `@storybook/addon-links` and import directly from those packages.

### Storyshots Changes

1.  `imageSnapshot` test function was extracted from `addon-storyshots`
    and moved to a new package - `addon-storyshots-puppeteer` that now will
    be dependant on puppeteer. [README](https://github.com/storybookjs/storybook/tree/master/addons/storyshots/storyshots-puppeteer)
2.  `getSnapshotFileName` export was replaced with the `Stories2SnapsConverter`
    class that now can be overridden for a custom implementation of the
    snapshot-name generation. [README](https://github.com/storybookjs/storybook/tree/master/addons/storyshots/storyshots-core#stories2snapsconverter)
3.  Storybook that was configured with Webpack's `require.context()` feature
    will need to add a babel plugin to polyfill this functionality.
    A possible plugin might be [babel-plugin-require-context-hook](https://github.com/smrq/babel-plugin-require-context-hook).
    [README](https://github.com/storybookjs/storybook/tree/master/addons/storyshots/storyshots-core#configure-jest-to-work-with-webpacks-requirecontext)

### Webpack 4

Storybook now uses webpack 4. If you have a [custom webpack config](https://storybook.js.org/configurations/custom-webpack-config/), make sure that all the loaders and plugins you use support webpack 4.

### Babel 7

Storybook now uses Babel 7. There's a couple of cases when it can break with your app:

- If you aren't using Babel yourself, and don't have .babelrc, install following dependencies:
  ```
  npm i -D @babel/core babel-loader@next
  ```
- If you're using Babel 6, make sure that you have direct dependencies on `babel-core@6` and `babel-loader@7` and that you have a `.babelrc` in your project directory.

### Create-react-app

If you are using `create-react-app` (aka CRA), you may need to do some manual steps to upgrade, depending on the setup.

- `create-react-app@1` may require manual migrations.
  - If you're adding storybook for the first time: `sb init` should add the correct dependencies.
  - If you're upgrading an existing project, your `package.json` probably already uses Babel 6, making it incompatible with `@storybook/react@4` which uses Babel 7. There are two ways to make it compatible, each of which is spelled out in detail in the next section:
    - Upgrade to Babel 7 if you are not dependent on Babel 6-specific features.
    - Migrate Babel 6 if you're heavily dependent on some Babel 6-specific features).
- `create-react-app@2` should be compatible as is, since it uses babel 7.

#### Upgrade CRA1 to babel 7

```
yarn remove babel-core babel-runtime
yarn add @babel/core babel-loader --dev
```

#### Migrate CRA1 while keeping babel 6

```
yarn add babel-loader@7
```

Also, make sure you have a `.babelrc` in your project directory. You probably already do if you are using Babel 6 features (otherwise you should consider upgrading to Babel 7 instead). If you don't have one, here's one that works:

```json
{
  "presets": ["env", "react"]
}
```

### start-storybook opens browser

If you're using `start-storybook` on CI, you may need to opt out of this using the new `--ci` flag.

### CLI Rename

We've deprecated the `getstorybook` CLI in 4.0. The new way to install storybook is `sb init`. We recommend using `npx` for convenience and to make sure you're always using the latest version of the CLI:

```
npx -p @storybook/cli sb init
```

### Addon story parameters

Storybook 4 introduces story parameters, a more convenient way to configure how addons are configured.

```js
storiesOf('My component', module)
  .add('story1', withNotes('some notes')(() => <Component ... />))
  .add('story2', withNotes('other notes')(() => <Component ... />));
```

Becomes:

```js
// config.js
addDecorator(withNotes);

// Component.stories.js
storiesOf('My component', module)
  .add('story1', () => <Component ... />, { notes: 'some notes' })
  .add('story2', () => <Component ... />, { notes: 'other notes' });
```

This example applies notes globally to all stories. You can apply it locally with `storiesOf(...).addDecorator(withNotes)`.

The story parameters correspond directly to the old withX arguments, so it's less demanding to migrate your code. See the parameters documentation for the packages that have been upgraded:

- [Notes](https://github.com/storybookjs/storybook/blob/master/addons/notes/README.md)
- [Jest](https://github.com/storybookjs/storybook/blob/master/addons/jest/README.md)
- [Knobs](https://github.com/storybookjs/storybook/blob/master/addons/knobs/README.md)
- [Viewport](https://github.com/storybookjs/storybook/blob/master/addons/viewport/README.md)
- [Backgrounds](https://github.com/storybookjs/storybook/blob/master/addons/backgrounds/README.md)
- [Options](https://github.com/storybookjs/storybook/blob/master/addons/options/README.md)

## From version 3.3.x to 3.4.x

There are no expected breaking changes in the 3.4.x release, but 3.4 contains a major refactor to make it easier to support new frameworks, and we will document any breaking changes here if they arise.

## From version 3.2.x to 3.3.x

It wasn't expected that there would be any breaking changes in this release, but unfortunately it turned out that there are some. We're revisiting our [release strategy](https://github.com/storybookjs/storybook/blob/master/RELEASES.md) to follow semver more strictly.
Also read on if you're using `addon-knobs`: we advise an update to your code for efficiency's sake.

### `babel-core` is now a peer dependency ([#2494](https://github.com/storybookjs/storybook/pull/2494))

This affects you if you don't use babel in your project. You may need to add `babel-core` as dev dependency:

```sh
yarn add babel-core --dev
```

This was done to support different major versions of babel.

### Base webpack config now contains vital plugins ([#1775](https://github.com/storybookjs/storybook/pull/1775))

This affects you if you use custom webpack config in [Full Control Mode](https://storybook.js.org/configurations/custom-webpack-config/#full-control-mode) while not preserving the plugins from `storybookBaseConfig`. Before `3.3`, preserving them was a recommendation, but now it [became](https://github.com/storybookjs/storybook/pull/2578) a requirement.

### Refactored Knobs

Knobs users: there was a bug in 3.2.x where using the knobs addon imported all framework runtimes (e.g. React and Vue). To fix the problem, we [refactored knobs](https://github.com/storybookjs/storybook/pull/1832). Switching to the new style is only takes one line of code.

In the case of React or React-Native, import knobs like this:

```js
import { withKnobs, text, boolean, number } from '@storybook/addon-knobs/react';
```

In the case of Vue: `import { ... } from '@storybook/addon-knobs/vue';`

In the case of Angular: `import { ... } from '@storybook/addon-knobs/angular';`

## From version 3.1.x to 3.2.x

**NOTE:** technically this is a breaking change, but only if you use TypeScript. Sorry people!

### Moved TypeScript addons definitions

TypeScript users: we've moved the rest of our addons type definitions into [DefinitelyTyped](http://definitelytyped.org/). Starting in 3.2.0 make sure to use the right addons types:

```sh
yarn add @types/storybook__addon-notes @types/storybook__addon-options @types/storybook__addon-knobs @types/storybook__addon-links --dev
```

See also [TypeScript definitions in 3.1.x](#moved-typescript-definitions).

### Updated Addons API

We're in the process of upgrading our addons APIs. As a first step, we've upgraded the Info and Notes addons. The old API will still work with your existing projects but will be deprecated soon and removed in Storybook 4.0.

Here's an example of using Notes and Info in 3.2 with the new API.

```js
storiesOf('composition', module).add(
  'new addons api',
  withInfo('see Notes panel for composition info')(
    withNotes({ text: 'Composition: Info(Notes())' })(context => (
      <MyComponent name={context.story} />
    ))
  )
);
```

It's not beautiful, but we'll be adding a more convenient/idiomatic way of using these [withX primitives](https://gist.github.com/shilman/792dc25550daa9c2bf37238f4ef7a398) in Storybook 3.3.

## From version 3.0.x to 3.1.x

**NOTE:** technically this is a breaking change and should be a 4.0.0 release according to semver. However, we're still figuring things out and didn't think this change necessitated a major release. Please bear with us!

### Moved TypeScript definitions

TypeScript users: we are in the process of moving our typescript definitions into [DefinitelyTyped](http://definitelytyped.org/). If you're using TypeScript, starting in 3.1.0 you need to make sure your type definitions are installed:

```sh
yarn add @types/node @types/react @types/storybook__react --dev
```

### Deprecated head.html

We have deprecated the use of `head.html` for including scripts/styles/etc. into stories, though it will still work with a warning.

Now we use:

- `preview-head.html` for including extra content into the preview pane.
- `manager-head.html` for including extra content into the manager window.

[Read our docs](https://storybook.js.org/configurations/add-custom-head-tags/) for more details.

## From version 2.x.x to 3.x.x

This major release is mainly an internal restructuring.
Upgrading requires work on behalf of users, this was unavoidable.
We're sorry if this inconveniences you, we have tried via this document and provided tools to make the process as easy as possible.

### Webpack upgrade

Storybook will now use webpack 2 (and only webpack 2).
If you are using a custom `webpack.config.js` you need to change this to be compatible.
You can find the guide to upgrading your webpack config [on webpack.js.org](https://webpack.js.org/guides/migrating/).

### Packages renaming

All our packages have been renamed and published to npm as version 3.0.0 under the `@storybook` namespace.

To update your app to use the new package names, you can use the cli:

```bash
npx -p @storybook/cli sb init
```

**Details**

If the above doesn't work, or you want to make the changes manually, the details are below:

> We have adopted the same versioning strategy that has been adopted by babel, jest and apollo.
> It's a strategy best suited for ecosystem type tools, which consist of many separately installable features / packages.
> We think this describes storybook pretty well.

The new package names are:

| old                                          | new                              |
| -------------------------------------------- | -------------------------------- |
| `getstorybook`                               | `@storybook/cli`                 |
| `@kadira/getstorybook`                       | `@storybook/cli`                 |
|                                              |                                  |
| `@kadira/storybook`                          | `@storybook/react`               |
| `@kadira/react-storybook`                    | `@storybook/react`               |
| `@kadira/react-native-storybook`             | `@storybook/react-native`        |
|                                              |                                  |
| `storyshots`                                 | `@storybook/addon-storyshots`    |
| `@kadira/storyshots`                         | `@storybook/addon-storyshots`    |
|                                              |                                  |
| `@kadira/storybook-ui`                       | `@storybook/ui`                  |
| `@kadira/storybook-addons`                   | `@storybook/addons`              |
| `@kadira/storybook-channels`                 | `@storybook/channels`            |
| `@kadira/storybook-channel-postmsg`          | `@storybook/channel-postmessage` |
| `@kadira/storybook-channel-websocket`        | `@storybook/channel-websocket`   |
|                                              |                                  |
| `@kadira/storybook-addon-actions`            | `@storybook/addon-actions`       |
| `@kadira/storybook-addon-links`              | `@storybook/addon-links`         |
| `@kadira/storybook-addon-info`               | `@storybook/addon-info`          |
| `@kadira/storybook-addon-knobs`              | `@storybook/addon-knobs`         |
| `@kadira/storybook-addon-notes`              | `@storybook/addon-notes`         |
| `@kadira/storybook-addon-options`            | `@storybook/addon-options`       |
| `@kadira/storybook-addon-graphql`            | `@storybook/addon-graphql`       |
| `@kadira/react-storybook-decorator-centered` | `@storybook/addon-centered`      |

If your codebase is small, it's probably doable to replace them by hand (in your codebase and in `package.json`).

But if you have a lot of occurrences in your codebase, you can use a [codemod we created](./lib/codemod) for you.

> A codemod makes automatic changed to your app's code.

You have to change your `package.json`, prune old and install new dependencies by hand.

`npm prune` will remove all dependencies from `node_modules` which are no longer referenced in `package.json`.

### Deprecated embedded addons

We used to ship 2 addons with every single installation of storybook: `actions` and `links`. But in practice not everyone is using them, so we decided to deprecate this and in the future, they will be completely removed. If you use `@storybook/react/addons` you will get a deprecation warning.

If you **are** using these addons, it takes two steps to migrate:

- add the addons you use to your `package.json`.
- update your code:
  change `addons.js` like so:
  ```js
  import '@storybook/addon-actions/register';
  import '@storybook/addon-links/register';
  ```
  change `x.story.js` like so:
  ```js
  import React from 'react';
  import { storiesOf } from '@storybook/react';
  import { action } from '@storybook/addon-actions';
  import { linkTo } from '@storybook/addon-links';
  ```<|MERGE_RESOLUTION|>--- conflicted
+++ resolved
@@ -3,12 +3,8 @@
 - [Migration](#migration)
   - [From version 5.2.x to 5.3.x](#from-version-52x-to-53x)
     - [Create React App preset](#create-react-app-preset)
-<<<<<<< HEAD
-    - [Description docs block](#description-docs-block)
+    - [Description doc block](#description-doc-block)
     - [React Native Async Storage](#react-native-async-storage)
-=======
-    - [Description doc block](#description-doc-block)
->>>>>>> f66dd46b
   - [From version 5.1.x to 5.2.x](#from-version-51x-to-52x)
     - [Source-loader](#source-loader)
     - [Default viewports](#default-viewports)
