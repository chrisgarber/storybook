--- conflicted
+++ resolved
@@ -7,16 +7,13 @@
   - [Removal of `storiesOf`-API](#removal-of-storiesof-api)
   - [Removed deprecated shim packages](#removed-deprecated-shim-packages)
   - [Framework-specific Vite plugins have to be explicitly added](#framework-specific-vite-plugins-have-to-be-explicitly-added)
-<<<<<<< HEAD
     - [For React:](#for-react)
     - [For Vue:](#for-vue)
     - [For Svelte (without Sveltekit):](#for-svelte-without-sveltekit)
     - [For Preact:](#for-preact)
     - [For Solid:](#for-solid)
     - [For Qwik:](#for-qwik)
-=======
   - [TurboSnap Vite plugin is no longer needed](#turbosnap-vite-plugin-is-no-longer-needed)
->>>>>>> 903317b5
   - [Implicit actions can not be used during rendering (for example in the play function)](#implicit-actions-can-not-be-used-during-rendering-for-example-in-the-play-function)
   - [MDX related changes](#mdx-related-changes)
     - [MDX is upgraded to v3](#mdx-is-upgraded-to-v3)
@@ -471,7 +468,6 @@
 });
 ```
 
-<<<<<<< HEAD
 #### For Vue:
 
 ```ts
@@ -526,13 +522,12 @@
   plugins: [qwik()],
 });
 ```
-=======
+
 ### TurboSnap Vite plugin is no longer needed
 
 At least in build mode, `builder-vite` now supports the `--webpack-stats-json` flag and will output `preview-stats.json`.
 
 This means https://github.com/IanVS/vite-plugin-turbosnap is no longer necessary, and duplicative, and the plugin will automatically be removed if found.
->>>>>>> 903317b5
 
 ### Implicit actions can not be used during rendering (for example in the play function)
 
