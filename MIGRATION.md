<h1>Migration</h1>

- [From version 6.3.x to 6.4.0](#from-version-63x-to-640)
  - [CRA5 upgrade](#cra5-upgrade)
  - [CSF3 enabled](#csf3-enabled)
    - [Optional titles](#optional-titles)
    - [String literal titles](#string-literal-titles)
  - [Story Store v7](#story-store-v7)
    - [Behavioral differences](#behavioral-differences)
    - [Main.js framework field](#mainjs-framework-field)
    - [Using the v7 store](#using-the-v7-store)
    - [V7-style story sort](#v7-style-story-sort)
    - [V7 Store API changes for addon authors](#v7-store-api-changes-for-addon-authors)
  - [Babel mode v7](#babel-mode-v7)
<<<<<<< HEAD
  - [Loader behavior with args changes](#loader-behavior-with-args-changes)
  - [Angular component parameter removed](#angular-component-parameter-removed)
=======
  - [Deprecated --static-dir CLI flag](#deprecated-static-dir-flag)
>>>>>>> 2caf83af
- [From version 6.2.x to 6.3.0](#from-version-62x-to-630)
  - [Webpack 5](#webpack-5)
    - [Fixing hoisting issues](#fixing-hoisting-issues)
      - [Webpack 5 manager build](#webpack-5-manager-build)
      - [Wrong webpack version](#wrong-webpack-version)
  - [Angular 12 upgrade](#angular-12-upgrade)
  - [Lit support](#lit-support)
  - [No longer inferring default values of args](#no-longer-inferring-default-values-of-args)
  - [6.3 deprecations](#63-deprecations)
    - [Deprecated addon-knobs](#deprecated-addon-knobs)
    - [Deprecated scoped blocks imports](#deprecated-scoped-blocks-imports)
    - [Deprecated layout URL params](#deprecated-layout-url-params)
- [From version 6.1.x to 6.2.0](#from-version-61x-to-620)
  - [MDX pattern tweaked](#mdx-pattern-tweaked)
  - [6.2 Angular overhaul](#62-angular-overhaul)
    - [New Angular storyshots format](#new-angular-storyshots-format)
    - [Deprecated Angular story component](#deprecated-angular-story-component)
    - [New Angular renderer](#new-angular-renderer)
    - [Components without selectors](#components-without-selectors)
  - [Packages now available as ESModules](#packages-now-available-as-esmodules)
  - [6.2 Deprecations](#62-deprecations)
    - [Deprecated implicit PostCSS loader](#deprecated-implicit-postcss-loader)
    - [Deprecated default PostCSS plugins](#deprecated-default-postcss-plugins)
    - [Deprecated showRoots config option](#deprecated-showroots-config-option)
    - [Deprecated control.options](#deprecated-controloptions)
    - [Deprecated storybook components html entry point](#deprecated-storybook-components-html-entry-point)
- [From version 6.0.x to 6.1.0](#from-version-60x-to-610)
  - [Addon-backgrounds preset](#addon-backgrounds-preset)
  - [Single story hoisting](#single-story-hoisting)
  - [React peer dependencies](#react-peer-dependencies)
  - [6.1 deprecations](#61-deprecations)
    - [Deprecated DLL flags](#deprecated-dll-flags)
    - [Deprecated storyFn](#deprecated-storyfn)
    - [Deprecated onBeforeRender](#deprecated-onbeforerender)
    - [Deprecated grid parameter](#deprecated-grid-parameter)
    - [Deprecated package-composition disabled parameter](#deprecated-package-composition-disabled-parameter)
- [From version 5.3.x to 6.0.x](#from-version-53x-to-60x)
  - [Hoisted CSF annotations](#hoisted-csf-annotations)
  - [Zero config typescript](#zero-config-typescript)
  - [Correct globs in main.js](#correct-globs-in-mainjs)
  - [CRA preset removed](#cra-preset-removed)
  - [Core-JS dependency errors](#core-js-dependency-errors)
  - [Args passed as first argument to story](#args-passed-as-first-argument-to-story)
  - [6.0 Docs breaking changes](#60-docs-breaking-changes)
    - [Remove framework-specific docs presets](#remove-framework-specific-docs-presets)
    - [Preview/Props renamed](#previewprops-renamed)
    - [Docs theme separated](#docs-theme-separated)
    - [DocsPage slots removed](#docspage-slots-removed)
    - [React prop tables with Typescript](#react-prop-tables-with-typescript)
    - [ConfigureJSX true by default in React](#configurejsx-true-by-default-in-react)
    - [User babelrc disabled by default in MDX](#user-babelrc-disabled-by-default-in-mdx)
    - [Docs description parameter](#docs-description-parameter)
    - [6.0 Inline stories](#60-inline-stories)
  - [New addon presets](#new-addon-presets)
  - [Removed babel-preset-vue from Vue preset](#removed-babel-preset-vue-from-vue-preset)
  - [Removed Deprecated APIs](#removed-deprecated-apis)
  - [New setStories event](#new-setstories-event)
  - [Removed renderCurrentStory event](#removed-rendercurrentstory-event)
  - [Removed hierarchy separators](#removed-hierarchy-separators)
  - [No longer pass denormalized parameters to storySort](#no-longer-pass-denormalized-parameters-to-storysort)
  - [Client API changes](#client-api-changes)
    - [Removed Legacy Story APIs](#removed-legacy-story-apis)
    - [Can no longer add decorators/parameters after stories](#can-no-longer-add-decoratorsparameters-after-stories)
    - [Changed Parameter Handling](#changed-parameter-handling)
  - [Simplified Render Context](#simplified-render-context)
  - [Story Store immutable outside of configuration](#story-store-immutable-outside-of-configuration)
  - [Improved story source handling](#improved-story-source-handling)
  - [6.0 Addon API changes](#60-addon-api-changes)
    - [Consistent local addon paths in main.js](#consistent-local-addon-paths-in-mainjs)
    - [Deprecated setAddon](#deprecated-setaddon)
    - [Deprecated disabled parameter](#deprecated-disabled-parameter)
    - [Actions addon uses parameters](#actions-addon-uses-parameters)
    - [Removed action decorator APIs](#removed-action-decorator-apis)
    - [Removed withA11y decorator](#removed-witha11y-decorator)
    - [Essentials addon disables differently](#essentials-addon-disables-differently)
    - [Backgrounds addon has a new api](#backgrounds-addon-has-a-new-api)
  - [6.0 Deprecations](#60-deprecations)
    - [Deprecated addon-info, addon-notes](#deprecated-addon-info-addon-notes)
    - [Deprecated addon-contexts](#deprecated-addon-contexts)
    - [Removed addon-centered](#removed-addon-centered)
    - [Deprecated polymer](#deprecated-polymer)
    - [Deprecated immutable options parameters](#deprecated-immutable-options-parameters)
    - [Deprecated addParameters and addDecorator](#deprecated-addparameters-and-adddecorator)
    - [Deprecated clearDecorators](#deprecated-cleardecorators)
    - [Deprecated configure](#deprecated-configure)
    - [Deprecated support for duplicate kinds](#deprecated-support-for-duplicate-kinds)
- [From version 5.2.x to 5.3.x](#from-version-52x-to-53x)
  - [To main.js configuration](#to-mainjs-configuration)
    - [Using main.js](#using-mainjs)
    - [Using preview.js](#using-previewjs)
    - [Using manager.js](#using-managerjs)
  - [Create React App preset](#create-react-app-preset)
  - [Description doc block](#description-doc-block)
  - [React Native Async Storage](#react-native-async-storage)
  - [Deprecate displayName parameter](#deprecate-displayname-parameter)
  - [Unified docs preset](#unified-docs-preset)
  - [Simplified hierarchy separators](#simplified-hierarchy-separators)
  - [Addon StoryShots Puppeteer uses external puppeteer](#addon-storyshots-puppeteer-uses-external-puppeteer)
- [From version 5.1.x to 5.2.x](#from-version-51x-to-52x)
  - [Source-loader](#source-loader)
  - [Default viewports](#default-viewports)
  - [Grid toolbar-feature](#grid-toolbar-feature)
  - [Docs mode docgen](#docs-mode-docgen)
  - [storySort option](#storysort-option)
- [From version 5.1.x to 5.1.10](#from-version-51x-to-5110)
  - [babel.config.js support](#babelconfigjs-support)
- [From version 5.0.x to 5.1.x](#from-version-50x-to-51x)
  - [React native server](#react-native-server)
  - [Angular 7](#angular-7)
  - [CoreJS 3](#corejs-3)
- [From version 5.0.1 to 5.0.2](#from-version-501-to-502)
  - [Deprecate webpack extend mode](#deprecate-webpack-extend-mode)
- [From version 4.1.x to 5.0.x](#from-version-41x-to-50x)
  - [sortStoriesByKind](#sortstoriesbykind)
  - [Webpack config simplification](#webpack-config-simplification)
  - [Theming overhaul](#theming-overhaul)
  - [Story hierarchy defaults](#story-hierarchy-defaults)
  - [Options addon deprecated](#options-addon-deprecated)
  - [Individual story decorators](#individual-story-decorators)
  - [Addon backgrounds uses parameters](#addon-backgrounds-uses-parameters)
  - [Addon cssresources name attribute renamed](#addon-cssresources-name-attribute-renamed)
  - [Addon viewport uses parameters](#addon-viewport-uses-parameters)
  - [Addon a11y uses parameters, decorator renamed](#addon-a11y-uses-parameters-decorator-renamed)
  - [Addon centered decorator deprecated](#addon-centered-decorator-deprecated)
  - [New keyboard shortcuts defaults](#new-keyboard-shortcuts-defaults)
  - [New URL structure](#new-url-structure)
  - [Rename of the `--secure` cli parameter to `--https`](#rename-of-the---secure-cli-parameter-to---https)
  - [Vue integration](#vue-integration)
- [From version 4.0.x to 4.1.x](#from-version-40x-to-41x)
  - [Private addon config](#private-addon-config)
  - [React 15.x](#react-15x)
- [From version 3.4.x to 4.0.x](#from-version-34x-to-40x)
  - [React 16.3+](#react-163)
  - [Generic addons](#generic-addons)
  - [Knobs select ordering](#knobs-select-ordering)
  - [Knobs URL parameters](#knobs-url-parameters)
  - [Keyboard shortcuts moved](#keyboard-shortcuts-moved)
  - [Removed addWithInfo](#removed-addwithinfo)
  - [Removed RN packager](#removed-rn-packager)
  - [Removed RN addons](#removed-rn-addons)
  - [Storyshots Changes](#storyshots-changes)
  - [Webpack 4](#webpack-4)
  - [Babel 7](#babel-7)
  - [Create-react-app](#create-react-app)
    - [Upgrade CRA1 to babel 7](#upgrade-cra1-to-babel-7)
    - [Migrate CRA1 while keeping babel 6](#migrate-cra1-while-keeping-babel-6)
  - [start-storybook opens browser](#start-storybook-opens-browser)
  - [CLI Rename](#cli-rename)
  - [Addon story parameters](#addon-story-parameters)
- [From version 3.3.x to 3.4.x](#from-version-33x-to-34x)
- [From version 3.2.x to 3.3.x](#from-version-32x-to-33x)
  - [`babel-core` is now a peer dependency #2494](#babel-core-is-now-a-peer-dependency-2494)
  - [Base webpack config now contains vital plugins #1775](#base-webpack-config-now-contains-vital-plugins-1775)
  - [Refactored Knobs](#refactored-knobs)
- [From version 3.1.x to 3.2.x](#from-version-31x-to-32x)
  - [Moved TypeScript addons definitions](#moved-typescript-addons-definitions)
  - [Updated Addons API](#updated-addons-api)
- [From version 3.0.x to 3.1.x](#from-version-30x-to-31x)
  - [Moved TypeScript definitions](#moved-typescript-definitions)
  - [Deprecated head.html](#deprecated-headhtml)
- [From version 2.x.x to 3.x.x](#from-version-2xx-to-3xx)
  - [Webpack upgrade](#webpack-upgrade)
  - [Packages renaming](#packages-renaming)
  - [Deprecated embedded addons](#deprecated-embedded-addons)

## From version 6.3.x to 6.4.0

### CRA5 upgrade

Storybook 6.3 supports CRA5 out of the box when you install it fresh. However, if you're upgrading your project from a previous version, you'll need to
upgrade the configuration. You can do this automatically by running:

```
npx sb@next fix
```

Or you can do the following steps manually to force Storybook to use webpack 5 for building your project:

```shell
yarn add @storybook/builder-webpack5@next @storybook/manager-webpack5 --dev
# Or
npm install @storybook/builder-webpack5@next @storybook/manager-webpack5 --save-dev
```

Then edit your `.storybook/main.js` config:

```js
module.exports = {
  core: {
    builder: 'webpack5',
  },
};
```

### CSF3 enabled

SB6.3 introduced a feature flag, `features.previewCsfV3`, to opt-in to experimental [CSF3 syntax support](https://storybook.js.org/blog/component-story-format-3-0/). In SB6.4, CSF3 is supported regardless of `previewCsfV3`'s value. This should be a fully backwards-compatible change. The `previewCsfV3` flag has been deprecated and will be removed in SB7.0.

#### Optional titles

In SB6.3 and earlier, component titles were required in CSF default exports. Starting in 6.4, they are optional.
If you don't specify a component file, it will be inferred from the file's location on disk.

Consider a project configuration `/path/to/project/.storybook/main.js` containing:

```js
module.exports = { stories: ['../src/**/*.stories.*'] };
```

And the file `/path/to/project/src/components/Button.stories.tsx` containing the default export:

```js
import { Button } from './Button';
export default { component: Button };
// named exports...
```

The inferred title of this file will be `components/Button` based on the stories glob in the configuration file.
We will provide more documentation soon on how to configure this.

#### String literal titles

Starting in 6.4 CSF component [titles are optional](#optional-titles). However, if you do specify titles, title handing is becoming more strict in V7 and is limited to string literals.

Earlier versions of Storybook supported story titles that are dynamic Javascript expressions

```js
// ✅ string literals 6.3 OK / 7.0 OK
export default {
  title: 'Components/Atoms/Button',
};

// ✅ undefined 6.3 KO / 7.0 OK
export default {
  component: Button,
};

// ❌ expressions: 6.3 OK / 7.0 KO
export default {
  title: foo('bar'),
};

// ❌ template literals 6.3 OK / 7.0 KO
export default {
  title: `${bar}`,
};
```

### Story Store v7

SB6.4 introduces an opt-in feature flag, `features.storyStoreV7`, which loads stories in an "on demand" way (that is when rendered), rather than up front when the Storybook is booted. This way of operating will become the default in 7.0 and will likely be switched to opt-out in that version.

The key benefit of the on demand store is that stories are code-split automatically (in `builder-webpack4` and `builder-webpack5`), which allows for much smaller bundle sizes, faster rendering, and improved general performance via various opt-in Webpack features.

The on-demand store relies on the "story index" data structure which is generated in the server (node) via static code analysis. As such, it has the following limitations:

- Does not work with `storiesOf()`
- Does not work if you use dynamic story names or component titles.

However, the `autoTitle` feature is supported.

#### Behavioral differences

The key behavioral differences of the v7 store are:

- `SET_STORIES` is not emitted on boot up. Instead the manager loads the story index independently.
- A new event `STORY_PREPARED` is emitted when a story is rendered for the first time, which contains metadata about the story, such as `parameters`.
- All "entire" store APIs such as `extract()` need to be proceeded by an async call to `loadAllCSFFiles()` which fetches all CSF files and processes them.

#### Main.js framework field

In earlier versions of Storybook, each framework package (e.g. `@storybook/react`) provided its own `start-storybook` and `build-storybook` binaries, which automatically filled in various settings.

In 7.0, we're moving towards a model where the user specifies their framework in `main.js`.

```js
module.exports = {
  // ... your existing config
  framework: '@storybook/react', // OR whatever framework you're using
};
```

Each framework must export a `renderToDOM` function and `parameters.framework`. We'll be adding more documentation for framework authors in a future release.

#### Using the v7 store

To activate the v7 mode set the feature flag in your `.storybook/main.js` config:

```js
module.exports = {
  // ... your existing config
  framework: '@storybook/react', // OR whatever framework you're using
  features: {
    storyStoreV7: true,
  },
};
```

NOTE: `features.storyStoreV7` implies `features.buildStoriesJson` and has the same limitations.

#### V7-style story sort

If you've written a custom `storySort` function, you'll need to rewrite it for V7.

SB6.x supports a global story function specified in `.storybook/preview.js`. It accepts two arrays which each contain:

- The story ID
- A story object that contains the name, title, etc.
- The component's parameters
- The project-level parameters

SB 7.0 streamlines the story function. It now accepts a `StoryIndexEntry` which is
an object that contains only the story's `id`, `title`, `name`, and `importPath`.

Consider the following example, before and after:

```js
// v6-style sort
function storySort(a, b) {
  return a[1].kind === b[1].kind
    ? 0
    : a[1].id.localeCompare(b[1].id, undefined, { numeric: true });
},
```

And the after version using `title` instead of `kind` and not receiving the full parameters:

```js
// v7-style sort
function storySort(a, b) {
  return a.title === b.title
    ? 0
    : a.id.localeCompare(b.id, undefined, { numeric: true });
},
```

#### V7 Store API changes for addon authors

The Story Store in v7 mode is async, so synchronous story loading APIs no longer work. In particular:

- `store.fromId()` has been replaced by `store.loadStory()`, which is async (i.e. returns a `Promise` you will need to await).
- `store.raw()/store.extract()` and friends that list all stories require a prior call to `store.cacheAllCSFFiles()` (which is async). This will load all stories, and isn't generally a good idea in an addon, as it will force the whole store to load.

### Babel mode v7

SB6.4 introduces an opt-in feature flag, `features.babelModeV7`, that reworks the way Babel is configured in Storybook to make it more consistent with the Babel is configured in your app. This breaking change will become the default in SB 7.0, but we encourage you to migrate today.

> NOTE: CRA apps using `@storybook/preset-create-react-app` use CRA's handling, so the new flag has no effect on CRA apps.

In SB6.x and earlier, Storybook provided its own default configuration and inconsistently handled configurations from the user's babelrc file. This resulted in a final configuration that differs from your application's configuration AND is difficult to debug.

In `babelModeV7`, Storybook no longer provides its own default configuration and is primarily configured via babelrc file, with small, incremental updates from Storybook addons.

In 6.x, Storybook supported a `.storybook/babelrc` configuration option. This is no longer supported and it's up to you to reconcile this with your project babelrc.

To activate the v7 mode set the feature flag in your `.storybook/main.js` config:

```js
module.exports = {
  // ... your existing config
  features: {
    babelModeV7: true,
  },
};
```

In the new mode, Storybook expects you to provide a configuration file. If you want a configuration file that's equivalent to the 6.x default, you can run the following command in your project directory:

```sh
npx sb@next babelrc
```

This will create a `.babelrc.json` file. This file includes a bunch of babel plugins, so you may need to add new package devDependencies accordingly.

### Loader behavior with args changes

In 6.4 the behavior of loaders when arg changes occurred was tweaked so loaders do not re-run. Instead the previous value of the loader is passed to the story, irrespective of the new args.

### Angular component parameter removed

In SB6.3 and earlier, the `default.component` metadata was implemented as a parameter, meaning that stories could set `parameters.component` to override the default export. This was an internal implementation that was never documented, but it was mistakenly used in some Angular examples.

If you have Angular stories of the form:

```js
export const MyStory = () => ({ ... })
SomeStory.parameters = { component: MyComponent };
```

You should rewrite them as:

```js
export const MyStory = () => ({ component: MyComponent, ... })
```

[More discussion here.](https://github.com/storybookjs/storybook/pull/16010#issuecomment-917378595)

## From version 6.2.x to 6.3.0

### Webpack 5

Storybook 6.3 brings opt-in support for building both your project and the manager UI with webpack 5. To do so:

```shell
yarn add @storybook/builder-webpack5 @storybook/manager-webpack5 --dev
# Or
npm install @storybook/builder-webpack5 @storybook/manager-webpack5 --save-dev
```

Then edit your `.storybook/main.js` config:

```js
module.exports = {
  core: {
    builder: 'webpack5',
  },
};
```

#### Fixing hoisting issues

##### Webpack 5 manager build

Storybook 6.2 introduced **experimental** webpack5 support for building user components. Storybook 6.3 also supports building the manager UI in webpack 5 to avoid strange hoisting issues.

If you're upgrading from 6.2 and already using the experimental webpack5 feature, this might be a breaking change (hence the 'experimental' label) and you should try adding the manager builder:

```shell
yarn add @storybook/manager-webpack5 --dev
# Or
npm install @storybook/manager-webpack5 --save-dev
```

##### Wrong webpack version

Because Storybook uses `webpack@4` as the default, it's possible for the wrong version of webpack to get hoisted by your package manager. If you receive an error that looks like you might be using the wrong version of webpack, install `webpack@5` explicitly as a dev dependency to force it to be hoisted:

```shell
yarn add webpack@5 --dev
# Or
npm install webpack@5 --save-dev
```

### Angular 12 upgrade

Storybook 6.3 supports Angular 12 out of the box when you install it fresh. However, if you're upgrading your project from a previous version, you'll need to [follow the steps for opting-in to webpack 5](#webpack-5).

### Lit support

Storybook 6.3 introduces Lit 2 support in a non-breaking way to ease migration from `lit-html`/`lit-element` to `lit`.

To do so, it relies on helpers added in the latest minor versions of `lit-html`/`lit-element`. So when upgrading to Storybook 6.3, please ensure your project is using `lit-html` 1.4.x or `lit-element` 2.5.x.

According to the package manager you are using, it can be handled automatically when updating Storybook or can require to manually update the versions and regenerate the lockfile.

### No longer inferring default values of args

Previously, unset `args` were set to the `argType.defaultValue` if set or inferred from the component's prop types (etc.). In 6.3 we no longer infer default values and instead set arg values to `undefined` when unset, allowing the framework to supply the default value.

If you were using `argType.defaultValue` to fix issues with the above inference, it should no longer be necessary, you can remove that code.

If you were using `argType.defaultValue` or relying on inference to set a default value for an arg, you should now set a value for the arg at the component level:

```js
export default {
  component: MyComponent,
  args: {
    argName: 'default-value',
  },
};
```

To manually configure the value that is shown in the ArgsTable doc block, you can configure the `table.defaultValue` setting:

```js
export default {
  component: MyComponent,
  argTypes: {
    argName: {
      table: { defaultValue: { summary: 'SomeType<T>' } },
    },
  },
};
```

### 6.3 deprecations

#### Deprecated addon-knobs

We are replacing `@storybook/addon-knobs` with `@storybook/addon-controls`.

- [Rationale & discussion](https://github.com/storybookjs/storybook/discussions/15060)
- [Migration notes](https://github.com/storybookjs/storybook/blob/next/addons/controls/README.md#how-do-i-migrate-from-addon-knobs)

#### Deprecated scoped blocks imports

In 6.3, we changed doc block imports from `@storybook/addon-docs/blocks` to `@storybook/addon-docs`. This makes it possible for bundlers to automatically choose the ESM or CJS version of the library depending on the context.

To update your code, you should be able to global replace `@storybook/addon-docs/blocks` with `@storybook/addon-docs`. Example:

```js
// before
import { Meta, Story } from '@storybook/addon-docs/blocks';

// after
import { Meta, Story } from '@storybook/addon-docs';
```

#### Deprecated layout URL params

Several URL params to control the manager layout have been deprecated and will be removed in 7.0:

- `addons=0`: use `panel=false` instead
- `panelRight=1`: use `panel=right` instead
- `stories=0`: use `nav=false` instead

Additionally, support for legacy URLs using `selectedKind` and `selectedStory` will be removed in 7.0. Use `path` instead.

## From version 6.1.x to 6.2.0

### MDX pattern tweaked

In 6.2 files ending in `stories.mdx` or `story.mdx` are now processed with Storybook's MDX compiler. Previously it only applied to files ending in `.stories.mdx` or `.story.mdx`. See more here: [#13996](https://github.com/storybookjs/storybook/pull/13996).

### 6.2 Angular overhaul

#### New Angular storyshots format

We've updated the Angular storyshots format in 6.2, which is technically a breaking change. Apologies to semver purists: if you're using storyshots, you'll need to [update your snapshots](https://jestjs.io/docs/en/snapshot-testing#updating-snapshots).

The new format hides the implementation details of `@storybook/angular` so that we can evolve its renderer without breaking your snapshots in the future.

#### Deprecated Angular story component

Storybook 6.2 for Angular uses `parameters.component` as the preferred way to specify your stories' components. The previous method, in which the component was a return value of the story, has been deprecated.

Consider the existing story from 6.1 or earlier:

```ts
export default { title: 'Button' };
export const Basic = () => ({
  component: Button,
  props: { label: 'Label' },
});
```

From 6.2 this should be rewritten as:

```ts
export default { title: 'Button', component: Button };
export const Basic = () => ({
  props: { label: 'Label' },
});
```

The new convention is consistent with how other frameworks and addons work in Storybook. The old way will be supported until 7.0. For a full discussion see <https://github.com/storybookjs/storybook/issues/8673>.

#### New Angular renderer

We've rewritten the Angular renderer in Storybook 6.2. It's meant to be entirely backwards compatible, but if you need to use the legacy renderer it's still available via a [parameter](https://storybook.js.org/docs/angular/writing-stories/parameters). To opt out of the new renderer, add the following to `.storybook/preview.ts`:

```ts
export const parameters = {
  angularLegacyRendering: true,
};
```

Please also file an issue if you need to opt out. We plan to remove the legacy renderer in 7.0.

#### Components without selectors

When the new Angular renderer is used, all Angular Story components must either have a selector, or be added to the `entryComponents` array of the story's `moduleMetadata`. If the component has any `Input`s or `Output`s to be controlled with `args`, a selector should be added.

### Packages now available as ESModules

Many Storybook packages are now available as ESModules in addition to CommonJS. If your jest tests stop working, this is likely why. One common culprit is doc blocks, which [is fixed in 6.3](#deprecated-scoped-blocks-imports). In 6.2, you can configure jest to transform the packages like so ([more info](https://jestjs.io/docs/configuration#transformignorepatterns-arraystring)):

```json
// In your jest config
transformIgnorePatterns: ['/node_modules/(?!@storybook)']
```

### 6.2 Deprecations

#### Deprecated implicit PostCSS loader

Previously, `@storybook/core` would automatically add the `postcss-loader` to your preview. This caused issues for consumers when PostCSS upgraded to v8 and tools, like Autoprefixer and Tailwind, starting requiring the new version. Implicitly adding `postcss-loader` will be removed in Storybook 7.0.

Instead of continuing to include PostCSS inside the core library, it has been moved to [`@storybook/addon-postcss`](https://github.com/storybookjs/addon-postcss). This addon provides more fine-grained customization and will be upgraded more flexibly to track PostCSS upgrades.

If you require PostCSS support, please install `@storybook/addon-postcss` in your project, add it to your list of addons inside `.storybook/main.js`, and configure a `postcss.config.js` file.

Further information is available at <https://github.com/storybookjs/storybook/issues/12668> and <https://github.com/storybookjs/storybook/pull/13669>.

If you're not using Postcss and you don't want to see the warning, you can disable it by adding the following to your `.storybook/main.js`:

```js
module.exports = {
  features: {
    postcss: false,
  },
};
```

#### Deprecated default PostCSS plugins

When relying on the [implicit PostCSS loader](#deprecated-implicit-postcss-loader), it would also add [autoprefixer v9](https://www.npmjs.com/package/autoprefixer/v/9.8.6) and [postcss-flexbugs-fixes v4](https://www.npmjs.com/package/postcss-flexbugs-fixes/v/4.2.1) plugins to the `postcss-loader` configuration when you didn't have a PostCSS config file (such as `postcss.config.js`) within your project.

They will no longer be applied when switching to `@storybook/addon-postcss` and the implicit PostCSS features will be removed in Storybook 7.0.

If you depend upon these plugins being applied, install them and create a `postcss.config.js` file within your project that contains:

```js
module.exports = {
  plugins: [
    require('postcss-flexbugs-fixes'),
    require('autoprefixer')({
      flexbox: 'no-2009',
    }),
  ],
};
```

#### Deprecated showRoots config option

Config options for the sidebar are now under the `sidebar` namespace. The `showRoots` option should be set as follows:

```js
addons.setConfig({
  sidebar: {
    showRoots: false,
  },
  // showRoots: false   <- this is deprecated
});
```

The top-level `showRoots` option will be removed in Storybook 7.0.

#### Deprecated control.options

Possible `options` for a radio/check/select controls has been moved up to the argType level, and no longer accepts an object. Instead, you should specify `options` as an array. You can use `control.labels` to customize labels. Additionally, you can use a `mapping` to deal with complex values.

```js
argTypes: {
  answer:
    options: ['yes', 'no'],
    mapping: {
      yes: <Check />,
      no: <Cross />,
    },
    control: {
      type: 'radio',
      labels: {
        yes: 'да',
        no: 'нет',
      }
    }
  }
}
```

Keys in `control.labels` as well as in `mapping` should match the values in `options`. Neither object has to be exhaustive, in case of a missing property, the option value will be used directly.

If you are currently using an object as value for `control.options`, be aware that the key and value are reversed in `control.labels`.

#### Deprecated storybook components html entry point

Storybook HTML components are now exported directly from '@storybook/components' for better ESM and Typescript compatibility. The old entry point will be removed in SB 7.0.

```js
// before
import { components } from '@storybook/components/html';

// after
import { components } from '@storybook/components';
```

## From version 6.0.x to 6.1.0

### Addon-backgrounds preset

In 6.1 we introduced an unintentional breaking change to `addon-backgrounds`.

The addon uses decorators which are set up automatically by a preset. The required preset is ignored if you register the addon in `main.js` with the `/register` entry point. This used to be valid in `v6.0.x` and earlier:

```js
module.exports = {
  stories: ['../**/*.stories.js'],
  addons: ['@storybook/addon-backgrounds/register'],
};
```

To fix it, just replace `@storybook/addon-backgrounds/register` with `@storybook/addon-backgrounds`:

```js
module.exports = {
  stories: ['../**/*.stories.js'],
  addons: ['@storybook/addon-backgrounds'],
};
```

### Single story hoisting

Stories which have **no siblings** (i.e. the component has only one story) and which name **exactly matches** the component name will now be hoisted up to replace their parent component in the sidebar. This means you can have a hierarchy like this:

```
DESIGN SYSTEM   [root]
- Atoms         [group]
  - Button      [component]
    - Button    [story]
  - Checkbox    [component]
    - Checkbox  [story]
```

This will then be visually presented in the sidebar like this:

```
DESIGN SYSTEM   [root]
- Atoms         [group]
  - Button      [story]
  - Checkbox    [story]
```

See [Naming components and hierarchy](https://storybook.js.org/docs/react/writing-stories/naming-components-and-hierarchy#single-story-hoisting) for details.

### React peer dependencies

Starting in 6.1, `react` and `react-dom` are required peer dependencies of `@storybook/react`, meaning that if your React project does not have dependencies on them, you need to add them as `devDependencies`. If you don't you'll see errors like this:

```
Error: Cannot find module 'react-dom/package.json'
```

They were also peer dependencies in earlier versions, but due to the package structure they would be installed by Storybook if they were not required by the user's project. For more discussion: <https://github.com/storybookjs/storybook/issues/13269>

### 6.1 deprecations

#### Deprecated DLL flags

Earlier versions of Storybook used Webpack DLLs as a performance crutch. In 6.1, we've removed Storybook's built-in DLLs and have deprecated the command-line parameters `--no-dll` and `--ui-dll`. They will be removed in 7.0.

#### Deprecated storyFn

Each item in the story store contains a field called `storyFn`, which is a fully decorated story that's applied to the denormalized story parameters. Starting in 6.0 we've stopped using this API internally, and have replaced it with a new field called `unboundStoryFn` which, unlike `storyFn`, must passed a story context, typically produced by `applyLoaders`;

Before:

```js
const { storyFn } = store.fromId('some--id');
console.log(storyFn());
```

After:

```js
const { unboundStoryFn, applyLoaders } = store.fromId('some--id');
const context = await applyLoaders();
console.log(unboundStoryFn(context));
```

If you're not using loaders, `storyFn` will work as before. If you are, you'll need to use the new approach.

> NOTE: If you're using `@storybook/addon-docs`, this deprecation warning is triggered by the Docs tab in 6.1. It's safe to ignore and we will be providing a proper fix in a future release. You can track the issue at <https://github.com/storybookjs/storybook/issues/13074>.

#### Deprecated onBeforeRender

The `@storybook/addon-docs` previously accepted a `jsx` option called `onBeforeRender`, which was unfortunately named as it was called after the render.

We've renamed it `transformSource` and also allowed it to receive the `StoryContext` in case source rendering requires additional information.

#### Deprecated grid parameter

Previously when using `@storybook/addon-backgrounds` if you wanted to customize the grid, you would define a parameter like this:

```js
export const Basic = () => <Button />
Basic.parameters: {
  grid: {
    cellSize: 10
  }
},
```

As grid is not an addon, but rather backgrounds is, the grid configuration was moved to be inside `backgrounds` parameter instead. Also, there are new properties that can be used to further customize the grid. Here's an example with the default values:

```js
export const Basic = () => <Button />
Basic.parameters: {
  backgrounds: {
    grid: {
      disable: false,
      cellSize: 20,
      opacity: 0.5,
      cellAmount: 5,
      offsetX: 16, // default is 0 if story has 'fullscreen' layout, 16 if layout is 'padded'
      offsetY: 16, // default is 0 if story has 'fullscreen' layout, 16 if layout is 'padded'
    }
  }
},
```

#### Deprecated package-composition disabled parameter

Like [Deprecated disabled parameter](#deprecated-disabled-parameter). The `disabled` parameter has been deprecated, please use `disable` instead.

For more information, see the [the related documentation](https://storybook.js.org/docs/react/workflows/package-composition#configuring).

## From version 5.3.x to 6.0.x

### Hoisted CSF annotations

Storybook 6 introduces hoisted CSF annotations and deprecates the `StoryFn.story` object-style annotation.

In 5.x CSF, you would annotate a story like this:

```js
export const Basic = () => <Button />
Basic.story = {
  name: 'foo',
  parameters: { ... },
  decorators: [ ... ],
};
```

In 6.0 CSF this becomes:

```js
export const Basic = () => <Button />
Basic.storyName = 'foo';
Basic.parameters = { ... };
Basic.decorators = [ ... ];
```

1. The new syntax is slightly more compact/ergonomic compared the the old one
2. Similar to React's `displayName`, `propTypes`, `defaultProps` annotations
3. We're introducing a new feature, [Storybook Args](https://docs.google.com/document/d/1Mhp1UFRCKCsN8pjlfPdz8ZdisgjNXeMXpXvGoALjxYM/edit?usp=sharing), where the new syntax will be significantly more ergonomic

To help you upgrade your stories, we've created a codemod:

```
npx @storybook/cli@next migrate csf-hoist-story-annotations --glob="**/*.stories.js"
```

For more information, [see the documentation](https://github.com/storybookjs/storybook/blob/next/lib/codemod/README.md#csf-hoist-story-annotations).

### Zero config typescript

Storybook has built-in Typescript support in 6.0. That means you should remove your complex Typescript configurations from your `.storybook` config. We've tried to pick sensible defaults that work out of the box, especially for nice prop table generation in `@storybook/addon-docs`.

To migrate from an old setup, we recommend deleting any typescript-specific webpack/babel configurations in your project. You should also remove `@storybook/preset-typescript`, which is superceded by the built-in configuration.

If you want to override the defaults, see the [typescript configuration docs](https://storybook.js.org/docs/react/configure/typescript).

### Correct globs in main.js

In 5.3 we introduced the `main.js` file with a `stories` property. This property was documented as a "glob" pattern. This was our intention, however the implementation allowed for non valid globs to be specified and work. In fact, we promoted invalid globs in our documentation and CLI templates.

We've corrected this, the CLI templates have been changed to use valid globs.

We've also changed the code that resolves these globs, so that invalid globs will log a warning. They will break in the future, so if you see this warning, please ensure you're specifying a valid glob.

Example of an **invalid** glob:

```
stories: ['./**/*.stories.(ts|js)']
```

Example of a **valid** glob:

```
stories: ['./**/*.stories.@(ts|js)']
```

### CRA preset removed

The built-in create-react-app preset, which was [previously deprecated](#create-react-app-preset), has been fully removed.

If you're using CRA and migrating from an earlier Storybook version, please install [`@storybook/preset-create-react-app`](https://github.com/storybookjs/presets/tree/master/packages/preset-create-react-app) if you haven't already.

### Core-JS dependency errors

Some users have experienced `core-js` dependency errors when upgrading to 6.0, such as:

```
Module not found: Error: Can't resolve 'core-js/modules/web.dom-collections.iterator'
```

We think this comes from having multiple versions of `core-js` installed, but haven't isolated a good solution (see [#11255](https://github.com/storybookjs/storybook/issues/11255) for discussion).

For now, the workaround is to install `core-js` directly in your project as a dev dependency:

```sh
npm install core-js@^3.0.1 --save-dev
```

### Args passed as first argument to story

Starting in 6.0, the first argument to a story function is an [Args object](https://storybook.js.org/docs/react/api/csf#args-story-inputs). In 5.3 and earlier, the first argument was a [StoryContext](https://github.com/storybookjs/storybook/blob/next/lib/addons/src/types.ts#L49-L61), and that context is now passed as the second argument by default.

This breaking change only affects you if your stories actually use the context, which is not common. If you have any stories that use the context, you can either (1) update your stories, or (2) set a flag to opt-out of new behavior.

Consider the following story that uses the context:

```js
export const Dummy = ({ parameters }) => <div>{JSON.stringify(parameters)}</div>;
```

Here's an updated story for 6.0 that ignores the args object:

```js
export const Dummy = (_args, { parameters }) => <div>{JSON.stringify(parameters)}</div>;
```

Alternatively, if you want to opt out of the new behavior, you can add the following to your `.storybook/preview.js` config:

```js
export const parameters = {
  passArgsFirst: false,
};
```

### 6.0 Docs breaking changes

#### Remove framework-specific docs presets

In SB 5.2, each framework had its own preset, e.g. `@storybook/addon-docs/react/preset`. In 5.3 we [unified this into a single preset](#unified-docs-preset): `@storybook/addon-docs/preset`. In 6.0 we've removed the deprecated preset.

#### Preview/Props renamed

In 6.0 we renamed `Preview` to `Canvas`, `Props` to `ArgsTable`. The change should be otherwise backwards-compatible.

#### Docs theme separated

In 6.0, you should theme Storybook Docs with the `docs.theme` parameter.

In 5.x, the Storybook UI and Storybook Docs were themed using the same theme object. However, in 5.3 we introduced a new API, `addons.setConfig`, which improved UI theming but broke Docs theming. Rather than trying to keep the two unified, we introduced a separate theming mechanism for docs, `docs.theme`. [Read about Docs theming here](https://github.com/storybookjs/storybook/blob/next/addons/docs/docs/theming.md#storybook-theming).

#### DocsPage slots removed

In SB5.2, we introduced the concept of [DocsPage slots](https://github.com/storybookjs/storybook/blob/0de8575eab73bfd5c5c7ba5fe33e53a49b92db3a/addons/docs/docs/docspage.md#docspage-slots) for customizing the DocsPage.

In 5.3, we introduced `docs.x` story parameters like `docs.prepareForInline` which get filled in by frameworks and can also be overwritten by users, which is a more natural/convenient way to make global customizations.

We also introduced [Custom DocsPage](https://github.com/storybookjs/storybook/blob/next/addons/docs/docs/docspage.md#replacing-docspage), which makes it possible to add/remove/update DocBlocks on the page.

These mechanisms are superior to slots, so we've removed slots in 6.0. For each slot, we provide a migration path here:

| Slot        | Slot function     | Replacement                                  |
| ----------- | ----------------- | -------------------------------------------- |
| Title       | `titleSlot`       | Custom DocsPage                              |
| Subtitle    | `subtitleSlot`    | Custom DocsPage                              |
| Description | `descriptionSlot` | `docs.extractComponentDescription` parameter |
| Primary     | `primarySlot`     | Custom DocsPage                              |
| Props       | `propsSlot`       | `docs.extractProps` parameter                |
| Stories     | `storiesSlot`     | Custom DocsPage                              |

#### React prop tables with Typescript

Props handling in React has changed in 6.0 and should be much less error-prone. This is not a breaking change per se, but documenting the change here since this is an area that has a lot of issues and we've gone back and forth on it.

Starting in 6.0, we have [zero-config typescript support](#zero-config-typescript). The out-of-box experience should be much better now, since the default configuration is designed to work well with `addon-docs`.

There are also two typescript handling options that can be set in `.storybook/main.js`. `react-docgen-typescript` (default) and `react-docgen`. This is [discussed in detail in the docs](https://github.com/storybookjs/storybook/blob/next/addons/docs/react/README.md#typescript-props-with-react-docgen).

#### ConfigureJSX true by default in React

In SB 6.0, the Storybook Docs preset option `configureJSX` is now set to `true` for all React projects. It was previously `false` by default for React only in 5.x). This `configureJSX` option adds `@babel/plugin-transform-react-jsx`, to process the output of the MDX compiler, which should be a safe change for all projects.

If you need to restore the old JSX handling behavior, you can configure `.storybook/main.js`:

```js
module.exports = {
  addons: [
    {
      name: '@storybook/addon-docs',
      options: { configureJSX: false },
    },
  ],
};
```

#### User babelrc disabled by default in MDX

In SB 6.0, the Storybook Docs no longer applies the user's babelrc by default when processing MDX files. It caused lots of hard-to-diagnose bugs.

To restore the old behavior, or pass any MDX-specific babel options, you can configure `.storybook/main.js`:

```js
module.exports = {
  addons: [
    {
      name: '@storybook/addon-docs',
      options: { mdxBabelOptions: { babelrc: true, configFile: true } },
    },
  ],
};
```

#### Docs description parameter

In 6.0, you can customize a component description using the `docs.description.component` parameter, and a story description using `docs.description.story` parameter.

Example:

```js
import { Button } from './Button';

export default {
  title: 'Button'
  parameters: { docs: { description: { component: 'some component **markdown**' }}}
}

export const Basic = () => <Button />
Basic.parameters = { docs: { description: { story: 'some story **markdown**' }}}
```

In 5.3 you customized a story description with the `docs.storyDescription` parameter. This has been deprecated, and support will be removed in 7.0.

#### 6.0 Inline stories

The following frameworks now render stories inline on the Docs tab by default, rather than in an iframe: `react`, `vue`, `web-components`, `html`.

To disable inline rendering, set the `docs.inlineStories` parameter to `false`.

### New addon presets

In Storybook 5.3 we introduced a declarative [main.js configuration](#to-mainjs-configuration), which is now the recommended way to configure Storybook. Part of the change is a simplified syntax for registering addons, which in 6.0 automatically registers many addons _using a preset_, which is a slightly different behavior than in earlier versions.

This breaking change currently applies to: `addon-a11y`, `addon-actions`, `addon-knobs`, `addon-links`, `addon-queryparams`.

Consider the following `main.js` config for `addon-knobs`:

```js
module.exports = {
  stories: ['../**/*.stories.js'],
  addons: ['@storybook/addon-knobs'],
};
```

In earlier versions of Storybook, this would automatically call `@storybook/addon-knobs/register`, which adds the the knobs panel to the Storybook UI. As a user you would also add a decorator:

```js
import { withKnobs } from '../index';

addDecorator(withKnobs);
```

Now in 6.0, `addon-knobs` comes with a preset, `@storybook/addon-knobs/preset`, that does this automatically for you. This change simplifies configuration, since now you don't need to add that decorator.

If you wish to disable this new behavior, you can modify your `main.js` to force it to use the `register` logic rather than the `preset`:

```js
module.exports = {
  stories: ['../**/*.stories.js'],
  addons: ['@storybook/addon-knobs/register'],
};
```

If you wish to selectively disable `knobs` checks for a subset of stories, you can control this with story parameters:

```js
export const MyNonCheckedStory = () => <SomeComponent />;
MyNonCheckedStory.story = {
  parameters: {
    knobs: { disable: true },
  },
};
```

### Removed babel-preset-vue from Vue preset

`babel-preset-vue` is not included by default anymore when using Storybook with Vue.
This preset is outdated and [caused problems](https://github.com/storybookjs/storybook/issues/4475) with more modern setups.

If you have an older Vue setup that relied on this preset, make sure it is included in your babel config
(install `babel-preset-vue` and add it to the presets).

```json
{
  "presets": ["babel-preset-vue"]
}
```

However, please take a moment to review why this preset is necessary in your setup.
One usecase used to be to enable JSX in your stories. For this case, we recommend to use `@vue/babel-preset-jsx` instead.

### Removed Deprecated APIs

In 6.0 we removed a number of APIs that were previously deprecated.

See the migration guides for further details:

- [Addon a11y uses parameters, decorator renamed](#addon-a11y-uses-parameters-decorator-renamed)
- [Addon backgrounds uses parameters](#addon-backgrounds-uses-parameters)
- [Source-loader](#source-loader)
- [Unified docs preset](#unified-docs-preset)
- [Addon centered decorator deprecated](#addon-centered-decorator-deprecated)

### New setStories event

The `setStories`/`SET_STORIES` event has changed and now denormalizes global and kind-level parameters. The new format of the event data is:

```js
{
  globalParameters: { p: 'q' },
  kindParameters: { kind: { p: 'q' } },
  stories: /* as before but with only story-level parameters */
}
```

If you want the full denormalized parameters for a story, you can do something like:

```js
import { combineParameters } from '@storybook/api';

const story = data.stories[storyId];
const parameters = combineParameters(
  data.globalParameters,
  data.kindParameters[story.kind],
  story.parameters
);
```

### Removed renderCurrentStory event

The story store no longer emits `renderCurrentStory`/`RENDER_CURRENT_STORY` to tell the renderer to render the story. Instead it emits a new declarative `CURRENT_STORY_WAS_SET` (in response to the existing `SET_CURRENT_STORY`) which is used to decide to render.

### Removed hierarchy separators

We've removed the ability to specify the hierarchy separators (how you control the grouping of story kinds in the sidebar). From Storybook 6.0 we have a single separator `/`, which cannot be configured.

If you are currently using custom separators, we encourage you to migrate to using `/` as the sole separator. If you are using `|` or `.` as a separator currently, we provide a codemod, [`upgrade-hierarchy-separators`](https://github.com/storybookjs/storybook/blob/next/lib/codemod/README.md#upgrade-hierarchy-separators), that can be used to rename your components. **Note: the codemod will not work for `.mdx` components, you will need to make the changes by hand.**

```
npx sb@next migrate upgrade-hierarchy-separators --glob="*/**/*.stories.@(tsx|jsx|ts|js)"
```

We also now default to showing "roots", which are non-expandable groupings in the sidebar for the top-level groups. If you'd like to disable this, set the `showRoots` option in `.storybook/manager.js`:

```js
import { addons } from '@storybook/addons';

addons.setConfig({
  showRoots: false,
});
```

### No longer pass denormalized parameters to storySort

The `storySort` function (set via the `parameters.options.storySort` parameter) previously compared two entries `[storyId, storeItem]`, where `storeItem` included the full "denormalized" set of parameters of the story (i.e. the global, kind and story parameters that applied to that story).

For performance reasons, we now store the parameters uncombined, and so pass the format: `[storyId, storeItem, kindParameters, globalParameters]`.

### Client API changes

#### Removed Legacy Story APIs

In 6.0 we removed a set of APIs from the underlying `StoryStore` (which wasn't publicly accessible):

- `getStories`, `getStoryFileName`, `getStoryAndParameters`, `getStory`, `getStoryWithContext`, `hasStoryKind`, `hasStory`, `dumpStoryBook`, `size`, `clean`

Although these were private APIs, if you were using them, you could probably use the newer APIs (which are still private): `getStoriesForKind`, `getRawStory`, `removeStoryKind`, `remove`.

#### Can no longer add decorators/parameters after stories

You can no longer add decorators and parameters globally after you added your first story, and you can no longer add decorators and parameters to a kind after you've added your first story to it.

It's unclear and confusing what would happened if you did. If you want to disable a decorator for certain stories, use a parameter to do so:

```js
export StoryOne = ...;
StoryOne.story = { parameters: { addon: { disable: true } } };
```

If you want to use a parameter for a subset of stories in a kind, simply use a variable to do so:

```js
const commonParameters = { x: { y: 'z' } };
export StoryOne = ...;
StoryOne.story = { parameters: { ...commonParameters, other: 'things' } };
```

> NOTE: also the use of `addParameters` and `addDecorator` at arbitrary points is also deprecated, see [the deprecation warning](#deprecated-addparameters-and-adddecorator).

#### Changed Parameter Handling

There have been a few rationalizations of parameter handling in 6.0 to make things more predictable and fit better with the intention of parameters:

_All parameters are now merged recursively to arbitrary depth._

In 5.3 we sometimes merged parameters all the way down and sometimes did not depending on where you added them. It was confusing. If you were relying on this behaviour, let us know.

_Array parameters are no longer "merged"._

If you override an array parameter, the override will be the end product. If you want the old behaviour (appending a new value to an array parameter), export the original and use array spread. This will give you maximum flexibility:

```js
import { allBackgrounds } from './util/allBackgrounds';

export StoryOne = ...;
StoryOne.story = { parameters: { backgrounds: [...allBackgrounds, '#zyx' ] } };
```

_You cannot set parameters from decorators_

Parameters are intended to be statically set at story load time. So setting them via a decorator doesn't quite make sense. If you were using this to control the rendering of a story, chances are using the new `args` feature is a more idiomatic way to do this.

_You can only set storySort globally_

If you want to change the ordering of stories, use `export const parameters = { options: { storySort: ... } }` in `preview.js`.

### Simplified Render Context

The `RenderContext` that is passed to framework rendering layers in order to render a story has been simplified, dropping a few members that were not used by frameworks to render stories. In particular, the following have been removed:

- `selectedKind`/`selectedStory` -- replaced by `kind`/`name`
- `configApi`
- `storyStore`
- `channel`
- `clientApi`

### Story Store immutable outside of configuration

You can no longer change the contents of the StoryStore outside of a `configure()` call. This is to ensure that any changes are properly published to the manager. If you want to add stories "out of band" you can call `store.startConfiguring()` and `store.finishConfiguring()` to ensure that your changes are published.

### Improved story source handling

The story source code handling has been improved in both `addon-storysource` and `addon-docs`.

In 5.x some users used an undocumented _internal_ API, `mdxSource` to customize source snippetization in `addon-docs`. This has been removed in 6.0.

The preferred way to customize source snippets for stories is now:

```js
export const Example = () => <Button />;
Example.story = {
  parameters: {
    storySource: {
      source: 'custom source',
    },
  },
};
```

The MDX analog:

```jsx
<Story name="Example" parameters={{ storySource: { source: 'custom source' } }}>
  <Button />
</Story>
```

### 6.0 Addon API changes

#### Consistent local addon paths in main.js

If you use `.storybook/main.js` config and have locally-defined addons in your project, you need to update your file paths.

In 5.3, `addons` paths were relative to the project root, which was inconsistent with `stories` paths, which were relative to the `.storybook` folder. In 6.0, addon paths are now relative to the config folder.

So, for example, if you had:

```js
module.exports = { addons: ['./.storybook/my-local-addon/register'] };
```

You'd need to update this to:

```js
module.exports = { addons: ['./my-local-addon/register'] };
```

#### Deprecated setAddon

We've deprecated the `setAddon` method of the `storiesOf` API and plan to remove it in 7.0.

Since early versions, Storybook shipped with a `setAddon` API, which allows you to extend `storiesOf` with arbitrary code. We've removed this from all core addons long ago and recommend writing stories in [Component Story Format](https://medium.com/storybookjs/component-story-format-66f4c32366df) rather than using the internal Storybook API.

#### Deprecated disabled parameter

Starting in 6.0.17, we've renamed the `disabled` parameter to `disable` to resolve an inconsistency where `disabled` had been used to hide the addon panel, whereas `disable` had been used to disable an addon's execution. Since `disable` was much more widespread in the code, we standardized on that.

So, for example:

```
Story.parameters = { actions: { disabled: true } }
```

Should be rewritten as:

```
Story.parameters = { actions: { disable: true } }
```

#### Actions addon uses parameters

Leveraging the new preset `@storybook/addon-actions` uses parameters to pass action options. If you previously had:

```js
import { withActions } from `@storybook/addon-actions`;

export StoryOne = ...;
StoryOne.story = {
  decorators: [withActions('mouseover', 'click .btn')],
}

```

You should replace it with:

```js
export StoryOne = ...;
StoryOne.story = {
  parameters: { actions: ['mouseover', 'click .btn'] },
}
```

#### Removed action decorator APIs

In 6.0 we removed the actions addon decorate API. Actions handles can be configured globally, for a collection of stories or per story via parameters. The ability to manipulate the data arguments of an event is only relevant in a few frameworks and is not a common enough usecase to be worth the complexity of supporting.

#### Removed withA11y decorator

In 6.0 we removed the `withA11y` decorator. The code that runs accessibility checks is now directly injected in the preview.

To configure a11y now, you have to specify configuration using story parameters, e.g. in `.storybook/preview.js`:

```js
export const parameters = {
  a11y: {
    element: '#root',
    config: {},
    options: {},
    manual: true,
  },
};
```

#### Essentials addon disables differently

In 6.0, `addon-essentials` doesn't configure addons if the user has already configured them in `main.js`. In 5.3 it previously checked to see whether the package had been installed in `package.json` to disable configuration. The new setup is preferably because now users' can install essential packages and import from them without disabling their configuration.

#### Backgrounds addon has a new api

Starting in 6.0, the backgrounds addon now receives an object instead of an array as parameter, with a property to define the default background.

Consider the following example of its usage in `Button.stories.js`:

```jsx
// Button.stories.js
export default {
  title: 'Button',
  parameters: {
    backgrounds: [
      { name: 'twitter', value: '#00aced', default: true },
      { name: 'facebook', value: '#3b5998' },
    ],
  },
};
```

Here's an updated version of the example, using the new api:

```jsx
// Button.stories.js
export default {
  title: 'Button',
  parameters: {
    backgrounds: {
      default: 'twitter',
      values: [
        { name: 'twitter', value: '#00aced' },
        { name: 'facebook', value: '#3b5998' },
      ],
    },
  },
};
```

In addition, backgrounds now ships with the following defaults:

- no selected background (transparent)
- light/dark options

### 6.0 Deprecations

We've deprecated the following in 6.0: `addon-info`, `addon-notes`, `addon-contexts`, `addon-centered`, `polymer`.

#### Deprecated addon-info, addon-notes

The info/notes addons have been replaced by [addon-docs](https://github.com/storybookjs/storybook/tree/next/addons/docs). We've documented a migration in the [docs recipes](https://github.com/storybookjs/storybook/blob/next/addons/docs/docs/recipes.md#migrating-from-notesinfo-addons).

Both addons are still widely used, and their source code is still available in the [deprecated-addons repo](https://github.com/storybookjs/deprecated-addons). We're looking for maintainers for both addons. If you're interested, please get in touch on [our Discord](https://discord.gg/storybook).

#### Deprecated addon-contexts

The contexts addon has been replaced by [addon-toolbars](https://github.com/storybookjs/storybook/blob/next/addons/toolbars), which is simpler, more ergonomic, and compatible with all Storybook frameworks.

The addon's source code is still available in the [deprecated-addons repo](https://github.com/storybookjs/deprecated-addons). If you're interested in maintaining it, please get in touch on [our Discord](https://discord.gg/storybook).

#### Removed addon-centered

In 6.0 we removed the centered addon. Centering is now core feature of storybook, so we no longer need an addon.

Remove the addon-centered decorator and instead add a `layout` parameter:

```js
export const MyStory = () => <div>my story</div>;
MyStory.story = {
  parameters: { layout: 'centered' },
};
```

Other possible values are: `padded` (default) and `fullscreen`.

#### Deprecated polymer

We've deprecated `@storybook/polymer` and are focusing on `@storybook/web-components`. If you use Polymer and are interested in maintaining it, please get in touch on [our Discord](https://discord.gg/storybook).

#### Deprecated immutable options parameters

The UI options `sidebarAnimations`, `enableShortcuts`, `theme`, `showRoots` should not be changed on a per-story basis, and as such there is no reason to set them via parameters.

You should use `addon.setConfig` to set them:

```js
// in .storybook/manager.js
import { addons } from '@storybook/addons';

addons.setConfig({
  showRoots: false,
});
```

#### Deprecated addParameters and addDecorator

The `addParameters` and `addDecorator` APIs to add global decorators and parameters, exported by the various frameworks (e.g. `@storybook/react`) and `@storybook/client` are now deprecated.

Instead, use `export const parameters = {};` and `export const decorators = [];` in your `.storybook/preview.js`. Addon authors similarly should use such an export in a preview entry file (see [Preview entries](https://github.com/storybookjs/storybook/blob/next/docs/api/writing-presets.md#preview-entries)).

#### Deprecated clearDecorators

Similarly, `clearDecorators`, exported by the various frameworks (e.g. `@storybook/react`) is deprecated.

#### Deprecated configure

The `configure` API to load stories from `preview.js`, exported by the various frameworks (e.g. `@storybook/react`) is now deprecated.

To load stories, use the `stories` field in `main.js`. You can pass a glob or array of globs to load stories like so:

```js
// in .storybook/main.js
module.exports = {
  stories: ['../src/**/*.stories.js'],
};
```

You can also pass an array of single file names if you want to be careful about loading files:

```js
// in .storybook/main.js
module.exports = {
  stories: [
    '../src/components/Button.stories.js',
    '../src/components/Table.stories.js',
    '../src/components/Page.stories.js',
  ],
};
```

#### Deprecated support for duplicate kinds

In 6.0 we deprecated the ability to split a kind's (component's) stories into multiple files because it was causing issues in hot module reloading (HMR). It will likely be removed completely in 7.0.

If you had N stories that contained `export default { title: 'foo/bar' }` (or the MDX equivalent `<Meta title="foo/bar">`), Storybook will now raise the warning `Duplicate title '${kindName}' used in multiple files`.

To split a component's stories into multiple files, e.g. for the `foo/bar` example above:

- Create a single file with the `export default { title: 'foo/bar' }` export, which is the primary file
- Comment out or delete the default export from the other files
- Re-export the stories from the other files in the primary file

So the primary example might look like:

```js
export default { title: 'foo/bar' };
export * from './Bar1.stories'
export * from './Bar2.stories'
export * from './Bar3.stories'

export const SomeStory = () => ...;
```

## From version 5.2.x to 5.3.x

### To main.js configuration

In storybook 5.3 3 new files for configuration were introduced, that replaced some previous files.

These files are now soft-deprecated, (_they still work, but over time we will promote users to migrate_):

- `presets.js` has been renamed to `main.js`. `main.js` is the main point of configuration for storybook.
- `config.js` has been renamed to `preview.js`. `preview.js` configures the "preview" iframe that renders your components.
- `addons.js` has been renamed to `manager.js`. `manager.js` configures Storybook's "manager" UI that wraps the preview, and also configures addons panel.

#### Using main.js

`main.js` is now the main point of configuration for Storybook. This is what a basic `main.js` looks like:

```js
module.exports = {
  stories: ['../**/*.stories.js'],
  addons: ['@storybook/addon-knobs'],
};
```

You remove all "register" import from `addons.js` and place them inside the array. You can also safely remove the `/register` suffix from these entries, for a cleaner, more readable configuration. If this means `addons.js` is now empty for you, it's safe to remove.

Next you remove the code that imports/requires all your stories from `config.js`, and change it to a glob-pattern and place that glob in the `stories` array. If this means `config.js` is empty, it's safe to remove.

If you had a `presets.js` file before you can add the array of presets to the main.js file and remove `presets.js` like so:

```js
module.exports = {
  stories: ['../**/*.stories.js'],
  addons: [
    '@storybook/preset-create-react-app',
    {
      name: '@storybook/addon-docs',
      options: { configureJSX: true },
    },
  ],
};
```

By default, adding a package to the `addons` array will first try to load its `preset` entry, then its `register` entry, and finally, it will just assume the package itself is a preset.

If you want to load a specific package entry, for example you want to use `@storybook/addon-docs/register`, you can also include that in the addons array and Storybook will do the right thing.

#### Using preview.js

If after migrating the imports/requires of your stories to `main.js` you're left with some code in `config.js` it's likely the usage of `addParameters` & `addDecorator`.

This is fine, rename `config.js` to `preview.js`.

This file can also be used to inject global stylesheets, fonts etc, into the preview bundle.

#### Using manager.js

If you are setting storybook options in `config.js`, especially `theme`, you should migrate it to `manager.js`:

```js
import { addons } from '@storybook/addons';
import { create } from '@storybook/theming/create';

const theme = create({
  base: 'light',
  brandTitle: 'My custom title',
});

addons.setConfig({
  panelPosition: 'bottom',
  theme,
});
```

This makes storybook load and use the theme in the manager directly.
This allows for richer theming in the future, and has a much better performance!

> If you're using addon-docs, you should probably not do this. Docs uses the theme as well, but this change makes the theme inaccessible to addon-docs. We'll address this in 6.0.0.

### Create React App preset

You can now move to the new preset for [Create React App](https://create-react-app.dev/). The in-built preset for Create React App will be disabled in Storybook 6.0.

Simply install [`@storybook/preset-create-react-app`](https://github.com/storybookjs/presets/tree/master/packages/preset-create-react-app) and it will be used automatically.

### Description doc block

In 5.3 we've changed `addon-docs`'s `Description` doc block's default behavior. Technically this is a breaking change, but MDX was not officially released in 5.2 and we reserved the right to make small breaking changes. The behavior of `DocsPage`, which was officially released, remains unchanged.

The old behavior of `<Description of={Component} />` was to concatenate the info parameter or notes parameter, if available, with the docgen information loaded from source comments. If you depend on the old behavior, it's still available with `<Description of={Component} type='legacy-5.2' />`. This description type will be removed in Storybook 6.0.

The new default behavior is to use the framework-specific description extractor, which for React/Vue is still docgen, but may come from other places (e.g. a JSON file) for other frameworks.

The description doc block on DocsPage has also been updated. To see how to configure it in 5.3, please see [the updated recipe](https://github.com/storybookjs/storybook/blob/next/addons/docs/docs/recipes.md#migrating-from-notesinfo-addons)

### React Native Async Storage

Starting from version React Native 0.59, Async Storage is deprecated in React Native itself. The new @react-native-async-storage/async-storage module requires native installation, and we don't want to have it as a dependency for React Native Storybook.

To avoid that now you have to manually pass asyncStorage to React Native Storybook with asyncStorage prop. To notify users we are displaying a warning about it.

Solution:

- Use `require('@react-native-async-storage/async-storage').default` for React Native v0.59 and above.
- Use `require('react-native').AsyncStorage` for React Native v0.58 or below.
- Use `null` to disable Async Storage completely.

```javascript
getStorybookUI({
  ...
  asyncStorage: require('@react-native-async-storage/async-storage').default || require('react-native').AsyncStorage || null
});
```

The benefit of using Async Storage is so that when users refresh the app, Storybook can open their last visited story.

### Deprecate displayName parameter

In 5.2, the story parameter `displayName` was introduced as a publicly visible (but internal) API. Storybook's Component Story Format (CSF) loader used it to modify a story's display name independent of the story's `name`/`id` (which were coupled).

In 5.3, the CSF loader decouples the story's `name`/`id`, which means that `displayName` is no longer necessary. Unfortunately, this is a breaking change for any code that uses the story `name` field. Storyshots relies on story `name`, and the appropriate migration is to simply update your snapshots. Apologies for the inconvenience!

### Unified docs preset

Addon-docs configuration gets simpler in 5.3. In 5.2, each framework had its own preset, e.g. `@storybook/addon-docs/react/preset`. Starting in 5.3, everybody should use `@storybook/addon-docs/preset`.

### Simplified hierarchy separators

We've deprecated the ability to specify the hierarchy separators (how you control the grouping of story kinds in the sidebar). From Storybook 6.0 we will have a single separator `/`, which cannot be configured.

If you are currently using custom separators, we encourage you to migrate to using `/` as the sole separator. If you are using `|` or `.` as a separator currently, we provide a codemod, [`upgrade-hierarchy-separators`](https://github.com/storybookjs/storybook/blob/next/lib/codemod/README.md#upgrade-hierarchy-separators), that can be used to rename all your components.

```
yarn sb migrate upgrade-hierarchy-separators --glob="*.stories.js"
```

If you were using `|` and wish to keep the "root" behavior, use the `showRoots: true` option to re-enable roots:

```js
addParameters({
  options: {
    showRoots: true,
  },
});
```

NOTE: it is no longer possible to have some stories with roots and others without. If you want to keep the old behavior, simply add a root called "Others" to all your previously unrooted stories.

### Addon StoryShots Puppeteer uses external puppeteer

To give you more control on the Chrome version used when running StoryShots Puppeteer, `puppeteer` is no more included in the addon dependencies. So you can now pick the version of `puppeteer` you want and set it in your project.

If you want the latest version available just run:

```sh
yarn add puppeteer --dev
OR
npm install puppeteer --save-dev
```

## From version 5.1.x to 5.2.x

### Source-loader

Addon-storysource contains a loader, `@storybook/addon-storysource/loader`, which has been deprecated in 5.2. If you use it, you'll see the warning:

```
@storybook/addon-storysource/loader is deprecated, please use @storybook/source-loader instead.
```

To upgrade to `@storybook/source-loader`, run `npm install -D @storybook/source-loader` (or use `yarn`), and replace every instance of `@storybook/addon-storysource/loader` with `@storybook/source-loader`.

### Default viewports

The default viewports have been reduced to a smaller set, we think is enough for most use cases.
You can get the old default back by adding the following to your `config.js`:

```js
import { INITIAL_VIEWPORTS } from '@storybook/addon-viewport';

addParameters({
  viewport: {
    viewports: INITIAL_VIEWPORTS,
  },
});
```

### Grid toolbar-feature

The grid feature in the toolbar has been relocated to [addon-background](https://github.com/storybookjs/storybook/tree/next/addons/backgrounds), follow the setup instructions on that addon to get the feature again.

### Docs mode docgen

This isn't a breaking change per se, because `addon-docs` is a new feature. However it's intended to replace `addon-info`, so if you're migrating from `addon-info` there are a few things you should know:

1. Support for only one prop table
2. Prop table docgen info should be stored on the component and not in the global variable `STORYBOOK_REACT_CLASSES` as before.

### storySort option

In 5.0.x the global option `sortStoriesByKind` option was [inadvertently removed](#sortstoriesbykind). In 5.2 we've introduced a new option, `storySort`, to replace it. `storySort` takes a comparator function, so it is strictly more powerful than `sortStoriesByKind`.

For example, here's how to sort by story ID using `storySort`:

```js
addParameters({
  options: {
    storySort: (a, b) =>
      a[1].kind === b[1].kind ? 0 : a[1].id.localeCompare(b[1].id, undefined, { numeric: true }),
  },
});
```

## From version 5.1.x to 5.1.10

### babel.config.js support

SB 5.1.0 added [support for project root `babel.config.js` files](https://github.com/storybookjs/storybook/pull/6634), which was an [unintentional breaking change](https://github.com/storybookjs/storybook/issues/7058#issuecomment-515398228). 5.1.10 fixes this, but if you relied on project root `babel.config.js` support, this bugfix is a breaking change. The workaround is to copy the file into your `.storybook` config directory. We may add back project-level support in 6.0.

## From version 5.0.x to 5.1.x

### React native server

Storybook 5.1 contains a major overhaul of `@storybook/react-native` as compared to 4.1 (we didn't ship a version of RN in 5.0 due to timing constraints). Storybook for RN consists of an an UI for browsing stories on-device or in a simulator, and an optional webserver which can also be used to browse stories and web addons.

5.1 refactors both pieces:

- `@storybook/react-native` no longer depends on the Storybook UI and only contains on-device functionality
- `@storybook/react-native-server` is a new package for those who wish to run a web server alongside their device UI

In addition, both packages share more code with the rest of Storybook, which will reduce bugs and increase compatibility (e.g. with the latest versions of babel, etc.).

As a user with an existing 4.1.x RN setup, no migration should be necessary to your RN app. Upgrading the library should be enough.

If you wish to run the optional web server, you will need to do the following migration:

- Add `babel-loader` as a dev dependency
- Add `@storybook/react-native-server` as a dev dependency
- Change your "storybook" `package.json` script from `storybook start [-p ...]` to `start-storybook [-p ...]`

And with that you should be good to go!

### Angular 7

Storybook 5.1 relies on `core-js@^3.0.0` and therefore causes a conflict with Angular 7 that relies on `core-js@^2.0.0`. In order to get Storybook running on Angular 7 you can either update to Angular 8 (which dropped `core-js` as a dependency) or follow these steps:

- Remove `node_modules/@storybook`
- `npm i core-js@^3.0.0` / `yarn add core-js@^3.0.0`
- Add the following paths to your `tsconfig.json`

```json
{
  "compilerOptions": {
    "paths": {
      "core-js/es7/reflect": ["node_modules/core-js/proposals/reflect-metadata"],
      "core-js/es6/*": ["node_modules/core-js/es"]
    }
  }
}
```

You should now be able to run Storybook and Angular 7 without any errors.

Reference issue: [https://github.com/angular/angular-cli/issues/13954](https://github.com/angular/angular-cli/issues/13954)

### CoreJS 3

Following the rest of the JS ecosystem, Storybook 5.1 upgrades [CoreJS](https://github.com/zloirock/core-js) 2 to 3, which is a breaking change.

This upgrade is problematic because many apps/libraries still rely on CoreJS 2, and many users get corejs-related errors due to bad resolution. To address this, we're using [corejs-upgrade-webpack-plugin](https://github.com/ndelangen/corejs-upgrade-webpack-plugin), which attempts to automatically upgrade code to CoreJS 3.

After a few iterations, this approach seems to be working. However, there are a few exceptions:

- If your app uses `babel-polyfill`, try to remove it

We'll update this section as we find more problem cases. If you have a `core-js` problem, please file an issue (preferably with a repro), and we'll do our best to get you sorted.

**Update**: [corejs-upgrade-webpack-plugin](https://github.com/ndelangen/corejs-upgrade-webpack-plugin) has been removed again after running into further issues as described in [https://github.com/storybookjs/storybook/issues/7445](https://github.com/storybookjs/storybook/issues/7445).

## From version 5.0.1 to 5.0.2

### Deprecate webpack extend mode

Exporting an object from your custom webpack config puts storybook in "extend mode".

There was a bad bug in `v5.0.0` involving webpack "extend mode" that caused webpack issues for users migrating from `4.x`. We've fixed this problem in `v5.0.2` but it means that extend-mode has a different behavior if you're migrating from `5.0.0` or `5.0.1`. In short, `4.x` extended a base config with the custom config, whereas `5.0.0-1` extended the base with a richer config object that could conflict with the custom config in different ways from `4.x`.

We've also deprecated "extend mode" because it doesn't add a lot of value over "full control mode", but adds more code paths, documentation, user confusion etc. Starting in SB6.0 we will only support "full control mode" customization.

To migrate from extend-mode to full-control mode, if your extend-mode webpack config looks like this:

```js
module.exports = {
  module: {
    rules: [
      /* ... */
    ],
  },
};
```

In full control mode, you need modify the default config to have the rules of your liking:

```js
module.exports = ({ config }) => ({
  ...config,
  module: {
    ...config.module,
    rules: [
      /* your own rules "..." here and/or some subset of config.module.rules */
    ],
  },
});
```

Please refer to the [current custom webpack documentation](https://storybook.js.org/docs/react/configure/webpack) for more information on custom webpack config and to [Issue #6081](https://github.com/storybookjs/storybook/issues/6081) for more information about the change.

## From version 4.1.x to 5.0.x

Storybook 5.0 includes sweeping UI changes as well as changes to the addon API and custom webpack configuration. We've tried to keep backwards compatibility in most cases, but there are some notable exceptions documented below.

### sortStoriesByKind

In Storybook 5.0 we changed a lot of UI related code, and 1 oversight caused the `sortStoriesByKind` options to stop working.
We're working on providing a better way of sorting stories for now the feature has been removed. Stories appear in the order they are loaded.

If you're using webpack's `require.context` to load stories, you can sort the execution of requires:

```js
var context = require.context('../stories', true, /\.stories\.js$/);
var modules = context.keys();

// sort them
var sortedModules = modules.slice().sort((a, b) => {
  // sort the stories based on filename/path
  return a < b ? -1 : a > b ? 1 : 0;
});

// execute them
sortedModules.forEach((key) => {
  context(key);
});
```

### Webpack config simplification

The API for custom webpack configuration has been simplified in 5.0, but it's a breaking change. Storybook's "full control mode" for webpack allows you to override the webpack config with a function that returns a configuration object.

In Storybook 5 there is a single signature for full-control mode that takes a parameters object with the fields `config` and `mode`:

```js
module.exports = ({ config, mode }) => { config.module.rules.push(...); return config; }
```

In contrast, the 4.x configuration function accepted either two or three arguments (`(baseConfig, mode)`, or `(baseConfig, mode, defaultConfig)`). The `config` object in the 5.x signature is equivalent to 4.x's `defaultConfig`.

Please see the [current custom webpack documentation](https://storybook.js.org/docs/react/configure/webpack) for more information on custom webpack config.

### Theming overhaul

Theming has been rewritten in v5. If you used theming in v4, please consult the [theming docs](https://storybook.js.org/docs/react/configure/theming) to learn about the new API.

### Story hierarchy defaults

Storybook's UI contains a hierarchical tree of stories that can be configured by `hierarchySeparator` and `hierarchyRootSeparator` [options](./addons/options/README.md).

In Storybook 4.x the values defaulted to `null` for both of these options, so that there would be no hierarchy by default.

In 5.0, we now provide recommended defaults:

```js
{
  hierarchyRootSeparator: '|',
  hierarchySeparator: /\/|\./,
}
```

This means if you use the characters { `|`, `/`, `.` } in your story kinds it will trigger the story hierarchy to appear. For example `storiesOf('UI|Widgets/Basics/Button')` will create a story root called `UI` containing a `Widgets/Basics` group, containing a `Button` component.

If you wish to opt-out of this new behavior and restore the flat UI, set them back to `null` in your storybook config, or remove { `|`, `/`, `.` } from your story kinds:

```js
addParameters({
  options: {
    hierarchyRootSeparator: null,
    hierarchySeparator: null,
  },
});
```

### Options addon deprecated

In 4.x we added story parameters. In 5.x we've deprecated the options addon in favor of [global parameters](https://storybook.js.org/docs/react/configure/features-and-behavior), and we've also renamed some of the options in the process (though we're maintaining backwards compatibility until 6.0).

Here's an old configuration:

```js
addDecorator(
  withOptions({
    name: 'Storybook',
    url: 'https://storybook.js.org',
    goFullScreen: false,
    addonPanelInRight: true,
  })
);
```

And here's its new counterpart:

```js
import { create } from '@storybook/theming/create';
addParameters({
  options: {
    theme: create({
      base: 'light',
      brandTitle: 'Storybook',
      brandUrl: 'https://storybook.js.org',
      // To control appearance:
      // brandImage: 'http://url.of/some.svg',
    }),
    isFullscreen: false,
    panelPosition: 'right',
    isToolshown: true,
  },
});
```

Here is the mapping from old options to new:

| Old               | New              |
| ----------------- | ---------------- |
| name              | theme.brandTitle |
| url               | theme.brandUrl   |
| goFullScreen      | isFullscreen     |
| showStoriesPanel  | showNav          |
| showAddonPanel    | showPanel        |
| addonPanelInRight | panelPosition    |
| showSearchBox     |                  |
|                   | isToolshown      |

Storybook v5 removes the search dialog box in favor of a quick search in the navigation view, so `showSearchBox` has been removed.

Storybook v5 introduce a new tool bar above the story view and you can show\hide it with the new `isToolshown` option.

### Individual story decorators

The behavior of adding decorators to a kind has changed in SB5 ([#5781](https://github.com/storybookjs/storybook/issues/5781)).

In SB4 it was possible to add decorators to only a subset of the stories of a kind.

```js
storiesOf('Stories', module)
  .add('noncentered', () => 'Hello')
  .addDecorator(centered)
  .add('centered', () => 'Hello');
```

The semantics has changed in SB5 so that calling `addDecorator` on a kind adds a decorator to all its stories, no matter the order. So in the previous example, both stories would be centered.

To allow for a subset of the stories in a kind to be decorated, we've added the ability to add decorators to individual stories using parameters:

```js
storiesOf('Stories', module)
  .add('noncentered', () => 'Hello')
  .add('centered', () => 'Hello', { decorators: [centered] });
```

### Addon backgrounds uses parameters

Similarly, `@storybook/addon-backgrounds` uses parameters to pass background options. If you previously had:

```js
import { withBackgrounds } from `@storybook/addon-backgrounds`;

storiesOf('Stories', module)
  .addDecorator(withBackgrounds(options));
```

You should replace it with:

```js
storiesOf('Stories', module).addParameters({ backgrounds: options });
```

You can pass `backgrounds` parameters at the global level (via `addParameters` imported from `@storybook/react` et al.), and the story level (via the third argument to `.add()`).

### Addon cssresources name attribute renamed

In the options object for `@storybook/addon-cssresources`, the `name` attribute for each resource has been renamed to `id`. If you previously had:

```js
import { withCssResources } from '@storybook/addon-cssresources';
import { addDecorator } from '@storybook/react';

addDecorator(
  withCssResources({
    cssresources: [
      {
        name: `bluetheme`, // Previous
        code: `<style>body { background-color: lightblue; }</style>`,
        picked: false,
      },
    ],
  })
);
```

You should replace it with:

```js
import { withCssResources } from '@storybook/addon-cssresources';
import { addDecorator } from '@storybook/react';

addDecorator(
  withCssResources({
    cssresources: [
      {
        id: `bluetheme`, // Renamed
        code: `<style>body { background-color: lightblue; }</style>`,
        picked: false,
      },
    ],
  })
);
```

### Addon viewport uses parameters

Similarly, `@storybook/addon-viewport` uses parameters to pass viewport options. If you previously had:

```js
import { configureViewport } from `@storybook/addon-viewport`;

configureViewport(options);
```

You should replace it with:

```js
import { addParameters } from '@storybook/react'; // or others

addParameters({ viewport: options });
```

The `withViewport` decorator is also no longer supported and should be replaced with a parameter based API as above. Also the `onViewportChange` callback is no longer supported.

See the [viewport addon README](https://github.com/storybookjs/storybook/blob/master/addons/viewport/README.md) for more information.

### Addon a11y uses parameters, decorator renamed

Similarly, `@storybook/addon-a11y` uses parameters to pass a11y options. If you previously had:

```js
import { configureA11y } from `@storybook/addon-a11y`;

configureA11y(options);
```

You should replace it with:

```js
import { addParameters } from '@storybook/react'; // or others

addParameters({ a11y: options });
```

You can also pass `a11y` parameters at the component level (via `storiesOf(...).addParameters`), and the story level (via the third argument to `.add()`).

Furthermore, the decorator `checkA11y` has been deprecated and renamed to `withA11y` to make it consistent with other Storybook decorators.

See the [a11y addon README](https://github.com/storybookjs/storybook/blob/master/addons/a11y/README.md) for more information.

### Addon centered decorator deprecated

If you previously had:

```js
import centered from '@storybook/addon-centered';
```

You should replace it with the React or Vue version as appropriate

```js
import centered from '@storybook/addon-centered/react';
```

or

```js
import centered from '@storybook/addon-centered/vue';
```

### New keyboard shortcuts defaults

Storybook's keyboard shortcuts are updated in 5.0, but they are configurable via the menu so if you want to set them back you can:

| Shortcut               | Old         | New   |
| ---------------------- | ----------- | ----- |
| Toggle sidebar         | cmd-shift-X | S     |
| Toggle addons panel    | cmd-shift-Z | A     |
| Toggle addons position | cmd-shift-G | D     |
| Toggle fullscreen      | cmd-shift-F | F     |
| Next story             | cmd-shift-→ | alt-→ |
| Prev story             | cmd-shift-← | alt-← |
| Next component         |             | alt-↓ |
| Prev component         |             | alt-↑ |
| Search                 |             | /     |

### New URL structure

We've update Storybook's URL structure in 5.0. The old structure used URL parameters to save the UI state, resulting in long ugly URLs. v5 respects the old URL parameters, but largely does away with them.

The old structure encoded `selectedKind` and `selectedStory` among other parameters. Storybook v5 respects these parameters but will issue a deprecation message in the browser console warning of potential future removal.

The new URL structure looks like:

```
https://url-of-storybook?path=/story/<storyId>
```

The structure of `storyId` is a slugified `<selectedKind>--<selectedStory>` (slugified = lowercase, hyphen-separated). Each `storyId` must be unique. We plan to build more features into Storybook in upcoming versions based on this new structure.

### Rename of the `--secure` cli parameter to `--https`

Storybook for React Native's start commands & the Web versions' start command were a bit different, for no reason.
We've changed the start command for Reactnative to match the other.

This means that when you previously used the `--secure` flag like so:

```sh
start-storybook --secure
# or
start-storybook --s
```

You have to replace it with:

```sh
start-storybook --https
```

### Vue integration

The Vue integration was updated, so that every story returned from a story or decorator function is now being normalized with `Vue.extend` **and** is being wrapped by a functional component. Returning a string from a story or decorator function is still supported and is treated as a component with the returned string as the template.

Currently there is no recommended way of accessing the component options of a story inside a decorator.

## From version 4.0.x to 4.1.x

There are are a few migrations you should be aware of in 4.1, including one unintentionally breaking change for advanced addon usage.

### Private addon config

If your Storybook contains custom addons defined that are defined in your app (as opposed to installed from packages) and those addons rely on reconfiguring webpack/babel, Storybook 4.1 may break for you. There's a workaround [described in the issue](https://github.com/storybookjs/storybook/issues/4995), and we're working on official support in the next release.

### React 15.x

Storybook 4.1 supports React 15.x (which had been [lost in the 4.0 release](#react-163)). So if you've been blocked on upgrading, we've got you covered. You should be able to upgrade according to the 4.0 migration notes below, or following the [4.0 upgrade guide](https://medium.com/storybookjs/migrating-to-storybook-4-c65b19a03d2c).

## From version 3.4.x to 4.0.x

With 4.0 as our first major release in over a year, we've collected a lot of cleanup tasks. Most of the deprecations have been marked for months, so we hope that there will be no significant impact on your project. We've also created a [step-by-step guide to help you upgrade](https://medium.com/storybookjs/migrating-to-storybook-4-c65b19a03d2c).

### React 16.3+

Storybook uses [Emotion](https://emotion.sh/) for styling which currently requires React 16.3 and above.

If you're using Storybook for anything other than React, you probably don't need to worry about this.

However, if you're developing React components, this means you need to upgrade to 16.3 or higher to use Storybook 4.0.

> **NOTE:** This is a temporary requirement, and we plan to restore 15.x compatibility in a near-term 4.x release.

Also, here's the error you'll get if you're running an older version of React:

```

core.browser.esm.js:15 Uncaught TypeError: Object(...) is not a function
at Module../node_modules/@emotion/core/dist/core.browser.esm.js (core.browser.esm.js:15)
at **webpack_require** (bootstrap:724)
at fn (bootstrap:101)
at Module../node_modules/@emotion/styled-base/dist/styled-base.browser.esm.js (styled-base.browser.esm.js:1)
at **webpack_require** (bootstrap:724)
at fn (bootstrap:101)
at Module../node_modules/@emotion/styled/dist/styled.esm.js (styled.esm.js:1)
at **webpack_require** (bootstrap:724)
at fn (bootstrap:101)
at Object../node_modules/@storybook/components/dist/navigation/MenuLink.js (MenuLink.js:12)

```

### Generic addons

4.x introduces generic addon decorators that are not tied to specific view layers [#3555](https://github.com/storybookjs/storybook/pull/3555). So for example:

```js
import { number } from '@storybook/addon-knobs/react';
```

Becomes:

```js
import { number } from '@storybook/addon-knobs';
```

### Knobs select ordering

4.0 also reversed the order of addon-knob's `select` knob keys/values, which had been called `selectV2` prior to this breaking change. See the knobs [package README](https://github.com/storybookjs/storybook/blob/master/addons/knobs/README.md#select) for usage.

### Knobs URL parameters

Addon-knobs no longer updates the URL parameters interactively as you edit a knob. This is a UI change but it shouldn't break any code because old URLs are still supported.

In 3.x, editing knobs updated the URL parameters interactively. The implementation had performance and architectural problems. So in 4.0, we changed this to a "copy" button in the addon which generates a URL with the updated knob values and copies it to the clipboard.

### Keyboard shortcuts moved

- Addon Panel to `Z`
- Stories Panel to `X`
- Show Search to `O`
- Addon Panel right side to `G`

### Removed addWithInfo

`Addon-info`'s `addWithInfo` has been marked deprecated since 3.2. In 4.0 we've removed it completely. See the package [README](https://github.com/storybookjs/storybook/blob/master/addons/info/README.md) for the proper usage.

### Removed RN packager

Since storybook version v4.0 packager is removed from storybook. The suggested storybook usage is to include it inside your app.
If you want to keep the old behaviour, you have to start the packager yourself with a different project root.
`npm run storybook start -p 7007 | react-native start --projectRoot storybook`

Removed cli options: `--packager-port --root --projectRoots -r, --reset-cache --skip-packager --haul --platform --metro-config`

### Removed RN addons

The `@storybook/react-native` had built-in addons (`addon-actions` and `addon-links`) that have been marked as deprecated since 3.x. They have been fully removed in 4.x. If your project still uses the built-ins, you'll need to add explicit dependencies on `@storybook/addon-actions` and/or `@storybook/addon-links` and import directly from those packages.

### Storyshots Changes

1. `imageSnapshot` test function was extracted from `addon-storyshots`
   and moved to a new package - `addon-storyshots-puppeteer` that now will
   be dependant on puppeteer. [README](https://github.com/storybookjs/storybook/tree/master/addons/storyshots/storyshots-puppeteer)
2. `getSnapshotFileName` export was replaced with the `Stories2SnapsConverter`
   class that now can be overridden for a custom implementation of the
   snapshot-name generation. [README](https://github.com/storybookjs/storybook/tree/master/addons/storyshots/storyshots-core#stories2snapsconverter)
3. Storybook that was configured with Webpack's `require.context()` feature
   will need to add a babel plugin to polyfill this functionality.
   A possible plugin might be [babel-plugin-require-context-hook](https://github.com/smrq/babel-plugin-require-context-hook).
   [README](https://github.com/storybookjs/storybook/tree/master/addons/storyshots/storyshots-core#configure-jest-to-work-with-webpacks-requirecontext)

### Webpack 4

Storybook now uses webpack 4. If you have a [custom webpack config](https://storybook.js.org/docs/react/configure/webpack), make sure that all the loaders and plugins you use support webpack 4.

### Babel 7

Storybook now uses Babel 7. There's a couple of cases when it can break with your app:

- If you aren't using Babel yourself, and don't have .babelrc, install following dependencies:

  ```
  npm i -D @babel/core babel-loader@next
  ```

- If you're using Babel 6, make sure that you have direct dependencies on `babel-core@6` and `babel-loader@7` and that you have a `.babelrc` in your project directory.

### Create-react-app

If you are using `create-react-app` (aka CRA), you may need to do some manual steps to upgrade, depending on the setup.

- `create-react-app@1` may require manual migrations.
  - If you're adding storybook for the first time: `sb init` should add the correct dependencies.
  - If you're upgrading an existing project, your `package.json` probably already uses Babel 6, making it incompatible with `@storybook/react@4` which uses Babel 7. There are two ways to make it compatible, each of which is spelled out in detail in the next section:
    - Upgrade to Babel 7 if you are not dependent on Babel 6-specific features.
    - Migrate Babel 6 if you're heavily dependent on some Babel 6-specific features).
- `create-react-app@2` should be compatible as is, since it uses babel 7.

#### Upgrade CRA1 to babel 7

```
yarn remove babel-core babel-runtime
yarn add @babel/core babel-loader --dev
```

#### Migrate CRA1 while keeping babel 6

```
yarn add babel-loader@7
```

Also, make sure you have a `.babelrc` in your project directory. You probably already do if you are using Babel 6 features (otherwise you should consider upgrading to Babel 7 instead). If you don't have one, here's one that works:

```json
{
  "presets": ["env", "react"]
}
```

### start-storybook opens browser

If you're using `start-storybook` on CI, you may need to opt out of this using the new `--ci` flag.

### CLI Rename

We've deprecated the `getstorybook` CLI in 4.0. The new way to install storybook is `sb init`. We recommend using `npx` for convenience and to make sure you're always using the latest version of the CLI:

```
npx -p @storybook/cli sb init
```

### Addon story parameters

Storybook 4 introduces story parameters, a more convenient way to configure how addons are configured.

```js
storiesOf('My component', module)
  .add('story1', withNotes('some notes')(() => <Component ... />))
  .add('story2', withNotes('other notes')(() => <Component ... />));
```

Becomes:

```js
// config.js
addDecorator(withNotes);

// Component.stories.js
storiesOf('My component', module)
  .add('story1', () => <Component ... />, { notes: 'some notes' })
  .add('story2', () => <Component ... />, { notes: 'other notes' });
```

This example applies notes globally to all stories. You can apply it locally with `storiesOf(...).addDecorator(withNotes)`.

The story parameters correspond directly to the old withX arguments, so it's less demanding to migrate your code. See the parameters documentation for the packages that have been upgraded:

- [Notes](https://github.com/storybookjs/storybook/blob/master/addons/notes/README.md)
- [Jest](https://github.com/storybookjs/storybook/blob/master/addons/jest/README.md)
- [Knobs](https://github.com/storybookjs/storybook/blob/master/addons/knobs/README.md)
- [Viewport](https://github.com/storybookjs/storybook/blob/master/addons/viewport/README.md)
- [Backgrounds](https://github.com/storybookjs/storybook/blob/master/addons/backgrounds/README.md)
- [Options](https://github.com/storybookjs/storybook/blob/master/addons/options/README.md)

## From version 3.3.x to 3.4.x

There are no expected breaking changes in the 3.4.x release, but 3.4 contains a major refactor to make it easier to support new frameworks, and we will document any breaking changes here if they arise.

## From version 3.2.x to 3.3.x

It wasn't expected that there would be any breaking changes in this release, but unfortunately it turned out that there are some. We're revisiting our [release strategy](https://github.com/storybookjs/storybook/blob/master/RELEASES.md) to follow semver more strictly.
Also read on if you're using `addon-knobs`: we advise an update to your code for efficiency's sake.

### `babel-core` is now a peer dependency #2494

This affects you if you don't use babel in your project. You may need to add `babel-core` as dev dependency:

```sh
yarn add babel-core --dev
```

This was done to support different major versions of babel.

### Base webpack config now contains vital plugins #1775

This affects you if you use custom webpack config in [Full Control Mode](https://storybook.js.org/docs/react/configure/webpack#full-control-mode) while not preserving the plugins from `storybookBaseConfig`. Before `3.3`, preserving them was a recommendation, but now it [became](https://github.com/storybookjs/storybook/pull/2578) a requirement.

### Refactored Knobs

Knobs users: there was a bug in 3.2.x where using the knobs addon imported all framework runtimes (e.g. React and Vue). To fix the problem, we [refactored knobs](https://github.com/storybookjs/storybook/pull/1832). Switching to the new style is only takes one line of code.

In the case of React or React-Native, import knobs like this:

```js
import { withKnobs, text, boolean, number } from '@storybook/addon-knobs/react';
```

In the case of Vue: `import { ... } from '@storybook/addon-knobs/vue';`

In the case of Angular: `import { ... } from '@storybook/addon-knobs/angular';`

## From version 3.1.x to 3.2.x

**NOTE:** technically this is a breaking change, but only if you use TypeScript. Sorry people!

### Moved TypeScript addons definitions

TypeScript users: we've moved the rest of our addons type definitions into [DefinitelyTyped](http://definitelytyped.org/). Starting in 3.2.0 make sure to use the right addons types:

```sh
yarn add @types/storybook__addon-notes @types/storybook__addon-options @types/storybook__addon-knobs @types/storybook__addon-links --dev
```

See also [TypeScript definitions in 3.1.x](#moved-typescript-definitions).

### Updated Addons API

We're in the process of upgrading our addons APIs. As a first step, we've upgraded the Info and Notes addons. The old API will still work with your existing projects but will be deprecated soon and removed in Storybook 4.0.

Here's an example of using Notes and Info in 3.2 with the new API.

```js
storiesOf('composition', module).add(
  'new addons api',
  withInfo('see Notes panel for composition info')(
    withNotes({ text: 'Composition: Info(Notes())' })((context) => (
      <MyComponent name={context.story} />
    ))
  )
);
```

It's not beautiful, but we'll be adding a more convenient/idiomatic way of using these [withX primitives](https://gist.github.com/shilman/792dc25550daa9c2bf37238f4ef7a398) in Storybook 3.3.

## From version 3.0.x to 3.1.x

**NOTE:** technically this is a breaking change and should be a 4.0.0 release according to semver. However, we're still figuring things out and didn't think this change necessitated a major release. Please bear with us!

### Moved TypeScript definitions

TypeScript users: we are in the process of moving our typescript definitions into [DefinitelyTyped](http://definitelytyped.org/). If you're using TypeScript, starting in 3.1.0 you need to make sure your type definitions are installed:

```sh
yarn add @types/node @types/react @types/storybook__react --dev
```

### Deprecated head.html

We have deprecated the use of `head.html` for including scripts/styles/etc. into stories, though it will still work with a warning.

Now we use:

- `preview-head.html` for including extra content into the preview pane.
- `manager-head.html` for including extra content into the manager window.

[Read our docs](https://storybook.js.org/docs/react/configure/story-rendering#adding-to-head) for more details.

## From version 2.x.x to 3.x.x

This major release is mainly an internal restructuring.
Upgrading requires work on behalf of users, this was unavoidable.
We're sorry if this inconveniences you, we have tried via this document and provided tools to make the process as easy as possible.

### Webpack upgrade

Storybook will now use webpack 2 (and only webpack 2).
If you are using a custom `webpack.config.js` you need to change this to be compatible.
You can find the guide to upgrading your webpack config [on webpack.js.org](https://webpack.js.org/guides/migrating/).

### Packages renaming

All our packages have been renamed and published to npm as version 3.0.0 under the `@storybook` namespace.

To update your app to use the new package names, you can use the cli:

```bash
npx -p @storybook/cli sb init
```

**Details**

If the above doesn't work, or you want to make the changes manually, the details are below:

> We have adopted the same versioning strategy that has been adopted by babel, jest and apollo.
> It's a strategy best suited for ecosystem type tools, which consist of many separately installable features / packages.
> We think this describes storybook pretty well.

The new package names are:

| old                                          | new                              |
| -------------------------------------------- | -------------------------------- |
| `getstorybook`                               | `@storybook/cli`                 |
| `@kadira/getstorybook`                       | `@storybook/cli`                 |
|                                              |                                  |
| `@kadira/storybook`                          | `@storybook/react`               |
| `@kadira/react-storybook`                    | `@storybook/react`               |
| `@kadira/react-native-storybook`             | `@storybook/react-native`        |
|                                              |                                  |
| `storyshots`                                 | `@storybook/addon-storyshots`    |
| `@kadira/storyshots`                         | `@storybook/addon-storyshots`    |
|                                              |                                  |
| `@kadira/storybook-ui`                       | `@storybook/ui`                  |
| `@kadira/storybook-addons`                   | `@storybook/addons`              |
| `@kadira/storybook-channels`                 | `@storybook/channels`            |
| `@kadira/storybook-channel-postmsg`          | `@storybook/channel-postmessage` |
| `@kadira/storybook-channel-websocket`        | `@storybook/channel-websocket`   |
|                                              |                                  |
| `@kadira/storybook-addon-actions`            | `@storybook/addon-actions`       |
| `@kadira/storybook-addon-links`              | `@storybook/addon-links`         |
| `@kadira/storybook-addon-info`               | `@storybook/addon-info`          |
| `@kadira/storybook-addon-knobs`              | `@storybook/addon-knobs`         |
| `@kadira/storybook-addon-notes`              | `@storybook/addon-notes`         |
| `@kadira/storybook-addon-options`            | `@storybook/addon-options`       |
| `@kadira/storybook-addon-graphql`            | `@storybook/addon-graphql`       |
| `@kadira/react-storybook-decorator-centered` | `@storybook/addon-centered`      |

If your codebase is small, it's probably doable to replace them by hand (in your codebase and in `package.json`).

But if you have a lot of occurrences in your codebase, you can use a [codemod we created](./lib/codemod) for you.

> A codemod makes automatic changed to your app's code.

You have to change your `package.json`, prune old and install new dependencies by hand.

`npm prune` will remove all dependencies from `node_modules` which are no longer referenced in `package.json`.

### Deprecated embedded addons

We used to ship 2 addons with every single installation of storybook: `actions` and `links`. But in practice not everyone is using them, so we decided to deprecate this and in the future, they will be completely removed. If you use `@storybook/react/addons` you will get a deprecation warning.

If you **are** using these addons, it takes two steps to migrate:

- add the addons you use to your `package.json`.
- update your code:
  change `addons.js` like so:

  ```js
  import '@storybook/addon-actions/register';
  import '@storybook/addon-links/register';
  ```

  change `x.story.js` like so:

  ```js
  import React from 'react';
  import { storiesOf } from '@storybook/react';
  import { action } from '@storybook/addon-actions';
  import { linkTo } from '@storybook/addon-links';
  ```<|MERGE_RESOLUTION|>--- conflicted
+++ resolved
@@ -12,12 +12,9 @@
     - [V7-style story sort](#v7-style-story-sort)
     - [V7 Store API changes for addon authors](#v7-store-api-changes-for-addon-authors)
   - [Babel mode v7](#babel-mode-v7)
-<<<<<<< HEAD
   - [Loader behavior with args changes](#loader-behavior-with-args-changes)
   - [Angular component parameter removed](#angular-component-parameter-removed)
-=======
   - [Deprecated --static-dir CLI flag](#deprecated-static-dir-flag)
->>>>>>> 2caf83af
 - [From version 6.2.x to 6.3.0](#from-version-62x-to-630)
   - [Webpack 5](#webpack-5)
     - [Fixing hoisting issues](#fixing-hoisting-issues)
