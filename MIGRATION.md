--- conflicted
+++ resolved
@@ -1,12 +1,9 @@
 <h1>Migration</h1>
 
 - [From version 8.4.x to 8.5.x](#from-version-84x-to-85x)
-<<<<<<< HEAD
-  - [Addon-a11y: Integration into `component tests`](#addon-a11y-integration-into-component-tests)
+  - [Addon-a11y: Component test integration](#addon-a11y-component-test-integration)
   - [Addon-a11y: Deprecated `parameters.a11y.manual`](#addon-a11y-deprecated-parametersa11ymanual)
-=======
   - [Indexing behavior of @storybook/experimental-addon-test is changed](#indexing-behavior-of-storybookexperimental-addon-test-is-changed)
->>>>>>> f5458499
 - [From version 8.2.x to 8.3.x](#from-version-82x-to-83x)
   - [Removed `experimental_SIDEBAR_BOTTOM` and deprecated `experimental_SIDEBAR_TOP` addon types](#removed-experimental_sidebar_bottom-and-deprecated-experimental_sidebar_top-addon-types)
   - [New parameters format for addon backgrounds](#new-parameters-format-for-addon-backgrounds)
@@ -428,7 +425,6 @@
 
 ## From version 8.4.x to 8.5.x
 
-<<<<<<< HEAD
 ### Addon-a11y: Component test integration
 
 In Storybook 8.4, we introduced a new addon called [addon test](https://storybook.js.org/docs/writing-tests/test-addon). Powered by Vitest under the hood, this addon lets you watch, run, and debug your component tests directly in Storybook.
@@ -452,11 +448,10 @@
 ### Addon-a11y: Deprecated `parameters.a11y.manual`
 
 We have deprecated `parameters.a11y.manual` in 8.5. Please use `globals.a11y.manual` instead.
-=======
+
 ### Indexing behavior of @storybook/experimental-addon-test is changed
 
 The Storybook test addon used to index stories based on the `test.include` field in the Vitest config file. This caused indexing issues with Storybook, because stories could have been indexed by Storybook and not Vitest, and vice versa. Starting in Storybook 8.5.0-alpha.18, we changed the indexing behavior so that it always uses the globs defined in the `stories` field in `.storybook/main.js` for a more consistent experience. It is now discouraged to use `test.include`, please remove it.
->>>>>>> f5458499
 
 ## From version 8.2.x to 8.3.x
 
