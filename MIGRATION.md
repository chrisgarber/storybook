<h1>Migration</h1>

- [From version 6.5.x to 7.0.0](#from-version-65x-to-700)
  - [Alpha release notes](#alpha-release-notes)
  - [Breaking changes](#breaking-changes)
    - [No more default export from `@storybook/addons`](#no-more-default-export-from-storybookaddons)
    - [Modern browser support](#modern-browser-support)
    - [No more configuration for manager](#no-more-configuration-for-manager)
    - [start-storybook / build-storybook binaries removed](#start-storybook--build-storybook-binaries-removed)
    - [storyStoreV7 enabled by default](#storystorev7-enabled-by-default)
    - [Webpack4 support discontinued](#webpack4-support-discontinued)
    - [Modern ESM / IE11 support discontinued](#modern-esm--ie11-support-discontinued)
    - [Framework field mandatory](#framework-field-mandatory)
    - [frameworkOptions renamed](#frameworkoptions-renamed)
    - [Framework standalone build moved](#framework-standalone-build-moved)
    - [Docs modern inline rendering by default](#docs-modern-inline-rendering-by-default)
    - [Babel mode v7 by default](#babel-mode-v7-by-default)
    - [7.0 feature flags removed](#70-feature-flags-removed)
<<<<<<< HEAD
    - [Removed docs.getContainer and getPage parameters](#removed-docs-getcontainer-and-getpage-parameters)
  - [Docs Changes](#docs-changes)
    - [Standalone docs files](#standalone-docs-files)
    - [Referencing stories in docs files](#referencing-stories-in-docs-files)
    - [Configuring the Docs Container](#configuring-the-docs-container)
    - [External Docs](#external-docs)
=======
    - [Removed docs.getContainer and getPage parameters](#removed-docsgetcontainer-and-getpage-parameters)
>>>>>>> e9db2916
- [From version 6.4.x to 6.5.0](#from-version-64x-to-650)
  - [Vue 3 upgrade](#vue-3-upgrade)
  - [React18 new root API](#react18-new-root-api)
  - [Renamed isToolshown to showToolbar](#renamed-istoolshown-to-showtoolbar)
  - [Deprecated register.js](#deprecated-registerjs)
  - [Dropped support for addon-actions addDecorators](#dropped-support-for-addon-actions-adddecorators)
  - [Vite builder renamed](#vite-builder-renamed)
  - [Docs framework refactor for React](#docs-framework-refactor-for-react)
  - [Opt-in MDX2 support](#opt-in-mdx2-support)
  - [CSF3 auto-title improvements](#csf3-auto-title-improvements)
    - [Auto-title filename case](#auto-title-filename-case)
    - [Auto-title redundant filename](#auto-title-redundant-filename)
    - [Auto-title always prefixes](#auto-title-always-prefixes)
- [From version 6.3.x to 6.4.0](#from-version-63x-to-640)
  - [Automigrate](#automigrate)
  - [CRA5 upgrade](#cra5-upgrade)
  - [CSF3 enabled](#csf3-enabled)
    - [Optional titles](#optional-titles)
    - [String literal titles](#string-literal-titles)
    - [StoryObj type](#storyobj-type)
  - [Story Store v7](#story-store-v7)
    - [Behavioral differences](#behavioral-differences)
    - [Main.js framework field](#mainjs-framework-field)
    - [Using the v7 store](#using-the-v7-store)
    - [v7-style story sort](#v7-style-story-sort)
    - [v7 Store API changes for addon authors](#v7-store-api-changes-for-addon-authors)
    - [Storyshots compatibility in the v7 store](#storyshots-compatibility-in-the-v7-store)
  - [Emotion11 quasi-compatibility](#emotion11-quasi-compatibility)
  - [Babel mode v7](#babel-mode-v7)
  - [Loader behavior with args changes](#loader-behavior-with-args-changes)
  - [6.4 Angular changes](#64-angular-changes)
    - [SB Angular builder](#sb-angular-builder)
    - [Angular13](#angular13)
    - [Angular component parameter removed](#angular-component-parameter-removed)
  - [6.4 deprecations](#64-deprecations)
    - [Deprecated --static-dir CLI flag](#deprecated---static-dir-cli-flag)
- [From version 6.2.x to 6.3.0](#from-version-62x-to-630)
  - [Webpack 5](#webpack-5)
    - [Fixing hoisting issues](#fixing-hoisting-issues)
      - [Webpack 5 manager build](#webpack-5-manager-build)
      - [Wrong webpack version](#wrong-webpack-version)
  - [Angular 12 upgrade](#angular-12-upgrade)
  - [Lit support](#lit-support)
  - [No longer inferring default values of args](#no-longer-inferring-default-values-of-args)
  - [6.3 deprecations](#63-deprecations)
    - [Deprecated addon-knobs](#deprecated-addon-knobs)
    - [Deprecated scoped blocks imports](#deprecated-scoped-blocks-imports)
    - [Deprecated layout URL params](#deprecated-layout-url-params)
- [From version 6.1.x to 6.2.0](#from-version-61x-to-620)
  - [MDX pattern tweaked](#mdx-pattern-tweaked)
  - [6.2 Angular overhaul](#62-angular-overhaul)
    - [New Angular storyshots format](#new-angular-storyshots-format)
    - [Deprecated Angular story component](#deprecated-angular-story-component)
    - [New Angular renderer](#new-angular-renderer)
    - [Components without selectors](#components-without-selectors)
  - [Packages now available as ESModules](#packages-now-available-as-esmodules)
  - [6.2 Deprecations](#62-deprecations)
    - [Deprecated implicit PostCSS loader](#deprecated-implicit-postcss-loader)
    - [Deprecated default PostCSS plugins](#deprecated-default-postcss-plugins)
    - [Deprecated showRoots config option](#deprecated-showroots-config-option)
    - [Deprecated control.options](#deprecated-controloptions)
    - [Deprecated storybook components html entry point](#deprecated-storybook-components-html-entry-point)
- [From version 6.0.x to 6.1.0](#from-version-60x-to-610)
  - [Addon-backgrounds preset](#addon-backgrounds-preset)
  - [Single story hoisting](#single-story-hoisting)
  - [React peer dependencies](#react-peer-dependencies)
  - [6.1 deprecations](#61-deprecations)
    - [Deprecated DLL flags](#deprecated-dll-flags)
    - [Deprecated storyFn](#deprecated-storyfn)
    - [Deprecated onBeforeRender](#deprecated-onbeforerender)
    - [Deprecated grid parameter](#deprecated-grid-parameter)
    - [Deprecated package-composition disabled parameter](#deprecated-package-composition-disabled-parameter)
- [From version 5.3.x to 6.0.x](#from-version-53x-to-60x)
  - [Hoisted CSF annotations](#hoisted-csf-annotations)
  - [Zero config typescript](#zero-config-typescript)
  - [Correct globs in main.js](#correct-globs-in-mainjs)
  - [CRA preset removed](#cra-preset-removed)
  - [Core-JS dependency errors](#core-js-dependency-errors)
  - [Args passed as first argument to story](#args-passed-as-first-argument-to-story)
  - [6.0 Docs breaking changes](#60-docs-breaking-changes)
    - [Remove framework-specific docs presets](#remove-framework-specific-docs-presets)
    - [Preview/Props renamed](#previewprops-renamed)
    - [Docs theme separated](#docs-theme-separated)
    - [DocsPage slots removed](#docspage-slots-removed)
    - [React prop tables with Typescript](#react-prop-tables-with-typescript)
    - [ConfigureJSX true by default in React](#configurejsx-true-by-default-in-react)
    - [User babelrc disabled by default in MDX](#user-babelrc-disabled-by-default-in-mdx)
    - [Docs description parameter](#docs-description-parameter)
    - [6.0 Inline stories](#60-inline-stories)
  - [New addon presets](#new-addon-presets)
  - [Removed babel-preset-vue from Vue preset](#removed-babel-preset-vue-from-vue-preset)
  - [Removed Deprecated APIs](#removed-deprecated-apis)
  - [New setStories event](#new-setstories-event)
  - [Removed renderCurrentStory event](#removed-rendercurrentstory-event)
  - [Removed hierarchy separators](#removed-hierarchy-separators)
  - [No longer pass denormalized parameters to storySort](#no-longer-pass-denormalized-parameters-to-storysort)
  - [Client API changes](#client-api-changes)
    - [Removed Legacy Story APIs](#removed-legacy-story-apis)
    - [Can no longer add decorators/parameters after stories](#can-no-longer-add-decoratorsparameters-after-stories)
    - [Changed Parameter Handling](#changed-parameter-handling)
  - [Simplified Render Context](#simplified-render-context)
  - [Story Store immutable outside of configuration](#story-store-immutable-outside-of-configuration)
  - [Improved story source handling](#improved-story-source-handling)
  - [6.0 Addon API changes](#60-addon-api-changes)
    - [Consistent local addon paths in main.js](#consistent-local-addon-paths-in-mainjs)
    - [Deprecated setAddon](#deprecated-setaddon)
    - [Deprecated disabled parameter](#deprecated-disabled-parameter)
    - [Actions addon uses parameters](#actions-addon-uses-parameters)
    - [Removed action decorator APIs](#removed-action-decorator-apis)
    - [Removed withA11y decorator](#removed-witha11y-decorator)
    - [Essentials addon disables differently](#essentials-addon-disables-differently)
    - [Backgrounds addon has a new api](#backgrounds-addon-has-a-new-api)
  - [6.0 Deprecations](#60-deprecations)
    - [Deprecated addon-info, addon-notes](#deprecated-addon-info-addon-notes)
    - [Deprecated addon-contexts](#deprecated-addon-contexts)
    - [Removed addon-centered](#removed-addon-centered)
    - [Deprecated polymer](#deprecated-polymer)
    - [Deprecated immutable options parameters](#deprecated-immutable-options-parameters)
    - [Deprecated addParameters and addDecorator](#deprecated-addparameters-and-adddecorator)
    - [Deprecated clearDecorators](#deprecated-cleardecorators)
    - [Deprecated configure](#deprecated-configure)
    - [Deprecated support for duplicate kinds](#deprecated-support-for-duplicate-kinds)
- [From version 5.2.x to 5.3.x](#from-version-52x-to-53x)
  - [To main.js configuration](#to-mainjs-configuration)
    - [Using main.js](#using-mainjs)
    - [Using preview.js](#using-previewjs)
    - [Using manager.js](#using-managerjs)
  - [Create React App preset](#create-react-app-preset)
  - [Description doc block](#description-doc-block)
  - [React Native Async Storage](#react-native-async-storage)
  - [Deprecate displayName parameter](#deprecate-displayname-parameter)
  - [Unified docs preset](#unified-docs-preset)
  - [Simplified hierarchy separators](#simplified-hierarchy-separators)
  - [Addon StoryShots Puppeteer uses external puppeteer](#addon-storyshots-puppeteer-uses-external-puppeteer)
- [From version 5.1.x to 5.2.x](#from-version-51x-to-52x)
  - [Source-loader](#source-loader)
  - [Default viewports](#default-viewports)
  - [Grid toolbar-feature](#grid-toolbar-feature)
  - [Docs mode docgen](#docs-mode-docgen)
  - [storySort option](#storysort-option)
- [From version 5.1.x to 5.1.10](#from-version-51x-to-5110)
  - [babel.config.js support](#babelconfigjs-support)
- [From version 5.0.x to 5.1.x](#from-version-50x-to-51x)
  - [React native server](#react-native-server)
  - [Angular 7](#angular-7)
  - [CoreJS 3](#corejs-3)
- [From version 5.0.1 to 5.0.2](#from-version-501-to-502)
  - [Deprecate webpack extend mode](#deprecate-webpack-extend-mode)
- [From version 4.1.x to 5.0.x](#from-version-41x-to-50x)
  - [sortStoriesByKind](#sortstoriesbykind)
  - [Webpack config simplification](#webpack-config-simplification)
  - [Theming overhaul](#theming-overhaul)
  - [Story hierarchy defaults](#story-hierarchy-defaults)
  - [Options addon deprecated](#options-addon-deprecated)
  - [Individual story decorators](#individual-story-decorators)
  - [Addon backgrounds uses parameters](#addon-backgrounds-uses-parameters)
  - [Addon cssresources name attribute renamed](#addon-cssresources-name-attribute-renamed)
  - [Addon viewport uses parameters](#addon-viewport-uses-parameters)
  - [Addon a11y uses parameters, decorator renamed](#addon-a11y-uses-parameters-decorator-renamed)
  - [Addon centered decorator deprecated](#addon-centered-decorator-deprecated)
  - [New keyboard shortcuts defaults](#new-keyboard-shortcuts-defaults)
  - [New URL structure](#new-url-structure)
  - [Rename of the `--secure` cli parameter to `--https`](#rename-of-the---secure-cli-parameter-to---https)
  - [Vue integration](#vue-integration)
- [From version 4.0.x to 4.1.x](#from-version-40x-to-41x)
  - [Private addon config](#private-addon-config)
  - [React 15.x](#react-15x)
- [From version 3.4.x to 4.0.x](#from-version-34x-to-40x)
  - [React 16.3+](#react-163)
  - [Generic addons](#generic-addons)
  - [Knobs select ordering](#knobs-select-ordering)
  - [Knobs URL parameters](#knobs-url-parameters)
  - [Keyboard shortcuts moved](#keyboard-shortcuts-moved)
  - [Removed addWithInfo](#removed-addwithinfo)
  - [Removed RN packager](#removed-rn-packager)
  - [Removed RN addons](#removed-rn-addons)
  - [Storyshots Changes](#storyshots-changes)
  - [Webpack 4](#webpack-4)
  - [Babel 7](#babel-7)
  - [Create-react-app](#create-react-app)
    - [Upgrade CRA1 to babel 7](#upgrade-cra1-to-babel-7)
    - [Migrate CRA1 while keeping babel 6](#migrate-cra1-while-keeping-babel-6)
  - [start-storybook opens browser](#start-storybook-opens-browser)
  - [CLI Rename](#cli-rename)
  - [Addon story parameters](#addon-story-parameters)
- [From version 3.3.x to 3.4.x](#from-version-33x-to-34x)
- [From version 3.2.x to 3.3.x](#from-version-32x-to-33x)
  - [`babel-core` is now a peer dependency #2494](#babel-core-is-now-a-peer-dependency-2494)
  - [Base webpack config now contains vital plugins #1775](#base-webpack-config-now-contains-vital-plugins-1775)
  - [Refactored Knobs](#refactored-knobs)
- [From version 3.1.x to 3.2.x](#from-version-31x-to-32x)
  - [Moved TypeScript addons definitions](#moved-typescript-addons-definitions)
  - [Updated Addons API](#updated-addons-api)
- [From version 3.0.x to 3.1.x](#from-version-30x-to-31x)
  - [Moved TypeScript definitions](#moved-typescript-definitions)
  - [Deprecated head.html](#deprecated-headhtml)
- [From version 2.x.x to 3.x.x](#from-version-2xx-to-3xx)
  - [Webpack upgrade](#webpack-upgrade)
  - [Packages renaming](#packages-renaming)
  - [Deprecated embedded addons](#deprecated-embedded-addons)

## From version 6.5.x to 7.0.0

### Alpha release notes

Storybook 7.0 is in early alpha. During the alpha, we are making a large number of breaking changes. We may also break the breaking changes based on what we learn during the development cycle. When 7.0 goes to beta, we will start stabilizing and adding various auto-migrations to help users upgrade more easily.

In the meantime, these migration notes are the best available documentation on things you should know upgrading to 7.0.

### Breaking changes


#### No more default export from `@storybook/addons`

The default export from `@storybook/addons` has been removed. Please use the named exports instead:

```js
import { addons } from '@storybook/addons';
```

The named export has been available since 6.0 or earlier, so your updated code will be backwards-compatible with older versions of Storybook.
#### Modern browser support

Starting in storybook 7.0, storybook will no longer support IE11, amongst other legacy browser versions.
We now transpile our code with a target of `chrome >= 100` and node code is transpiled with a target of `node >= 14`.

This means code-features such as (but not limited to) `async/await`, arrow-functions, `const`,`let`, etc will exists in the code at runtime, and thus the runtime environment must support it.
Not just the runtime needs to support it, but some legacy loaders for webpack or other transpilation tools might need to be updated as well. For example certain versions of webpack 4 had parsers that could not parse the new syntax (e.g. optional chaining).

Some addons or libraries might depended on this legacy browser support, and thus might break. You might get an error like:
```
regeneratorRuntime is not defined
```
To fix these errors, the addon will have to be re-released with a newer browser-target for transpilation. This often looks something like this (but it's dependent on the build system the addon uses):
```js
// babel.config.js
module.exports = {
  presets: [
    [
      '@babel/preset-env',
      {
        shippedProposals: true,
        useBuiltIns: 'usage',
        corejs: '3',
        modules: false,
        targets: { chrome: '100' },
      },
    ],
  ],
}
```

Here's an example PR to one of the storybook addons: https://github.com/storybookjs/addon-coverage/pull/3 doing just that.

#### No more configuration for manager

The storybook manager is no longer built with webpack. Now it's built with esbuild.
Therefore, it's no longer possible to configure the manager. Esbuild comes preconfigured to handle importing CSS, and images.

If you're currently loading files other than CSS or images into the manager, you'll need to make changes so the files get converted to JS before publishing your addon.

This means the preset value `managerWebpack` is no longer respected, and should be removed from presets and `main.js` files.

Addons that run in the manager can depend on `react` and `@storybook/*` packages directly. They do not need to be peerDependencies.
But very importantly, the build system ensures there will only be 1 version of these packages at runtime. The version will come from the `@storybook/ui` package, and not from the addon.
For this reason it's recommended to have these dependencies as `devDependencies` in your addon's `package.json`.

The full list of packages that Storybook's manager bundler makes available for addons is here: https://github.com/storybookjs/storybook/blob/next/code/lib/ui/src/globals/types.ts

Addons in the manager will no longer be bundled together anymore, which means that if 1 fails, it doesn't break the whole manager.
Each addon is imported into the manager as an ESM module that's bundled separately.

#### start-storybook / build-storybook binaries removed

SB6.x framework packages shipped binaries called `start-storybook` and `build-storybook`.

In SB7.0, we've removed these binaries and replaced them with new commands in Storybook's CLI: `sb dev` and `sb build`. These commands will look for the `framework` field in your `.storybook/main.js` config--[which is now required](#framework-field-mandatory)--and use that to determine how to start/build your storybook. The benefit of this change is that it is now possible to install multiple frameworks in a project without having to worry about hoisting issues.

A typical storybook project includes two scripts in your projects `package.json`:

```json
{
  "scripts": {
    "storybook": "start-storybook <some flags>",
    "build-storybook": "build-storybook <some flags>"
  }
}
```

To convert this project to 7.0:

```json
{
  "scripts": {
    "storybook": "storybook dev <some flags>",
    "build-storybook": "storybook build <some flags>"
  },
  "devDependencies": {
    "storybook": "future"
  }
}
```

The new CLI commands remove the following flags:

| flag     | migration                                                                                     |
| -------- | --------------------------------------------------------------------------------------------- |
| --modern | No migration needed. [All ESM code is modern in SB7](#modern-esm--ie11-support-discontinued). |

#### storyStoreV7 enabled by default

SB6.4 introduced [Story Store V7](#story-store-v7), an optimization which allows code splitting for faster build and load times. This was an experimental, opt-in change and you can read more about it in [the migration notes below](#story-store-v7). TLDR: you can't use the legacy `storiesOf` API or dynamic titles in CSF.

Now in 7.0, Story Store V7 is the default. You can opt-out of it by setting the feature flag in `.storybook/main.js`:

```js
module.exports = {
  features: {
    storyStoreV7: false,
  },
};
```

During the 7.0 dev cycle we will be preparing recommendations and utilities to make it easier for `storiesOf` users to upgrade.

#### Webpack4 support discontinued

SB7.0 no longer supports Webpack4.

Depending on your project specifics, it might be possible to run your Storybook using the webpack5 builder without error.

If you are running into errors, you can upgrade your project to Webpack5 or you can try debugging those errors.

To upgrade:

- If you're configuring webpack directly, see the Webpack5 [release announcement](https://webpack.js.org/blog/2020-10-10-webpack-5-release/) and [migration guide](https://webpack.js.org/migrate/5).
- If you're using Create React App, see the [migration notes](https://github.com/facebook/create-react-app/blob/main/CHANGELOG.md#migrating-from-40x-to-500) to ugprade from V4 (Webpack4) to 5

During the 7.0 dev cycle we will be updating this section with useful resources as we run across them.

#### Modern ESM / IE11 support discontinued

SB7.0 compiles to modern ESM, meaning that IE11 is no longer supported. Over the course of the 7.0 dev cycle we will create recommendations for users who still require IE support.

#### Framework field mandatory

In 6.4 we introduced a new `main.js` field called [`framework`](#mainjs-framework-field). Starting in 7.0, this field is mandatory.
The value of the `framework` field has also changed.

In 6.4, valid values included `@storybook/react`, `@storybook/vue`, etc.

In 7.0, frameworks also specify the builder to be used. For example, The current list of frameworks include:

- `@storybook/angular`
- `@storybook/html-webpack5`
- `@storybook/preact-webpack5`
- `@storybook/react-webpack5`
- `@storybook/server-webpack5`
- `@storybook/svelte-webpack5`
- `@storybook/vue-webpack5`
- `@storybook/vue3-webpack5`
- `@storybook/web-components-webpack5`

We will be expanding this list over the course of the 7.0 development cycle. More info on the rationale here: [Frameworks RFC](https://www.notion.so/chromatic-ui/Frameworks-RFC-89f8aafe3f0941ceb4c24683859ed65c).

#### frameworkOptions renamed

In 7.0, the `main.js` fields `reactOptions` and `angularOptions` have been renamed. They are now options on the `framework` field:

```js
module.exports = {
  framework: {
    name: '@storybook/react-webpack5',
    options: { fastRefresh: true };
  }
}
```

#### Framework standalone build moved

In 7.0 the location of the standalone node API has moved to `@storybook/core-server`.

If you used the React standalone API, for example, you might have written:

```js
const { buildStandalone } = require('@storybook/react/standalone');
const options = {};
buildStandalone(options).then(() => console.log('done'));
```

In 7.0, you would now use:

```js
const build = require('@storybook/core-server/standalone');
const options = {};
build(options).then(() => console.log('done'));
```

#### Docs modern inline rendering by default

Storybook docs has a new rendering mode called "modern inline rendering" which unifies the way stories are rendered in Docs mode and in the canvas (aka story mode). It is still being stabilized in 7.0 dev cycle. If you run into trouble with inline rendering in docs, you can opt out of modern inline rendering in your `.storybook/main.js`:

```js
module.exports = {
  features: {
    modernInlineRender: false,
  },
};
```

#### Babel mode v7 by default

Storybook now uses your project babel configuration differently as [described below in Babel Mode v7](#babel-mode-v7). This is now the default. To opt-out:

```js
module.exports = {
  features: {
    babelModeV7: false,
  },
};
```

#### 7.0 feature flags removed

Storybook uses temporary feature flags to opt-in to future breaking changes or opt-in to legacy behaviors. For example:

```js
module.exports = {
  features: {
    emotionAlias: false,
  },
};
```

In 7.0 we've removed the following feature flags:

| flag                | migration instructions                               |
| ------------------- | ---------------------------------------------------- |
| `emotionAlias`      | This flag is no longer needed and should be deleted. |
| `breakingChangesV7` | This flag is no longer needed and should be deleted. |

#### Removed docs.getContainer and getPage parameters

It is no longer possible to set `parameters.docs.getContainer()` and `getPage()`. Instead use `parameters.docs.container` or `parameters.docs.page` directly.

### Docs Changes

The information hierarchy of docs in Storybook has changed in 7.0. The main difference is that each docs is listed in the sidebar as a separate entry, rather than attached to individual stories.

These changes are encapsulated in the following:

#### Standalone docs files

In Storybook 6.x, to create a standalone docs MDX file, you'd have to create a `.stories.mdx` file, and describe its location with the `Meta` doc block:

```mdx
import { Meta } from '@storybook/addon-docs';

<Meta title="Introduction" />
```

In 7.0, things are a little simpler -- you should call the file `.mdx` (drop the `.stories`). This will mean behind the scenes there is no story attached to this entry. You may also drop the `title` and use autotitle (and leave the `Meta` component out entirely).

Additionally, you can attach a standalone docs entry to a component, using the new `of={}` syntax on the `Meta` component:

```mdx
import { Meta } from '@storybook/blocks';
import * as ComponentStories from './some-component.stories';

<Meta of={ComponentStories} />
```

You can create as many docs entries as you like for a given component. Note that if you attach a docs entry to a component it will replace the automatically generated entry from `DocsPage` (See below).

By default docs entries are listed first for the component. You can sort them using story sorting.

#### Referencing stories in docs files

To reference a story in a MDX file, you should reference it with `of`:

```mdx
import { Meta, Story } from '@storybook/blocks';
import * as ComponentStories from './some-component.stories';

<Meta of={ComponentStories} />

<Story of={ComponentStories.standard} />
```

You can also reference a story from a different component:

```mdx
import { Meta, Story } from '@storybook/blocks';
import * as ComponentStories from './some-component.stories';
import * as SecondComponentStories from './second-component.stories';

<Meta of={ComponentStories} />

<Story of={SecondComponentStories.standard} meta={SecondComponentStories} />
```

#### Docs Page

In 7.0, rather than rendering each story in "docs view mode", Docs Page operates by adding additional sidebar entries for each component. By default it uses the same template as was used in 6.x, and the entries are entitled `Docs`.

You can configure Docs Page in `main.js`:

```js
module.exports = {
  docs: {
    docsPage: true, // set to false to disable docs page entirely
    defaultTitle: 'Docs', // set to change the title of generated docs entries
  },
};
```

You can change the default template in the same way as in 6.x, using the `docs.page` parameter.

#### Configuring the Docs Container

As in 6.x, you can override the docs container to configure docs further. This the container that each docs entry is rendered inside:

```js
// in preview.js

export const parameters = {
  docs: {
    container: // your container
  }
}
```

You likely want to use the `DocsContainer` component exported by `@storybook/blocks` and consider the following examples:

**Overriding theme**:

To override the theme, you can continue to use the `docs.theme` parameter.

**Overriding MDX components**

If you want to override the MDX components supplied to your docs page, use the `MDXProvider` from `@mdx-js/react`:

```js
import { MDXProvider } from '@mdx-js/react';
import { DocsContainer } from '@storybook/blocks';
import * as DesignSystem from 'your-design-system';

export const MyDocsContainer = (props) => (
  <MDXProvider
    components={{
      h1: DesignSystem.H1,
      h2: DesignSystem.H2,
    }}
  >
    <DocsContainer {...props} />
  </MDXProvider>
);
```

#### External Docs

Storybook 7.0 can be used in the above way in externally created projects (i.e. custom docs sites). Your `.mdx` files defined as above should be portable to other contexts. You simply need to render them in an `ExternalDocs` component:

```js
// In your project somewhere:
import { ExternalDocs } from '@storybook/blocks';

// Import all the preview entries from addons that need to operate in your external docs,
// at a minimum likely your project's and your renderer's.
import * as reactAnnotations from '@storybook/react/preview';
import * as previewAnnotations from '../.storybook/preview';

export default function App({ Component, pageProps }) {
  return (
    <ExternalDocs projectAnnotationsList={[reactAnnotations, previewAnnotations]}>
      <Component {...pageProps} />
    </ExternalDocs>
  );
}
```

## From version 6.4.x to 6.5.0

### Vue 3 upgrade

Storybook 6.5 supports Vue 3 out of the box when you install it fresh. However, if you're upgrading your project from a previous version, you'll need to [follow the steps for opting-in to webpack 5](#webpack-5).

### React18 new root API

React 18 introduces a [new root API](https://reactjs.org/blog/2022/03/08/react-18-upgrade-guide.html#updates-to-client-rendering-apis). Starting in 6.5, Storybook for React will auto-detect your react version and use the new root API automatically if you're on React18.

If you wish to opt out of the new root API, set the `reactOptions.legacyRootApi` flag in your `.storybook/main.js` config:

```js
module.exports = {
  reactOptions: { legacyRootApi: true },
};
```

### Renamed isToolshown to showToolbar

Storybook's [manager API](docs/addons/addons-api.md) has deprecated the `isToolshown` option (to show/hide the toolbar) and renamed it to `showToolbar` for consistency with other similar UI options.

Example:

```js
// .storybook/manager.js
import { addons } from '@storybook/addons';

addons.setConfig({
  showToolbar: false,
});
```

### Deprecated register.js

In ancient versions of Storybook, addons were registered by referring to `addon-name/register.js`. This is going away in SB7.0. Instead you should just add `addon-name` to the `addons` array in `.storybook/main.js`.

Before:

```js
module.exports = { addons: ['my-addon/register.js'] };
```

After:

```js
module.exports = { addons: ['my-addon'] };
```

### Dropped support for addon-actions addDecorators

Prior to SB6.5, `addon-actions` provided an option called `addDecorators`. In SB6.5, decorators are applied always. This is technically a breaking change, so if this affects you please file an issue in Github and we can consider reverting this in a patch release.

### Vite builder renamed

SB6.5 renames Storybook's [Vite builder](https://github.com/storybookjs/builder-vite) from `storybook-builder-vite` to `@storybook/builder-vite`. This move is part of a larger effort to improve Vite support in Storybook.

Storybook's `automigrate` command can migrate for you. To manually migrate:

1. Remove `storybook-builder-vite` from your `package.json` dependencies
2. Install `@storybook/builder-vite`
3. Update your `core.builder` setting in `.storybook/main.js` to `@storybook/builder-vite`.

### Docs framework refactor for React

SB6.5 moves framework specializations (e.g. ArgType inference, dynamic snippet rendering) out of `@storybook/addon-docs` and into the specific framework packages to which they apply (e.g. `@storybook/react`).

This change should not require any specific migrations on your part if you are using the docs addon as described in the documentation. However, if you are using `react-docgen` or `react-docgen-typescript` information in some custom way outside of `addon-docs`, you should be aware of this change.

In SB6.4, `@storybook/react` added `react-docgen` to its babel settings and `react-docgen-typescript` to its webpack settings. In SB6.5, this only happens if you are using `addon-docs` or `addon-controls`, either directly or indirectly through `addon-essentials`. If you're not using either of those addons, but require that information for some other addon, please configure that manually in your `.storybook/main.js` configuration. You can see the docs configuration here: https://github.com/storybookjs/storybook/blob/next/app/react/src/server/framework-preset-react-docs.ts

### Opt-in MDX2 support

SB6.5 adds experimental opt-in support for MDXv2. To install:

```sh
yarn add @storybook/mdx2-csf -D
```

Then add the `previewMdx2` feature flag to your `.storybook/main.js` config:

```js
module.exports = {
  features: {
    previewMdx2: true,
  },
};
```

### CSF3 auto-title improvements

SB 6.4 introduced experimental "auto-title", in which a story's location in the sidebar (aka `title`) can be automatically inferred from its location on disk. For example, the file `atoms/Button.stories.js` might result in the title `Atoms/Button`.

We've made two improvements to Auto-title based on user feedback:

- Auto-title preserves filename case
- Auto-title removes redundant filenames from the path

#### Auto-title filename case

SB 6.4's implementation of auto-title ran `startCase` on each path component. For example, the file `atoms/MyButton` would be transformed to `Atoms/My Button`.

We've changed this in SB 6.5 to preserve the filename case, so that instead it the same file would result in the title `atoms/MyButton`. The rationale is that this gives more control to users about what their auto-title will be.

This might be considered a breaking change. However, we feel justified to release this in 6.5 because:

1. We consider it a bug in the initial auto-title implementation
2. CSF3 and the auto-title feature are experimental, and we reserve the right to make breaking changes outside of semver (tho we try to avoid it)

If you want to restore the old titles in the UI, you can customize your sidebar with the following code snippet in `.storybook/manager.js`:

```js
import { addons } from '@storybook/addons';
import startCase from 'lodash/startCase';

addons.setConfig({
  sidebar: {
    renderLabel: ({ name, type }) => (type === 'story' ? name : startCase(name)),
  },
});
```

#### Auto-title redundant filename

The heuristic failed in the common scenario in which each component gets its own directory, e.g. `atoms/Button/Button.stories.js`, which would result in the redundant title `Atoms/Button/Button`. Alternatively, `atoms/Button/index.stories.js` would result in `Atoms/Button/Index`.

To address this problem, 6.5 introduces a new heuristic to removes the filename if it matches the directory name or `index`. So `atoms/Button/Button.stories.js` and `atoms/Button/index.stories.js` would both result in the title `Atoms/Button` (or `atoms/Button` if `autoTitleFilenameCase` is set, see above).

Since CSF3 is experimental, we are introducing this technically breaking change in a minor release. If you desire the old structure, you can manually specify the title in file. For example:

```js
// atoms/Button/Button.stories.js
export default { title: 'Atoms/Button/Button' };
```

#### Auto-title always prefixes

When the user provides a `prefix` in their `main.js` `stories` field, it now prefixes all titles to matching stories, whereas in 6.4 and earlier it only prefixed auto-titles.

Consider the following example:

```js
// main.js
module.exports = {
  stories: [{ directory: '../src', titlePrefix: 'Custom' }]
}

// ../src/NoTitle.stories.js
export default { component: Foo };

// ../src/Title.stories.js
export default { component: Bar, title: 'Bar' }
```

In 6.4, the final titles would be:

- `NoTitle.stories.js` => `Custom/NoTitle`
- `Title.stories.js` => `Bar`

In 6.5, the final titles would be:

- `NoTitle.stories.js` => `Custom/NoTitle`
- `Title.stories.js` => `Custom/Bar`

<!-- markdown-link-check-disable -->

## From version 6.3.x to 6.4.0

### Automigrate

Automigrate is a new 6.4 feature that provides zero-config upgrades to your dependencies, configurations, and story files.

Each automigration analyzes your project, and if it's is applicable, propose a change alongside relevant documentation. If you accept the changes, the automigration will update your files accordingly.

For example, if you're in a webpack5 project but still use Storybook's default webpack4 builder, the automigration can detect this and propose an upgrade. If you opt-in, it will install the webpack5 builder and update your `main.js` configuration automatically.

You can run the existing suite of automigrations to see which ones apply to your project. This won't update any files unless you accept the changes:

```

npx sb@next automigrate

```

The automigration suite also runs when you create a new project (`sb init`) or when you update storybook (`sb upgrade`).

### CRA5 upgrade

Storybook 6.3 supports CRA5 out of the box when you install it fresh. However, if you're upgrading your project from a previous version, you'll need to upgrade the configuration. You can do this automatically by running:

```

npx sb@next automigrate

```

Or you can do the following steps manually to force Storybook to use webpack 5 for building your project:

```shell
yarn add @storybook/builder-webpack5 @storybook/manager-webpack5 --dev
# Or
npm install @storybook/builder-webpack5 @storybook/manager-webpack5 --save-dev
```

Then edit your `.storybook/main.js` config:

```js
module.exports = {
  core: {
    builder: 'webpack5',
  },
};
```

### CSF3 enabled

SB6.3 introduced a feature flag, `features.previewCsfV3`, to opt-in to experimental [CSF3 syntax support](https://storybook.js.org/blog/component-story-format-3-0/). In SB6.4, CSF3 is supported regardless of `previewCsfV3`'s value. This should be a fully backwards-compatible change. The `previewCsfV3` flag has been deprecated and will be removed in SB7.0.

#### Optional titles

In SB6.3 and earlier, component titles were required in CSF default exports. Starting in 6.4, they are optional.
If you don't specify a component file, it will be inferred from the file's location on disk.

Consider a project configuration `/path/to/project/.storybook/main.js` containing:

```js
module.exports = { stories: ['../src/**/*.stories.*'] };
```

And the file `/path/to/project/src/components/Button.stories.tsx` containing the default export:

```js
import { Button } from './Button';
export default { component: Button };
// named exports...
```

The inferred title of this file will be `components/Button` based on the stories glob in the configuration file.
We will provide more documentation soon on how to configure this.

#### String literal titles

Starting in 6.4 CSF component [titles are optional](#optional-titles). However, if you do specify titles, title handing is becoming more strict in V7 and is limited to string literals.

Earlier versions of Storybook supported story titles that are dynamic Javascript expressions

```js
// ✅ string literals 6.3 OK / 7.0 OK
export default {
  title: 'Components/Atoms/Button',
};

// ✅ undefined 6.3 OK / 7.0 OK
export default {
  component: Button,
};

// ❌ expressions: 6.3 OK / 7.0 KO
export default {
  title: foo('bar'),
};

// ❌ template literals 6.3 OK / 7.0 KO
export default {
  title: `${bar}`,
};
```

#### StoryObj type

The TypeScript type for CSF3 story objects is `StoryObj`, and this will become the default in Storybook 7.0. In 6.x, the `StoryFn` type is the default, and `Story` is aliased to `StoryFn`.

If you are migrating to experimental CSF3, the following is compatible with 6.4 and requires the least amount of change to your code today:

```ts
// CSF2 function stories, current API, will break in 7.0
import type { Story } from '@storybook/<framework>';

// CSF3 object stories, will persist in 7.0
import type { StoryObj } from '@storybook/<framework>';
```

The following is compatible with 6.4 and also forward-compatible with anticipated 7.0 changes:

```ts
// CSF2 function stories, forward-compatible mode
import type { StoryFn } from '@storybook/<framework>';

// CSF3 object stories, using future 7.0 types
import type { Story } from '@storybook/<framework>/types-7-0';
```

### Story Store v7

SB6.4 introduces an opt-in feature flag, `features.storyStoreV7`, which loads stories in an "on demand" way (that is when rendered), rather than up front when the Storybook is booted. This way of operating will become the default in 7.0 and will likely be switched to opt-out in that version.

The key benefit of the on demand store is that stories are code-split automatically (in `builder-webpack4` and `builder-webpack5`), which allows for much smaller bundle sizes, faster rendering, and improved general performance via various opt-in Webpack features.

The on-demand store relies on the "story index" data structure which is generated in the server (node) via static code analysis. As such, it has the following limitations:

- Does not work with `storiesOf()`
- Does not work if you use dynamic story names or component titles.

However, the `autoTitle` feature is supported.

#### Behavioral differences

The key behavioral differences of the v7 store are:

- `SET_STORIES` is not emitted on boot up. Instead the manager loads the story index independently.
- A new event `STORY_PREPARED` is emitted when a story is rendered for the first time, which contains metadata about the story, such as `parameters`.
- All "entire" store APIs such as `extract()` need to be proceeded by an async call to `loadAllCSFFiles()` which fetches all CSF files and processes them.

#### Main.js framework field

In earlier versions of Storybook, each framework package (e.g. `@storybook/react`) provided its own `start-storybook` and `build-storybook` binaries, which automatically filled in various settings.

In 7.0, we're moving towards a model where the user specifies their framework in `main.js`.

```js
module.exports = {
  // ... your existing config
  framework: '@storybook/react', // OR whatever framework you're using
};
```

Each framework must export a `renderToDOM` function and `parameters.framework`. We'll be adding more documentation for framework authors in a future release.

#### Using the v7 store

To activate the v7 mode set the feature flag in your `.storybook/main.js` config:

```js
module.exports = {
  // ... your existing config
  framework: '@storybook/react', // OR whatever framework you're using
  features: {
    storyStoreV7: true,
  },
};
```

NOTE: `features.storyStoreV7` implies `features.buildStoriesJson` and has the same limitations.

#### v7-style story sort

If you've written a custom `storySort` function, you'll need to rewrite it for V7.

SB6.x supports a global story function specified in `.storybook/preview.js`. It accepts two arrays which each contain:

- The story ID
- A story object that contains the name, title, etc.
- The component's parameters
- The project-level parameters

SB 7.0 streamlines the story function. It now accepts a `StoryIndexEntry` which is
an object that contains only the story's `id`, `title`, `name`, and `importPath`.

Consider the following example, before and after:

```js
// v6-style sort
function storySort(a, b) {
  return a[1].kind === b[1].kind
    ? 0
    : a[1].id.localeCompare(b[1].id, undefined, { numeric: true });
},
```

And the after version using `title` instead of `kind` and not receiving the full parameters:

```js
// v7-style sort
function storySort(a, b) {
  return a.title === b.title
    ? 0
    : a.id.localeCompare(b.id, undefined, { numeric: true });
},
```

#### v7 Store API changes for addon authors

The Story Store in v7 mode is async, so synchronous story loading APIs no longer work. In particular:

- `store.fromId()` has been replaced by `store.loadStory()`, which is async (i.e. returns a `Promise` you will need to await).
- `store.raw()/store.extract()` and friends that list all stories require a prior call to `store.cacheAllCSFFiles()` (which is async). This will load all stories, and isn't generally a good idea in an addon, as it will force the whole store to load.

#### Storyshots compatibility in the v7 store

Storyshots is not currently compatible with the v7 store. However, you can use the following workaround to opt-out of the v7 store when running storyshots; in your `main.js`:

```js
module.exports = {
  features: {
    storyStoreV7: !global.navigator?.userAgent?.match?.('jsdom'),
  },
};
```

There are some caveats with the above approach:

- The code path in the v6 store is different to the v7 store and your mileage may vary in identical behavior. Buyer beware.
- The story sort API [changed between the stores](#v7-style-story-sort). If you are using a custom story sort function, you will need to ensure it works in both contexts (perhaps using the check `global.navigator.userAgent.match('jsdom')`).

### Emotion11 quasi-compatibility

Now that the web is moving to Emotion 11 for styling, popular libraries like MUI5 and ChakraUI are breaking with Storybook 6.3 which only supports emotion@10.

Unfortunately we're unable to upgrade Storybook to Emotion 11 without a semver major release, and we're not ready for that. So, as a workaround, we've created a feature flag which opts-out of the previous behavior of pinning the Emotion version to v10. To enable this workaround, add the following to your `.storybook/main.js` config:

```js
module.exports = {
  features: {
    emotionAlias: false,
  },
};
```

Setting this should unlock theming for emotion11-based libraries in Storybook 6.4.

### Babel mode v7

SB6.4 introduces an opt-in feature flag, `features.babelModeV7`, that reworks the way Babel is configured in Storybook to make it more consistent with the Babel is configured in your app. This breaking change will become the default in SB 7.0, but we encourage you to migrate today.

> NOTE: CRA apps using `@storybook/preset-create-react-app` use CRA's handling, so the new flag has no effect on CRA apps.

In SB6.x and earlier, Storybook provided its own default configuration and inconsistently handled configurations from the user's babelrc file. This resulted in a final configuration that differs from your application's configuration AND is difficult to debug.

In `babelModeV7`, Storybook no longer provides its own default configuration and is primarily configured via babelrc file, with small, incremental updates from Storybook addons.

In 6.x, Storybook supported a `.storybook/babelrc` configuration option. This is no longer supported and it's up to you to reconcile this with your project babelrc.

To activate the v7 mode set the feature flag in your `.storybook/main.js` config:

```js
module.exports = {
  // ... your existing config
  features: {
    babelModeV7: true,
  },
};
```

In the new mode, Storybook expects you to provide a configuration file. If you want a configuration file that's equivalent to the 6.x default, you can run the following command in your project directory:

```sh
npx sb@next babelrc
```

This will create a `.babelrc.json` file. This file includes a bunch of babel plugins, so you may need to add new package devDependencies accordingly.

### Loader behavior with args changes

In 6.4 the behavior of loaders when arg changes occurred was tweaked so loaders do not re-run. Instead the previous value of the loader is passed to the story, irrespective of the new args.

### 6.4 Angular changes

#### SB Angular builder

Since SB6.3, Storybook for Angular supports a builder configuration in your project's `angular.json`. This provides an Angular-style configuration for running and building your Storybook. The full builder documentation will be shown in the [main documentation page](https://storybook.js.org/docs/angular) soon, but for now you can check out an example here:

- `start-storybook`: [example](https://github.com/storybookjs/storybook/blob/next/examples/angular-cli/angular.json#L78) [schema](https://github.com/storybookjs/storybook/blob/next/app/angular/src/builders/start-storybook/schema.json)
- `build-storybook`: [example](https://github.com/storybookjs/storybook/blob/next/examples/angular-cli/angular.json#L86) [schema](https://github.com/storybookjs/storybook/blob/next/app/angular/src/builders/build-storybook/schema.json)

#### Angular13

Angular 13 introduces breaking changes that require updating your Storybook configuration if you are migrating from a previous version of Angular.

Most notably, the documented way of including global styles is no longer supported by Angular13. Previously you could write the following in your `.storybook/preview.js` config:

```
import '!style-loader!css-loader!sass-loader!./styles.scss';
```

If you use Angular 13 and above, you should use the builder configuration instead:

```json
   "my-default-project": {
      "architect": {
        "build": {
          "builder": "@angular-devkit/build-angular:browser",
          "options": {
            "styles": ["src/styles.css", "src/styles.scss"],
          }
        }
      },
   },
```

If you need storybook-specific styles separate from your app, you can configure the styles in the [SB Angular builder](#sb-angular-builder), which completely overrides your project's styles:

```json
      "storybook": {
        "builder": "@storybook/angular:start-storybook",
        "options": {
          "browserTarget": "my-default-project:build",
          "styles": [".storybook/custom-styles.scss"],
        },
      }
```

Then, once you've set this up, you should run Storybook through the builder:

```sh
ng run my-default-project:storybook
ng run my-default-project:build-storybook
```

#### Angular component parameter removed

In SB6.3 and earlier, the `default.component` metadata was implemented as a parameter, meaning that stories could set `parameters.component` to override the default export. This was an internal implementation that was never documented, but it was mistakenly used in some Angular examples.

If you have Angular stories of the form:

```js
export const MyStory = () => ({ ... })
SomeStory.parameters = { component: MyComponent };
```

You should rewrite them as:

```js
export const MyStory = () => ({ component: MyComponent, ... })
```

[More discussion here.](https://github.com/storybookjs/storybook/pull/16010#issuecomment-917378595)

### 6.4 deprecations

#### Deprecated --static-dir CLI flag

In 6.4 we've replaced the `--static-dir` CLI flag with the the `staticDirs` field in `.storybook/main.js`. Note that the CLI directories are relative to the current working directory, whereas the `staticDirs` are relative to the location of `main.js`.

Before:

```sh
start-storybook --static-dir ./public,./static,./foo/assets:/assets
```

After:

```js
// .storybook/main.js
module.exports = {
  staticDirs: ['../public', '../static', { from: '../foo/assets', to: '/assets' }],
};
```

The `--static-dir` flag has been deprecated and will be removed in Storybook 7.0.

## From version 6.2.x to 6.3.0

### Webpack 5

Storybook 6.3 brings opt-in support for building both your project and the manager UI with webpack 5. To do so, there are two ways:

1 - Upgrade command

If you're upgrading your Storybook version, run this command, which will both upgrade your dependencies but also detect whether you should migrate to webpack5 builders and apply the changes automatically:

```shell
npx sb upgrade
```

2 - Automigrate command

If you don't want to change your Storybook version but want Storybook to detect whether you should migrate to webpack5 builders and apply the changes automatically:

```shell
npx sb automigrate
```

3 - Manually

If either methods did not work or you just want to proceed manually, do the following steps:

Install the dependencies:

```shell
yarn add @storybook/builder-webpack5 @storybook/manager-webpack5 --dev
# Or
npm install @storybook/builder-webpack5 @storybook/manager-webpack5 --save-dev
```

Then edit your `.storybook/main.js` config:

```js
module.exports = {
  core: {
    builder: 'webpack5',
  },
};
```

> NOTE: If you're using `@storybook/preset-create-react-app` make sure to update it to version 4.0.0 as well.

#### Fixing hoisting issues

##### Webpack 5 manager build

Storybook 6.2 introduced **experimental** webpack5 support for building user components. Storybook 6.3 also supports building the manager UI in webpack 5 to avoid strange hoisting issues.

If you're upgrading from 6.2 and already using the experimental webpack5 feature, this might be a breaking change (hence the 'experimental' label) and you should try adding the manager builder:

```shell
yarn add @storybook/manager-webpack5 --dev
# Or
npm install @storybook/manager-webpack5 --save-dev
```

##### Wrong webpack version

Because Storybook uses `webpack@4` as the default, it's possible for the wrong version of webpack to get hoisted by your package manager. If you receive an error that looks like you might be using the wrong version of webpack, install `webpack@5` explicitly as a dev dependency to force it to be hoisted:

```shell
yarn add webpack@5 --dev
# Or
npm install webpack@5 --save-dev
```

Alternatively or additionally you might need to add a resolution to your package.json to ensure that a consistent webpack version is provided across all of storybook packages. Replacing the {app} with the app (react, vue, etc.) that you're using:

```js
// package.json
...
resolutions: {
  "@storybook/{app}/webpack": "^5"
}
...
```

### Angular 12 upgrade

Storybook 6.3 supports Angular 12 out of the box when you install it fresh. However, if you're upgrading your project from a previous version, you'll need to [follow the steps for opting-in to webpack 5](#webpack-5).

### Lit support

Storybook 6.3 introduces Lit 2 support in a non-breaking way to ease migration from `lit-html`/`lit-element` to `lit`.

To do so, it relies on helpers added in the latest minor versions of `lit-html`/`lit-element`. So when upgrading to Storybook 6.3, please ensure your project is using `lit-html` 1.4.x or `lit-element` 2.5.x.

According to the package manager you are using, it can be handled automatically when updating Storybook or can require to manually update the versions and regenerate the lockfile.

### No longer inferring default values of args

Previously, unset `args` were set to the `argType.defaultValue` if set or inferred from the component's prop types (etc.). In 6.3 we no longer infer default values and instead set arg values to `undefined` when unset, allowing the framework to supply the default value.

If you were using `argType.defaultValue` to fix issues with the above inference, it should no longer be necessary, you can remove that code.

If you were using `argType.defaultValue` or relying on inference to set a default value for an arg, you should now set a value for the arg at the component level:

```js
export default {
  component: MyComponent,
  args: {
    argName: 'default-value',
  },
};
```

To manually configure the value that is shown in the ArgsTable doc block, you can configure the `table.defaultValue` setting:

```js
export default {
  component: MyComponent,
  argTypes: {
    argName: {
      table: { defaultValue: { summary: 'SomeType<T>' } },
    },
  },
};
```

### 6.3 deprecations

#### Deprecated addon-knobs

We are replacing `@storybook/addon-knobs` with `@storybook/addon-controls`.

- [Rationale & discussion](https://github.com/storybookjs/storybook/discussions/15060)
- [Migration notes](https://github.com/storybookjs/storybook/blob/next/addons/controls/README.md#how-do-i-migrate-from-addon-knobs)

#### Deprecated scoped blocks imports

In 6.3, we changed doc block imports from `@storybook/addon-docs/blocks` to `@storybook/addon-docs`. This makes it possible for bundlers to automatically choose the ESM or CJS version of the library depending on the context.

To update your code, you should be able to global replace `@storybook/addon-docs/blocks` with `@storybook/addon-docs`. Example:

```js
// before
import { Meta, Story } from '@storybook/addon-docs/blocks';

// after
import { Meta, Story } from '@storybook/addon-docs';
```

#### Deprecated layout URL params

Several URL params to control the manager layout have been deprecated and will be removed in 7.0:

- `addons=0`: use `panel=false` instead
- `panelRight=1`: use `panel=right` instead
- `stories=0`: use `nav=false` instead

Additionally, support for legacy URLs using `selectedKind` and `selectedStory` will be removed in 7.0. Use `path` instead.

## From version 6.1.x to 6.2.0

### MDX pattern tweaked

In 6.2 files ending in `stories.mdx` or `story.mdx` are now processed with Storybook's MDX compiler. Previously it only applied to files ending in `.stories.mdx` or `.story.mdx`. See more here: [#13996](https://github.com/storybookjs/storybook/pull/13996).

### 6.2 Angular overhaul

#### New Angular storyshots format

We've updated the Angular storyshots format in 6.2, which is technically a breaking change. Apologies to semver purists: if you're using storyshots, you'll need to [update your snapshots](https://jestjs.io/docs/en/snapshot-testing#updating-snapshots).

The new format hides the implementation details of `@storybook/angular` so that we can evolve its renderer without breaking your snapshots in the future.

#### Deprecated Angular story component

Storybook 6.2 for Angular uses `parameters.component` as the preferred way to specify your stories' components. The previous method, in which the component was a return value of the story, has been deprecated.

Consider the existing story from 6.1 or earlier:

```ts
export default { title: 'Button' };
export const Basic = () => ({
  component: Button,
  props: { label: 'Label' },
});
```

From 6.2 this should be rewritten as:

```ts
export default { title: 'Button', component: Button };
export const Basic = () => ({
  props: { label: 'Label' },
});
```

The new convention is consistent with how other frameworks and addons work in Storybook. The old way will be supported until 7.0. For a full discussion see <https://github.com/storybookjs/storybook/issues/8673>.

#### New Angular renderer

We've rewritten the Angular renderer in Storybook 6.2. It's meant to be entirely backwards compatible, but if you need to use the legacy renderer it's still available via a [parameter](https://storybook.js.org/docs/angular/writing-stories/parameters). To opt out of the new renderer, add the following to `.storybook/preview.ts`:

```ts
export const parameters = {
  angularLegacyRendering: true,
};
```

Please also file an issue if you need to opt out. We plan to remove the legacy renderer in 7.0.

#### Components without selectors

When the new Angular renderer is used, all Angular Story components must either have a selector, or be added to the `entryComponents` array of the story's `moduleMetadata`. If the component has any `Input`s or `Output`s to be controlled with `args`, a selector should be added.

### Packages now available as ESModules

Many Storybook packages are now available as ESModules in addition to CommonJS. If your jest tests stop working, this is likely why. One common culprit is doc blocks, which [is fixed in 6.3](#deprecated-scoped-blocks-imports). In 6.2, you can configure jest to transform the packages like so ([more info](https://jestjs.io/docs/configuration#transformignorepatterns-arraystring)):

```json
// In your jest config
transformIgnorePatterns: ['/node_modules/(?!@storybook)']
```

### 6.2 Deprecations

#### Deprecated implicit PostCSS loader

Previously, `@storybook/core` would automatically add the `postcss-loader` to your preview. This caused issues for consumers when PostCSS upgraded to v8 and tools, like Autoprefixer and Tailwind, starting requiring the new version. Implicitly adding `postcss-loader` will be removed in Storybook 7.0.

Instead of continuing to include PostCSS inside the core library, it has been moved to [`@storybook/addon-postcss`](https://github.com/storybookjs/addon-postcss). This addon provides more fine-grained customization and will be upgraded more flexibly to track PostCSS upgrades.

If you require PostCSS support, please install `@storybook/addon-postcss` in your project, add it to your list of addons inside `.storybook/main.js`, and configure a `postcss.config.js` file.

Further information is available at <https://github.com/storybookjs/storybook/issues/12668> and <https://github.com/storybookjs/storybook/pull/13669>.

If you're not using Postcss and you don't want to see the warning, you can disable it by adding the following to your `.storybook/main.js`:

```js
module.exports = {
  features: {
    postcss: false,
  },
};
```

#### Deprecated default PostCSS plugins

When relying on the [implicit PostCSS loader](#deprecated-implicit-postcss-loader), it would also add [autoprefixer v9](https://www.npmjs.com/package/autoprefixer/v/9.8.6) and [postcss-flexbugs-fixes v4](https://www.npmjs.com/package/postcss-flexbugs-fixes/v/4.2.1) plugins to the `postcss-loader` configuration when you didn't have a PostCSS config file (such as `postcss.config.js`) within your project.

They will no longer be applied when switching to `@storybook/addon-postcss` and the implicit PostCSS features will be removed in Storybook 7.0.

If you depend upon these plugins being applied, install them and create a `postcss.config.js` file within your project that contains:

```js
module.exports = {
  plugins: [
    require('postcss-flexbugs-fixes'),
    require('autoprefixer')({
      flexbox: 'no-2009',
    }),
  ],
};
```

#### Deprecated showRoots config option

Config options for the sidebar are now under the `sidebar` namespace. The `showRoots` option should be set as follows:

```js
addons.setConfig({
  sidebar: {
    showRoots: false,
  },
  // showRoots: false   <- this is deprecated
});
```

The top-level `showRoots` option will be removed in Storybook 7.0.

#### Deprecated control.options

Possible `options` for a radio/check/select controls has been moved up to the argType level, and no longer accepts an object. Instead, you should specify `options` as an array. You can use `control.labels` to customize labels. Additionally, you can use a `mapping` to deal with complex values.

```js
argTypes: {
  answer:
    options: ['yes', 'no'],
    mapping: {
      yes: <Check />,
      no: <Cross />,
    },
    control: {
      type: 'radio',
      labels: {
        yes: 'да',
        no: 'нет',
      }
    }
  }
}
```

Keys in `control.labels` as well as in `mapping` should match the values in `options`. Neither object has to be exhaustive, in case of a missing property, the option value will be used directly.

If you are currently using an object as value for `control.options`, be aware that the key and value are reversed in `control.labels`.

#### Deprecated storybook components html entry point

Storybook HTML components are now exported directly from '@storybook/components' for better ESM and Typescript compatibility. The old entry point will be removed in SB 7.0.

```js
// before
import { components } from '@storybook/components/html';

// after
import { components } from '@storybook/components';
```

## From version 6.0.x to 6.1.0

### Addon-backgrounds preset

In 6.1 we introduced an unintentional breaking change to `addon-backgrounds`.

The addon uses decorators which are set up automatically by a preset. The required preset is ignored if you register the addon in `main.js` with the `/register` entry point. This used to be valid in `v6.0.x` and earlier:

```js
module.exports = {
  stories: ['../**/*.stories.js'],
  addons: ['@storybook/addon-backgrounds/register'],
};
```

To fix it, just replace `@storybook/addon-backgrounds/register` with `@storybook/addon-backgrounds`:

```js
module.exports = {
  stories: ['../**/*.stories.js'],
  addons: ['@storybook/addon-backgrounds'],
};
```

### Single story hoisting

Stories which have **no siblings** (i.e. the component has only one story) and which name **exactly matches** the component name will now be hoisted up to replace their parent component in the sidebar. This means you can have a hierarchy like this:

```
DESIGN SYSTEM   [root]
- Atoms         [group]
  - Button      [component]
    - Button    [story]
  - Checkbox    [component]
    - Checkbox  [story]
```

This will then be visually presented in the sidebar like this:

```
DESIGN SYSTEM   [root]
- Atoms         [group]
  - Button      [story]
  - Checkbox    [story]
```

See [Naming components and hierarchy](https://storybook.js.org/docs/react/writing-stories/naming-components-and-hierarchy#single-story-hoisting) for details.

### React peer dependencies

Starting in 6.1, `react` and `react-dom` are required peer dependencies of `@storybook/react`, meaning that if your React project does not have dependencies on them, you need to add them as `devDependencies`. If you don't you'll see errors like this:

```
Error: Cannot find module 'react-dom/package.json'
```

They were also peer dependencies in earlier versions, but due to the package structure they would be installed by Storybook if they were not required by the user's project. For more discussion: <https://github.com/storybookjs/storybook/issues/13269>

### 6.1 deprecations

#### Deprecated DLL flags

Earlier versions of Storybook used Webpack DLLs as a performance crutch. In 6.1, we've removed Storybook's built-in DLLs and have deprecated the command-line parameters `--no-dll` and `--ui-dll`. They will be removed in 7.0.

#### Deprecated storyFn

Each item in the story store contains a field called `storyFn`, which is a fully decorated story that's applied to the denormalized story parameters. Starting in 6.0 we've stopped using this API internally, and have replaced it with a new field called `unboundStoryFn` which, unlike `storyFn`, must passed a story context, typically produced by `applyLoaders`;

Before:

```js
const { storyFn } = store.fromId('some--id');
console.log(storyFn());
```

After:

```js
const { unboundStoryFn, applyLoaders } = store.fromId('some--id');
const context = await applyLoaders();
console.log(unboundStoryFn(context));
```

If you're not using loaders, `storyFn` will work as before. If you are, you'll need to use the new approach.

> NOTE: If you're using `@storybook/addon-docs`, this deprecation warning is triggered by the Docs tab in 6.1. It's safe to ignore and we will be providing a proper fix in a future release. You can track the issue at <https://github.com/storybookjs/storybook/issues/13074>.

#### Deprecated onBeforeRender

The `@storybook/addon-docs` previously accepted a `jsx` option called `onBeforeRender`, which was unfortunately named as it was called after the render.

We've renamed it `transformSource` and also allowed it to receive the `StoryContext` in case source rendering requires additional information.

#### Deprecated grid parameter

Previously when using `@storybook/addon-backgrounds` if you wanted to customize the grid, you would define a parameter like this:

```js
export const Basic = () => <Button />
Basic.parameters: {
  grid: {
    cellSize: 10
  }
},
```

As grid is not an addon, but rather backgrounds is, the grid configuration was moved to be inside `backgrounds` parameter instead. Also, there are new properties that can be used to further customize the grid. Here's an example with the default values:

```js
export const Basic = () => <Button />
Basic.parameters: {
  backgrounds: {
    grid: {
      disable: false,
      cellSize: 20,
      opacity: 0.5,
      cellAmount: 5,
      offsetX: 16, // default is 0 if story has 'fullscreen' layout, 16 if layout is 'padded'
      offsetY: 16, // default is 0 if story has 'fullscreen' layout, 16 if layout is 'padded'
    }
  }
},
```

#### Deprecated package-composition disabled parameter

Like [Deprecated disabled parameter](#deprecated-disabled-parameter). The `disabled` parameter has been deprecated, please use `disable` instead.

For more information, see the [the related documentation](https://storybook.js.org/docs/react/workflows/package-composition#configuring).

## From version 5.3.x to 6.0.x

### Hoisted CSF annotations

Storybook 6 introduces hoisted CSF annotations and deprecates the `StoryFn.story` object-style annotation.

In 5.x CSF, you would annotate a story like this:

```js
export const Basic = () => <Button />
Basic.story = {
  name: 'foo',
  parameters: { ... },
  decorators: [ ... ],
};
```

In 6.0 CSF this becomes:

```js
export const Basic = () => <Button />
Basic.storyName = 'foo';
Basic.parameters = { ... };
Basic.decorators = [ ... ];
```

1. The new syntax is slightly more compact/ergonomic compared the the old one
2. Similar to React's `displayName`, `propTypes`, `defaultProps` annotations
3. We're introducing a new feature, [Storybook Args](https://docs.google.com/document/d/1Mhp1UFRCKCsN8pjlfPdz8ZdisgjNXeMXpXvGoALjxYM/edit?usp=sharing), where the new syntax will be significantly more ergonomic

To help you upgrade your stories, we've created a codemod:

```
npx @storybook/cli@next migrate csf-hoist-story-annotations --glob="**/*.stories.js"
```

For more information, [see the documentation](https://github.com/storybookjs/storybook/blob/next/lib/codemod/README.md#csf-hoist-story-annotations).

### Zero config typescript

Storybook has built-in Typescript support in 6.0. That means you should remove your complex Typescript configurations from your `.storybook` config. We've tried to pick sensible defaults that work out of the box, especially for nice prop table generation in `@storybook/addon-docs`.

To migrate from an old setup, we recommend deleting any typescript-specific webpack/babel configurations in your project. You should also remove `@storybook/preset-typescript`, which is superceded by the built-in configuration.

If you want to override the defaults, see the [typescript configuration docs](https://storybook.js.org/docs/react/configure/typescript).

### Correct globs in main.js

In 5.3 we introduced the `main.js` file with a `stories` property. This property was documented as a "glob" pattern. This was our intention, however the implementation allowed for non valid globs to be specified and work. In fact, we promoted invalid globs in our documentation and CLI templates.

We've corrected this, the CLI templates have been changed to use valid globs.

We've also changed the code that resolves these globs, so that invalid globs will log a warning. They will break in the future, so if you see this warning, please ensure you're specifying a valid glob.

Example of an **invalid** glob:

```
stories: ['./**/*.stories.(ts|js)']
```

Example of a **valid** glob:

```
stories: ['./**/*.stories.@(ts|js)']
```

### CRA preset removed

The built-in create-react-app preset, which was [previously deprecated](#create-react-app-preset), has been fully removed.

If you're using CRA and migrating from an earlier Storybook version, please install [`@storybook/preset-create-react-app`](https://github.com/storybookjs/presets/tree/master/packages/preset-create-react-app) if you haven't already.

### Core-JS dependency errors

Some users have experienced `core-js` dependency errors when upgrading to 6.0, such as:

```
Module not found: Error: Can't resolve 'core-js/modules/web.dom-collections.iterator'
```

We think this comes from having multiple versions of `core-js` installed, but haven't isolated a good solution (see [#11255](https://github.com/storybookjs/storybook/issues/11255) for discussion).

For now, the workaround is to install `core-js` directly in your project as a dev dependency:

```sh
npm install core-js@^3.0.1 --save-dev
```

### Args passed as first argument to story

Starting in 6.0, the first argument to a story function is an [Args object](https://storybook.js.org/docs/react/api/csf#args-story-inputs). In 5.3 and earlier, the first argument was a [StoryContext](https://github.com/storybookjs/storybook/blob/next/lib/addons/src/types.ts#L49-L61), and that context is now passed as the second argument by default.

This breaking change only affects you if your stories actually use the context, which is not common. If you have any stories that use the context, you can either (1) update your stories, or (2) set a flag to opt-out of new behavior.

Consider the following story that uses the context:

```js
export const Dummy = ({ parameters }) => <div>{JSON.stringify(parameters)}</div>;
```

Here's an updated story for 6.0 that ignores the args object:

```js
export const Dummy = (_args, { parameters }) => <div>{JSON.stringify(parameters)}</div>;
```

Alternatively, if you want to opt out of the new behavior, you can add the following to your `.storybook/preview.js` config:

```js
export const parameters = {
  passArgsFirst: false,
};
```

### 6.0 Docs breaking changes

#### Remove framework-specific docs presets

In SB 5.2, each framework had its own preset, e.g. `@storybook/addon-docs/react/preset`. In 5.3 we [unified this into a single preset](#unified-docs-preset): `@storybook/addon-docs/preset`. In 6.0 we've removed the deprecated preset.

#### Preview/Props renamed

In 6.0 we renamed `Preview` to `Canvas`, `Props` to `ArgsTable`. The change should be otherwise backwards-compatible.

#### Docs theme separated

In 6.0, you should theme Storybook Docs with the `docs.theme` parameter.

In 5.x, the Storybook UI and Storybook Docs were themed using the same theme object. However, in 5.3 we introduced a new API, `addons.setConfig`, which improved UI theming but broke Docs theming. Rather than trying to keep the two unified, we introduced a separate theming mechanism for docs, `docs.theme`. [Read about Docs theming here](https://github.com/storybookjs/storybook/blob/next/addons/docs/docs/theming.md#storybook-theming).

#### DocsPage slots removed

In SB5.2, we introduced the concept of [DocsPage slots](https://github.com/storybookjs/storybook/blob/0de8575eab73bfd5c5c7ba5fe33e53a49b92db3a/addons/docs/docs/docspage.md#docspage-slots) for customizing the DocsPage.

In 5.3, we introduced `docs.x` story parameters like `docs.prepareForInline` which get filled in by frameworks and can also be overwritten by users, which is a more natural/convenient way to make global customizations.

We also introduced [Custom DocsPage](https://github.com/storybookjs/storybook/blob/next/addons/docs/docs/docspage.md#replacing-docspage), which makes it possible to add/remove/update DocBlocks on the page.

These mechanisms are superior to slots, so we've removed slots in 6.0. For each slot, we provide a migration path here:

| Slot        | Slot function     | Replacement                                  |
| ----------- | ----------------- | -------------------------------------------- |
| Title       | `titleSlot`       | Custom DocsPage                              |
| Subtitle    | `subtitleSlot`    | Custom DocsPage                              |
| Description | `descriptionSlot` | `docs.extractComponentDescription` parameter |
| Primary     | `primarySlot`     | Custom DocsPage                              |
| Props       | `propsSlot`       | `docs.extractProps` parameter                |
| Stories     | `storiesSlot`     | Custom DocsPage                              |

#### React prop tables with Typescript

Props handling in React has changed in 6.0 and should be much less error-prone. This is not a breaking change per se, but documenting the change here since this is an area that has a lot of issues and we've gone back and forth on it.

Starting in 6.0, we have [zero-config typescript support](#zero-config-typescript). The out-of-box experience should be much better now, since the default configuration is designed to work well with `addon-docs`.

There are also two typescript handling options that can be set in `.storybook/main.js`. `react-docgen-typescript` (default) and `react-docgen`. This is [discussed in detail in the docs](https://github.com/storybookjs/storybook/blob/next/addons/docs/react/README.md#typescript-props-with-react-docgen).

#### ConfigureJSX true by default in React

In SB 6.0, the Storybook Docs preset option `configureJSX` is now set to `true` for all React projects. It was previously `false` by default for React only in 5.x). This `configureJSX` option adds `@babel/plugin-transform-react-jsx`, to process the output of the MDX compiler, which should be a safe change for all projects.

If you need to restore the old JSX handling behavior, you can configure `.storybook/main.js`:

```js
module.exports = {
  addons: [
    {
      name: '@storybook/addon-docs',
      options: { configureJSX: false },
    },
  ],
};
```

#### User babelrc disabled by default in MDX

In SB 6.0, the Storybook Docs no longer applies the user's babelrc by default when processing MDX files. It caused lots of hard-to-diagnose bugs.

To restore the old behavior, or pass any MDX-specific babel options, you can configure `.storybook/main.js`:

```js
module.exports = {
  addons: [
    {
      name: '@storybook/addon-docs',
      options: { mdxBabelOptions: { babelrc: true, configFile: true } },
    },
  ],
};
```

#### Docs description parameter

In 6.0, you can customize a component description using the `docs.description.component` parameter, and a story description using `docs.description.story` parameter.

Example:

```js
import { Button } from './Button';

export default {
  title: 'Button'
  parameters: { docs: { description: { component: 'some component **markdown**' }}}
}

export const Basic = () => <Button />
Basic.parameters = { docs: { description: { story: 'some story **markdown**' }}}
```

In 5.3 you customized a story description with the `docs.storyDescription` parameter. This has been deprecated, and support will be removed in 7.0.

#### 6.0 Inline stories

The following frameworks now render stories inline on the Docs tab by default, rather than in an iframe: `react`, `vue`, `web-components`, `html`.

To disable inline rendering, set the `docs.inlineStories` parameter to `false`.

### New addon presets

In Storybook 5.3 we introduced a declarative [main.js configuration](#to-mainjs-configuration), which is now the recommended way to configure Storybook. Part of the change is a simplified syntax for registering addons, which in 6.0 automatically registers many addons _using a preset_, which is a slightly different behavior than in earlier versions.

This breaking change currently applies to: `addon-a11y`, `addon-actions`, `addon-knobs`, `addon-links`, `addon-queryparams`.

Consider the following `main.js` config for `addon-knobs`:

```js
module.exports = {
  stories: ['../**/*.stories.js'],
  addons: ['@storybook/addon-knobs'],
};
```

In earlier versions of Storybook, this would automatically call `@storybook/addon-knobs/register`, which adds the the knobs panel to the Storybook UI. As a user you would also add a decorator:

```js
import { withKnobs } from '../index';

addDecorator(withKnobs);
```

Now in 6.0, `addon-knobs` comes with a preset, `@storybook/addon-knobs/preset`, that does this automatically for you. This change simplifies configuration, since now you don't need to add that decorator.

If you wish to disable this new behavior, you can modify your `main.js` to force it to use the `register` logic rather than the `preset`:

```js
module.exports = {
  stories: ['../**/*.stories.js'],
  addons: ['@storybook/addon-knobs/register'],
};
```

If you wish to selectively disable `knobs` checks for a subset of stories, you can control this with story parameters:

```js
export const MyNonCheckedStory = () => <SomeComponent />;
MyNonCheckedStory.story = {
  parameters: {
    knobs: { disable: true },
  },
};
```

### Removed babel-preset-vue from Vue preset

`babel-preset-vue` is not included by default anymore when using Storybook with Vue.
This preset is outdated and [caused problems](https://github.com/storybookjs/storybook/issues/4475) with more modern setups.

If you have an older Vue setup that relied on this preset, make sure it is included in your babel config
(install `babel-preset-vue` and add it to the presets).

```json
{
  "presets": ["babel-preset-vue"]
}
```

However, please take a moment to review why this preset is necessary in your setup.
One usecase used to be to enable JSX in your stories. For this case, we recommend to use `@vue/babel-preset-jsx` instead.

### Removed Deprecated APIs

In 6.0 we removed a number of APIs that were previously deprecated.

See the migration guides for further details:

- [Addon a11y uses parameters, decorator renamed](#addon-a11y-uses-parameters-decorator-renamed)
- [Addon backgrounds uses parameters](#addon-backgrounds-uses-parameters)
- [Source-loader](#source-loader)
- [Unified docs preset](#unified-docs-preset)
- [Addon centered decorator deprecated](#addon-centered-decorator-deprecated)

### New setStories event

The `setStories`/`SET_STORIES` event has changed and now denormalizes global and kind-level parameters. The new format of the event data is:

```js
{
  globalParameters: { p: 'q' },
  kindParameters: { kind: { p: 'q' } },
  stories: /* as before but with only story-level parameters */
}
```

If you want the full denormalized parameters for a story, you can do something like:

```js
import { combineParameters } from '@storybook/api';

const story = data.stories[storyId];
const parameters = combineParameters(
  data.globalParameters,
  data.kindParameters[story.kind],
  story.parameters
);
```

### Removed renderCurrentStory event

The story store no longer emits `renderCurrentStory`/`RENDER_CURRENT_STORY` to tell the renderer to render the story. Instead it emits a new declarative `CURRENT_STORY_WAS_SET` (in response to the existing `SET_CURRENT_STORY`) which is used to decide to render.

### Removed hierarchy separators

We've removed the ability to specify the hierarchy separators (how you control the grouping of story kinds in the sidebar). From Storybook 6.0 we have a single separator `/`, which cannot be configured.

If you are currently using custom separators, we encourage you to migrate to using `/` as the sole separator. If you are using `|` or `.` as a separator currently, we provide a codemod, [`upgrade-hierarchy-separators`](https://github.com/storybookjs/storybook/blob/next/lib/codemod/README.md#upgrade-hierarchy-separators), that can be used to rename your components. **Note: the codemod will not work for `.mdx` components, you will need to make the changes by hand.**

```
npx sb@next migrate upgrade-hierarchy-separators --glob="*/**/*.stories.@(tsx|jsx|ts|js)"
```

We also now default to showing "roots", which are non-expandable groupings in the sidebar for the top-level groups. If you'd like to disable this, set the `showRoots` option in `.storybook/manager.js`:

```js
import { addons } from '@storybook/addons';

addons.setConfig({
  showRoots: false,
});
```

### No longer pass denormalized parameters to storySort

The `storySort` function (set via the `parameters.options.storySort` parameter) previously compared two entries `[storyId, storeItem]`, where `storeItem` included the full "denormalized" set of parameters of the story (i.e. the global, kind and story parameters that applied to that story).

For performance reasons, we now store the parameters uncombined, and so pass the format: `[storyId, storeItem, kindParameters, globalParameters]`.

### Client API changes

#### Removed Legacy Story APIs

In 6.0 we removed a set of APIs from the underlying `StoryStore` (which wasn't publicly accessible):

- `getStories`, `getStoryFileName`, `getStoryAndParameters`, `getStory`, `getStoryWithContext`, `hasStoryKind`, `hasStory`, `dumpStoryBook`, `size`, `clean`

Although these were private APIs, if you were using them, you could probably use the newer APIs (which are still private): `getStoriesForKind`, `getRawStory`, `removeStoryKind`, `remove`.

#### Can no longer add decorators/parameters after stories

You can no longer add decorators and parameters globally after you added your first story, and you can no longer add decorators and parameters to a kind after you've added your first story to it.

It's unclear and confusing what would happened if you did. If you want to disable a decorator for certain stories, use a parameter to do so:

```js
export StoryOne = ...;
StoryOne.story = { parameters: { addon: { disable: true } } };
```

If you want to use a parameter for a subset of stories in a kind, simply use a variable to do so:

```js
const commonParameters = { x: { y: 'z' } };
export StoryOne = ...;
StoryOne.story = { parameters: { ...commonParameters, other: 'things' } };
```

> NOTE: also the use of `addParameters` and `addDecorator` at arbitrary points is also deprecated, see [the deprecation warning](#deprecated-addparameters-and-adddecorator).

#### Changed Parameter Handling

There have been a few rationalizations of parameter handling in 6.0 to make things more predictable and fit better with the intention of parameters:

_All parameters are now merged recursively to arbitrary depth._

In 5.3 we sometimes merged parameters all the way down and sometimes did not depending on where you added them. It was confusing. If you were relying on this behaviour, let us know.

_Array parameters are no longer "merged"._

If you override an array parameter, the override will be the end product. If you want the old behaviour (appending a new value to an array parameter), export the original and use array spread. This will give you maximum flexibility:

```js
import { allBackgrounds } from './util/allBackgrounds';

export StoryOne = ...;
StoryOne.story = { parameters: { backgrounds: [...allBackgrounds, '#zyx' ] } };
```

_You cannot set parameters from decorators_

Parameters are intended to be statically set at story load time. So setting them via a decorator doesn't quite make sense. If you were using this to control the rendering of a story, chances are using the new `args` feature is a more idiomatic way to do this.

_You can only set storySort globally_

If you want to change the ordering of stories, use `export const parameters = { options: { storySort: ... } }` in `preview.js`.

### Simplified Render Context

The `RenderContext` that is passed to framework rendering layers in order to render a story has been simplified, dropping a few members that were not used by frameworks to render stories. In particular, the following have been removed:

- `selectedKind`/`selectedStory` -- replaced by `kind`/`name`
- `configApi`
- `storyStore`
- `channel`
- `clientApi`

### Story Store immutable outside of configuration

You can no longer change the contents of the StoryStore outside of a `configure()` call. This is to ensure that any changes are properly published to the manager. If you want to add stories "out of band" you can call `store.startConfiguring()` and `store.finishConfiguring()` to ensure that your changes are published.

### Improved story source handling

The story source code handling has been improved in both `addon-storysource` and `addon-docs`.

In 5.x some users used an undocumented _internal_ API, `mdxSource` to customize source snippetization in `addon-docs`. This has been removed in 6.0.

The preferred way to customize source snippets for stories is now:

```js
export const Example = () => <Button />;
Example.story = {
  parameters: {
    storySource: {
      source: 'custom source',
    },
  },
};
```

The MDX analog:

```jsx
<Story name="Example" parameters={{ storySource: { source: 'custom source' } }}>
  <Button />
</Story>
```

### 6.0 Addon API changes

#### Consistent local addon paths in main.js

If you use `.storybook/main.js` config and have locally-defined addons in your project, you need to update your file paths.

In 5.3, `addons` paths were relative to the project root, which was inconsistent with `stories` paths, which were relative to the `.storybook` folder. In 6.0, addon paths are now relative to the config folder.

So, for example, if you had:

```js
module.exports = { addons: ['./.storybook/my-local-addon/register'] };
```

You'd need to update this to:

```js
module.exports = { addons: ['./my-local-addon/register'] };
```

#### Deprecated setAddon

We've deprecated the `setAddon` method of the `storiesOf` API and plan to remove it in 7.0.

Since early versions, Storybook shipped with a `setAddon` API, which allows you to extend `storiesOf` with arbitrary code. We've removed this from all core addons long ago and recommend writing stories in [Component Story Format](https://medium.com/storybookjs/component-story-format-66f4c32366df) rather than using the internal Storybook API.

#### Deprecated disabled parameter

Starting in 6.0.17, we've renamed the `disabled` parameter to `disable` to resolve an inconsistency where `disabled` had been used to hide the addon panel, whereas `disable` had been used to disable an addon's execution. Since `disable` was much more widespread in the code, we standardized on that.

So, for example:

```
Story.parameters = { actions: { disabled: true } }
```

Should be rewritten as:

```
Story.parameters = { actions: { disable: true } }
```

#### Actions addon uses parameters

Leveraging the new preset `@storybook/addon-actions` uses parameters to pass action options. If you previously had:

```js
import { withActions } from `@storybook/addon-actions`;

export StoryOne = ...;
StoryOne.story = {
  decorators: [withActions('mouseover', 'click .btn')],
}

```

You should replace it with:

```js
export StoryOne = ...;
StoryOne.story = {
  parameters: { actions: ['mouseover', 'click .btn'] },
}
```

#### Removed action decorator APIs

In 6.0 we removed the actions addon decorate API. Actions handles can be configured globally, for a collection of stories or per story via parameters. The ability to manipulate the data arguments of an event is only relevant in a few frameworks and is not a common enough usecase to be worth the complexity of supporting.

#### Removed withA11y decorator

In 6.0 we removed the `withA11y` decorator. The code that runs accessibility checks is now directly injected in the preview.

To configure a11y now, you have to specify configuration using story parameters, e.g. in `.storybook/preview.js`:

```js
export const parameters = {
  a11y: {
    element: '#root',
    config: {},
    options: {},
    manual: true,
  },
};
```

#### Essentials addon disables differently

In 6.0, `addon-essentials` doesn't configure addons if the user has already configured them in `main.js`. In 5.3 it previously checked to see whether the package had been installed in `package.json` to disable configuration. The new setup is preferably because now users' can install essential packages and import from them without disabling their configuration.

#### Backgrounds addon has a new api

Starting in 6.0, the backgrounds addon now receives an object instead of an array as parameter, with a property to define the default background.

Consider the following example of its usage in `Button.stories.js`:

```jsx
// Button.stories.js
export default {
  title: 'Button',
  parameters: {
    backgrounds: [
      { name: 'twitter', value: '#00aced', default: true },
      { name: 'facebook', value: '#3b5998' },
    ],
  },
};
```

Here's an updated version of the example, using the new api:

```jsx
// Button.stories.js
export default {
  title: 'Button',
  parameters: {
    backgrounds: {
      default: 'twitter',
      values: [
        { name: 'twitter', value: '#00aced' },
        { name: 'facebook', value: '#3b5998' },
      ],
    },
  },
};
```

In addition, backgrounds now ships with the following defaults:

- no selected background (transparent)
- light/dark options

### 6.0 Deprecations

We've deprecated the following in 6.0: `addon-info`, `addon-notes`, `addon-contexts`, `addon-centered`, `polymer`.

#### Deprecated addon-info, addon-notes

The info/notes addons have been replaced by [addon-docs](https://github.com/storybookjs/storybook/tree/next/addons/docs). We've documented a migration in the [docs recipes](https://github.com/storybookjs/storybook/blob/next/addons/docs/docs/recipes.md#migrating-from-notesinfo-addons).

Both addons are still widely used, and their source code is still available in the [deprecated-addons repo](https://github.com/storybookjs/deprecated-addons). We're looking for maintainers for both addons. If you're interested, please get in touch on [our Discord](https://discord.gg/storybook).

#### Deprecated addon-contexts

The contexts addon has been replaced by [addon-toolbars](https://github.com/storybookjs/storybook/blob/next/addons/toolbars), which is simpler, more ergonomic, and compatible with all Storybook frameworks.

The addon's source code is still available in the [deprecated-addons repo](https://github.com/storybookjs/deprecated-addons). If you're interested in maintaining it, please get in touch on [our Discord](https://discord.gg/storybook).

#### Removed addon-centered

In 6.0 we removed the centered addon. Centering is now core feature of storybook, so we no longer need an addon.

Remove the addon-centered decorator and instead add a `layout` parameter:

```js
export const MyStory = () => <div>my story</div>;
MyStory.story = {
  parameters: { layout: 'centered' },
};
```

Other possible values are: `padded` (default) and `fullscreen`.

#### Deprecated polymer

We've deprecated `@storybook/polymer` and are focusing on `@storybook/web-components`. If you use Polymer and are interested in maintaining it, please get in touch on [our Discord](https://discord.gg/storybook).

#### Deprecated immutable options parameters

The UI options `sidebarAnimations`, `enableShortcuts`, `theme`, `showRoots` should not be changed on a per-story basis, and as such there is no reason to set them via parameters.

You should use `addon.setConfig` to set them:

```js
// in .storybook/manager.js
import { addons } from '@storybook/addons';

addons.setConfig({
  showRoots: false,
});
```

#### Deprecated addParameters and addDecorator

The `addParameters` and `addDecorator` APIs to add global decorators and parameters, exported by the various frameworks (e.g. `@storybook/react`) and `@storybook/client` are now deprecated.

Instead, use `export const parameters = {};` and `export const decorators = [];` in your `.storybook/preview.js`. Addon authors similarly should use such an export in a preview entry file (see [Preview entries](https://github.com/storybookjs/storybook/blob/next/docs/api/writing-presets.md#preview-entries)).

#### Deprecated clearDecorators

Similarly, `clearDecorators`, exported by the various frameworks (e.g. `@storybook/react`) is deprecated.

#### Deprecated configure

The `configure` API to load stories from `preview.js`, exported by the various frameworks (e.g. `@storybook/react`) is now deprecated.

To load stories, use the `stories` field in `main.js`. You can pass a glob or array of globs to load stories like so:

```js
// in .storybook/main.js
module.exports = {
  stories: ['../src/**/*.stories.js'],
};
```

You can also pass an array of single file names if you want to be careful about loading files:

```js
// in .storybook/main.js
module.exports = {
  stories: [
    '../src/components/Button.stories.js',
    '../src/components/Table.stories.js',
    '../src/components/Page.stories.js',
  ],
};
```

#### Deprecated support for duplicate kinds

In 6.0 we deprecated the ability to split a kind's (component's) stories into multiple files because it was causing issues in hot module reloading (HMR). It will likely be removed completely in 7.0.

If you had N stories that contained `export default { title: 'foo/bar' }` (or the MDX equivalent `<Meta title="foo/bar">`), Storybook will now raise the warning `Duplicate title '${kindName}' used in multiple files`.

To split a component's stories into multiple files, e.g. for the `foo/bar` example above:

- Create a single file with the `export default { title: 'foo/bar' }` export, which is the primary file
- Comment out or delete the default export from the other files
- Re-export the stories from the other files in the primary file

So the primary example might look like:

```js
export default { title: 'foo/bar' };
export * from './Bar1.stories'
export * from './Bar2.stories'
export * from './Bar3.stories'

export const SomeStory = () => ...;
```

## From version 5.2.x to 5.3.x

### To main.js configuration

In storybook 5.3 3 new files for configuration were introduced, that replaced some previous files.

These files are now soft-deprecated, (_they still work, but over time we will promote users to migrate_):

- `presets.js` has been renamed to `main.js`. `main.js` is the main point of configuration for storybook.
- `config.js` has been renamed to `preview.js`. `preview.js` configures the "preview" iframe that renders your components.
- `addons.js` has been renamed to `manager.js`. `manager.js` configures Storybook's "manager" UI that wraps the preview, and also configures addons panel.

#### Using main.js

`main.js` is now the main point of configuration for Storybook. This is what a basic `main.js` looks like:

```js
module.exports = {
  stories: ['../**/*.stories.js'],
  addons: ['@storybook/addon-knobs'],
};
```

You remove all "register" import from `addons.js` and place them inside the array. You can also safely remove the `/register` suffix from these entries, for a cleaner, more readable configuration. If this means `addons.js` is now empty for you, it's safe to remove.

Next you remove the code that imports/requires all your stories from `config.js`, and change it to a glob-pattern and place that glob in the `stories` array. If this means `config.js` is empty, it's safe to remove.

If you had a `presets.js` file before you can add the array of presets to the main.js file and remove `presets.js` like so:

```js
module.exports = {
  stories: ['../**/*.stories.js'],
  addons: [
    '@storybook/preset-create-react-app',
    {
      name: '@storybook/addon-docs',
      options: { configureJSX: true },
    },
  ],
};
```

By default, adding a package to the `addons` array will first try to load its `preset` entry, then its `register` entry, and finally, it will just assume the package itself is a preset.

If you want to load a specific package entry, for example you want to use `@storybook/addon-docs/register`, you can also include that in the addons array and Storybook will do the right thing.

#### Using preview.js

If after migrating the imports/requires of your stories to `main.js` you're left with some code in `config.js` it's likely the usage of `addParameters` & `addDecorator`.

This is fine, rename `config.js` to `preview.js`.

This file can also be used to inject global stylesheets, fonts etc, into the preview bundle.

#### Using manager.js

If you are setting storybook options in `config.js`, especially `theme`, you should migrate it to `manager.js`:

```js
import { addons } from '@storybook/addons';
import { create } from '@storybook/theming/create';

const theme = create({
  base: 'light',
  brandTitle: 'My custom title',
});

addons.setConfig({
  panelPosition: 'bottom',
  theme,
});
```

This makes storybook load and use the theme in the manager directly.
This allows for richer theming in the future, and has a much better performance!

> If you're using addon-docs, you should probably not do this. Docs uses the theme as well, but this change makes the theme inaccessible to addon-docs. We'll address this in 6.0.0.

### Create React App preset

You can now move to the new preset for [Create React App](https://create-react-app.dev/). The in-built preset for Create React App will be disabled in Storybook 6.0.

Simply install [`@storybook/preset-create-react-app`](https://github.com/storybookjs/presets/tree/master/packages/preset-create-react-app) and it will be used automatically.

### Description doc block

In 5.3 we've changed `addon-docs`'s `Description` doc block's default behavior. Technically this is a breaking change, but MDX was not officially released in 5.2 and we reserved the right to make small breaking changes. The behavior of `DocsPage`, which was officially released, remains unchanged.

The old behavior of `<Description of={Component} />` was to concatenate the info parameter or notes parameter, if available, with the docgen information loaded from source comments. If you depend on the old behavior, it's still available with `<Description of={Component} type='legacy-5.2' />`. This description type will be removed in Storybook 6.0.

The new default behavior is to use the framework-specific description extractor, which for React/Vue is still docgen, but may come from other places (e.g. a JSON file) for other frameworks.

The description doc block on DocsPage has also been updated. To see how to configure it in 5.3, please see [the updated recipe](https://github.com/storybookjs/storybook/blob/next/addons/docs/docs/recipes.md#migrating-from-notesinfo-addons)

### React Native Async Storage

Starting from version React Native 0.59, Async Storage is deprecated in React Native itself. The new @react-native-async-storage/async-storage module requires native installation, and we don't want to have it as a dependency for React Native Storybook.

To avoid that now you have to manually pass asyncStorage to React Native Storybook with asyncStorage prop. To notify users we are displaying a warning about it.

Solution:

- Use `require('@react-native-async-storage/async-storage').default` for React Native v0.59 and above.
- Use `require('react-native').AsyncStorage` for React Native v0.58 or below.
- Use `null` to disable Async Storage completely.

```javascript
getStorybookUI({
  ...
  asyncStorage: require('@react-native-async-storage/async-storage').default || require('react-native').AsyncStorage || null
});
```

The benefit of using Async Storage is so that when users refresh the app, Storybook can open their last visited story.

### Deprecate displayName parameter

In 5.2, the story parameter `displayName` was introduced as a publicly visible (but internal) API. Storybook's Component Story Format (CSF) loader used it to modify a story's display name independent of the story's `name`/`id` (which were coupled).

In 5.3, the CSF loader decouples the story's `name`/`id`, which means that `displayName` is no longer necessary. Unfortunately, this is a breaking change for any code that uses the story `name` field. Storyshots relies on story `name`, and the appropriate migration is to simply update your snapshots. Apologies for the inconvenience!

### Unified docs preset

Addon-docs configuration gets simpler in 5.3. In 5.2, each framework had its own preset, e.g. `@storybook/addon-docs/react/preset`. Starting in 5.3, everybody should use `@storybook/addon-docs/preset`.

### Simplified hierarchy separators

We've deprecated the ability to specify the hierarchy separators (how you control the grouping of story kinds in the sidebar). From Storybook 6.0 we will have a single separator `/`, which cannot be configured.

If you are currently using custom separators, we encourage you to migrate to using `/` as the sole separator. If you are using `|` or `.` as a separator currently, we provide a codemod, [`upgrade-hierarchy-separators`](https://github.com/storybookjs/storybook/blob/next/lib/codemod/README.md#upgrade-hierarchy-separators), that can be used to rename all your components.

```
yarn sb migrate upgrade-hierarchy-separators --glob="*.stories.js"
```

If you were using `|` and wish to keep the "root" behavior, use the `showRoots: true` option to re-enable roots:

```js
addParameters({
  options: {
    showRoots: true,
  },
});
```

NOTE: it is no longer possible to have some stories with roots and others without. If you want to keep the old behavior, simply add a root called "Others" to all your previously unrooted stories.

### Addon StoryShots Puppeteer uses external puppeteer

To give you more control on the Chrome version used when running StoryShots Puppeteer, `puppeteer` is no more included in the addon dependencies. So you can now pick the version of `puppeteer` you want and set it in your project.

If you want the latest version available just run:

```sh
yarn add puppeteer --dev
OR
npm install puppeteer --save-dev
```

## From version 5.1.x to 5.2.x

### Source-loader

Addon-storysource contains a loader, `@storybook/addon-storysource/loader`, which has been deprecated in 5.2. If you use it, you'll see the warning:

```
@storybook/addon-storysource/loader is deprecated, please use @storybook/source-loader instead.
```

To upgrade to `@storybook/source-loader`, run `npm install -D @storybook/source-loader` (or use `yarn`), and replace every instance of `@storybook/addon-storysource/loader` with `@storybook/source-loader`.

### Default viewports

The default viewports have been reduced to a smaller set, we think is enough for most use cases.
You can get the old default back by adding the following to your `config.js`:

```js
import { INITIAL_VIEWPORTS } from '@storybook/addon-viewport';

addParameters({
  viewport: {
    viewports: INITIAL_VIEWPORTS,
  },
});
```

### Grid toolbar-feature

The grid feature in the toolbar has been relocated to [addon-background](https://github.com/storybookjs/storybook/tree/next/addons/backgrounds), follow the setup instructions on that addon to get the feature again.

### Docs mode docgen

This isn't a breaking change per se, because `addon-docs` is a new feature. However it's intended to replace `addon-info`, so if you're migrating from `addon-info` there are a few things you should know:

1. Support for only one prop table
2. Prop table docgen info should be stored on the component and not in the global variable `STORYBOOK_REACT_CLASSES` as before.

### storySort option

In 5.0.x the global option `sortStoriesByKind` option was [inadvertently removed](#sortstoriesbykind). In 5.2 we've introduced a new option, `storySort`, to replace it. `storySort` takes a comparator function, so it is strictly more powerful than `sortStoriesByKind`.

For example, here's how to sort by story ID using `storySort`:

```js
addParameters({
  options: {
    storySort: (a, b) =>
      a[1].kind === b[1].kind ? 0 : a[1].id.localeCompare(b[1].id, undefined, { numeric: true }),
  },
});
```

## From version 5.1.x to 5.1.10

### babel.config.js support

SB 5.1.0 added [support for project root `babel.config.js` files](https://github.com/storybookjs/storybook/pull/6634), which was an [unintentional breaking change](https://github.com/storybookjs/storybook/issues/7058#issuecomment-515398228). 5.1.10 fixes this, but if you relied on project root `babel.config.js` support, this bugfix is a breaking change. The workaround is to copy the file into your `.storybook` config directory. We may add back project-level support in 6.0.

## From version 5.0.x to 5.1.x

### React native server

Storybook 5.1 contains a major overhaul of `@storybook/react-native` as compared to 4.1 (we didn't ship a version of RN in 5.0 due to timing constraints). Storybook for RN consists of an an UI for browsing stories on-device or in a simulator, and an optional webserver which can also be used to browse stories and web addons.

5.1 refactors both pieces:

- `@storybook/react-native` no longer depends on the Storybook UI and only contains on-device functionality
- `@storybook/react-native-server` is a new package for those who wish to run a web server alongside their device UI

In addition, both packages share more code with the rest of Storybook, which will reduce bugs and increase compatibility (e.g. with the latest versions of babel, etc.).

As a user with an existing 4.1.x RN setup, no migration should be necessary to your RN app. Upgrading the library should be enough.

If you wish to run the optional web server, you will need to do the following migration:

- Add `babel-loader` as a dev dependency
- Add `@storybook/react-native-server` as a dev dependency
- Change your "storybook" `package.json` script from `storybook start [-p ...]` to `start-storybook [-p ...]`

And with that you should be good to go!

### Angular 7

Storybook 5.1 relies on `core-js@^3.0.0` and therefore causes a conflict with Angular 7 that relies on `core-js@^2.0.0`. In order to get Storybook running on Angular 7 you can either update to Angular 8 (which dropped `core-js` as a dependency) or follow these steps:

- Remove `node_modules/@storybook`
- `npm i core-js@^3.0.0` / `yarn add core-js@^3.0.0`
- Add the following paths to your `tsconfig.json`

```json
{
  "compilerOptions": {
    "paths": {
      "core-js/es7/reflect": ["node_modules/core-js/proposals/reflect-metadata"],
      "core-js/es6/*": ["node_modules/core-js/es"]
    }
  }
}
```

You should now be able to run Storybook and Angular 7 without any errors.

Reference issue: [https://github.com/angular/angular-cli/issues/13954](https://github.com/angular/angular-cli/issues/13954)

### CoreJS 3

Following the rest of the JS ecosystem, Storybook 5.1 upgrades [CoreJS](https://github.com/zloirock/core-js) 2 to 3, which is a breaking change.

This upgrade is problematic because many apps/libraries still rely on CoreJS 2, and many users get corejs-related errors due to bad resolution. To address this, we're using [corejs-upgrade-webpack-plugin](https://github.com/ndelangen/corejs-upgrade-webpack-plugin), which attempts to automatically upgrade code to CoreJS 3.

After a few iterations, this approach seems to be working. However, there are a few exceptions:

- If your app uses `babel-polyfill`, try to remove it

We'll update this section as we find more problem cases. If you have a `core-js` problem, please file an issue (preferably with a repro), and we'll do our best to get you sorted.

**Update**: [corejs-upgrade-webpack-plugin](https://github.com/ndelangen/corejs-upgrade-webpack-plugin) has been removed again after running into further issues as described in [https://github.com/storybookjs/storybook/issues/7445](https://github.com/storybookjs/storybook/issues/7445).

## From version 5.0.1 to 5.0.2

### Deprecate webpack extend mode

Exporting an object from your custom webpack config puts storybook in "extend mode".

There was a bad bug in `v5.0.0` involving webpack "extend mode" that caused webpack issues for users migrating from `4.x`. We've fixed this problem in `v5.0.2` but it means that extend-mode has a different behavior if you're migrating from `5.0.0` or `5.0.1`. In short, `4.x` extended a base config with the custom config, whereas `5.0.0-1` extended the base with a richer config object that could conflict with the custom config in different ways from `4.x`.

We've also deprecated "extend mode" because it doesn't add a lot of value over "full control mode", but adds more code paths, documentation, user confusion etc. Starting in SB6.0 we will only support "full control mode" customization.

To migrate from extend-mode to full-control mode, if your extend-mode webpack config looks like this:

```js
module.exports = {
  module: {
    rules: [
      /* ... */
    ],
  },
};
```

In full control mode, you need modify the default config to have the rules of your liking:

```js
module.exports = ({ config }) => ({
  ...config,
  module: {
    ...config.module,
    rules: [
      /* your own rules "..." here and/or some subset of config.module.rules */
    ],
  },
});
```

Please refer to the [current custom webpack documentation](https://storybook.js.org/docs/react/configure/webpack) for more information on custom webpack config and to [Issue #6081](https://github.com/storybookjs/storybook/issues/6081) for more information about the change.

## From version 4.1.x to 5.0.x

Storybook 5.0 includes sweeping UI changes as well as changes to the addon API and custom webpack configuration. We've tried to keep backwards compatibility in most cases, but there are some notable exceptions documented below.

### sortStoriesByKind

In Storybook 5.0 we changed a lot of UI related code, and 1 oversight caused the `sortStoriesByKind` options to stop working.
We're working on providing a better way of sorting stories for now the feature has been removed. Stories appear in the order they are loaded.

If you're using webpack's `require.context` to load stories, you can sort the execution of requires:

```js
var context = require.context('../stories', true, /\.stories\.js$/);
var modules = context.keys();

// sort them
var sortedModules = modules.slice().sort((a, b) => {
  // sort the stories based on filename/path
  return a < b ? -1 : a > b ? 1 : 0;
});

// execute them
sortedModules.forEach((key) => {
  context(key);
});
```

### Webpack config simplification

The API for custom webpack configuration has been simplified in 5.0, but it's a breaking change. Storybook's "full control mode" for webpack allows you to override the webpack config with a function that returns a configuration object.

In Storybook 5 there is a single signature for full-control mode that takes a parameters object with the fields `config` and `mode`:

```js
module.exports = ({ config, mode }) => { config.module.rules.push(...); return config; }
```

In contrast, the 4.x configuration function accepted either two or three arguments (`(baseConfig, mode)`, or `(baseConfig, mode, defaultConfig)`). The `config` object in the 5.x signature is equivalent to 4.x's `defaultConfig`.

Please see the [current custom webpack documentation](https://storybook.js.org/docs/react/configure/webpack) for more information on custom webpack config.

### Theming overhaul

Theming has been rewritten in v5. If you used theming in v4, please consult the [theming docs](https://storybook.js.org/docs/react/configure/theming) to learn about the new API.

### Story hierarchy defaults

Storybook's UI contains a hierarchical tree of stories that can be configured by `hierarchySeparator` and `hierarchyRootSeparator` [options](https://github.com/storybookjs/deprecated-addons/blob/master/MIGRATION.md#options-addon-deprecated).

In Storybook 4.x the values defaulted to `null` for both of these options, so that there would be no hierarchy by default.

In 5.0, we now provide recommended defaults:

```js
{
  hierarchyRootSeparator: '|',
  hierarchySeparator: /\/|\./,
}
```

This means if you use the characters { `|`, `/`, `.` } in your story kinds it will trigger the story hierarchy to appear. For example `storiesOf('UI|Widgets/Basics/Button')` will create a story root called `UI` containing a `Widgets/Basics` group, containing a `Button` component.

If you wish to opt-out of this new behavior and restore the flat UI, set them back to `null` in your storybook config, or remove { `|`, `/`, `.` } from your story kinds:

```js
addParameters({
  options: {
    hierarchyRootSeparator: null,
    hierarchySeparator: null,
  },
});
```

### Options addon deprecated

In 4.x we added story parameters. In 5.x we've deprecated the options addon in favor of [global parameters](https://storybook.js.org/docs/react/configure/features-and-behavior), and we've also renamed some of the options in the process (though we're maintaining backwards compatibility until 6.0).

Here's an old configuration:

```js
addDecorator(
  withOptions({
    name: 'Storybook',
    url: 'https://storybook.js.org',
    goFullScreen: false,
    addonPanelInRight: true,
  })
);
```

And here's its new counterpart:

```js
import { create } from '@storybook/theming/create';
addParameters({
  options: {
    theme: create({
      base: 'light',
      brandTitle: 'Storybook',
      brandUrl: 'https://storybook.js.org',
      // To control appearance:
      // brandImage: 'http://url.of/some.svg',
    }),
    isFullscreen: false,
    panelPosition: 'right',
    isToolshown: true,
  },
});
```

Here is the mapping from old options to new:

| Old               | New              |
| ----------------- | ---------------- |
| name              | theme.brandTitle |
| url               | theme.brandUrl   |
| goFullScreen      | isFullscreen     |
| showStoriesPanel  | showNav          |
| showAddonPanel    | showPanel        |
| addonPanelInRight | panelPosition    |
| showSearchBox     |                  |
|                   | isToolshown      |

Storybook v5 removes the search dialog box in favor of a quick search in the navigation view, so `showSearchBox` has been removed.

Storybook v5 introduce a new tool bar above the story view and you can show\hide it with the new `isToolshown` option.

### Individual story decorators

The behavior of adding decorators to a kind has changed in SB5 ([#5781](https://github.com/storybookjs/storybook/issues/5781)).

In SB4 it was possible to add decorators to only a subset of the stories of a kind.

```js
storiesOf('Stories', module)
  .add('noncentered', () => 'Hello')
  .addDecorator(centered)
  .add('centered', () => 'Hello');
```

The semantics has changed in SB5 so that calling `addDecorator` on a kind adds a decorator to all its stories, no matter the order. So in the previous example, both stories would be centered.

To allow for a subset of the stories in a kind to be decorated, we've added the ability to add decorators to individual stories using parameters:

```js
storiesOf('Stories', module)
  .add('noncentered', () => 'Hello')
  .add('centered', () => 'Hello', { decorators: [centered] });
```

### Addon backgrounds uses parameters

Similarly, `@storybook/addon-backgrounds` uses parameters to pass background options. If you previously had:

```js
import { withBackgrounds } from `@storybook/addon-backgrounds`;

storiesOf('Stories', module)
  .addDecorator(withBackgrounds(options));
```

You should replace it with:

```js
storiesOf('Stories', module).addParameters({ backgrounds: options });
```

You can pass `backgrounds` parameters at the global level (via `addParameters` imported from `@storybook/react` et al.), and the story level (via the third argument to `.add()`).

### Addon cssresources name attribute renamed

In the options object for `@storybook/addon-cssresources`, the `name` attribute for each resource has been renamed to `id`. If you previously had:

```js
import { withCssResources } from '@storybook/addon-cssresources';
import { addDecorator } from '@storybook/react';

addDecorator(
  withCssResources({
    cssresources: [
      {
        name: `bluetheme`, // Previous
        code: `<style>body { background-color: lightblue; }</style>`,
        picked: false,
      },
    ],
  })
);
```

You should replace it with:

```js
import { withCssResources } from '@storybook/addon-cssresources';
import { addDecorator } from '@storybook/react';

addDecorator(
  withCssResources({
    cssresources: [
      {
        id: `bluetheme`, // Renamed
        code: `<style>body { background-color: lightblue; }</style>`,
        picked: false,
      },
    ],
  })
);
```

### Addon viewport uses parameters

Similarly, `@storybook/addon-viewport` uses parameters to pass viewport options. If you previously had:

```js
import { configureViewport } from `@storybook/addon-viewport`;

configureViewport(options);
```

You should replace it with:

```js
import { addParameters } from '@storybook/react'; // or others

addParameters({ viewport: options });
```

The `withViewport` decorator is also no longer supported and should be replaced with a parameter based API as above. Also the `onViewportChange` callback is no longer supported.

See the [viewport addon README](https://github.com/storybookjs/storybook/blob/master/addons/viewport/README.md) for more information.

### Addon a11y uses parameters, decorator renamed

Similarly, `@storybook/addon-a11y` uses parameters to pass a11y options. If you previously had:

```js
import { configureA11y } from `@storybook/addon-a11y`;

configureA11y(options);
```

You should replace it with:

```js
import { addParameters } from '@storybook/react'; // or others

addParameters({ a11y: options });
```

You can also pass `a11y` parameters at the component level (via `storiesOf(...).addParameters`), and the story level (via the third argument to `.add()`).

Furthermore, the decorator `checkA11y` has been deprecated and renamed to `withA11y` to make it consistent with other Storybook decorators.

See the [a11y addon README](https://github.com/storybookjs/storybook/blob/master/addons/a11y/README.md) for more information.

### Addon centered decorator deprecated

If you previously had:

```js
import centered from '@storybook/addon-centered';
```

You should replace it with the React or Vue version as appropriate

```js
import centered from '@storybook/addon-centered/react';
```

or

```js
import centered from '@storybook/addon-centered/vue';
```

### New keyboard shortcuts defaults

Storybook's keyboard shortcuts are updated in 5.0, but they are configurable via the menu so if you want to set them back you can:

| Shortcut               | Old         | New   |
| ---------------------- | ----------- | ----- |
| Toggle sidebar         | cmd-shift-X | S     |
| Toggle addons panel    | cmd-shift-Z | A     |
| Toggle addons position | cmd-shift-G | D     |
| Toggle fullscreen      | cmd-shift-F | F     |
| Next story             | cmd-shift-→ | alt-→ |
| Prev story             | cmd-shift-← | alt-← |
| Next component         |             | alt-↓ |
| Prev component         |             | alt-↑ |
| Search                 |             | /     |

### New URL structure

We've update Storybook's URL structure in 5.0. The old structure used URL parameters to save the UI state, resulting in long ugly URLs. v5 respects the old URL parameters, but largely does away with them.

The old structure encoded `selectedKind` and `selectedStory` among other parameters. Storybook v5 respects these parameters but will issue a deprecation message in the browser console warning of potential future removal.

The new URL structure looks like:

```
https://url-of-storybook?path=/story/<storyId>
```

The structure of `storyId` is a slugified `<selectedKind>--<selectedStory>` (slugified = lowercase, hyphen-separated). Each `storyId` must be unique. We plan to build more features into Storybook in upcoming versions based on this new structure.

### Rename of the `--secure` cli parameter to `--https`

Storybook for React Native's start commands & the Web versions' start command were a bit different, for no reason.
We've changed the start command for Reactnative to match the other.

This means that when you previously used the `--secure` flag like so:

```sh
start-storybook --secure
# or
start-storybook --s
```

You have to replace it with:

```sh
start-storybook --https
```

### Vue integration

The Vue integration was updated, so that every story returned from a story or decorator function is now being normalized with `Vue.extend` **and** is being wrapped by a functional component. Returning a string from a story or decorator function is still supported and is treated as a component with the returned string as the template.

Currently there is no recommended way of accessing the component options of a story inside a decorator.

## From version 4.0.x to 4.1.x

There are are a few migrations you should be aware of in 4.1, including one unintentionally breaking change for advanced addon usage.

### Private addon config

If your Storybook contains custom addons defined that are defined in your app (as opposed to installed from packages) and those addons rely on reconfiguring webpack/babel, Storybook 4.1 may break for you. There's a workaround [described in the issue](https://github.com/storybookjs/storybook/issues/4995), and we're working on official support in the next release.

### React 15.x

Storybook 4.1 supports React 15.x (which had been [lost in the 4.0 release](#react-163)). So if you've been blocked on upgrading, we've got you covered. You should be able to upgrade according to the 4.0 migration notes below, or following the [4.0 upgrade guide](https://medium.com/storybookjs/migrating-to-storybook-4-c65b19a03d2c).

## From version 3.4.x to 4.0.x

With 4.0 as our first major release in over a year, we've collected a lot of cleanup tasks. Most of the deprecations have been marked for months, so we hope that there will be no significant impact on your project. We've also created a [step-by-step guide to help you upgrade](https://medium.com/storybookjs/migrating-to-storybook-4-c65b19a03d2c).

### React 16.3+

Storybook uses [Emotion](https://emotion.sh/) for styling which currently requires React 16.3 and above.

If you're using Storybook for anything other than React, you probably don't need to worry about this.

However, if you're developing React components, this means you need to upgrade to 16.3 or higher to use Storybook 4.0.

> **NOTE:** This is a temporary requirement, and we plan to restore 15.x compatibility in a near-term 4.x release.

Also, here's the error you'll get if you're running an older version of React:

```

core.browser.esm.js:15 Uncaught TypeError: Object(...) is not a function
at Module../node_modules/@emotion/core/dist/core.browser.esm.js (core.browser.esm.js:15)
at **webpack_require** (bootstrap:724)
at fn (bootstrap:101)
at Module../node_modules/@emotion/styled-base/dist/styled-base.browser.esm.js (styled-base.browser.esm.js:1)
at **webpack_require** (bootstrap:724)
at fn (bootstrap:101)
at Module../node_modules/@emotion/styled/dist/styled.esm.js (styled.esm.js:1)
at **webpack_require** (bootstrap:724)
at fn (bootstrap:101)
at Object../node_modules/@storybook/components/dist/navigation/MenuLink.js (MenuLink.js:12)

```

### Generic addons

4.x introduces generic addon decorators that are not tied to specific view layers [#3555](https://github.com/storybookjs/storybook/pull/3555). So for example:

```js
import { number } from '@storybook/addon-knobs/react';
```

Becomes:

```js
import { number } from '@storybook/addon-knobs';
```

### Knobs select ordering

4.0 also reversed the order of addon-knob's `select` knob keys/values, which had been called `selectV2` prior to this breaking change. See the knobs [package README](https://github.com/storybookjs/storybook/blob/master/addons/knobs/README.md#select) for usage.

### Knobs URL parameters

Addon-knobs no longer updates the URL parameters interactively as you edit a knob. This is a UI change but it shouldn't break any code because old URLs are still supported.

In 3.x, editing knobs updated the URL parameters interactively. The implementation had performance and architectural problems. So in 4.0, we changed this to a "copy" button in the addon which generates a URL with the updated knob values and copies it to the clipboard.

### Keyboard shortcuts moved

- Addon Panel to `Z`
- Stories Panel to `X`
- Show Search to `O`
- Addon Panel right side to `G`

### Removed addWithInfo

`Addon-info`'s `addWithInfo` has been marked deprecated since 3.2. In 4.0 we've removed it completely. See the package [README](https://github.com/storybookjs/storybook/blob/master/addons/info/README.md) for the proper usage.

### Removed RN packager

Since storybook version v4.0 packager is removed from storybook. The suggested storybook usage is to include it inside your app.
If you want to keep the old behaviour, you have to start the packager yourself with a different project root.
`npm run storybook start -p 7007 | react-native start --projectRoot storybook`

Removed cli options: `--packager-port --root --projectRoots -r, --reset-cache --skip-packager --haul --platform --metro-config`

### Removed RN addons

The `@storybook/react-native` had built-in addons (`addon-actions` and `addon-links`) that have been marked as deprecated since 3.x. They have been fully removed in 4.x. If your project still uses the built-ins, you'll need to add explicit dependencies on `@storybook/addon-actions` and/or `@storybook/addon-links` and import directly from those packages.

### Storyshots Changes

1. `imageSnapshot` test function was extracted from `addon-storyshots`
   and moved to a new package - `addon-storyshots-puppeteer` that now will
   be dependant on puppeteer. [README](https://github.com/storybookjs/storybook/tree/master/addons/storyshots/storyshots-puppeteer)
2. `getSnapshotFileName` export was replaced with the `Stories2SnapsConverter`
   class that now can be overridden for a custom implementation of the
   snapshot-name generation. [README](https://github.com/storybookjs/storybook/tree/master/addons/storyshots/storyshots-core#stories2snapsconverter)
3. Storybook that was configured with Webpack's `require.context()` feature
   will need to add a babel plugin to polyfill this functionality.
   A possible plugin might be [babel-plugin-require-context-hook](https://github.com/smrq/babel-plugin-require-context-hook).
   [README](https://github.com/storybookjs/storybook/tree/master/addons/storyshots/storyshots-core#configure-jest-to-work-with-webpacks-requirecontext)

### Webpack 4

Storybook now uses webpack 4. If you have a [custom webpack config](https://storybook.js.org/docs/react/configure/webpack), make sure that all the loaders and plugins you use support webpack 4.

### Babel 7

Storybook now uses Babel 7. There's a couple of cases when it can break with your app:

- If you aren't using Babel yourself, and don't have .babelrc, install following dependencies:

  ```
  npm i -D @babel/core babel-loader@next
  ```

- If you're using Babel 6, make sure that you have direct dependencies on `babel-core@6` and `babel-loader@7` and that you have a `.babelrc` in your project directory.

### Create-react-app

If you are using `create-react-app` (aka CRA), you may need to do some manual steps to upgrade, depending on the setup.

- `create-react-app@1` may require manual migrations.
  - If you're adding storybook for the first time: `sb init` should add the correct dependencies.
  - If you're upgrading an existing project, your `package.json` probably already uses Babel 6, making it incompatible with `@storybook/react@4` which uses Babel 7. There are two ways to make it compatible, each of which is spelled out in detail in the next section:
    - Upgrade to Babel 7 if you are not dependent on Babel 6-specific features.
    - Migrate Babel 6 if you're heavily dependent on some Babel 6-specific features).
- `create-react-app@2` should be compatible as is, since it uses babel 7.

#### Upgrade CRA1 to babel 7

```
yarn remove babel-core babel-runtime
yarn add @babel/core babel-loader --dev
```

#### Migrate CRA1 while keeping babel 6

```
yarn add babel-loader@7
```

Also, make sure you have a `.babelrc` in your project directory. You probably already do if you are using Babel 6 features (otherwise you should consider upgrading to Babel 7 instead). If you don't have one, here's one that works:

```json
{
  "presets": ["env", "react"]
}
```

### start-storybook opens browser

If you're using `start-storybook` on CI, you may need to opt out of this using the new `--ci` flag.

### CLI Rename

We've deprecated the `getstorybook` CLI in 4.0. The new way to install storybook is `sb init`. We recommend using `npx` for convenience and to make sure you're always using the latest version of the CLI:

```
npx -p @storybook/cli sb init
```

### Addon story parameters

Storybook 4 introduces story parameters, a more convenient way to configure how addons are configured.

```js
storiesOf('My component', module)
  .add('story1', withNotes('some notes')(() => <Component ... />))
  .add('story2', withNotes('other notes')(() => <Component ... />));
```

Becomes:

```js
// config.js
addDecorator(withNotes);

// Component.stories.js
storiesOf('My component', module)
  .add('story1', () => <Component ... />, { notes: 'some notes' })
  .add('story2', () => <Component ... />, { notes: 'other notes' });
```

This example applies notes globally to all stories. You can apply it locally with `storiesOf(...).addDecorator(withNotes)`.

The story parameters correspond directly to the old withX arguments, so it's less demanding to migrate your code. See the parameters documentation for the packages that have been upgraded:

- [Notes](https://github.com/storybookjs/storybook/blob/master/addons/notes/README.md)
- [Jest](https://github.com/storybookjs/storybook/blob/master/addons/jest/README.md)
- [Knobs](https://github.com/storybookjs/storybook/blob/master/addons/knobs/README.md)
- [Viewport](https://github.com/storybookjs/storybook/blob/master/addons/viewport/README.md)
- [Backgrounds](https://github.com/storybookjs/storybook/blob/master/addons/backgrounds/README.md)
- [Options](https://github.com/storybookjs/storybook/blob/master/addons/options/README.md)

## From version 3.3.x to 3.4.x

There are no expected breaking changes in the 3.4.x release, but 3.4 contains a major refactor to make it easier to support new frameworks, and we will document any breaking changes here if they arise.

## From version 3.2.x to 3.3.x

It wasn't expected that there would be any breaking changes in this release, but unfortunately it turned out that there are some. We're revisiting our [release strategy](https://github.com/storybookjs/storybook/blob/master/RELEASES.md) to follow semver more strictly.
Also read on if you're using `addon-knobs`: we advise an update to your code for efficiency's sake.

### `babel-core` is now a peer dependency #2494

This affects you if you don't use babel in your project. You may need to add `babel-core` as dev dependency:

```sh
yarn add babel-core --dev
```

This was done to support different major versions of babel.

### Base webpack config now contains vital plugins #1775

This affects you if you use custom webpack config in [Full Control Mode](https://storybook.js.org/docs/react/configure/webpack#full-control-mode) while not preserving the plugins from `storybookBaseConfig`. Before `3.3`, preserving them was a recommendation, but now it [became](https://github.com/storybookjs/storybook/pull/2578) a requirement.

### Refactored Knobs

Knobs users: there was a bug in 3.2.x where using the knobs addon imported all framework runtimes (e.g. React and Vue). To fix the problem, we [refactored knobs](https://github.com/storybookjs/storybook/pull/1832). Switching to the new style is only takes one line of code.

In the case of React or React-Native, import knobs like this:

```js
import { withKnobs, text, boolean, number } from '@storybook/addon-knobs/react';
```

In the case of Vue: `import { ... } from '@storybook/addon-knobs/vue';`

In the case of Angular: `import { ... } from '@storybook/addon-knobs/angular';`

## From version 3.1.x to 3.2.x

**NOTE:** technically this is a breaking change, but only if you use TypeScript. Sorry people!

### Moved TypeScript addons definitions

TypeScript users: we've moved the rest of our addons type definitions into [DefinitelyTyped](http://definitelytyped.org/). Starting in 3.2.0 make sure to use the right addons types:

```sh
yarn add @types/storybook__addon-notes @types/storybook__addon-options @types/storybook__addon-knobs @types/storybook__addon-links --dev
```

See also [TypeScript definitions in 3.1.x](#moved-typescript-definitions).

### Updated Addons API

We're in the process of upgrading our addons APIs. As a first step, we've upgraded the Info and Notes addons. The old API will still work with your existing projects but will be deprecated soon and removed in Storybook 4.0.

Here's an example of using Notes and Info in 3.2 with the new API.

```js
storiesOf('composition', module).add(
  'new addons api',
  withInfo('see Notes panel for composition info')(
    withNotes({ text: 'Composition: Info(Notes())' })((context) => (
      <MyComponent name={context.story} />
    ))
  )
);
```

It's not beautiful, but we'll be adding a more convenient/idiomatic way of using these [withX primitives](https://gist.github.com/shilman/792dc25550daa9c2bf37238f4ef7a398) in Storybook 3.3.

## From version 3.0.x to 3.1.x

**NOTE:** technically this is a breaking change and should be a 4.0.0 release according to semver. However, we're still figuring things out and didn't think this change necessitated a major release. Please bear with us!

### Moved TypeScript definitions

TypeScript users: we are in the process of moving our typescript definitions into [DefinitelyTyped](http://definitelytyped.org/). If you're using TypeScript, starting in 3.1.0 you need to make sure your type definitions are installed:

```sh
yarn add @types/node @types/react @types/storybook__react --dev
```

### Deprecated head.html

We have deprecated the use of `head.html` for including scripts/styles/etc. into stories, though it will still work with a warning.

Now we use:

- `preview-head.html` for including extra content into the preview pane.
- `manager-head.html` for including extra content into the manager window.

[Read our docs](https://storybook.js.org/docs/react/configure/story-rendering#adding-to-head) for more details.

## From version 2.x.x to 3.x.x

This major release is mainly an internal restructuring.
Upgrading requires work on behalf of users, this was unavoidable.
We're sorry if this inconveniences you, we have tried via this document and provided tools to make the process as easy as possible.

### Webpack upgrade

Storybook will now use webpack 2 (and only webpack 2).
If you are using a custom `webpack.config.js` you need to change this to be compatible.
You can find the guide to upgrading your webpack config [on webpack.js.org](https://webpack.js.org/guides/migrating/).

### Packages renaming

All our packages have been renamed and published to npm as version 3.0.0 under the `@storybook` namespace.

To update your app to use the new package names, you can use the cli:

```bash
npx -p @storybook/cli sb init
```

**Details**

If the above doesn't work, or you want to make the changes manually, the details are below:

> We have adopted the same versioning strategy that has been adopted by babel, jest and apollo.
> It's a strategy best suited for ecosystem type tools, which consist of many separately installable features / packages.
> We think this describes storybook pretty well.

The new package names are:

| old                                          | new                              |
| -------------------------------------------- | -------------------------------- |
| `getstorybook`                               | `@storybook/cli`                 |
| `@kadira/getstorybook`                       | `@storybook/cli`                 |
|                                              |                                  |
| `@kadira/storybook`                          | `@storybook/react`               |
| `@kadira/react-storybook`                    | `@storybook/react`               |
| `@kadira/react-native-storybook`             | `@storybook/react-native`        |
|                                              |                                  |
| `storyshots`                                 | `@storybook/addon-storyshots`    |
| `@kadira/storyshots`                         | `@storybook/addon-storyshots`    |
|                                              |                                  |
| `@kadira/storybook-ui`                       | `@storybook/ui`                  |
| `@kadira/storybook-addons`                   | `@storybook/addons`              |
| `@kadira/storybook-channels`                 | `@storybook/channels`            |
| `@kadira/storybook-channel-postmsg`          | `@storybook/channel-postmessage` |
| `@kadira/storybook-channel-websocket`        | `@storybook/channel-websocket`   |
|                                              |                                  |
| `@kadira/storybook-addon-actions`            | `@storybook/addon-actions`       |
| `@kadira/storybook-addon-links`              | `@storybook/addon-links`         |
| `@kadira/storybook-addon-info`               | `@storybook/addon-info`          |
| `@kadira/storybook-addon-knobs`              | `@storybook/addon-knobs`         |
| `@kadira/storybook-addon-notes`              | `@storybook/addon-notes`         |
| `@kadira/storybook-addon-options`            | `@storybook/addon-options`       |
| `@kadira/storybook-addon-graphql`            | `@storybook/addon-graphql`       |
| `@kadira/react-storybook-decorator-centered` | `@storybook/addon-centered`      |

If your codebase is small, it's probably doable to replace them by hand (in your codebase and in `package.json`).

But if you have a lot of occurrences in your codebase, you can use a [codemod we created](./lib/codemod) for you.

> A codemod makes automatic changed to your app's code.

You have to change your `package.json`, prune old and install new dependencies by hand.

`npm prune` will remove all dependencies from `node_modules` which are no longer referenced in `package.json`.

### Deprecated embedded addons

We used to ship 2 addons with every single installation of storybook: `actions` and `links`. But in practice not everyone is using them, so we decided to deprecate this and in the future, they will be completely removed. If you use `@storybook/react/addons` you will get a deprecation warning.

If you **are** using these addons, it takes two steps to migrate:

- add the addons you use to your `package.json`.
- update your code:
  change `addons.js` like so:

  ```js
  import '@storybook/addon-actions/register';
  import '@storybook/addon-links/register';
  ```

  change `x.story.js` like so:

  ```js
  import React from 'react';
  import { storiesOf } from '@storybook/react';
  import { action } from '@storybook/addon-actions';
  import { linkTo } from '@storybook/addon-links';
  ```

  <!-- markdown-link-check-enable --><|MERGE_RESOLUTION|>--- conflicted
+++ resolved
@@ -16,16 +16,13 @@
     - [Docs modern inline rendering by default](#docs-modern-inline-rendering-by-default)
     - [Babel mode v7 by default](#babel-mode-v7-by-default)
     - [7.0 feature flags removed](#70-feature-flags-removed)
-<<<<<<< HEAD
-    - [Removed docs.getContainer and getPage parameters](#removed-docs-getcontainer-and-getpage-parameters)
+    - [Removed docs.getContainer and getPage parameters](#removed-docsgetcontainer-and-getpage-parameters)
   - [Docs Changes](#docs-changes)
     - [Standalone docs files](#standalone-docs-files)
     - [Referencing stories in docs files](#referencing-stories-in-docs-files)
+    - [Docs Page](#docs-page)
     - [Configuring the Docs Container](#configuring-the-docs-container)
     - [External Docs](#external-docs)
-=======
-    - [Removed docs.getContainer and getPage parameters](#removed-docsgetcontainer-and-getpage-parameters)
->>>>>>> e9db2916
 - [From version 6.4.x to 6.5.0](#from-version-64x-to-650)
   - [Vue 3 upgrade](#vue-3-upgrade)
   - [React18 new root API](#react18-new-root-api)
