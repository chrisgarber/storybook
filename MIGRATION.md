<h1>Migration</h1>

- [From version 8.4.x to 8.5.x](#from-version-84x-to-85x)
<<<<<<< HEAD
  - [Added source code panel to docs](#added-source-code-panel-to-docs)
=======
  - [Indexing behavior of @storybook/experimental-addon-test is changed](#indexing-behavior-of-storybookexperimental-addon-test-is-changed)
>>>>>>> f5458499
- [From version 8.2.x to 8.3.x](#from-version-82x-to-83x)
  - [Removed `experimental_SIDEBAR_BOTTOM` and deprecated `experimental_SIDEBAR_TOP` addon types](#removed-experimental_sidebar_bottom-and-deprecated-experimental_sidebar_top-addon-types)
  - [New parameters format for addon backgrounds](#new-parameters-format-for-addon-backgrounds)
  - [New parameters format for addon viewport](#new-parameters-format-for-addon-viewport)
- [From version 8.1.x to 8.2.x](#from-version-81x-to-82x)
  - [Failed to resolve import "@storybook/X" error](#failed-to-resolve-import-storybookx-error)
  - [Preview.js globals renamed to initialGlobals](#previewjs-globals-renamed-to-initialglobals)
- [From version 8.0.x to 8.1.x](#from-version-80x-to-81x)
  - [Portable stories](#portable-stories)
    - [@storybook/nextjs requires specific path aliases to be setup](#storybooknextjs-requires-specific-path-aliases-to-be-setup)
  - [main.js `docs.autodocs` is deprecated](#mainjs-docsautodocs-is-deprecated)
  - [`docs` and `story` system tags removed](#docs-and-story-system-tags-removed)
  - [Subtitle block and `parameters.componentSubtitle`](#subtitle-block-and-parameterscomponentsubtitle)
  - [Title block `of` prop](#title-block-of-prop)
- [From version 7.x to 8.0.0](#from-version-7x-to-800)
  - [Portable stories](#portable-stories-1)
    - [Project annotations are now merged instead of overwritten in composeStory](#project-annotations-are-now-merged-instead-of-overwritten-in-composestory)
    - [Type change in `composeStories` API](#type-change-in-composestories-api)
    - [Composed Vue stories are now components instead of functions](#composed-vue-stories-are-now-components-instead-of-functions)
  - [Tab addons are now routed to a query parameter](#tab-addons-are-now-routed-to-a-query-parameter)
  - [Default keyboard shortcuts changed](#default-keyboard-shortcuts-changed)
  - [Manager addons are now rendered with React 18](#manager-addons-are-now-rendered-with-react-18)
  - [Removal of `storiesOf`-API](#removal-of-storiesof-api)
  - [Removed deprecated shim packages](#removed-deprecated-shim-packages)
  - [Deprecated `@storybook/testing-library` package](#deprecated-storybooktesting-library-package)
  - [Framework-specific Vite plugins have to be explicitly added](#framework-specific-vite-plugins-have-to-be-explicitly-added)
    - [For React:](#for-react)
    - [For Vue:](#for-vue)
    - [For Svelte (without Sveltekit):](#for-svelte-without-sveltekit)
    - [For Preact:](#for-preact)
    - [For Solid:](#for-solid)
    - [For Qwik:](#for-qwik)
  - [TurboSnap Vite plugin is no longer needed](#turbosnap-vite-plugin-is-no-longer-needed)
  - [`--webpack-stats-json` option renamed `--stats-json`](#--webpack-stats-json-option-renamed---stats-json)
  - [Implicit actions can not be used during rendering (for example in the play function)](#implicit-actions-can-not-be-used-during-rendering-for-example-in-the-play-function)
  - [MDX related changes](#mdx-related-changes)
    - [MDX is upgraded to v3](#mdx-is-upgraded-to-v3)
    - [Dropping support for \*.stories.mdx (CSF in MDX) format and MDX1 support](#dropping-support-for-storiesmdx-csf-in-mdx-format-and-mdx1-support)
    - [Dropping support for id, name and story in Story block](#dropping-support-for-id-name-and-story-in-story-block)
  - [Core changes](#core-changes)
    - [`framework.options.builder.useSWC` for Webpack5-based projects removed](#frameworkoptionsbuilderuseswc-for-webpack5-based-projects-removed)
    - [Removed `@babel/core` and `babel-loader` from `@storybook/builder-webpack5`](#removed-babelcore-and-babel-loader-from-storybookbuilder-webpack5)
    - [`framework.options.fastRefresh` for Webpack5-based projects removed](#frameworkoptionsfastrefresh-for-webpack5-based-projects-removed)
    - [`typescript.skipBabel` removed](#typescriptskipbabel-removed)
    - [Dropping support for Yarn 1](#dropping-support-for-yarn-1)
    - [Dropping support for Node.js 16](#dropping-support-for-nodejs-16)
    - [Autotitle breaking fixes](#autotitle-breaking-fixes)
    - [Storyshots has been removed](#storyshots-has-been-removed)
    - [UI layout state has changed shape](#ui-layout-state-has-changed-shape)
    - [New UI and props for Button and IconButton components](#new-ui-and-props-for-button-and-iconbutton-components)
    - [Icons is deprecated](#icons-is-deprecated)
    - [Removed postinstall](#removed-postinstall)
    - [Removed stories.json](#removed-storiesjson)
    - [Removed `sb babelrc` command](#removed-sb-babelrc-command)
    - [Changed interfaces for `@storybook/router` components](#changed-interfaces-for-storybookrouter-components)
    - [Extract no longer batches](#extract-no-longer-batches)
  - [Framework-specific changes](#framework-specific-changes)
    - [React](#react)
      - [`react-docgen` component analysis by default](#react-docgen-component-analysis-by-default)
    - [Next.js](#nextjs)
      - [Require Next.js 13.5 and up](#require-nextjs-135-and-up)
      - [Automatic SWC mode detection](#automatic-swc-mode-detection)
      - [RSC config moved to React renderer](#rsc-config-moved-to-react-renderer)
    - [Vue](#vue)
      - [Require Vue 3 and up](#require-vue-3-and-up)
    - [Angular](#angular)
      - [Require Angular 15 and up](#require-angular-15-and-up)
    - [Svelte](#svelte)
      - [Require Svelte 4 and up](#require-svelte-4-and-up)
    - [Preact](#preact)
      - [Require Preact 10 and up](#require-preact-10-and-up)
      - [No longer adds default Babel plugins](#no-longer-adds-default-babel-plugins)
    - [Web Components](#web-components)
      - [Dropping default babel plugins in Webpack5-based projects](#dropping-default-babel-plugins-in-webpack5-based-projects)
  - [Deprecations which are now removed](#deprecations-which-are-now-removed)
    - [Removed `config` preset](#removed-config-preset)
    - [Removed `passArgsFirst` option](#removed-passargsfirst-option)
    - [Methods and properties from AddonStore](#methods-and-properties-from-addonstore)
    - [Methods and properties from PreviewAPI](#methods-and-properties-from-previewapi)
    - [Removals in @storybook/components](#removals-in-storybookcomponents)
    - [Removals in @storybook/types](#removals-in-storybooktypes)
    - [--use-npm flag in storybook CLI](#--use-npm-flag-in-storybook-cli)
    - [hideNoControlsWarning parameter from addon controls](#hidenocontrolswarning-parameter-from-addon-controls)
    - [`setGlobalConfig` from `@storybook/react`](#setglobalconfig-from-storybookreact)
    - [StorybookViteConfig type from @storybook/builder-vite](#storybookviteconfig-type-from-storybookbuilder-vite)
    - [props from WithTooltipComponent from @storybook/components](#props-from-withtooltipcomponent-from-storybookcomponents)
    - [LinkTo direct import from addon-links](#linkto-direct-import-from-addon-links)
    - [DecoratorFn, Story, ComponentStory, ComponentStoryObj, ComponentStoryFn and ComponentMeta TypeScript types](#decoratorfn-story-componentstory-componentstoryobj-componentstoryfn-and-componentmeta-typescript-types)
    - ["Framework" TypeScript types](#framework-typescript-types)
    - [`navigateToSettingsPage` method from Storybook's manager-api](#navigatetosettingspage-method-from-storybooks-manager-api)
    - [storyIndexers](#storyindexers)
    - [Deprecated docs parameters](#deprecated-docs-parameters)
    - [Description Doc block properties](#description-doc-block-properties)
    - [Story Doc block properties](#story-doc-block-properties)
    - [Manager API expandAll and collapseAll methods](#manager-api-expandall-and-collapseall-methods)
    - [`ArgsTable` Doc block removed](#argstable-doc-block-removed)
    - [`Source` Doc block properties](#source-doc-block-properties)
    - [`Canvas` Doc block properties](#canvas-doc-block-properties)
    - [`Primary` Doc block properties](#primary-doc-block-properties)
    - [`createChannel` from `@storybook/postmessage` and `@storybook/channel-websocket`](#createchannel-from-storybookpostmessage-and-storybookchannel-websocket)
    - [StoryStore and methods deprecated](#storystore-and-methods-deprecated)
  - [Addon author changes](#addon-author-changes)
    - [Tab addons cannot manually route, Tool addons can filter their visibility via tabId](#tab-addons-cannot-manually-route-tool-addons-can-filter-their-visibility-via-tabid)
    - [Removed `config` preset](#removed-config-preset-1)
- [From version 7.5.0 to 7.6.0](#from-version-750-to-760)
    - [CommonJS with Vite is deprecated](#commonjs-with-vite-is-deprecated)
    - [Using implicit actions during rendering is deprecated](#using-implicit-actions-during-rendering-is-deprecated)
    - [typescript.skipBabel deprecated](#typescriptskipbabel-deprecated)
    - [Primary doc block accepts of prop](#primary-doc-block-accepts-of-prop)
    - [Addons no longer need a peer dependency on React](#addons-no-longer-need-a-peer-dependency-on-react)
- [From version 7.4.0 to 7.5.0](#from-version-740-to-750)
    - [`storyStoreV6` and `storiesOf` is deprecated](#storystorev6-and-storiesof-is-deprecated)
    - [`storyIndexers` is replaced with `experimental_indexers`](#storyindexers-is-replaced-with-experimental_indexers)
- [From version 7.0.0 to 7.2.0](#from-version-700-to-720)
    - [Addon API is more type-strict](#addon-api-is-more-type-strict)
    - [Addon-controls hideNoControlsWarning parameter is deprecated](#addon-controls-hidenocontrolswarning-parameter-is-deprecated)
- [From version 6.5.x to 7.0.0](#from-version-65x-to-700)
  - [7.0 breaking changes](#70-breaking-changes)
    - [Dropped support for Node 15 and below](#dropped-support-for-node-15-and-below)
    - [Default export in Preview.js](#default-export-in-previewjs)
    - [ESM format in Main.js](#esm-format-in-mainjs)
    - [Modern browser support](#modern-browser-support)
    - [React peer dependencies required](#react-peer-dependencies-required)
    - [start-storybook / build-storybook binaries removed](#start-storybook--build-storybook-binaries-removed)
    - [New Framework API](#new-framework-api)
      - [Available framework packages](#available-framework-packages)
      - [Framework field mandatory](#framework-field-mandatory)
      - [frameworkOptions renamed](#frameworkoptions-renamed)
      - [builderOptions renamed](#builderoptions-renamed)
    - [TypeScript: StorybookConfig type moved](#typescript-storybookconfig-type-moved)
    - [Titles are statically computed](#titles-are-statically-computed)
    - [Framework standalone build moved](#framework-standalone-build-moved)
    - [Change of root html IDs](#change-of-root-html-ids)
    - [Stories glob matches MDX files](#stories-glob-matches-mdx-files)
    - [Add strict mode](#add-strict-mode)
    - [Importing plain markdown files with `transcludeMarkdown` has changed](#importing-plain-markdown-files-with-transcludemarkdown-has-changed)
    - [Stories field in .storybook/main.js is mandatory](#stories-field-in-storybookmainjs-is-mandatory)
    - [Stricter global types](#stricter-global-types)
    - [Deploying build artifacts](#deploying-build-artifacts)
      - [Dropped support for file URLs](#dropped-support-for-file-urls)
      - [Serving with nginx](#serving-with-nginx)
      - [Ignore story files from node\_modules](#ignore-story-files-from-node_modules)
  - [7.0 Core changes](#70-core-changes)
    - [7.0 feature flags removed](#70-feature-flags-removed)
    - [Story context is prepared before for supporting fine grained updates](#story-context-is-prepared-before-for-supporting-fine-grained-updates)
    - [Changed decorator order between preview.js and addons/frameworks](#changed-decorator-order-between-previewjs-and-addonsframeworks)
    - [Dark mode detection](#dark-mode-detection)
    - [`addons.setConfig` should now be imported from `@storybook/manager-api`.](#addonssetconfig-should-now-be-imported-from-storybookmanager-api)
  - [7.0 core addons changes](#70-core-addons-changes)
    - [Removed auto injection of @storybook/addon-actions decorator](#removed-auto-injection-of-storybookaddon-actions-decorator)
    - [Addon-backgrounds: Removed deprecated grid parameter](#addon-backgrounds-removed-deprecated-grid-parameter)
    - [Addon-a11y: Removed deprecated withA11y decorator](#addon-a11y-removed-deprecated-witha11y-decorator)
    - [Addon-interactions: Interactions debugger is now default](#addon-interactions-interactions-debugger-is-now-default)
  - [7.0 Vite changes](#70-vite-changes)
    - [Vite builder uses Vite config automatically](#vite-builder-uses-vite-config-automatically)
    - [Vite cache moved to node\_modules/.cache/.vite-storybook](#vite-cache-moved-to-node_modulescachevite-storybook)
  - [7.0 Webpack changes](#70-webpack-changes)
    - [Webpack4 support discontinued](#webpack4-support-discontinued)
    - [Babel mode v7 exclusively](#babel-mode-v7-exclusively)
    - [Postcss removed](#postcss-removed)
    - [Removed DLL flags](#removed-dll-flags)
  - [7.0 Framework-specific changes](#70-framework-specific-changes)
    - [Angular: Removed deprecated `component` and `propsMeta` field](#angular-removed-deprecated-component-and-propsmeta-field)
    - [Angular: Drop support for Angular \< 14](#angular-drop-support-for-angular--14)
    - [Angular: Drop support for calling Storybook directly](#angular-drop-support-for-calling-storybook-directly)
    - [Angular: Application providers and ModuleWithProviders](#angular-application-providers-and-modulewithproviders)
    - [Angular: Removed legacy renderer](#angular-removed-legacy-renderer)
    - [Angular: Initializer functions](#angular-initializer-functions)
    - [Next.js: use the `@storybook/nextjs` framework](#nextjs-use-the-storybooknextjs-framework)
    - [SvelteKit: needs the `@storybook/sveltekit` framework](#sveltekit-needs-the-storybooksveltekit-framework)
    - [Vue3: replaced app export with setup](#vue3-replaced-app-export-with-setup)
    - [Web-components: dropped lit-html v1 support](#web-components-dropped-lit-html-v1-support)
    - [Create React App: dropped CRA4 support](#create-react-app-dropped-cra4-support)
    - [HTML: No longer auto-dedents source code](#html-no-longer-auto-dedents-source-code)
  - [7.0 Addon authors changes](#70-addon-authors-changes)
    - [New Addons API](#new-addons-api)
      - [Specific instructions for addon creators](#specific-instructions-for-addon-creators)
      - [Specific instructions for addon users](#specific-instructions-for-addon-users)
    - [register.js removed](#registerjs-removed)
    - [No more default export from `@storybook/addons`](#no-more-default-export-from-storybookaddons)
    - [No more configuration for manager](#no-more-configuration-for-manager)
    - [Icons API changed](#icons-api-changed)
    - [Removed global client APIs](#removed-global-client-apis)
    - [framework parameter renamed to renderer](#framework-parameter-renamed-to-renderer)
  - [7.0 Docs changes](#70-docs-changes)
    - [Autodocs changes](#autodocs-changes)
    - [MDX docs files](#mdx-docs-files)
    - [Unattached docs files](#unattached-docs-files)
    - [Doc Blocks](#doc-blocks)
      - [Meta block](#meta-block)
      - [Description block, `parameters.notes` and `parameters.info`](#description-block-parametersnotes-and-parametersinfo)
      - [Story block](#story-block)
      - [Source block](#source-block)
      - [Canvas block](#canvas-block)
      - [ArgsTable block](#argstable-block)
    - [Configuring Autodocs](#configuring-autodocs)
    - [MDX2 upgrade](#mdx2-upgrade)
    - [Legacy MDX1 support](#legacy-mdx1-support)
    - [Default docs styles will leak into non-story user components](#default-docs-styles-will-leak-into-non-story-user-components)
    - [Explicit `<code>` elements are no longer syntax highlighted](#explicit-code-elements-are-no-longer-syntax-highlighted)
    - [Dropped source loader / storiesOf static snippets](#dropped-source-loader--storiesof-static-snippets)
    - [Removed docs.getContainer and getPage parameters](#removed-docsgetcontainer-and-getpage-parameters)
    - [Addon-docs: Removed deprecated blocks.js entry](#addon-docs-removed-deprecated-blocksjs-entry)
    - [Dropped addon-docs manual babel configuration](#dropped-addon-docs-manual-babel-configuration)
    - [Dropped addon-docs manual configuration](#dropped-addon-docs-manual-configuration)
    - [Autoplay in docs](#autoplay-in-docs)
    - [Removed STORYBOOK\_REACT\_CLASSES global](#removed-storybook_react_classes-global)
  - [7.0 Deprecations and default changes](#70-deprecations-and-default-changes)
    - [storyStoreV7 enabled by default](#storystorev7-enabled-by-default)
    - [`Story` type deprecated](#story-type-deprecated)
    - [`ComponentStory`, `ComponentStoryObj`, `ComponentStoryFn` and `ComponentMeta` types are deprecated](#componentstory-componentstoryobj-componentstoryfn-and-componentmeta-types-are-deprecated)
    - [Renamed `renderToDOM` to `renderToCanvas`](#renamed-rendertodom-to-rendertocanvas)
    - [Renamed `XFramework` to `XRenderer`](#renamed-xframework-to-xrenderer)
    - [Renamed `DecoratorFn` to `Decorator`](#renamed-decoratorfn-to-decorator)
    - [CLI option `--use-npm` deprecated](#cli-option---use-npm-deprecated)
    - ['config' preset entry replaced with 'previewAnnotations'](#config-preset-entry-replaced-with-previewannotations)
- [From version 6.4.x to 6.5.0](#from-version-64x-to-650)
  - [Vue 3 upgrade](#vue-3-upgrade)
  - [React18 new root API](#react18-new-root-api)
  - [Renamed isToolshown to showToolbar](#renamed-istoolshown-to-showtoolbar)
  - [Dropped support for addon-actions addDecorators](#dropped-support-for-addon-actions-adddecorators)
  - [Vite builder renamed](#vite-builder-renamed)
  - [Docs framework refactor for React](#docs-framework-refactor-for-react)
  - [Opt-in MDX2 support](#opt-in-mdx2-support)
  - [CSF3 auto-title improvements](#csf3-auto-title-improvements)
    - [Auto-title filename case](#auto-title-filename-case)
    - [Auto-title redundant filename](#auto-title-redundant-filename)
    - [Auto-title always prefixes](#auto-title-always-prefixes)
  - [6.5 Deprecations](#65-deprecations)
    - [Deprecated register.js](#deprecated-registerjs)
- [From version 6.3.x to 6.4.0](#from-version-63x-to-640)
  - [Automigrate](#automigrate)
  - [CRA5 upgrade](#cra5-upgrade)
  - [CSF3 enabled](#csf3-enabled)
    - [Optional titles](#optional-titles)
    - [String literal titles](#string-literal-titles)
    - [StoryObj type](#storyobj-type)
  - [Story Store v7](#story-store-v7)
    - [Behavioral differences](#behavioral-differences)
    - [Main.js framework field](#mainjs-framework-field)
    - [Using the v7 store](#using-the-v7-store)
    - [v7-style story sort](#v7-style-story-sort)
    - [v7 default sort behavior](#v7-default-sort-behavior)
    - [v7 Store API changes for addon authors](#v7-store-api-changes-for-addon-authors)
    - [Storyshots compatibility in the v7 store](#storyshots-compatibility-in-the-v7-store)
  - [Emotion11 quasi-compatibility](#emotion11-quasi-compatibility)
  - [Babel mode v7](#babel-mode-v7)
  - [Loader behavior with args changes](#loader-behavior-with-args-changes)
  - [6.4 Angular changes](#64-angular-changes)
    - [SB Angular builder](#sb-angular-builder)
    - [Angular13](#angular13)
    - [Angular component parameter removed](#angular-component-parameter-removed)
  - [6.4 deprecations](#64-deprecations)
    - [Deprecated --static-dir CLI flag](#deprecated---static-dir-cli-flag)
- [From version 6.2.x to 6.3.0](#from-version-62x-to-630)
  - [Webpack 5](#webpack-5)
    - [Fixing hoisting issues](#fixing-hoisting-issues)
      - [Webpack 5 manager build](#webpack-5-manager-build)
      - [Wrong webpack version](#wrong-webpack-version)
  - [Angular 12 upgrade](#angular-12-upgrade)
  - [Lit support](#lit-support)
  - [No longer inferring default values of args](#no-longer-inferring-default-values-of-args)
  - [6.3 deprecations](#63-deprecations)
    - [Deprecated addon-knobs](#deprecated-addon-knobs)
    - [Deprecated scoped blocks imports](#deprecated-scoped-blocks-imports)
    - [Deprecated layout URL params](#deprecated-layout-url-params)
- [From version 6.1.x to 6.2.0](#from-version-61x-to-620)
  - [MDX pattern tweaked](#mdx-pattern-tweaked)
  - [6.2 Angular overhaul](#62-angular-overhaul)
    - [New Angular storyshots format](#new-angular-storyshots-format)
    - [Deprecated Angular story component](#deprecated-angular-story-component)
    - [New Angular renderer](#new-angular-renderer)
    - [Components without selectors](#components-without-selectors)
  - [Packages now available as ESModules](#packages-now-available-as-esmodules)
  - [6.2 Deprecations](#62-deprecations)
    - [Deprecated implicit PostCSS loader](#deprecated-implicit-postcss-loader)
    - [Deprecated default PostCSS plugins](#deprecated-default-postcss-plugins)
    - [Deprecated showRoots config option](#deprecated-showroots-config-option)
    - [Deprecated control.options](#deprecated-controloptions)
    - [Deprecated storybook components html entry point](#deprecated-storybook-components-html-entry-point)
- [From version 6.0.x to 6.1.0](#from-version-60x-to-610)
  - [Addon-backgrounds preset](#addon-backgrounds-preset)
  - [Single story hoisting](#single-story-hoisting)
  - [React peer dependencies](#react-peer-dependencies)
  - [6.1 deprecations](#61-deprecations)
    - [Deprecated DLL flags](#deprecated-dll-flags)
    - [Deprecated storyFn](#deprecated-storyfn)
    - [Deprecated onBeforeRender](#deprecated-onbeforerender)
    - [Deprecated grid parameter](#deprecated-grid-parameter)
    - [Deprecated package-composition disabled parameter](#deprecated-package-composition-disabled-parameter)
- [From version 5.3.x to 6.0.x](#from-version-53x-to-60x)
  - [Hoisted CSF annotations](#hoisted-csf-annotations)
  - [Zero config typescript](#zero-config-typescript)
  - [Correct globs in main.js](#correct-globs-in-mainjs)
  - [CRA preset removed](#cra-preset-removed)
  - [Core-JS dependency errors](#core-js-dependency-errors)
  - [Args passed as first argument to story](#args-passed-as-first-argument-to-story)
  - [6.0 Docs breaking changes](#60-docs-breaking-changes)
    - [Remove framework-specific docs presets](#remove-framework-specific-docs-presets)
    - [Preview/Props renamed](#previewprops-renamed)
    - [Docs theme separated](#docs-theme-separated)
    - [DocsPage slots removed](#docspage-slots-removed)
    - [React prop tables with Typescript](#react-prop-tables-with-typescript)
    - [ConfigureJSX true by default in React](#configurejsx-true-by-default-in-react)
    - [User babelrc disabled by default in MDX](#user-babelrc-disabled-by-default-in-mdx)
    - [Docs description parameter](#docs-description-parameter)
    - [6.0 Inline stories](#60-inline-stories)
  - [New addon presets](#new-addon-presets)
  - [Removed babel-preset-vue from Vue preset](#removed-babel-preset-vue-from-vue-preset)
  - [Removed Deprecated APIs](#removed-deprecated-apis)
  - [New setStories event](#new-setstories-event)
  - [Removed renderCurrentStory event](#removed-rendercurrentstory-event)
  - [Removed hierarchy separators](#removed-hierarchy-separators)
  - [No longer pass denormalized parameters to storySort](#no-longer-pass-denormalized-parameters-to-storysort)
  - [Client API changes](#client-api-changes)
    - [Removed Legacy Story APIs](#removed-legacy-story-apis)
    - [Can no longer add decorators/parameters after stories](#can-no-longer-add-decoratorsparameters-after-stories)
    - [Changed Parameter Handling](#changed-parameter-handling)
  - [Simplified Render Context](#simplified-render-context)
  - [Story Store immutable outside of configuration](#story-store-immutable-outside-of-configuration)
  - [Improved story source handling](#improved-story-source-handling)
  - [6.0 Addon API changes](#60-addon-api-changes)
    - [Consistent local addon paths in main.js](#consistent-local-addon-paths-in-mainjs)
    - [Deprecated setAddon](#deprecated-setaddon)
    - [Deprecated disabled parameter](#deprecated-disabled-parameter)
    - [Actions addon uses parameters](#actions-addon-uses-parameters)
    - [Removed action decorator APIs](#removed-action-decorator-apis)
    - [Removed withA11y decorator](#removed-witha11y-decorator)
    - [Essentials addon disables differently](#essentials-addon-disables-differently)
    - [Backgrounds addon has a new api](#backgrounds-addon-has-a-new-api)
  - [6.0 Deprecations](#60-deprecations)
    - [Deprecated addon-info, addon-notes](#deprecated-addon-info-addon-notes)
    - [Deprecated addon-contexts](#deprecated-addon-contexts)
    - [Removed addon-centered](#removed-addon-centered)
    - [Deprecated polymer](#deprecated-polymer)
    - [Deprecated immutable options parameters](#deprecated-immutable-options-parameters)
    - [Deprecated addParameters and addDecorator](#deprecated-addparameters-and-adddecorator)
    - [Deprecated clearDecorators](#deprecated-cleardecorators)
    - [Deprecated configure](#deprecated-configure)
    - [Deprecated support for duplicate kinds](#deprecated-support-for-duplicate-kinds)
- [From version 5.2.x to 5.3.x](#from-version-52x-to-53x)
  - [To main.js configuration](#to-mainjs-configuration)
    - [Using main.js](#using-mainjs)
    - [Using preview.js](#using-previewjs)
    - [Using manager.js](#using-managerjs)
  - [Create React App preset](#create-react-app-preset)
  - [Description doc block](#description-doc-block)
  - [React Native Async Storage](#react-native-async-storage)
  - [Deprecate displayName parameter](#deprecate-displayname-parameter)
  - [Unified docs preset](#unified-docs-preset)
  - [Simplified hierarchy separators](#simplified-hierarchy-separators)
  - [Addon StoryShots Puppeteer uses external puppeteer](#addon-storyshots-puppeteer-uses-external-puppeteer)
- [From version 5.1.x to 5.2.x](#from-version-51x-to-52x)
  - [Source-loader](#source-loader)
  - [Default viewports](#default-viewports)
  - [Grid toolbar-feature](#grid-toolbar-feature)
  - [Docs mode docgen](#docs-mode-docgen)
  - [storySort option](#storysort-option)
- [From version 5.1.x to 5.1.10](#from-version-51x-to-5110)
  - [babel.config.js support](#babelconfigjs-support)
- [From version 5.0.x to 5.1.x](#from-version-50x-to-51x)
  - [React native server](#react-native-server)
  - [Angular 7](#angular-7)
  - [CoreJS 3](#corejs-3)
- [From version 5.0.1 to 5.0.2](#from-version-501-to-502)
  - [Deprecate webpack extend mode](#deprecate-webpack-extend-mode)
- [From version 4.1.x to 5.0.x](#from-version-41x-to-50x)
  - [sortStoriesByKind](#sortstoriesbykind)
  - [Webpack config simplification](#webpack-config-simplification)
  - [Theming overhaul](#theming-overhaul)
  - [Story hierarchy defaults](#story-hierarchy-defaults)
  - [Options addon deprecated](#options-addon-deprecated)
  - [Individual story decorators](#individual-story-decorators)
  - [Addon backgrounds uses parameters](#addon-backgrounds-uses-parameters)
  - [Addon cssresources name attribute renamed](#addon-cssresources-name-attribute-renamed)
  - [Addon viewport uses parameters](#addon-viewport-uses-parameters)
  - [Addon a11y uses parameters, decorator renamed](#addon-a11y-uses-parameters-decorator-renamed)
  - [Addon centered decorator deprecated](#addon-centered-decorator-deprecated)
  - [New keyboard shortcuts defaults](#new-keyboard-shortcuts-defaults)
  - [New URL structure](#new-url-structure)
  - [Rename of the `--secure` cli parameter to `--https`](#rename-of-the---secure-cli-parameter-to---https)
  - [Vue integration](#vue-integration)
- [From version 4.0.x to 4.1.x](#from-version-40x-to-41x)
  - [Private addon config](#private-addon-config)
  - [React 15.x](#react-15x)
- [From version 3.4.x to 4.0.x](#from-version-34x-to-40x)
  - [React 16.3+](#react-163)
  - [Generic addons](#generic-addons)
  - [Knobs select ordering](#knobs-select-ordering)
  - [Knobs URL parameters](#knobs-url-parameters)
  - [Keyboard shortcuts moved](#keyboard-shortcuts-moved)
  - [Removed addWithInfo](#removed-addwithinfo)
  - [Removed RN packager](#removed-rn-packager)
  - [Removed RN addons](#removed-rn-addons)
  - [Storyshots Changes](#storyshots-changes)
  - [Webpack 4](#webpack-4)
  - [Babel 7](#babel-7)
  - [Create-react-app](#create-react-app)
    - [Upgrade CRA1 to babel 7](#upgrade-cra1-to-babel-7)
    - [Migrate CRA1 while keeping babel 6](#migrate-cra1-while-keeping-babel-6)
  - [start-storybook opens browser](#start-storybook-opens-browser)
  - [CLI Rename](#cli-rename)
  - [Addon story parameters](#addon-story-parameters)
- [From version 3.3.x to 3.4.x](#from-version-33x-to-34x)
- [From version 3.2.x to 3.3.x](#from-version-32x-to-33x)
  - [`babel-core` is now a peer dependency #2494](#babel-core-is-now-a-peer-dependency-2494)
  - [Base webpack config now contains vital plugins #1775](#base-webpack-config-now-contains-vital-plugins-1775)
  - [Refactored Knobs](#refactored-knobs)
- [From version 3.1.x to 3.2.x](#from-version-31x-to-32x)
  - [Moved TypeScript addons definitions](#moved-typescript-addons-definitions)
  - [Updated Addons API](#updated-addons-api)
- [From version 3.0.x to 3.1.x](#from-version-30x-to-31x)
  - [Moved TypeScript definitions](#moved-typescript-definitions)
  - [Deprecated head.html](#deprecated-headhtml)
- [From version 2.x.x to 3.x.x](#from-version-2xx-to-3xx)
  - [Webpack upgrade](#webpack-upgrade)
  - [Packages renaming](#packages-renaming)
  - [Deprecated embedded addons](#deprecated-embedded-addons)

## From version 8.4.x to 8.5.x

<<<<<<< HEAD
### Added source code panel to docs

Starting in 8.5, Storybook Docs (`@storybook/addon-docs`) automatically adds a new addon panel to stories that displays a source snippet beneath each story. This works similarly to the existing [source snippet doc block](https://storybook.js.org/docs/writing-docs/doc-blocks#source), but in the story view. It is intended to replace the [Storysource addon](https://storybook.js.org/addons/@storybook/addon-storysource).

If you wish to disable this panel globally, add the following line to your `.storybook/preview.js` project configuration. You can also selectively disable/enable at the story level.

```js
export default {
  parameters: {
    docsSourcePanel: { disable: true },
  },
};
```
=======
### Indexing behavior of @storybook/experimental-addon-test is changed

The Storybook test addon used to index stories based on the `test.include` field in the Vitest config file. This caused indexing issues with Storybook, because stories could have been indexed by Storybook and not Vitest, and vice versa. Starting in Storybook 8.5.0-alpha.18, we changed the indexing behavior so that it always uses the globs defined in the `stories` field in `.storybook/main.js` for a more consistent experience. It is now discouraged to use `test.include`, please remove it.
>>>>>>> f5458499

## From version 8.2.x to 8.3.x

### Removed `experimental_SIDEBAR_BOTTOM` and deprecated `experimental_SIDEBAR_TOP` addon types

The experimental SIDEBAR_BOTTOM addon type was removed in favor of a built-in filter UI. The enum type definition will remain available until Storybook 9.0 but will be ignored. Similarly the experimental SIDEBAR_TOP addon type is deprecated and will be removed in a future version.

These APIs allowed addons to render arbitrary content in the Storybook sidebar. Due to potential conflicts between addons and challenges regarding styling, these APIs are/will be removed. In the future, Storybook will provide declarative API hooks to allow addons to add content to the sidebar without risk of conflicts or UI inconsistencies. One such API is `experimental_updateStatus` which allow addons to set a status for stories. The SIDEBAR_BOTTOM slot is now used to allow filtering stories with a given status.

### New parameters format for addon backgrounds

> [!NOTE]
> You need to set the feature flag `backgroundsStoryGlobals` to `true` in your `.storybook/main.ts` to use the new format and set the value with `globals`.
>
> See here how to set feature flags: https://storybook.js.org/docs/api/main-config/main-config-features

The `addon-backgrounds` addon now uses a new format for configuring its list of selectable backgrounds.
The `backgrounds` parameter is now an object with an `options` property.
This `options` object is a key-value pair where the key is used when setting the global value, the value is an object with a `name` and `value` property.

```diff
// .storybook/preview.js
export const parameters = {
  backgrounds: {
-   values: [
-     { name: 'twitter', value: '#00aced' },
-     { name: 'facebook', value: '#3b5998' },
-   ],
+   options: {
+     twitter: { name: 'Twitter', value: '#00aced' },
+     facebook: { name: 'Facebook', value: '#3b5998' },
+   },
  },
};
```

Setting an override value should now be done via a `globals` property on your component/meta or story itself:

```diff
// Button.stories.ts
export default {
  component: Button,
- parameters: {
-   backgrounds: {
-     default: "twitter",
-   },
- },
+ globals: {
+   backgrounds: { value: "twitter" },
+ },
};
```

This locks that story to the `twitter` background, it cannot be changed by the addon UI.

### New parameters format for addon viewport

> [!NOTE]
> You need to set the feature flag `viewportStoryGlobals` to `true` in your `.storybook/main.ts` to use the new format and set the value with `globals`.
>
> See here how to set feature flags: https://storybook.js.org/docs/api/main-config/main-config-features

The `addon-viewport` addon now uses a new format for configuring its list of selectable viewports.
The `viewport` parameter is now an object with an `options` property.
This `options` object is a key-value pair where the key is used when setting the global value, the value is an object with a `name` and `styles` property.
The `styles` property is an object with a `width` and a `height` property.

```diff
// .storybook/preview.js
export const parameters = {
  viewport: {
-   viewports: {
-     iphone5: {
-       name: 'phone',
-       styles: {
-         width: '320px',
-         height: '568px',
-       },
-     },
-    },
+   options: {
+     iphone5: {
+       name: 'phone',
+       styles: {
+         width: '320px',
+         height: '568px',
+       },
+     },
+   },
  },
};
```

Setting an override value should now be done via a `globals` property on your component/meta or story itself.
Also note the change from `defaultOrientation: "landscape"` to `isRotated: true`.

```diff
// Button.stories.ts
export default {
  component: Button,
- parameters: {
-   viewport: {
-     defaultViewport: "iphone5",
-     defaultOrientation: "landscape",
-   },
- },
+ globals: {
+   viewport: {
+     value: "iphone5",
+     isRotated: true,
+   },
+ },
};
```

This locks that story to the `iphone5` viewport in landscape orientation, it cannot be changed by the addon UI.

## From version 8.1.x to 8.2.x

### Failed to resolve import "@storybook/X" error

Storybook's package structure changed in 8.2. It is a non-breaking change, but can expose missing project dependencies.

This happens when `@storybook/X` is missing in your `package.json`, but your project references `@storybook/X` in your source code (typically in a story file or in a `.storybook` config file). This is a problem with your project, and if it worked in earlier versions of Storybook, it was purely accidental.

Now in Storybook 8.2, that incorrect project configuration no longer works. The solution is to install `@storybook/X` as a dev dependency and re-run.

Example errors:

```sh
Cannot find module @storybook/preview-api or its corresponding type declarations
```

```sh
Internal server error: Failed to resolve import "@storybook/theming/create" from ".storybook/theme.ts". Does the file exist?
```

To protect your project from missing dependencies, try the `no-extraneous-dependencies` rule in [eslint-plugin-import](https://www.npmjs.com/package/eslint-plugin-import).

### Preview.js globals renamed to initialGlobals

Starting in 8.2 `preview.js` `globals` are deprecated and have been renamed to `initialGlobals`. We will remove `preview.js` `globals` in 9.0.

```diff
// .storybook/preview.js
export default {
-  globals: [ a: 1, b: 2 ],
+  initialGlobals: [ a: 1, b: 2 ],
}
```

## From version 8.0.x to 8.1.x

### Portable stories

#### @storybook/nextjs requires specific path aliases to be setup

In order to properly mock the `next/router`, `next/header`, `next/navigation` and `next/cache` APIs, the `@storybook/nextjs` framework includes internal Webpack aliases to those modules. If you use portable stories in your Jest tests, you should set the aliases in your Jest config files `moduleNameMapper` property using the `getPackageAliases` helper from `@storybook/nextjs/export-mocks`:

```js
const nextJest = require("next/jest.js");
const { getPackageAliases } = require("@storybook/nextjs/export-mocks");
const createJestConfig = nextJest();
const customJestConfig = {
  moduleNameMapper: {
    ...getPackageAliases(), // Add aliases for @storybook/nextjs mocks
  },
};
module.exports = createJestConfig(customJestConfig);
```

This will make sure you end using the correct implementation of the packages and avoid having issues in your tests.

### main.js `docs.autodocs` is deprecated

The `docs.autodocs` setting in `main.js` is deprecated in 8.1 and will be removed in 9.0.

It has been replaced with a tags-based system which is more flexible than before.

`docs.autodocs` takes three values:

- `true`: generate autodocs for every component
- `false`: don't generate autodocs at all
- `tag`: generate autodocs for components that have been tagged `'autodocs'`.

Starting in 8.1, to generate autodocs for every component (`docs.autodocs = true`), add the following code to `.storybook/preview.js`:

```js
// .storybook/preview.js
export default {
  tags: ["autodocs"],
};
```

Tags cascade, so setting `'autodocs'` at the project level automatically propagates to every component and story. If you set autodocs globally and want to opt-out for a particular component, you can remove the `'autodocs'` tag for a component like this:

```js
// Button.stories.ts
export default {
  component: Button,
  tags: ["!autodocs"],
};
```

If you had set `docs.autodocs = 'tag'`, the default setting, you can remove the setting from `.storybook/main.js`. That is now the default behavior.

If you had set `docs.autodocs = false`, this still works in 8.x, but will go away in 9.0 as a breaking change. If you don't want autodocs at all, simply remove the `'autodocs'` tag throughout your Storybook and autodocs will not be created.

### `docs` and `story` system tags removed

Storybook automatically added the tag `'docs'` to any docs entry in the index and `'story'` to any story entry in the index. This behavior was undocumented, and in an effort to reduce the number of tags we've removed them in 8.1. If you depended on these tags, please file an issue on the [Storybook monorepo](https://github.com/storybookjs/storybook) and let us know!

### Subtitle block and `parameters.componentSubtitle`

The `Subtitle` block now accepts an `of` prop, which can be a reference to a CSF file or a default export (meta).

`parameters.componentSubtitle` has been deprecated to be consistent with other parameters related to autodocs, instead use `parameters.docs.subtitle`.

### Title block `of` prop

The `Title` block now accepts an `of` prop, which can be a reference to a CSF file or a default export (meta).

It still accepts being passed `children`.

## From version 7.x to 8.0.0

### Portable stories

#### Project annotations are now merged instead of overwritten in composeStory

When passing project annotations overrides via `composeStory` such as:

```tsx
const projectAnnotationOverrides = { parameters: { foo: "bar" } };
const Primary = composeStory(
  stories.Primary,
  stories,
  projectAnnotationOverrides
);
```

they are now merged with the annotations passed via `setProjectAnnotations` rather than completely overwriting them. This was seen as a bug and it's now fixed. If you have a use case where you really need this, please open an issue to elaborate.

#### Type change in `composeStories` API

There is a TypeScript type change in the `play` function returned from `composeStories` or `composeStory` in `@storybook/react` or `@storybook/vue3`, where before it was always defined, now it is potentially undefined. This means that you might have to make a small change in your code, such as:

```ts
const { Primary } = composeStories(stories)

// before
await Primary.play(...)

// after
await Primary.play?.(...) // if you don't care whether the play function exists
await Primary.play!(...) // if you want a runtime error when the play function does not exist
```

There are plans to make the type of the play function be inferred based on your imported story's play function in a near future, so the types will be 100% accurate.

#### Composed Vue stories are now components instead of functions

`composeStory` (and `composeStories`) from `@storybook/vue3` now return Vue components rather than story functions that return components. This means that when rendering these composed stories you just pass the composed story _without_ first calling it.

Previously when using `composeStory` from `@storybook/testing-vue3`, you would render composed stories with e.g. `render(MyStoryComposedStory({ someProp: true}))`. That is now changed to more [closely match how you would render regular Vue components](https://testing-library.com/docs/vue-testing-library/examples).

When migrating from `@storybook/testing-vue3`, you will likely hit the following error:

```ts
TypeError: Cannot read properties of undefined (reading 'devtoolsRawSetupState')
```

To fix it, you should change the usage of the composed story to reference it instead of calling it as a function. Here's an example using `@testing-library/vue` and Vitest:

```diff
import { it } from 'vitest';
import { render } from '@testing-library/vue';
import * as stories from './Button.stories';
import { composeStory } from '@storybook/vue3';

it('renders primary button', () => {
  const Primary = composeStory(stories.Primary, stories.default);
-  render(Primary({ label: 'Hello world' }));
+  render(Primary, { props: { label: 'Hello world' } });
});
```

### Tab addons are now routed to a query parameter

The URL of a tab used to be: `http://localhost:6006/?path=/my-addon-tab/my-story`.

The new URL of a tab is `http://localhost:6006/?path=/story/my-story&tab=my-addon-tab`.

### Default keyboard shortcuts changed

The default keyboard shortcuts have changed to avoid any conflicts with the browser's default shortcuts or when you are directly typing in the Manager. If you want to get the new default shortcuts, you can reset your shortcuts in the keyboard shortcuts panel by pressing the `Restore default` button.

### Manager addons are now rendered with React 18

The UI added to the manager via addons is now rendered with React 18.

Example:

```tsx
import { addons, types } from "@storybook/manager-api";

addons.register("my-addon", () => {
  addons.add("my-addon/panel", {
    type: types.PANEL,
    title: "My Addon",
    // This will be called as a JSX element by react 18
    render: ({ active }) => (active ? <div>Hello World</div> : null),
  });
});
```

Previously the `key` prop was passed to the render function, that is now no longer the case.

### Removal of `storiesOf`-API

The `storiesOf` API has been removed in Storybook 8.0.

If you need to dynamically create stories, you will need to implement this via the experimental `experimental_indexers` [API](#storyindexers-is-replaced-with-experimental_indexers).

For migrating to CSF, see: [`storyStoreV6` and `storiesOf` is deprecated](#storystorev6-and-storiesof-is-deprecated)

### Removed deprecated shim packages

In Storybook 7, these packages existed for backwards compatibility, but were marked as deprecated:

- `@storybook/addons` - this package has been split into 2 packages: `@storybook/preview-api` and `@storybook/manager-api`, see more here: [New Addons API](#new-addons-api).
- `@storybook/channel-postmessage` - this package has been merged into `@storybook/channels`.
- `@storybook/channel-websocket` - this package has been merged into `@storybook/channels`.
- `@storybook/client-api` - this package has been merged into `@storybook/preview-api`.
- `@storybook/core-client` - this package has been merged into `@storybook/preview-api`.
- `@storybook/preview-web` - this package has been merged into `@storybook/preview-api`.
- `@storybook/store` - this package has been merged into `@storybook/preview-api`.
- `@storybook/api` - this package has been replaced with `@storybook/manager-api`.

These sections explain the rationale, and the required changes you might have to make:

- [New Addons API](#new-addons-api)
- [`addons.setConfig` should now be imported from `@storybook/manager-api`.](#addonssetconfig-should-now-be-imported-from-storybookmanager-api)

### Deprecated `@storybook/testing-library` package

In Storybook 8, `@storybook/testing-library` has been integrated to a new package called `@storybook/test`, which uses Vitest APIs for an improved experience. When upgrading to Storybook 8 with 'npx storybook@latest upgrade', you will get prompted and will get an automigration for the new package. Please migrate when you can.

To migrate by hand, install `@storybook/test` and replace `@storybook/testing-libary` imports globally:

```ts
- import { userEvent } from '@storybook/testing-library';
+ import { userEvent } from '@storybook/test';
```

For more information on the change, see the [announcement post](https://storybook.js.org/blog/storybook-test/).

### Framework-specific Vite plugins have to be explicitly added

In Storybook 7, we would automatically add frameworks-specific Vite plugins, e.g. `@vitejs/plugin-react` if not installed.
In Storybook 8 those plugins have to be added explicitly in the user's `vite.config.ts`:

#### For React:

```ts
import { defineConfig } from "vite";
import react from "@vitejs/plugin-react";

export default defineConfig({
  plugins: [react()],
});
```

#### For Vue:

```ts
import { defineConfig } from "vite";
import vue from "@vitejs/plugin-vue";

export default defineConfig({
  plugins: [vue()],
});
```

#### For Svelte (without Sveltekit):

```ts
import { defineConfig } from "vite";
import { svelte } from "@sveltejs/vite-plugin-svelte";

export default defineConfig({
  plugins: [svelte()],
});
```

#### For Preact:

```ts
import { defineConfig } from "vite";
import preact from "@preact/preset-vite";

export default defineConfig({
  plugins: [preact()],
});
```

#### For Solid:

```ts
import { defineConfig } from "vite";
import solid from "vite-plugin-solid";

export default defineConfig({
  plugins: [solid()],
});
```

#### For Qwik:

```ts
import { defineConfig } from "vite";
import qwik from "vite-plugin-qwik";

export default defineConfig({
  plugins: [qwik()],
});
```

### TurboSnap Vite plugin is no longer needed

At least in build mode, `builder-vite` now supports the `--webpack-stats-json` flag and will output `preview-stats.json`.

This means https://github.com/IanVS/vite-plugin-turbosnap is no longer necessary, and duplicative, and the plugin will automatically be removed if found.

### `--webpack-stats-json` option renamed `--stats-json`

Now that both Vite and Webpack support the `preview-stats.json` file, the flag has been renamed. The old flag will continue to work.

### Implicit actions can not be used during rendering (for example in the play function)

In Storybook 7, we inferred if the component accepts any action props,
by checking if it starts with `onX` (for example `onClick`), or as configured by `actions.argTypesRegex`.
If that was the case, we would fill in jest spies for those args automatically.

```ts
export default {
  component: Button,
};

export const ButtonClick = {
  play: async ({ args, canvasElement }) => {
    await userEvent.click(within(canvasElement).getByRole("button"));
    // args.onClick is a jest spy in 7.0
    await expect(args.onClick).toHaveBeenCalled();
  },
};
```

In Storybook 8 this feature is removed, and spies have to added explicitly:

```ts
import { fn } from "@storybook/test";

export default {
  component: Button,
  args: {
    onClick: fn(),
  },
};

export const ButtonClick = {
  play: async ({ args, canvasElement }) => {
    await userEvent.click(within(canvasElement).getByRole("button"));
    await expect(args.onClick).toHaveBeenCalled();
  },
};
```

For more context, see this RFC:
https://github.com/storybookjs/storybook/discussions/23649

To summarize:

- This makes CSF files less magical and more portable, so that CSF files will render the same in a test environment where docgen is not available.
- This allows users and (test) integrators to run or build storybook without docgen, boosting the user performance and allows tools to give quicker feedback.
- This will make sure that we can one day lazy load docgen, without changing how stories are rendered.

### MDX related changes

#### MDX is upgraded to v3

Storybook now uses MDX3 under the hood. This change contains many improvements and a few small breaking changes that probably won't affect you. However we recommend checking the [migration notes from MDX here](https://mdxjs.com/blog/v3/).

#### Dropping support for \*.stories.mdx (CSF in MDX) format and MDX1 support

In Storybook 7, we deprecated the ability of using MDX both for documentation and for defining stories in the same .stories.mdx file. It is now removed, and Storybook won't support .stories.mdx files anymore. We provide migration scripts to help you onto the new format.

If you were using the [legacy MDX1 format](#legacy-mdx1-support), you will have to remove the `legacyMdx1` main.js feature flag and the `@storybook/mdx1-csf` package.

Alongside with this change, the `jsxOptions` configuration was removed as it is not used anymore.

[More info here](https://storybook.js.org/docs/migration-guide#storiesmdx-to-mdxcsf).

#### Dropping support for id, name and story in Story block

Referencing stories by `id`, `name` or `story` in the Story block is not possible anymore. [More info here](#story-block).

### Core changes

#### `framework.options.builder.useSWC` for Webpack5-based projects removed

In Storybook 8.0, we have removed the `framework.options.builder.useSWC` option. The `@storybook/builder-webpack5` package is now compiler-agnostic and does not depend on Babel or SWC.

If you want to use SWC, you can add the necessary addon:

```sh
npx storybook@latest add @storybook/addon-webpack5-compiler-swc
```

The goal is to make @storybook/builder-webpack5 lighter and more flexible. We are not locked into a specific compiler or compiler version anymore. This allows us to support Babel 7/8, SWC, and other compilers simultaneously.

#### Removed `@babel/core` and `babel-loader` from `@storybook/builder-webpack5`

In Storybook 8.0, we have removed the `@storybook/builder-webpack5` package's dependency on Babel. This means that Babel is not preconfigured in `@storybook/builder-webpack5`. If you want to use Babel, you can add the necessary addon:

```sh
npx storybook@latest add @storybook/addon-webpack5-compiler-babel
```

We are doing this to make Storybook more flexible and to allow users to use a variety of compilers like SWC, Babel or even pure TypeScript.

#### `framework.options.fastRefresh` for Webpack5-based projects removed

In Storybook 8.0, we have removed the `framework.options.fastRefresh` option.

The fast-refresh implementation currently relies on the `react-refresh/babel` package. While this has served us well, integrating this dependency could pose challenges. Specifically, it locks users into a specific Babel version. This could become a problem when Babel 8 is released. There is uncertainty about whether react-refresh/babel will seamlessly support Babel 8, potentially hindering users from updating smoothly.

Furthermore, the existing implementation does not account for cases where fast-refresh might already be configured in a user's Babel configuration. Rather than filtering out existing configurations, our current approach could lead to duplications, resulting in a sub-optimal development experience.

We believe in empowering our users, and setting up fast-refresh manually is a straightforward process. The following configuration will configure fast-refresh if Storybook does not automatically pick up your fast-refresh configuration:

`package.json`:

```diff
{
  "devDependencies": {
+   "@pmmmwh/react-refresh-webpack-plugin": "^0.5.11",
+   "react-refresh": "^0.14.0",
  }
}
```

`babel.config.js` (optionally, add it to `.storybook/main.js`):

```diff
+const isProdBuild = process.env.NODE_ENV === 'production';

module.exports = (api) => {
  return {
    plugins: [
+     !isProdBuild && 'react-refresh/babel',
    ].filter(Boolean),
  };
};
```

`.storybook/main.js`:

```diff
+import ReactRefreshWebpackPlugin from "@pmmmwh/react-refresh-webpack-plugin";
+const isProdBuild = process.env.NODE_ENV === 'production';
const config = {
  webpackFinal: (config) => {
+   config.plugins = [
+     !isProdBuild && new ReactRefreshWebpackPlugin({
+       overlay: {
+         sockIntegration: 'whm',
+       },
+     }),
+     ...config.plugins,
+   ].filter(Boolean);
    return config;
  },
};

export default config;
```

This approach aligns with our philosophy of transparency and puts users in control of their Webpack and Babel configurations.

We want to minimize magic behind the scenes. By removing `framework.options.fastRefresh`, we are reducing unnecessary configuration. Instead, we encourage users to leverage their existing Webpack and Babel setups, fostering a more transparent and customizable development environment.

You don't have to add fast refresh to `@storybook/nextjs` since it is already configured there as a default to match the same experience as `next dev`.

#### `typescript.skipBabel` removed

We have removed the `typescript.skipBabel` option in Storybook 8.0. Please use `typescript.skipCompiler` instead.

#### Dropping support for Yarn 1

Storybook will stop providing fixes aimed at Yarn 1 projects. This does not necessarily mean that Storybook will stop working for Yarn 1 projects, just that the team won't provide more fixes aimed at it. For context, it's been 6 years since the release of Yarn 1, and Yarn is currently in version 4, which was [released in October 2023](https://yarnpkg.com/blog/release/4.0).

#### Dropping support for Node.js 16

In Storybook 8, we have dropped Node.js 16 support since it reached end-of-life on 2023-09-11. Storybook 8 supports Node.js 18 and above.

#### Autotitle breaking fixes

In Storybook 7, the file name `path/to/foo.bar.stories.js` would result in the [autotitle](https://storybook.js.org/docs/react/configure/overview#configure-story-loading) `path/to/foo`. In 8.0, this has been changed to generate `path/to/foo.bar`. We consider this a bugfix but it is also a breaking change if you depended on the old behavior. To get the old titles, you can manually specify the desired title in the default export of your story file. For example:

```js
export default {
  title: "path/to/foo",
};
```

Alternatively, if you need to achieve a different behavior for a large number of files, you can provide a [custom indexer](https://storybook.js.org/docs/7.0/vue/configure/sidebar-and-urls#processing-custom-titles) to generate the titles dynamically.

#### Storyshots has been removed

Storyshots was an addon for Storybook which allowed users to turn their stories into automated snapshot tests.

Every story would automatically be taken into account and create a snapshot file.

Snapshot testing has since fallen out of favor and is no longer recommended.

In addition to its limited use, and high chance of false positives, Storyshots ran code developed to run in the browser in NodeJS via JSDOM.
JSDOM has limitations and is not a perfect emulation of the browser environment; therefore, Storyshots was always a pain to set up and maintain.

The Storybook team has built the test-runner as a direct replacement, which utilizes Playwright to connect to an actual browser where Storybook runs the code.

In addition, CSF has expanded to allow for play functions to be defined on stories, which allows for more complex testing scenarios, fully integrated within Storybook itself (and supported by the test-runner, and not Storyshots).

Finally, storyStoreV7: true (the default and only option in Storybook 8), was not supported by Storyshots.

By removing Storyshots, the Storybook team was unblocked from moving (eventually) to an ESM-only Storybook, which is a big step towards a more modern Storybook.

Please check the [migration guide](https://storybook.js.org/docs/writing-tests/storyshots-migration-guide) that we prepared.

#### UI layout state has changed shape

In Storybook 7 it was possible to use `addons.setConfig({...});` to configure Storybook UI features and behavior as documented [here (v7)](https://storybook.js.org/docs/7.3/react/configure/features-and-behavior), [(latest)](https://storybook.js.org/docs/react/configure/features-and-behavior). The state and API for the UI layout has changed:

- `showNav: boolean` is now `navSize: number`, where the number represents the size of the sidebar in pixels.
- `showPanel: boolean` is now split into `bottomPanelHeight: number` and `rightPanelWidth: number`, where the numbers represents the size of the panel in pixels.
- `isFullscreen: boolean` is no longer supported, but can be achieved by setting a combination of the above.

#### New UI and props for Button and IconButton components

We used to have a lot of different buttons in `@storybook/components` that were not used anywhere. In Storybook 8.0 we are deprecating `Form.Button` and added a new `Button` component that can be used in all places. The `IconButton` component has also been updated to use the new `Button` component under the hood. Going forward addon creators and Storybook maintainers should use the new `Button` component instead of `Form.Button`.

For the `Button` component, the following props are now deprecated:

- `isLink` - Please use the `asChild` prop instead like this: `<Button asChild><a href="">Link</a></Button>`
- `primary` - Please use the `variant` prop instead.
- `secondary` - Please use the `variant` prop instead.
- `tertiary` - Please use the `variant` prop instead.
- `gray` - Please use the `variant` prop instead.
- `inForm` - Please use the `variant` prop instead.
- `small` - Please use the `size` prop instead.
- `outline` - Please use the `variant` prop instead.
- `containsIcon`. Please add your icon as a child directly. No need for this prop anymore.

The `IconButton` doesn't have any deprecated props but it now uses the new `Button` component under the hood so all props for `IconButton` will be the same as `Button`.

#### Icons is deprecated

In Storybook 8.0 we are introducing a new icon library available with `@storybook/icons`. We are deprecating the `Icons` component in `@storybook/components` and recommend that addon creators and Storybook maintainers use the new `@storybook/icons` component instead.

#### Removed postinstall

We removed the `@storybook/postinstall` package, which provided some utilities for addons to programmatically modify user configuration files on install. This package was years out of date, so this should be a non-disruptive change. If your addon used the package, you can view the old source code [here](https://github.com/storybookjs/storybook/tree/release-7-5/code/lib/postinstall) and adapt it into your addon.

#### Removed stories.json

In addition to the built storybook, `storybook build` generates two files, `index.json` and `stories.json`, that list out the contents of the Storybook. `stories.json` is a legacy format and we included it for backwards compatibility. As of 8.0 we no longer build `stories.json` by default, and we will remove it completely in 9.0.

In the meantime if you have code that relies on `stories.json`, you can find code that transforms the "v4" `index.json` to the "v3" `stories.json` format (and their respective TS types): https://github.com/storybookjs/storybook/blob/release-7-5/code/lib/core-server/src/utils/stories-json.ts#L71-L91

#### Removed `sb babelrc` command

The `sb babelrc` command was used to generate a `.babelrc` file for Storybook. This command is now removed.

From version 8.0 onwards, Storybook is compiler-agnostic and does not depend on Babel or SWC if you use Webpack 5. This move was made to make Storybook more flexible and allow users to configure their own Babel setup according to their project needs and setup. If you need a custom Babel configuration, you can create a `.babelrc` file yourself and configure it according to your project setup.

The reasoning behind is to condense and provide some clarity to what's happened to both the command and what's shifted with the upcoming release.

#### Changed interfaces for `@storybook/router` components

The `hideOnly` prop has been removed from the `<Route />` component in `@storybook/router`. If needed this can be implemented manually with the `<Match />` component.

#### Extract no longer batches

`Preview.extract()` no longer loads CSF files in batches. This was a workaround for resource limitations that slowed down extract. This shouldn't affect behaviour.

### Framework-specific changes

#### React

##### `react-docgen` component analysis by default

In Storybook 7, we used `react-docgen-typescript` to analyze React component props and auto-generate controls. In Storybook 8, we have moved to `react-docgen` as the new default. `react-docgen` is dramatically more efficient, shaving seconds off of dev startup times. However, it only analyzes basic TypeScript constructs.

We feel `react-docgen` is the right tradeoff for most React projects. However, if you need the full fidelity of `react-docgen-typescript`, you can opt-in using the following setting in `.storybook/main.js`:

```js
export default {
  typescript: {
    reactDocgen: "react-docgen-typescript",
  },
};
```

For more information see: https://storybook.js.org/docs/react/api/main-config-typescript#reactdocgen

#### Next.js

##### Require Next.js 13.5 and up

Starting in 8.0, Storybook requires Next.js 13.5 and up.

##### Automatic SWC mode detection

Similar to how Next.js detects if SWC should be used, Storybook will follow more or less the same rules:

- If you use Next.js 14 or higher and you don't have a .babelrc file, Storybook will use SWC to transpile your code.
- Even if you have a .babelrc file, Storybook will still use SWC to transpile your code if you set the experimental `experimental.forceSwcTransforms` flag to `true` in your `next.config.js`.

##### RSC config moved to React renderer

Storybook 7.6 introduced a new feature flag, `experimentalNextRSC`, to enable React Server Components in a Next.js project. It also introduced a parameter `nextjs.rsc` to selectively disable it on particular components or stories.

These flags have been renamed to `experimentalRSC` and `react.rsc`, respectively. This is a breaking change to accommodate RSC support in other, non-Next.js frameworks. For now, `@storybook/nextjs` is the only framework that supports it, and does so experimentally.

#### Vue

##### Require Vue 3 and up

Starting in 8.0, Storybook requires Vue 3 and up.

#### Angular

##### Require Angular 15 and up

Starting in 8.0, Storybook requires Angular 15 and up.

#### Svelte

##### Require Svelte 4 and up

Starting in 8.0, Storybook requires Svelte 4 and up.

#### Preact

##### Require Preact 10 and up

Starting in 8.0, Storybook requires Preact 10 and up.

##### No longer adds default Babel plugins

Until now, Storybook provided a set of default Babel plugins that were applied to Preact projects using Webpack, including the runtime automatic import plugin to allow Preact's `h` pragma to render JSX. However, this is no longer the case in Storybook 8.0. If you want to use this plugin, or if you're going to use TypeScript with Preact, you will need to add it to your Babel config.

```js
.babelrc

{
  "plugins": [
    [
      // Add this to automatically import `h` from `preact` when needed
      "@babel/plugin-transform-react-jsx", {
        "importSource": "preact",
        "runtime": "automatic"
      }
    ],
    // Add this if you want to use TypeScript with Preact
    "@babel/preset-typescript"
  ],
}
```

If you want to configure the plugins only for Storybook, you can add the same setting to your `.storybook/main.js` file.

```js
const config = {
  ...
  babel: async (options) => {
    options.plugins.push(
      [
        "@babel/plugin-transform-react-jsx", {
          "importSource": "preact",
          "runtime": "automatic"
        }
      ],
      "@babel/preset-typescript"
    )
    return options;
  },
}

export default config
```

We are doing this to apply the same configuration you defined in your project. This streamlines the experience of using Storybook with Preact. Additionally, we are not vendor-locked to a specific Babel version anymore, which means that you can upgrade Babel without breaking your Storybook.

#### Web Components

##### Dropping default babel plugins in Webpack5-based projects

Until the 8.0 release, Storybook provided the `@babel/preset-env` preset for Web Component projects by default. This is no longer the case, as any Web Components project will use the configuration you've included. Additionally, if you're using either the `@babel/plugin-syntax-dynamic-import` or `@babel/plugin-syntax-import-meta` plugins, you no longer have to include them as they are now part of `@babel/preset-env`.

### Deprecations which are now removed

#### Removed `config` preset

In Storybook 7.0 we have deprecated the preset field `config` and it has been replaced with 'previewAnnotations'. The `config` preset is now completely removed in Storybook 8.0.

```diff
// .storybook/main.js

// before
const config = {
  framework: "@storybook/your-framework",
- config: (entries) => [...entries, yourEntry],
+ previewAnnotations: (entries) => [...entries, yourEntry],
};

export default config;
```

#### Removed `passArgsFirst` option

Since Storybook 6, we have had an option called `parameters.passArgsFirst` (default=`true`), which sallows you to pass the context to the story function first when set to `false.` We have removed this option. In Storybook 8.0, the args are always passed first, and as a second argument, the context is passed.

```js
// Storybook < 8
export default {
  parameters: {
    passArgsFirst: false,
  },
};

export const Button = (context) => <button {...args} />;

// Storybook >= 8
export const Button = (args, context) => <button {...args} />;
```

#### Methods and properties from AddonStore

The following methods and properties from the class `AddonStore` in `@storybook/manager-api` are now removed:

- `serverChannel` -> Use `channel` instead
- `getServerChannel` -> Use `getChannel` instead
- `setServerChannel` -> Use `setChannel` instead
- `hasServerChannel` -> Use `hasChannel` instead
- `addPanel`

The following methods and properties from the class `AddonStore` in `@storybook/preview-api` are now removed:

- `serverChannel` -> Use `channel` instead
- `getServerChannel` -> Use `getChannel` instead
- `setServerChannel` -> Use `setChannel` instead
- `hasServerChannel` -> Use `hasChannel` instead

#### Methods and properties from PreviewAPI

The following exports from `@storybook/preview-api` are now removed:

- `useSharedState`
- `useAddonState`

Please file an issue if you need these APIs.

#### Removals in @storybook/components

The `TooltipLinkList` UI component used to customize the Storybook toolbar has been updated to use the `icon` property instead of the `left` property to position its content. If you've enabled this property in your `globalTypes` configuration, addons, or any other place, you'll need to replace it with an `icon` property to mimic the same behavior. For example:

```diff
// .storybook/preview.js|ts
// Replace your-framework with the framework you are using (e.g., react, vue3)
import { Preview } from '@storybook/your-framework';

const preview: Preview = {
  globalTypes: {
    locale: {
      description: 'Internationalization locale',
      defaultValue: 'en',
      toolbar: {
        icon: 'globe',
        items: [
          {
            value: 'en',
            right: '🇺🇸',
-            left: '＄'
+            icon: 'facehappy'
            title: 'English'
          },
          { value: 'fr', right: '🇫🇷', title: 'Français' },
          { value: 'es', right: '🇪🇸', title: 'Español' },
          { value: 'zh', right: '🇨🇳', title: '中文' },
          { value: 'kr', right: '🇰🇷', title: '한국어' },
        ],
      },
    },
  },
};

export default preview;
```

To learn more about the available icons and their names, see the [Storybook documentation](https://storybook.js.org/docs/8.0/faq#what-icons-are-available-for-my-toolbar-or-my-addon).

#### Removals in @storybook/types

The following exports from `@storybook/types` are now removed:

- `API_ADDON` -> Use `Addon_Type` instead
- `API_COLLECTION` -> Use `Addon_Collection` instead
- `API_Panels`

#### --use-npm flag in storybook CLI

The `--use-npm` is now removed. Use `--package-manager=npm` instead. [More info here](#cli-option---use-npm-deprecated).

#### hideNoControlsWarning parameter from addon controls

The `hideNoControlsWarning` parameter is now removed. [More info here](#addon-controls-hidenocontrolswarning-parameter-is-deprecated).

#### `setGlobalConfig` from `@storybook/react`

The `setGlobalConfig` (used for reusing stories in your tests) is now removed in favor of `setProjectAnnotations`.

```ts
import { setProjectAnnotations } from `@storybook/react`.
```

#### StorybookViteConfig type from @storybook/builder-vite

The `StorybookViteConfig` type is now removed in favor of `StorybookConfig`:

```ts
import type { StorybookConfig } from "@storybook/react-vite";
```

#### props from WithTooltipComponent from @storybook/components

The deprecated properties `tooltipShown`, `closeOnClick`, and `onVisibilityChange` of `WithTooltipComponent` from `@storybook/components` are now removed. Please replace them:

```tsx
<WithTooltip
  closeOnClick // becomes closeOnOutsideClick
  tooltipShown // becomes defaultVisible
  onVisibilityChange // becomes onVisibleChange
>
  ...
</WithTooltip>
```

#### LinkTo direct import from addon-links

The `LinkTo` (React component) direct import from `@storybook/addon-links` is now removed. You have to import it from `@storybook/addon-links/react` instead.

```ts
// before
import LinkTo from "@storybook/addon-links";

// after
import LinkTo from "@storybook/addon-links/react";
```

#### DecoratorFn, Story, ComponentStory, ComponentStoryObj, ComponentStoryFn and ComponentMeta TypeScript types

The `Story` type is now removed in favor of `StoryFn` and `StoryObj`. More info [here](#story-type-deprecated).

The `DecoratorFn` type is now removed in favor of `Decorator`. [More info](#renamed-decoratorfn-to-decorator).

For React, the `ComponentStory`, `ComponentStoryObj`, `ComponentStoryFn` and `ComponentMeta` types are now removed in favor of `StoryFn`, `StoryObj` and `Meta`. [More info](#componentstory-componentstoryobj-componentstoryfn-and-componentmeta-types-are-deprecated).

#### "Framework" TypeScript types

The Framework types such as `ReactFramework` are now removed in favor of Renderer types such as `ReactRenderer`. This affects all frameworks. [More info](#renamed-xframework-to-xrenderer).

#### `navigateToSettingsPage` method from Storybook's manager-api

The `navigateToSettingsPage` method from manager-api is now removed in favor of `changeSettingsTab`.

```ts
export const Component = () => {
  const api = useStorybookApi();

  const someHandler = () => {
    // Old method: api.navigateToSettingsPage('/settings/about');
    api.changeSettingsTab("about"); // the /settings path is not necessary anymore
  };

  // ...
};
```

#### storyIndexers

The Storybook's main.js configuration property `storyIndexers` is now removed in favor of `experimental_indexers`. [More info](#storyindexers-is-replaced-with-experimental_indexers).

#### Deprecated docs parameters

The following story and meta parameters are now removed:

```ts
parameters.docs.iframeHeight; // becomes docs.story.iframeHeight
parameters.docs.inlineStories; // becomes docs.story.inline
parameters.jsx.transformSource; // becomes parameters.docs.source.transform
parameters.docs.transformSource; // becomes parameters.docs.source.transform
parameters.docs.source.transformSource; // becomes parameters.docs.source.transform
```

More info [here](#autodocs-changes) and [here](#source-block).

#### Description Doc block properties

`children`, `markdown` and `type` are now removed in favor of the `of` property. [More info](#doc-blocks).

#### Story Doc block properties

The `story` prop is now removed in favor of the `of` property. [More info](#doc-blocks).

Additionally, given that CSF in MDX is not supported anymore, the following props are also removed: `args`, `argTypes`, `decorators`, `loaders`, `name`, `parameters`, `play`, `render`, and `storyName`. [More info](#dropping-support-for-storiesmdx-csf-in-mdx-format-and-mdx1-support).

#### Manager API expandAll and collapseAll methods

The `collapseAll` and `expandAll` APIs (possibly used by addons) are now removed. Please emit events for these actions instead:

```ts
import {
  STORIES_COLLAPSE_ALL,
  STORIES_EXPAND_ALL,
} from "@storybook/core-events";
import { useStorybookApi } from "@storybook/manager-api";

const api = useStorybookApi();
api.collapseAll(); // becomes api.emit(STORIES_COLLAPSE_ALL)
api.expandAll(); // becomes api.emit(STORIES_EXPAND_ALL)
```

#### `ArgsTable` Doc block removed

The `ArgsTable` doc block has been removed in favor of `ArgTypes` and `Controls`. [More info](#argstable-block).

With this removal we've reintroduced `subcomponents` support to `ArgTypes`, `Controls`, and autodocs. We've also undeprecated `subcomponents`, by popular demand.

#### `Source` Doc block properties

`id` and `ids` are now removed in favor of the `of` property. [More info](#doc-blocks).

#### `Canvas` Doc block properties

The following properties were removed from the Canvas Doc block:

- children
- isColumn
- columns
- withSource
- mdxSource

[More info](#doc-blocks).

#### `Primary` Doc block properties

The `name` prop is now removed in favor of the `of` property. [More info](#doc-blocks).

#### `createChannel` from `@storybook/postmessage` and `@storybook/channel-websocket`

The `createChannel` APIs from both `@storybook/channel-websocket` and `@storybook/postmessage` are now removed. Please use `createBrowserChannel` instead, from the `@storybook/channels` package.

Additionally, the `PostmsgTransport` type is now removed in favor of `PostMessageTransport`.

#### StoryStore and methods deprecated

The StoryStore (`__STORYBOOK_STORY_STORE__` and `__STORYBOOK_PREVIEW__.storyStore`) are deprecated, and will no longer be accessible in Storybook 9.0.

In particular, the following methods on the `StoryStore` are deprecated and will be removed in 9.0:

- `store.fromId()` - please use `preview.loadStory({ storyId })` instead.
- `store.raw()` - please use `preview.extract()` instead.

Note that both these methods require initialization, so you should await `preview.ready()`.

### Addon author changes

#### Tab addons cannot manually route, Tool addons can filter their visibility via tabId

The TAB type addons now should no longer specify the `match` or `route` property.

Instead storybook will automatically show the addon's rendered content when the query parameter `tab` is set to the addon's ID.

Example:

```tsx
import { addons, types } from "@storybook/manager-api";

addons.register("my-addon", () => {
  addons.add("my-addon/tab", {
    type: types.TAB,
    title: "My Addon",
    render: () => <div>Hello World</div>,
  });
});
```

Tool type addon will now receive the `tabId` property passed to their `match` function.
That way they can chose to show/hide their content based on the current tab.

When the canvas is shown, the `tabId` will be set to `undefined`.

Example:

```tsx
import { addons, types } from "@storybook/manager-api";

addons.register("my-addon", () => {
  addons.add("my-addon/tool", {
    type: types.TOOL,
    title: "My Addon",
    match: ({ tabId }) => tabId === "my-addon/tab",
    render: () => <div>👀</div>,
  });
});
```

#### Removed `config` preset

In Storybook 7.0 we have deprecated the preset field `config` and it has been replaced with `previewAnnotations`. The `config` preset is now completely removed in Storybook 8.0.

```diff
// your-addon/preset.js

module.exports = {
-  config: (entries = []) => [...entries, ...yourEntry],
+  previewAnnotations: (entries = []) => [...entries, ...yourEntry],
};
```

## From version 7.5.0 to 7.6.0

#### CommonJS with Vite is deprecated

Using CommonJS in the `main` configuration with `main.cjs` or `main.cts` is deprecated, and will be removed in Storybook 8.0. This is a necessary change because [Vite will remove support for CommonJS in an upcoming release](https://github.com/vitejs/vite/discussions/13928).

You can address this by converting your `main` configuration file to ESM syntax and renaming it to `main.mjs` or `main.mts` if your project does not have `"type": "module"` in its `package.json`. To convert the config file to ESM you will need to replace any CommonJS syntax like `require()`, `module.exports`, or `__dirname`. If you haven't already, you may also consider adding `"type": "module"` to your package.json and converting your project to ESM.

#### Using implicit actions during rendering is deprecated

In Storybook 7, we inferred if the component accepts any action props,
by checking if it starts with `onX` (for example `onClick`), or as configured by `actions.argTypesRegex`.
If that was the case, we would fill in jest spies for those args automatically.

```ts
export default {
  component: Button,
};

export const ButtonClick = {
  play: async ({ args, canvasElement }) => {
    await userEvent.click(within(canvasElement).getByRole("button"));
    // args.onClick is a jest spy in 7.0
    await expect(args.onClick).toHaveBeenCalled();
  },
};
```

In Storybook 8 this feature will be removed, and spies have to added explicitly:

```ts
import { fn } from "@storybook/test";

export default {
  component: Button,
  args: {
    onClick: fn(),
  },
};

export const ButtonClick = {
  play: async ({ args, canvasElement }) => {
    await userEvent.click(within(canvasElement).getByRole("button"));
    await expect(args.onClick).toHaveBeenCalled();
  },
};
```

For more context, see this RFC:
https://github.com/storybookjs/storybook/discussions/23649

To summarize:

- This makes CSF files less magical and more portable, so that CSF files will render the same in a test environment where docgen is not available.
- This allows users and (test) integrators to run or build storybook without docgen, boosting the user performance and allows tools to give quicker feedback.
- This will make sure that we can one day lazy load docgen, without changing how stories are rendered.

#### typescript.skipBabel deprecated

We will remove the `typescript.skipBabel` option in Storybook 8.0. Please use `typescript.skipCompiler` instead.

#### Primary doc block accepts of prop

The `Primary` doc block now also accepts an `of` prop as described in the [Doc Blocks](#doc-blocks) section. It still accepts being passed `name` or no props at all.

#### Addons no longer need a peer dependency on React

Historically the majority of addons have had a peer dependency on React and a handful of Storybook core packages. In most cases this has not been necessary since 7.0 because the Storybook manager makes those available on the global scope. It has created an unnecessary burden for users in non-React projects.

We've migrated all the core addons (except for `addon-docs`) to not depend on these packages by:

1. Moving `react`, `react-dom` and the globalized Storybook packages from `peerDependencies` to `devDependencies`
2. Added the list of globalized packages to the `externals` property in the `tsup` configuration, to ensure they are not part of the bundle.

As of Storybook 7.6.0 the list of globalized packages can be imported like this:

```ts
// tsup.config.ts

import { globalPackages as globalManagerPackages } from "@storybook/manager/globals";
import { globalPackages as globalPreviewPackages } from "@storybook/preview/globals";

const allGlobalPackages = [...globalManagerPackages, ...globalPreviewPackages];
```

We recommend checking out [the updates we've made to the addon-kit](https://github.com/storybookjs/addon-kit/pull/60/files#diff-8fed899bdbc24789a7bb4973574e624ed6207c6ce572338bc3c3e117672b2a20), that can serve as a base for the changes you can do in your own addon. These changes are not necessary for your addon to keep working, but they will remove the need for your users to unnecessary install `react` and `react-dom` to their projects, and they'll significantly reduce the install size of your addon.
These changes should not be breaking for your users, unless you support Storybook pre-v7.

## From version 7.4.0 to 7.5.0

#### `storyStoreV6` and `storiesOf` is deprecated

`storyStoreV6` and `storiesOf` is deprecated and will be completely removed in Storybook 8.0.

If you're using `storiesOf` we recommend you migrate your stories to CSF3 for a better story writing experience.
In many cases you can get started with the migration by using two migration scripts:

```bash

# 1. convert storiesOf to CSF
npx storybook@latest migrate storiesof-to-csf --glob="**/*.stories.tsx" --parser=tsx

# 2. Convert CSF 2 to CSF 3
npx storybook@latest migrate csf-2-to-3 --glob="**/*.stories.tsx" --parser=tsx
```

They won't do a perfect migration so we recommend that you manually go through each file afterwards.

Alternatively you can build your own `storiesOf` implementation by leveraging the new (experimental) indexer API ([documentation](https://storybook.js.org/docs/react/api/main-config-indexers), [migration](#storyindexers-is-replaced-with-experimental_indexers)). A proof of concept of such an implementation can be seen in [this StackBlitz demo](https://stackblitz.com/edit/github-h2rgfk?file=README.md). See the demo's `README.md` for a deeper explanation of the implementation.

#### `storyIndexers` is replaced with `experimental_indexers`

Defining custom indexers for stories has become a more official - yet still experimental - API which is now configured at `experimental_indexers` instead of `storyIndexers` in `main.ts`. `storyIndexers` has been deprecated and will be fully removed in version 8.0.

The new experimental indexers are documented [here](https://storybook.js.org/docs/react/api/main-config-indexers). The most notable change from `storyIndexers` is that the indexer must now return a list of [`IndexInput`](https://github.com/storybookjs/storybook/blob/next/code/lib/types/src/modules/indexer.ts#L104-L148) instead of `CsfFile`. It's possible to construct an `IndexInput` from a `CsfFile` using the `CsfFile.indexInputs` getter.

That means you can convert an existing story indexer like this:

```diff
// .storybook/main.ts

import { readFileSync } from 'fs';
import { loadCsf } from '@storybook/csf-tools';

export default {
-  storyIndexers = (indexers) => {
-    const indexer = async (fileName, opts) => {
+  experimental_indexers = (indexers) => {
+    const createIndex = async (fileName, opts) => {
      const code = readFileSync(fileName, { encoding: 'utf-8' });
      const makeTitle = (userTitle) => {
        // Do something with the auto title retrieved by Storybook
        return userTitle;
      };

      // Parse the CSF file with makeTitle as a custom context
-      return loadCsf(code, { ...compilationOptions, makeTitle, fileName }).parse();
+      return loadCsf(code, { ...compilationOptions, makeTitle, fileName }).parse().indexInputs;
    };

    return [
      {
        test: /(stories|story)\.[tj]sx?$/,
-        indexer,
+        createIndex,
      },
      ...(indexers || []),
    ];
  },
};
```

As an addon author you can support previous versions of Storybook by setting both `storyIndexers` and `indexers_experimental`, without triggering the deprecation warning.

## From version 7.0.0 to 7.2.0

#### Addon API is more type-strict

When registering an addon using `@storybook/manager-api`, the addon API is now more type-strict. This means if you use TypeScript to compile your addon before publishing, it might start giving you errors.

The `type` property is now a required field, and the `id` property should not be set anymore.

Here's a correct example:

```tsx
import { addons, types } from "@storybook/manager-api";

addons.register("my-addon", () => {
  addons.add("my-addon/panel", {
    type: types.PANEL,
    title: "My Addon",
    render: ({ active }) => (active ? <div>Hello World</div> : null),
  });
});
```

The API: `addons.addPanel()` is now deprecated, and will be removed in 8.0. Please use `addons.add()` instead.

The `render` method can now be a `React.FunctionComponent` (without the `children` prop). Storybook will now render it, rather than calling it as a function.

#### Addon-controls hideNoControlsWarning parameter is deprecated

The `hideNoControlsWarning` parameter is now unused and deprecated, given that the UI of the Controls addon changed in a way that does not display that message anymore.

```ts
export const Primary = {
  parameters: {
    controls: { hideNoControlsWarning: true }, // this parameter is now unnecessary
  },
};
```

## From version 6.5.x to 7.0.0

A number of these changes can be made automatically by the Storybook CLI. To take advantage of these "automigrations", run `npx storybook@7 upgrade` or `pnpx dlx storybook@7 upgrade`.

### 7.0 breaking changes

#### Dropped support for Node 15 and below

Storybook 7.0 requires **Node 16** or above. If you are using an older version of Node, you will need to upgrade or keep using Storybook 6 in the meantime.

#### Default export in Preview.js

Storybook 7.0 supports a default export in `.storybook/preview.js` that should contain all of its annotations. The previous format is still compatible, but **the default export will be the recommended way going forward**.

If your `preview.js` file looks like this:

```js
export const parameters = {
  actions: { argTypesRegex: "^on[A-Z].*" },
};
```

Please migrate it to use a default export instead:

```js
const preview = {
  parameters: {
    actions: { argTypesRegex: "^on[A-Z].*" },
  },
};
export default preview;
```

Additionally, we introduced typings for that default export (Preview), so you can import it in your config file. If you're using Typescript, make sure to rename your file to be `preview.ts`.

The `Preview` type will come from the Storybook package for the **renderer** you are using. For example, if you are using Angular, you will import it from `@storybook/angular`, or if you're using Vue3, you will import it from `@storybook/vue3`:

```ts
import { Preview } from "@storybook/react";

const preview: Preview = {
  parameters: {
    actions: { argTypesRegex: "^on[A-Z].*" },
  },
};
export default preview;
```

In JavaScript projects using `preview.js`, it's also possible to use the `Preview` type (for autocompletion, not type safety), via the JSDoc @type tag:

```js
/** @type { import('@storybook/react').Preview } */
const preview = {
  parameters: {
    actions: { argTypesRegex: "^on[A-Z].*" },
  },
};
export default preview;
```

#### ESM format in Main.js

It's now possible to use ESM in `.storybook/main.js` out of the box. Storybook 7.0 supports a default export in `.storybook/main.js` that should contain all of its configurations. The previous format is still compatible, but **the default export will be the recommended way going forward**.

If your main.js file looks like this:

```js
module.exports = {
  stories: [
    "../stories/**/*.stories.mdx",
    "../stories/**/*.stories.@(js|jsx|ts|tsx)",
  ],
  framework: { name: "@storybook/react-vite" },
};
```

Or like this:

```js
export const stories = [
  "../stories/**/*.stories.mdx",
  "../stories/**/*.stories.@(js|jsx|ts|tsx)",
];
export const framework = { name: "@storybook/react-vite" };
```

Please migrate it to use a default export instead:

```js
const config = {
  stories: [
    "../stories/**/*.stories.mdx",
    "../stories/**/*.stories.@(js|jsx|ts|tsx)",
  ],
  framework: { name: "@storybook/react-vite" },
};
export default config;
```

Additionally, we introduced typings for that default export (StorybookConfig), so you can import it in your config file. If you're using Typescript, make sure to rename your file to be `main.ts`.

The `StorybookConfig` type will come from the Storybook package for the **framework** you are using, which relates to the package in the "framework" field you have in your main.ts file. For example, if you are using React Vite, you will import it from `@storybook/react-vite`:

```ts
import { StorybookConfig } from "@storybook/react-vite";

const config: StorybookConfig = {
  stories: [
    "../stories/**/*.stories.mdx",
    "../stories/**/*.stories.@(js|jsx|ts|tsx)",
  ],
  framework: { name: "@storybook/react-vite" },
};
export default config;
```

In JavaScript projects using `main.js`, it's also possible to use the `StorybookConfig` type (for autocompletion, not type safety), via the JSDoc @type tag:

```ts
/** @type { import('@storybook/react-vite').StorybookConfig } */
const config = {
  stories: [
    "../stories/**/*.stories.mdx",
    "../stories/**/*.stories.@(js|jsx|ts|tsx)",
  ],
  framework: { name: "@storybook/react-vite" },
};
export default config;
```

#### Modern browser support

Starting in Storybook 7.0, Storybook will no longer support IE11, amongst other legacy browser versions.
We now transpile our code with a target of `chrome >= 100` and node code is transpiled with a target of `node >= 16`.

This means code-features such as (but not limited to) `async/await`, arrow-functions, `const`,`let`, etc will exist in the code at runtime, and thus the runtime environment must support it.
Not just the runtime needs to support it, but some legacy loaders for Webpack or other transpilation tools might need to be updated as well. For example, certain versions of Webpack 4 had parsers that could not parse the new syntax (e.g. optional chaining).

Some addons or libraries might depended on this legacy browser support, and thus might break. You might get an error like:

```
regeneratorRuntime is not defined
```

To fix these errors, the addon will have to be re-released with a newer browser-target for transpilation. This often looks something like this (but it's dependent on the build system the addon uses):

```js
// babel.config.js
module.exports = {
  presets: [
    [
      "@babel/preset-env",
      {
        shippedProposals: true,
        useBuiltIns: "usage",
        corejs: "3",
        modules: false,
        targets: { chrome: "100" },
      },
    ],
  ],
};
```

Here's an example PR to one of the Storybook addons: https://github.com/storybookjs/addon-coverage/pull/3 doing just that.

#### React peer dependencies required

_Has automigration_

Starting in 7.0, `react` and `react-dom` are now required peer dependencies of Storybook when using addon-docs (or docs via addon-essentials).

Storybook uses `react` in a variety of docs-related packages. In the past, we've done various trickery hide this from non-React users. However, with stricter peer dependency handling by `npm8`, `npm`, and `yarn pnp` those tricks have started to cause problems for those users. Rather than resorting to even more complicated tricks, we are making `react` and `react-dom` required peer dependencies.

To upgrade manually, add any version of `react` and `react-dom` as devDependencies using your package manager of choice, e.g.

```
npm add react react-dom --save-dev
```

#### start-storybook / build-storybook binaries removed

_Has automigration_

SB6.x framework packages shipped binaries called `start-storybook` and `build-storybook`.

In SB7.0, we've removed these binaries and replaced them with new commands in Storybook's CLI: `storybook dev` and `storybook build`. These commands will look for the `framework` field in your `.storybook/main.js` config--[which is now required](#framework-field-mandatory)--and use that to determine how to start/build your Storybook. The benefit of this change is that it is now possible to install multiple frameworks in a project without having to worry about hoisting issues.

A typical Storybook project includes two scripts in your projects `package.json`:

```json
{
  "scripts": {
    "storybook": "start-storybook <some flags>",
    "build-storybook": "build-storybook <some flags>"
  }
}
```

To convert this project to 7.0:

```json
{
  "scripts": {
    "storybook": "storybook dev <some flags>",
    "build-storybook": "storybook build <some flags>"
  },
  "devDependencies": {
    "storybook": "next"
  }
}
```

The new CLI commands remove the following flags:

| flag     | migration                                                                                     |
| -------- | --------------------------------------------------------------------------------------------- |
| --modern | No migration needed. [All ESM code is modern in SB7](#modern-esm--ie11-support-discontinued). |

#### New Framework API

_Has automigration_

Storybook 7 introduces the concept of `frameworks`, which abstracts configuration for `renderers` (e.g. React, Vue), `builders` (e.g. Webpack, Vite) and defaults to make integrations easier. This requires quite a few changes, depending on what your project is using. **We recommend you to use the automigrations**, but in case the command fails or you'd like to do the changes manually, here's a guide:

> Note:
> All of the following changes can be done automatically either via `npx storybook@latest upgrade --prerelease` or via the `npx storybook@latest automigrate` command. It's highly recommended to use these commands, which will tell you exactly what to do.

##### Available framework packages

In 7.0, `frameworks` combine a `renderer` and a `builder`, with the exception of a few packages that do not contain multiple builders, such as `@storybook/angular`, which only has Webpack 5 support.

You have to pick which framework you want to use from the list below, which will depend on your project configuration. If you're using a framework that has multiple builders, you'll have to pick one. For example, if you're using `@storybook/react`, you'll have to pick between `@storybook/react-vite` and `@storybook/react-webpack5`. If you're using a framework that only has one builder (and therefore hasn't changed), you can just use that.

Additionally, there are framework packages which are specific to meta-frameworks, like Next.js and SvelteKit. If you pick them, make sure to also see [this section]().

The current list of frameworks include:

- `@storybook/angular` (did not change)
- `@storybook/ember` (did not change)
- `@storybook/html-vite`
- `@storybook/html-webpack5`
- `@storybook/preact-vite`
- `@storybook/preact-webpack5`
- `@storybook/react-vite`
- `@storybook/react-webpack5`
- `@storybook/nextjs`
- `@storybook/server-webpack5`
- `@storybook/svelte-vite`
- `@storybook/svelte-webpack5`
- `@storybook/sveltekit`
- `@storybook/vue-vite`
- `@storybook/vue-webpack5`
- `@storybook/vue3-vite`
- `@storybook/vue3-webpack5`
- `@storybook/web-components-vite`
- `@storybook/web-components-webpack5`

You can find more info on the rationale here: [Frameworks RFC](https://chromatic-ui.notion.site/Frameworks-RFC-89f8aafe3f0941ceb4c24683859ed65c).

**After picking your framework, you'll need to install it as a dev dependency.**

Because the new framework package will include the builder as well, you can remove any of the builder packages you were using before:

```js
'@storybook/builder-webpack5',
'@storybook/manager-webpack5',
'@storybook/builder-webpack4',
'@storybook/manager-webpack4',
'@storybook/builder-vite',
'storybook-builder-vite',
```

> Note:
> if your project is still using Webpack 4, you'll have to upgrade to Webpack 5 as [Webpack 4 support was discontinued](#webpack4-support-discontinued)

##### Framework field mandatory

In 6.4 we introduced a new `main.js` field called [`framework`](#mainjs-framework-field). Starting in 7.0, the `main.js` file has to include a `framework` field and it should be of the package you picked in earlier steps.

Here's an example, in case you picked `@storybook/react-vite`:

```js
// .storybook/main.js
export default {
  // ... your configuration
  framework: {
    name: "@storybook/react-vite",
    options: {},
  },
};
```

##### frameworkOptions renamed

In 7.0, the `main.js` fields `reactOptions` and `angularOptions` have been renamed. They are now options on the `framework` field.

For React, what used to be:

```js
export default {
  reactOptions: { fastRefresh: true },
  framework: {
    name: "@storybook/react-webpack5",
    options: {},
  },
};
```

Becomes:

```js
export default {
  framework: {
    name: "@storybook/react-webpack5",
    options: { fastRefresh: true },
  },
};
```

For Angular, what used to be:

```js
export default {
  angularOptions: { enableIvy: true },
  framework: {
    name: "@storybook/angular",
    options: {},
  },
};
```

Becomes:

```js
export default {
  framework: {
    name: "@storybook/angular",
    options: { enableIvy: true },
  },
};
```

##### builderOptions renamed

In 7.0, the `main.js` fields `core.builder` are now removed, in favor of the new frameworks api. The builder is defined as part of the framework package you pick, e.g. `@storybook/vue3-vite`. If you had options for your builder, they are now options on the `framework.builder` field.

What used to be:

```js
export default {
  core: {
    builder: {
      name: 'webpack5',
      options: { lazyCompilation: true }
    },
  }
  framework: {
    name: '@storybook/react-webpack5',
    options: {},
  },
};
```

Becomes:

```js
export default {
  framework: {
    name: "@storybook/react-webpack5",
    options: {
      builder: { lazyCompilation: true },
    },
  },
};
```

> Note:
> If after making this change, your `main.js` `core` field is empty, just delete it.

#### TypeScript: StorybookConfig type moved

If you are using TypeScript you should import the `StorybookConfig` type from your framework package.

For example:

```ts
import type { StorybookConfig } from "@storybook/react-vite";
const config: StorybookConfig = {
  framework: {
    name: "@storybook/react-vite",
    options: {},
  },
  // ... your configuration
};
export default config;
```

#### Titles are statically computed

Up until version 7.0, it was possible to generate the default export of a CSF story by calling a function, or mixing in variables defined in other ES Modules. For instance:

```js
// Dynamically computed local title
const categories = {
  atoms: 'Atoms',
  molecules: 'Molecules',
  // etc.
}

export default {
  title: `${categories.atoms}/MyComponent`
}

// Title returned by a function
import { genDefault } from '../utils/storybook'

export default genDefault({
  category: 'Atoms',
  title: 'MyComponent',
})
```

This is no longer possible in Storybook 7.0, as story titles are parsed at build time. In earlier versions, titles were mostly produced manually. Now that [CSF3 auto-title](#csf3-auto-title-improvements) is available, optimisations were made that constrain how `id` and `title` can be defined manually.

As a result, titles cannot depend on variables or functions, and cannot be dynamically computed (even with local variables). Stories must have a static `title` property, or a static `component` property used by the [CSF3 auto-title](#csf3-auto-title-improvements) feature to compute a title.

Likewise, the `id` property must be statically defined. The URL defined for a story in the sidebar will be statically computed, so if you dynamically add an `id` through a function call like above, the story URL will not match the one in the sidebar and the story will be unreachable.

To opt-out of the old behavior you can set the `storyStoreV7` feature flag to `false` in `main.js`. However, a variety of performance optimizations depend on the new behavior, and the old behavior is deprecated and will be removed from Storybook in 8.0.

```js
module.exports = {
  features: {
    storyStoreV7: false,
  },
};
```

#### Framework standalone build moved

In 7.0 the location of the standalone node API has moved to `@storybook/core-server`.

If you used the React standalone API, for example, you might have written:

```js
const buildStandalone = require("@storybook/react/standalone");
const options = {};
buildStandalone(options).then(() => console.log("done"));
```

In 7.0, you would now use:

```js
const { build } = require("@storybook/core-server");
const options = {};
build(options).then(() => console.log("done"));
```

#### Change of root html IDs

The root ID unto which Storybook renders stories is renamed from `root` to `#storybook-root` to avoid conflicts with user's code.

#### Stories glob matches MDX files

If you used a directory based stories glob, in 6.x it would match `.stories.js` (and other JS extensions) and `.stories.mdx` files. For instance:

```js
// in main.js
export default {
  stories: ['../path/to/directory']
};

// or
export default {
  stories: [{ directory: '../path/to/directory' }]
};
```

In 7.0, this pattern will also match `.mdx` files (the new extension for docs files - see docs changes below). If you have `.mdx` files you don't want to appear in your storybook, either move them out of the directory, or add a `files` specifier with the old pattern (`"**/*.stories.@(mdx|tsx|ts|jsx|js)"`):

```js
export default {
  stories: [
    {
      directory: "../path/to/directory",
      files: "**/*.stories.@(mdx|tsx|ts|jsx|js)",
    },
  ],
};
```

#### Add strict mode

Starting in 7.0, Storybook's build tools add [`"use strict"`](https://developer.mozilla.org/en-US/docs/Web/JavaScript/Reference/Strict_mode) to the compiled JS output.

If user code in `.storybook/preview.js` or stories relies on "sloppy" mode behavior, it will need to be updated. As a workaround, it is sometimes possible to move the sloppy mode code inside a script tag in `.storybook/preview-head.html`.

#### Importing plain markdown files with `transcludeMarkdown` has changed

The `transcludeMarkdown` option in `addon-docs` have been removed, and the automatic handling of `.md` files in Vite projects have also been disabled.

Instead `.md` files can be imported as plain strings by adding the `?raw` suffix to the import, and then passed to the new `Markdown` block. In an MDX file that would look like this:

```
import { Markdown } from '@storybook/blocks';
import ReadMe from './README.md?raw';

...

<Markdown>{ReadMe}</Markdown>

```

#### Stories field in .storybook/main.js is mandatory

In 6.x, the `stories` key field in `.storybook/main.js` was optional. In 7.0, it is mandatory.
Please follow up the [Configure your Storybook project](https://storybook.js.org/docs/react/configure/#configure-your-storybook-project) section to configure your Storybook project.

#### Stricter global types

In 6.x, you could declare and use [`globals`](https://storybook.js.org/docs/react/essentials/toolbars-and-globals) without declaring their corresponding `globalTypes`. We've made this more strict in 7.0, so that the `globalTypes` declaration is required, and undeclared globals will be ignored.

#### Deploying build artifacts

Starting with 7.x, we are using modern [ECMAScript Modules (ESM)](https://nodejs.org/api/esm.html).

Those end up as `.mjs` files in your static Storybook artifact and need to be served as `application/javascript`, indicated by the `Content-Type` HTTP header.

For a simple HTTP server to view a Storybook build, you can run `npx http-server storybook-static`.

Note that [using the serve package](https://storybook.js.org/docs/react/faq#i-see-a-no-preview-error-with-a-storybook-production-build) will not work.

##### Dropped support for file URLs

In 6.x it was possible to open a Storybook build from the file system.

ESM requires loading over HTTP(S), which is incompatible with the browser's CORS settings for `file://` URLs.

So you now need to use a web server as described above.

##### Serving with nginx

With [nginx](https://www.nginx.com/), you need to extend [the MIME type handling](https://github.com/nginx/nginx/blob/master/conf/mime.types) in your configuration:

```
    include mime.types;
    types {
        application/javascript mjs;
    }
```

It would otherwise default to serving the `.mjs` files as `application/octet-stream`.

##### Ignore story files from node_modules

In 6.x Storybook literally followed the glob patterns specified in your `.storybook/main.js` `stories` field. Storybook 7.0 ignores files from `node_modules` unless your glob pattern includes the string `"node_modules"`.

Given the following `main.js`:

```js
export default {
  stories: ["../**/*.stories.*"],
};
```

If you want to restore the previous behavior to include `node_modules`, you can update it to:

```js
export default {
  stories: ["../**/*.stories.*", "../**/node_modules/**/*.stories.*"],
};
```

The first glob would have node_modules automatically excluded by Storybook, and the second glob would include all stories that are under a nested `node_modules` directory.

### 7.0 Core changes

#### 7.0 feature flags removed

Storybook uses temporary feature flags to opt-in to future breaking changes or opt-in to legacy behaviors. For example:

```js
module.exports = {
  features: {
    emotionAlias: false,
  },
};
```

In 7.0 we've removed the following feature flags:

| flag                | migration instructions                                      |
| ------------------- | ----------------------------------------------------------- |
| `emotionAlias`      | This flag is no longer needed and should be deleted.        |
| `breakingChangesV7` | This flag is no longer needed and should be deleted.        |
| `previewCsfV3`      | This flag is no longer needed and should be deleted.        |
| `babelModeV7`       | See [Babel mode v7 exclusively](#babel-mode-v7-exclusively) |

#### Story context is prepared before for supporting fine grained updates

This change modifies the way Storybook prepares stories to avoid reactive args to get lost for fine-grained updates JS frameworks as `SolidJS` or `Vue`. That's because those frameworks handle args/props as proxies behind the scenes to make reactivity work. So when `argType` mapping was done in `prepareStory` the Proxies were destroyed and args becomes a plain object again, losing the reactivity.

For avoiding that, this change passes the mapped args instead of raw args at `renderToCanvas` so that the proxies stay intact. Also decorators will benefit from this as well by receiving mapped args instead of raw args.

#### Changed decorator order between preview.js and addons/frameworks

In Storybook 7.0 we have changed the order of decorators being applied to allow you to access context information added by decorators defined in addons/frameworks from decorators defined in `preview.js`. To revert the order to the previous behavior, you can set the `features.legacyDecoratorFileOrder` flag to `true` in your `main.js` file:

```js
// main.js
export default {
  features: {
    legacyDecoratorFileOrder: true,
  },
};
```

#### Dark mode detection

Storybook 7 uses `prefers-color-scheme` to detects your system's dark mode preference if a theme is not set.

Earlier versions used the light theme by default, so if you don't set a theme and your system's settings are in dark mode, this could surprise you.

To learn more about theming, read our [documentation](https://storybook.js.org/docs/react/configure/theming).

#### `addons.setConfig` should now be imported from `@storybook/manager-api`.

The previous package, `@storybook/addons`, is now deprecated and will be removed in 8.0.

```diff
- import { addons } from '@storybook/addons';
+ import { addons } from '@storybook/manager-api';

addons.setConfig({
  // ...
})
```

### 7.0 core addons changes

#### Removed auto injection of @storybook/addon-actions decorator

The `withActions` decorator is no longer automatically added to stories. This is because it is really only used in the html renderer, for all other renderers it's redundant.
If you are using the html renderer and use the `handles` parameter, you'll need to manually add the `withActions` decorator:

```diff
import globalThis from 'global';
+import { withActions } from '@storybook/addon-actions/decorator';

export default {
  component: globalThis.Components.Button,
  args: {
    label: 'Click Me!',
  },
  parameters: {
    chromatic: { disable: true },
  },
};
export const Basic = {
  parameters: {
    handles: [{ click: 'clicked', contextmenu: 'right clicked' }],
  },
+  decorators: [withActions],
};
```

#### Addon-backgrounds: Removed deprecated grid parameter

Starting in 7.0 the `grid.cellSize` parameter should now be `backgrounds.grid.cellSize`. This was [deprecated in SB 6.1](#deprecated-grid-parameter).

#### Addon-a11y: Removed deprecated withA11y decorator

We removed the deprecated `withA11y` decorator. This was [deprecated in 6.0](#removed-witha11y-decorator)

#### Addon-interactions: Interactions debugger is now default

The interactions debugger in the panel is now displayed by default. The feature flag is now removed.

```js
// .storybook/main.js

const config = {
  features: {
    interactionsDebugger: true, // This should be removed!
  },
};
export default config;
```

### 7.0 Vite changes

#### Vite builder uses Vite config automatically

When using a [Vite-based framework](#framework-field-mandatory), Storybook will automatically use your `vite.config.(ctm)js` config file starting in 7.0.
Some settings will be overridden by Storybook so that it can function properly, and the merged settings can be modified using `viteFinal` in `.storybook/main.js` (see the [Storybook Vite configuration docs](https://storybook.js.org/docs/react/builders/vite#configuration)).
If you were using `viteFinal` in 6.5 to simply merge in your project's standard Vite config, you can now remove it.

For Svelte projects this means that the `svelteOptions` property in the `main.js` config should be omitted, as it will be loaded automatically via the project's `vite.config.js`.

#### Vite cache moved to node_modules/.cache/.vite-storybook

Previously, Storybook's Vite builder placed cache files in node_modules/.vite-storybook. However, it's more common for tools to place cached files into `node_modules/.cache`, and putting them there makes it quick and easy to clear the cache for multiple tools at once. We don't expect this change will cause any problems, but it's something that users of Storybook Vite projects should know about. It can be configured by setting `cacheDir` in `viteFinal` within `.storybook/main.js` [Storybook Vite configuration docs](https://storybook.js.org/docs/react/builders/vite#configuration)).

### 7.0 Webpack changes

#### Webpack4 support discontinued

SB7.0 no longer supports Webpack4.

Depending on your project specifics, it might be possible to run your Storybook using the webpack5 builder without error.

If you are running into errors, you can upgrade your project to Webpack5 or you can try debugging those errors.

To upgrade:

- If you're configuring Webpack directly, see the Webpack5 [release announcement](https://webpack.js.org/blog/2020-10-10-webpack-5-release/) and [migration guide](https://webpack.js.org/migrate/5).
- If you're using Create React App, see the [migration notes](https://github.com/facebook/create-react-app/blob/main/CHANGELOG.md#migrating-from-40x-to-500) to upgrade from V4 (Webpack4) to 5

During the 7.0 dev cycle we will be updating this section with useful resources as we run across them.

#### Babel mode v7 exclusively

_Has automigration_

Storybook now uses [Babel mode v7](#babel-mode-v7) exclusively. In 6.x, Storybook provided its own babel settings out of the box. Now, Storybook's uses your project's babel settings (`.babelrc`, `babel.config.js`, etc.) instead.

> Note:
> If you are using @storybook/react-webpack5 with the @storybook/preset-create-react-app package, you don't need to do anything. The preset already provides the babel configuration you need.

In the new mode, Storybook expects you to provide a configuration file. Depending on the complexity your project, Storybook will fail to run without a babel configuration. If you want a configuration file that's equivalent to the 6.x default, you can run the following command in your project directory:

```sh
npx storybook@latest babelrc
```

This command will create a `.babelrc.json` file in your project, containing a few babel plugins which will be installed as dev dependencies.

#### Postcss removed

Storybook 6.x installed postcss by default. In 7.0 built-in support has been removed for Webpack-based frameworks. If you need it, you can add it back using [`@storybook/addon-postcss`](https://github.com/storybookjs/addon-postcss).

#### Removed DLL flags

Earlier versions of Storybook used Webpack DLLs as a performance crutch. In 6.1, we've removed Storybook's built-in DLLs and have deprecated the command-line parameters `--no-dll` and `--ui-dll`. In 7.0 those options are removed.

### 7.0 Framework-specific changes

#### Angular: Removed deprecated `component` and `propsMeta` field

The deprecated fields `component` and `propsMeta` on the NgStory type have been removed.

#### Angular: Drop support for Angular < 14

Starting in 7.0, we drop support for Angular < 14

#### Angular: Drop support for calling Storybook directly

_Has automigration_

In Storybook 6.4 we deprecated calling Storybook directly (e.g. `npm run storybook`) for Angular. In Storybook 7.0, we've removed it entirely. Instead, you have to set up the Storybook builder in your `angular.json` and execute `ng run <your-project>:storybook` to start Storybook.

You can run `npx storybook@next automigrate` to automatically fix your configuration, or visit https://github.com/storybookjs/storybook/tree/next/code/frameworks/angular/README.md#how-do-i-migrate-to-an-angular-storybook-builder for instructions on how to set up Storybook for Angular manually.

#### Angular: Application providers and ModuleWithProviders

In Storybook 7.0 we use the new bootstrapApplication API to bootstrap a standalone component to the DOM. The component is configured in a way to respect your configured imports, declarations and schemas, which you can define via the `moduleMetadata` decorator imported from `@storybook/angular`.

This means also, that there is no root ngModule anymore. Previously you were able to add ModuleWithProviders, likely the result of a 'Module.forRoot()'-style call, to your 'imports' array of the moduleMetadata definition. This is now discouraged. Instead, you should use the `applicationConfig` decorator to add your application-wide providers. These providers will be passed to the bootstrapApplication function.

For example, if you want to configure BrowserAnimationModule in your stories, please extract the necessary providers the following way and provide them via the `applicationConfig` decorator:

```js
import { BrowserAnimationsModule } from "@angular/platform-browser/animations";
import { importProvidersFrom } from "@angular/core";
import { applicationConfig, Meta, StoryObj } from "@storybook/angular";
import { ExampleComponent } from "./example.component";

const meta: Meta = {
  title: "Example",
  component: ExampleComponent,
  decorators: [
    // Define application-wide providers with the applicationConfig decorator
    applicationConfig({
      providers: [
        importProvidersFrom(BrowserAnimationsModule),
        // Extract all providers (and nested ones) from a ModuleWithProviders
        importProvidersFrom(SomeOtherModule.forRoot()),
      ],
    }),
  ],
};

export default meta;

type Story = StoryObj<typeof ExampleComponent>;

export const Default: Story = {
  render: () => ({
    // Define application-wide providers directly in the render function
    applicationConfig: {
      providers: [importProvidersFrom(BrowserAnimationsModule)],
    },
  }),
};
```

You can also use the `provide-style` decorator to provide an application-wide service:

```js
import { provideAnimations } from "@angular/platform-browser/animations";
import { moduleMetadata } from "@storybook/angular";

export default {
  title: "Example",
  decorators: [
    applicationConfig({
      providers: [provideAnimations()],
    }),
  ],
};
```

Please visit https://angular.io/guide/standalone-components#configuring-dependency-injection for more information.

#### Angular: Removed legacy renderer

The `parameters.angularLegacyRendering` option is removed. You cannot use the old legacy renderer anymore.

#### Angular: Initializer functions

Initializer functions using the `APP_INITIALIZER` dependency injection token only run when the component renders. To ensure an initializer function is always executed, you can adjust your `.storybook/preview.ts` and invoke it directly.

```js
myCustomInitializer();
export default preview;
```

#### Next.js: use the `@storybook/nextjs` framework

In Storybook 7.0 we introduced a convenient package that provides an out of the box experience for Next.js projects: `@storybook/nextjs`. Please see the [following resource](./code/frameworks/nextjs/README.md#getting-started) to get started with it.

#### SvelteKit: needs the `@storybook/sveltekit` framework

In Storybook 7.0 we introduced a convenient package that provides an out of the box experience for SvelteKit projects: `@storybook/sveltekit`. Please see the [following resource](./code/frameworks/sveltekit/README.md#getting-started) to get started with it.

For existing users, SvelteKit projects need to use the `@storybook/sveltekit` framework in the `main.js` file. Previously it was enough to just setup Storybook with Svelte+Vite, but that is no longer the case.

```js
// .storybook/main.js
export default {
  framework: "@storybook/sveltekit",
};
```

Also see the note in [Vite builder uses Vite config automatically](#vite-builder-uses-vite-config-automatically) about removing `svelteOptions`.

#### Vue3: replaced app export with setup

In 6.x `@storybook/vue3` exported a Vue application instance called `app`. In 7.0, this has been replaced by a `setup` function that can be used to initialize the application in your `.storybook/preview.js`:

Before:

```js
import { app } from "@storybook/vue3";
import Button from "./Button.vue";

app.component("GlobalButton", Button);
```

After:

```js
import { setup } from "@storybook/vue3";
import Button from "./Button.vue";

setup((app) => {
  app.component("GlobalButton", Button);
});
```

#### Web-components: dropped lit-html v1 support

In v6.x `@storybook/web-components` had a peer dependency on `lit-html` v1 or v2. In 7.0 we've dropped support for `lit-html` v1 and now uses `lit` v2 instead. Please upgrade your project's `lit-html` dependency if you're still on 1.x.

#### Create React App: dropped CRA4 support

Since v7 [drops webpack4 support](#webpack4-support-discontinued), it no longer supports Create React App < 5.0. If you're using an earlier version of CRA, please upgrade or stay on Storybook 6.x.

#### HTML: No longer auto-dedents source code

The `@storybook/html` renderer doesn't dedent the source code when displayed in the "Show Code" source viewer any more.

You can get the same result by setting [the parameter `parameters.docs.source.format = "dedent"`](https://storybook.js.org/docs/7.0/html/api/doc-block-source#format) either on a story level or globally in `preview.js`.

### 7.0 Addon authors changes

#### New Addons API

Storybook 7 adds 2 new packages for addon authors to use: `@storybook/preview-api` and `@storybook/manager-api`.
These 2 packages replace `@storybook/addons`.

When adding addons to storybook, you can (for example) add panels:

```js
import { addons } from "@storybook/manager-api";

addons.addPanel("my-panel", {
  title: "My Panel",
  render: ({ active, key }) => <div>My Panel</div>,
});
```

Note that this before would import `addons` from `@storybook/addons`, but now it imports `{ addons }` from `@storybook/manager-api`.
The `addons` export is now a named export only, there's no default export anymore, so make sure to update this usage.

The package `@storybook/addons` is still available, but it's only for backwards compatibility. It's not recommended to use it anymore.

It's also been used by addon creators to gain access to a few APIs like `makeDecorator`.
These APIs are now available in `@storybook/preview-api`.

Storybook users have had access to a few storybook-lifecycle hooks such as `useChannel`, `useParameter`, `useStorybookState`;
when these hooks are used in panels, they should be imported from `@storybook/manager-api`.
When these hooks are used in decorators/stories, they should be imported from `@storybook/preview-api`.

Storybook 7 includes `@storybook/addons` shim package that provides the old API and calls the new API under the hood.
This backwards compatibility will be removed in a future release of storybook.

Here's an example of using the new API:
The `@storybook/preview-api` is used here, because the `useEffect` hook is used in a decorator.

```js
import { useEffect, makeDecorator } from "@storybook/preview-api";

export const withMyAddon = makeDecorator({
  name: "withMyAddon",
  parameterName: "myAddon",
  wrapper: (getStory) => {
    useEffect(() => {
      // do something with the options
    }, []);
    return getStory(context);
  },
});
```

##### Specific instructions for addon creators

If you're an addon creator, you'll have to update your addon to use the new APIs.

That means you'll have to release a breaking release of your addon to make it compatible with Storybook 7.
It should no longer depend on `@storybook/addons`, but instead on `@storybook/preview-api` and/or `@storybook/manager-api`.

You might also depend (and use) these packages in your addon's decorators: `@storybook/store`, `@storybook/preview-web`, `@storybook/core-client`, `@storybook/client-api`; these have all been consolidated into `@storybook/preview-api`.
So if you use any of these packages, please import what you need from `@storybook/preview-api` instead.

Storybook 7 will prepare manager-code for the browser using ESbuild (before it was using a combination of webpack + babel).
This is a very important change, though it will not affect most addons.
It means that when creating custom addons, particularly custom addons within the repo in which they are consumed,
you will need to be aware that this code is not passed though babel, and thus will not use your babel config.
This can result in errors if you are using experimental JS features in your addon code, not supported yet by ESbuild,
or using babel dependent features such as Component selectors in Emotion.

ESbuild also places some constraints on things you can import into your addon's manager code: only woff2 files are supported, and not all image file types are supported.
Here's the [list](https://github.com/storybookjs/storybook/blob/next/code/builders/builder-manager/src/index.ts#L53-L70) of supported file types.

This is not configurable.

If this is a problem for your addon, you need to pre-compile your addon's manager code to ensure it works.

If you addon also introduces preview code (such a decorators) it will be passed though whatever builder + config the user has configured for their project; this hasn't changed.

In both the preview and manager code it's good to remember [Storybook now targets modern browser only](#modern-browser-support).

The package `@storybook/components` contain a lot of components useful for building addons.
Some of these addons have been moved to a new package `@storybook/blocks`.
These components were moved: `ColorControl`, `ColorPalette`, `ArgsTable`, `ArgRow`, `TabbedArgsTable`, `SectionRow`, `Source`, `Code`.

##### Specific instructions for addon users

All of storybook's core addons have been updated and are ready to use with Storybook 7.

We're working with the community to update the most popular addons.
But if you're using an addon that hasn't been updated yet, it might not work.

It's possible for example for older addons to use APIs that are no longer available in Storybook 7.
Your addon might not show upside of the storybook (manager) UI, or storybook might fail to start entirely.

When this happens to you please open an issue on the addon's repo, and ask the addon author to update their addon to be compatible with Storybook 7.
It's also useful for the storybook team to know which addons are not yet compatible, so please open an issue on the storybook repo as well; particularly if the addon is popular and causes a critical failure.

Here's a list of popular addons that are known not to be compatible with Storybook 7 yet:

- [ ] [storybook-addon-jsx](https://github.com/storybookjs/addon-jsx)
- [ ] [storybook-addon-dark-mode](https://github.com/hipstersmoothie/storybook-dark-mode)

Though storybook should de-duplicate storybook packages, storybook CLI's `upgrade` command will warn you when you have multiple storybook-dependencies, because it is a possibility that this causes addons/storybook to not work, so when running into issues, please run this:

```
npx sb upgrade
```

#### register.js removed

In SB 6.x and earlier, addons exported a `register.js` entry point by convention, and users would import this in `.storybook/manager.js`. This was [deprecated in SB 6.5](#deprecated-registerjs)

In 7.0, most of Storybook's addons now export a `manager.js` entry point, which is automatically registered in Storybook's manager when the addon is listed in `.storybook/main.js`'s `addons` field.

If your `.manager.js` config references `register.js` of any of the following addons, you can remove it: `a11y`, `actions`, `backgrounds`, `controls`, `interactions`, `jest`, `links`, `measure`, `outline`, `toolbars`, `viewport`.

#### No more default export from `@storybook/addons`

The default export from `@storybook/addons` has been removed. Please use the named exports instead:

```js
import { addons } from "@storybook/addons";
```

The named export has been available since 6.0 or earlier, so your updated code will be backwards-compatible with older versions of Storybook.

#### No more configuration for manager

The Storybook manager is no longer built with Webpack. Now it's built with esbuild.
Therefore, it's no longer possible to configure the manager. Esbuild comes preconfigured to handle importing CSS, and images.

If you're currently loading files other than CSS or images into the manager, you'll need to make changes so the files get converted to JS before publishing your addon.

This means the preset value `managerWebpack` is no longer respected, and should be removed from presets and `main.js` files.

Addons that run in the manager can depend on `react` and `@storybook/*` packages directly. They do not need to be peerDependencies.
But very importantly, the build system ensures there will only be 1 version of these packages at runtime. The version will come from the `@storybook/ui` package, and not from the addon.
For this reason it's recommended to have these dependencies as `devDependencies` in your addon's `package.json`.

The full list of packages that Storybook's manager bundler makes available for addons is here: https://github.com/storybookjs/storybook/blob/next/code/lib/ui/src/globals/types.ts

Addons in the manager will no longer be bundled together anymore, which means that if 1 fails, it doesn't break the whole manager.
Each addon is imported into the manager as an ESM module that's bundled separately.

#### Icons API changed

For addon authors who use the `Icons` component, its API has been updated in Storybook 7.

```diff
export interface IconsProps extends ComponentProps<typeof Svg> {
-  icon?: IconKey;
-  symbol?: IconKey;
+  icon: IconType;
+  useSymbol?: boolean;
}
```

Full change here: https://github.com/storybookjs/storybook/pull/18809

#### Removed global client APIs

The `addParameters` and `addDecorator` APIs to add global decorators and parameters, exported by the various frameworks (e.g. `@storybook/react`) and `@storybook/client` were deprecated in 6.0 and have been removed in 7.0.

Instead, use `export const parameters = {};` and `export const decorators = [];` in your `.storybook/preview.js`. Addon authors similarly should use such an export in a preview entry file (see [Preview entries](https://github.com/storybookjs/storybook/blob/next/docs/addons/writing-presets.md#preview-entries)).

#### framework parameter renamed to renderer

All SB6.x frameworks injected a parameter called `framework` indicating to addons which framework is running.
For example, the framework value of `@storybook/react` would be `react`, `@storybook/vue` would be `vue`, etc.
Now those packages are called renderers in SB7, so the renderer information is now available in the `renderer`
parameter.

### 7.0 Docs changes

The information hierarchy of docs in Storybook has changed in 7.0. The main difference is that each docs is listed in the sidebar as a separate entry underneath the component, rather than attached to individual stories. You can also opt-in to a Autodocs entry rather than having one for every component (previously stories).

We've also modernized the API for all the doc blocks (the MDX components you use to write custom docs pages), which we'll describe below.

#### Autodocs changes

In 7.0, rather than rendering each story in "docs view mode", Autodocs (formerly known as "Docs Page") operates by adding additional sidebar entries for each component. By default it uses the same template as was used in 6.x, and the entries are entitled `Docs`.

You can configure Autodocs in `main.js`:

```js
module.exports = {
  docs: {
    autodocs: true, // see below for alternatives
    defaultName: "Docs", // set to change the name of generated docs entries
  },
};
```

If you are migrating from 6.x your `docs.autodocs` option will have been set to `true`, which has the effect of enabling docs page for _every_ CSF file. However, as of 7.0, the new default is `'tag'`, which requires opting into Autodocs per-CSF file, with the `autodocs` **tag** on your component export:

```ts
export default {
  component: MyComponent
  // Tags are a new feature coming in 7.1, that we are using to drive this behaviour.
  tags: ['autodocs']
}
```

You can also set `autodocs: false` to opt-out of Autodocs entirely. Further configuration of Autodocs is described below.

**Parameter changes**

We've renamed many of the parameters that control docs rendering for consistency with the blocks (see below). The old parameters are now deprecated and will be removed in 8.0. Here is a full list of changes:

- `docs.inlineStories` has been renamed `docs.story.inline`
- `docs.iframeHeight` has been renamed `docs.story.iframeHeight`
- `notes` and `info` are no longer supported, instead use `docs.description.story | component`

#### MDX docs files

Previously `.stories.mdx` files were used to both define and document stories. In 7.0, we have deprecated defining stories in MDX files, and consequently have changed the suffix to simply `.mdx`. Our default `stories` glob in `main.js` will now match such files -- if you want to write MDX files that do not appear in Storybook, you may need to adjust the glob accordingly.

If you were using `.stories.mdx` files to write stories, we encourage you to move the stories to a CSF file, and _attach_ an `.mdx` file to that CSF file to document them. You can use the `Meta` block to attach a MDX file to a CSF file, and the `Story` block to render the stories:

```mdx
import { Meta, Story } from "@storybook/blocks";
import * as ComponentStories from "./some-component.stories";

<Meta of={ComponentStories} />

<Story of={ComponentStories.Primary} />
```

(Note the `of` prop is only supported if you change your MDX files to plain `.mdx`, it's not supported in `.stories.mdx` files)

You can create as many docs entries as you like for a given component. By default the docs entry will be named the same as the `.mdx` file (e.g. `Introduction.mdx` becomes `Introduction`). If the docs file is named the same as the component (e.g. `Button.mdx`, it will use the default autodocs name (`"Docs"`) and override autodocs).

By default docs entries are listed first for the component. You can sort them using story sorting.

#### Unattached docs files

In Storybook 6.x, to create a unattached docs MDX file (that is, one not attached to story or a CSF file), you'd have to create a `.stories.mdx` file, and describe its location with the `Meta` doc block:

```mdx
import { Meta } from "@storybook/addon-docs";

<Meta title="Introduction" />
```

In 7.0, things are a little simpler -- you should call the file `.mdx` (drop the `.stories`). This will mean behind the scenes there is no story attached to this entry. You may also drop the `title` and use autotitle (and leave the `Meta` component out entirely, potentially).

#### Doc Blocks

Additionally to changing the docs information architecture, we've updated the API of the doc blocks themselves to be more consistent and future proof.

**General changes**

- Each block now uses `of={}` as a primary API -- where the argument to the `of` prop is a CSF or story _export_. The `of` prop is only supported in plain `.mdx` files and not `.stories.mdx` files.

- When you've attached to a CSF file (with the `Meta` block, or in Autodocs), you can drop the `of` and the block will reference the first story or the CSF file as a whole.

- Most other props controlling rendering of blocks now correspond precisely to the parameters for that block [defined for autodocs above](#autodocs-changes).

##### Meta block

The primary change of the `Meta` block is the ability to attach to CSF files with `<Meta of={}>` as described above.

##### Description block, `parameters.notes` and `parameters.info`

In 6.5 the Description doc block accepted a range of different props, `markdown`, `type` and `children` as a way to customize the content.
The props have been simplified and the block now only accepts an `of` prop, which can be a reference to either a CSF file, a default export (meta) or a story export, depending on which description you want to be shown. See TDB DOCS LINK for a deeper explanation of the new prop.

`parameters.notes` and `parameters.info` have been deprecated as a way to specify descriptions. Instead use JSDoc comments above the default export or story export, or use `parameters.docs.description.story | component` directly. See TDB DOCS LINK for a deeper explanation on how to write descriptions.

If you were previously using the `Description` block to render plain markdown in your docs, that behavior can now be achieved with the new `Markdown` block instead like this:

```
import { Markdown } from '@storybook/blocks';
import ReadMe from './README.md?raw';

...

<Markdown>{ReadMe}</Markdown>

```

Notice the `?raw` suffix in the markdown import is needed for this to work.

##### Story block

To reference a story in a MDX file, you should reference it with `of`:

```mdx
import { Meta, Story } from "@storybook/blocks";
import * as ComponentStories from "./some-component.stories";

<Meta of={ComponentStories} />

<Story of={ComponentStories.standard} />
```

You can also reference a story from a different component:

```mdx
import { Meta, Story } from "@storybook/blocks";
import * as ComponentStories from "./some-component.stories";
import * as SecondComponentStories from "./second-component.stories";

<Meta of={ComponentStories} />

<Story of={SecondComponentStories.standard} meta={SecondComponentStories} />
```

Referencing stories by `id="xyz--abc"` is deprecated and should be replaced with `of={}` as above.

##### Source block

The source block now references a single story, the component, or a CSF file itself via the `of={}` parameter.

Referencing stories by `id="xyz--abc"` is deprecated and should be replaced with `of={}` as above. Referencing multiple stories via `ids={["xyz--abc"]}` is now deprecated and should be avoided (instead use two source blocks).

The parameter to transform the source has been consolidated from the multiple parameters of `parameters.docs.transformSource`, `parameters.docs.source.transformSource`, and `parameters.jsx.transformSource` to the single `parameters.docs.source.transform`. The behavior is otherwise unchanged.

##### Canvas block

The Canvas block follows the same changes as [the Story block described above](#story-block).

Previously the Canvas block accepted children (Story blocks) as a way to reference stories. That has now been replaced with the `of={}` prop that accepts a reference to _a story_.
That also means the Canvas block no longer supports containing multiple stories or elements, and thus the props related to that - `isColumn` and `columns` - have also been deprecated.

- To pass props to the inner Story block use the `story={{ }}` prop
- Similarly, to pass props to the inner Source block use the `source={{ }}` prop.
- The `mdxSource` prop has been deprecated in favor of using `source={{ code: '...' }}`
- The `withSource` prop has been renamed to `sourceState`

Here's a full example of the new API:

```mdx
import { Meta, Canvas } from "@storybook/blocks";
import * as ComponentStories from "./some-component.stories";

<Meta of={ComponentStories} />

<Canvas
  of={ComponentStories.standard}
  story={{
    inline: false,
    height: '200px'
  }}
  source={{
    language: 'html',
    code: 'custom code...'
  }}
  withToolbar={true}
  additionalActions={[...]}
  layout="fullscreen"
  className="custom-class"
/>
```

##### ArgsTable block

The `ArgsTable` block is now deprecated, and two new blocks: `ArgTypes` and `Controls` should be preferred.

- `<ArgTypes of={storyExports OR metaExports OR component} />` will render a readonly table of args/props descriptions for a story, CSF file or component. If `of` omitted and the MDX file is attached it will render the arg types defined at the CSF file level.

- `<Controls of={storyExports} />` will render the controls for a story (or the primary story if `of` is omitted and the MDX file is attached).

The following props are not supported in the new blocks:

- `components` - to render more than one component in a single table
- `showComponent` to show the component's props as well as the story's args
- the `subcomponents` annotation to show more components on the table.
- `of="^"` to reference the meta (just omit `of` in that case, for `ArgTypes`).
- `story="^"` to reference the primary story (just omit `of` in that case, for `Controls`).
- `story="."` to reference the current story (this no longer makes sense in Docs 2).
- `story="name"` to reference a story (use `of={}`).

#### Configuring Autodocs

As in 6.x, you can override the docs container to configure docs further. This is the container that each docs entry is rendered inside:

```js
// in preview.js

export const parameters = {
  docs: {
    container: // your container
  }
}
```

Note that the container must be implemented as a _React component_.

You likely want to use the `DocsContainer` component exported by `@storybook/blocks` and consider the following examples:

**Overriding theme**:

To override the theme, you can continue to use the `docs.theme` parameter.

**Overriding MDX components**

If you want to override the MDX components supplied to your docs page, use the `MDXProvider` from `@mdx-js/react`:

```js
import { MDXProvider } from "@mdx-js/react";
import { DocsContainer } from "@storybook/blocks";
import * as DesignSystem from "your-design-system";

export const MyDocsContainer = (props) => (
  <MDXProvider
    components={{
      h1: DesignSystem.H1,
      h2: DesignSystem.H2,
    }}
  >
    <DocsContainer {...props} />
  </MDXProvider>
);
```

**_NOTE_**: due to breaking changes in MDX2, such override will _only_ apply to elements you create via the MDX syntax, not pure HTML -- ie. `## content` not `<h2>content</h2>`.

#### MDX2 upgrade

Storybook 7 Docs uses MDXv2 instead of MDXv1. This means an improved syntax, support for inline JS expression, and improved performance among [other benefits](https://mdxjs.com/blog/v2/).

If you use `.stories.mdx` files in your project, you'll probably need to edit them since MDX2 contains [breaking changes](https://mdxjs.com/migrating/v2/#update-mdx-files). In general, MDX2 is stricter and more structured than MDX1.

We've provided an automigration, `mdx1to2` that makes a few of these changes automatically. For example, `mdx1to2` automatically converts MDX1-style HTML comments into MDX2-style JSX comments to save you time.

Unfortunately, the set of changes from MDX1 to MDX2 is vast, and many changes are subtle, so the bulk of the migration will be manual. You can use the [MDX Playground](https://mdxjs.com/playground/) to try out snippets interactively.

#### Legacy MDX1 support

If you get stuck with the [MDX2 upgrade](#mdx2-upgrade), we also provide opt-in legacy MDX1 support. This is intended as a temporary solution while you upgrade your Storybook; MDX1 will be discontinued in Storybook 8.0. The MDX1 library is no longer maintained and installing it results in `npm audit` security warnings.

To process your `.stories.mdx` files with MDX1, first install the `@storybook/mdx1-csf` package in your project:

```
yarn add -D @storybook/mdx1-csf@latest
```

Then enable the `legacyMdx1` feature flag in your `.storybook/main.js` file:

```js
export default {
  features: {
    legacyMdx1: true,
  },
};
```

NOTE: This only affects `.(stories|story).mdx` files. Notably, if you want to use Storybook 7's "pure" `.mdx` format, you'll need to use MDX2 for that.

#### Default docs styles will leak into non-story user components

Storybook's default styles in docs are now globally applied to any element instead of using classes. This means that any component that you add directly in a docs file will also get the default styles.

To mitigate this you need to wrap any content you don't want styled with the `Unstyled` block like this:

```mdx
import { Unstyled } from "@storybook/blocks";
import { MyComponent } from "./MyComponent";

# This is a header

<Unstyled>
  <MyComponent />
</Unstyled>
```

Components that are part of your stories or in a canvas will not need this mitigation, as the `Story` and `Canvas` blocks already have this built-in.

#### Explicit `<code>` elements are no longer syntax highlighted

Due to how MDX2 works differently from MDX1, manually defined `<code>` elements are no longer transformed to the `Code` component, so it will not be syntax highlighted. This is not the case for markdown \`\`\` code-fences, that will still end up as `Code` with syntax highlighting.

Luckily [MDX2 supports markdown (like code-fences) inside elements better now](https://mdxjs.com/blog/v2/#improvements-to-the-mdx-format), so most cases where you needed a `<code>` element before, you can use code-fences instead:

<!-- prettier-ignore-start -->
````md
<code>This will now be an unstyled line of code</code>

```js
const a = 'This is still a styled code block.';
```

<div style={{ background: 'red', padding: '10px' }}>
  ```js
  const a = 'MDX2 supports markdown in elements better now, so this is possible.';
  ```
</div>
````
<!-- prettier-ignore-end -->

#### Dropped source loader / storiesOf static snippets

In SB 6.x, Storybook Docs used a Webpack loader called `source-loader` to help display static code snippets. This was configurable using the `options.sourceLoaderOptions` field.

In SB 7.0, we've moved to a faster, simpler alternative called `csf-plugin` that **only supports CSF**. It is configurable using the `options.csfPluginOptions` field.

If you're using `storiesOf` and want to restore the previous behavior, you can add `source-loader` by hand to your Webpack config using the following snippet in `main.js`:

```js
module.exports = {
  webpackFinal: (config) => {
    config.module.rules.push({
      test: /\.stories\.[tj]sx?$/,
      use: [
        {
          loader: require.resolve("@storybook/source-loader"),
          options: {} /* your sourceLoaderOptions here */,
        },
      ],
      enforce: "pre",
    });
    return config;
  },
};
```

#### Removed docs.getContainer and getPage parameters

It is no longer possible to set `parameters.docs.getContainer()` and `getPage()`. Instead use `parameters.docs.container` or `parameters.docs.page` directly.

#### Addon-docs: Removed deprecated blocks.js entry

Removed `@storybook/addon-docs/blocks` entry. Import directly from `@storybook/blocks` instead. This was [deprecated in SB 6.3](#deprecated-scoped-blocks-imports).

#### Dropped addon-docs manual babel configuration

Addon-docs previously accepted `configureJsx` and `mdxBabelOptions` options, which allowed full customization of the babel options used to process markdown and mdx files. This has been simplified in 7.0, with a new option, `jsxOptions`, which can be used to customize the behavior of `@babel/preset-react`.

#### Dropped addon-docs manual configuration

Storybook Docs 5.x shipped with instructions for how to manually configure Webpack and Storybook without the use of Storybook's "presets" feature. Over time, these docs went out of sync. Now in Storybook 7 we have removed support for manual configuration entirely.

#### Autoplay in docs

Running play functions in docs is generally tricky, as they can steal focus and cause the window to scroll. Consequently, we've disabled play functions in docs by default.

If your story depends on a play function to render correctly, _and_ you are confident the function autoplaying won't mess up your docs, you can set `parameters.docs.autoplay = true` to have it auto play.

#### Removed STORYBOOK_REACT_CLASSES global

This was a legacy global variable from the early days of react docgen. If you were using this variable, you can instead use docgen information which is added directly to components using `.__docgenInfo`.

### 7.0 Deprecations and default changes

#### storyStoreV7 enabled by default

SB6.4 introduced [Story Store V7](#story-store-v7), an optimization which allows code splitting for faster build and load times. This was an experimental, opt-in change and you can read more about it in [the migration notes below](#story-store-v7). TLDR: you can't use the legacy `storiesOf` API or dynamic titles in CSF.

Now in 7.0, Story Store V7 is the default. You can opt-out of it by setting the feature flag in `.storybook/main.js`:

```js
module.exports = {
  features: {
    storyStoreV7: false,
  },
};
```

During the 7.0 dev cycle we will be preparing recommendations and utilities to make it easier for `storiesOf` users to upgrade.

#### `Story` type deprecated

_Has codemod_

In 6.x you were able to do this:

```ts
import type { Story } from "@storybook/react";

export const MyStory: Story = () => <div />;
```

However with the introduction of CSF3, the `Story` type has been deprecated in favor of two other types: `StoryFn` for CSF2 and `StoryObj` for CSF3.

```ts
import type { StoryFn, StoryObj } from "@storybook/react";

export const MyCsf2Story: StoryFn = () => <div />;
export const MyCsf3Story: StoryObj = {
  render: () => <div />,
};
```

This change is part of our move to CSF3, which uses objects instead of functions to represent stories.
You can read more about the CSF3 format here: https://storybook.js.org/blog/component-story-format-3-0/

We have set up a codemod that attempts to automatically migrate your code for you (update the glob to suit your needs):

```
npx storybook@next migrate upgrade-deprecated-types --glob="**/*.stories.tsx"
```

#### `ComponentStory`, `ComponentStoryObj`, `ComponentStoryFn` and `ComponentMeta` types are deprecated

_Has codemod_

The type of `StoryObj` and `StoryFn` have been changed in 7.0 so that both the "component" as "the props of the component" will be accepted as the generic parameter. You can now replace the types:

```
ComponentStory -> StoryFn (CSF2) or StoryObj (CSF3)
ComponentStoryObj -> StoryObj
ComponentStoryFn -> StoryFn
ComponentMeta -> Meta
```

Here are a few examples:

```ts
import type { StoryFn, StoryObj } from "@storybook/react";
import { Button, ButtonProps } from "./Button";

// This works in 7.0, making the ComponentX types redundant.
const meta: Meta<typeof Button> = { component: Button };

export const CSF3Story: StoryObj<typeof Button> = { args: { label: "Label" } };

export const CSF2Story: StoryFn<typeof Button> = (args) => <Button {...args} />;
CSF2Story.args = { label: "Label" };

// Passing props directly still works as well.
const meta: Meta<ButtonProps> = { component: Button };

export const CSF3Story: StoryObj<ButtonProps> = { args: { label: "Label" } };

export const CSF2Story: StoryFn<ButtonProps> = (args) => <Button {...args} />;
CSF2Story.args = { label: "Label" };
```

We have set up a codemod that attempts to automatically migrate your code for you (update the glob to suit your needs):

```
npx storybook@next migrate upgrade-deprecated-types --glob="**/*.stories.tsx"
```

#### Renamed `renderToDOM` to `renderToCanvas`

The "rendering" function that renderers (ex-frameworks) must export (`renderToDOM`) has been renamed to `renderToCanvas` to acknowledge that some consumers of frameworks/the preview do not work with DOM elements.

#### Renamed `XFramework` to `XRenderer`

In 6.x you could import XFramework types:

```ts
import type { ReactFramework } from "@storybook/react";
import type { VueFramework } from "@storybook/vue";
import type { SvelteFramework } from "@storybook/svelte";

// etc.
```

Those are deprecated in 7.0 as they are renamed to:

```ts
import type { ReactRenderer } from "@storybook/react";
import type { VueRenderer } from "@storybook/vue";
import type { SvelteRenderer } from "@storybook/svelte";

// etc.
```

#### Renamed `DecoratorFn` to `Decorator`

In 6.x you could import the type `DecoratorFn`:

```ts
import type { DecoratorFn } from "@storybook/react";
```

This type is deprecated in 7.0, instead you can use the type `Decorator`, which is now available for all renderers:

```ts
import type { Decorator } from "@storybook/react";
// or
import type { Decorator } from "@storybook/vue";
// or
import type { Decorator } from "@storybook/svelte";
// etc.
```

The type `Decorator` accepts a generic parameter `TArgs`. This can be used like this:

```tsx
import type { Decorator } from "@storybook/react";
import { LocaleProvider } from "./locale";

const withLocale: Decorator<{ locale: "en" | "es" }> = (Story, { args }) => (
  <LocaleProvider lang={args.locale}>
    <Story />
  </LocaleProvider>
);
```

If you want to use `Decorator` in a backwards compatible way to `DecoratorFn`, you can use:

```tsx
import type { Args, Decorator } from '@storybook/react';

// Decorator<Args> behaves the same as DecoratorFn (without generic)
const withLocale: Decorator<Args> = (Story, { args }) => // args has type { [name: string]: any }
```

#### CLI option `--use-npm` deprecated

With increased support for more package managers (pnpm), we have introduced the `--package-manager` CLI option. Please use `--package-manager=npm` to force NPM to be used to install dependencies when running Storybook CLI commands. Other valid options are `pnpm`, `yarn1`, and `yarn2` (`yarn2` is for versions 2 and higher).

#### 'config' preset entry replaced with 'previewAnnotations'

The preset field `'config'` has been replaced with `'previewAnnotations'`. `'config'` is now deprecated and will be removed in Storybook 8.0.

Additionally, the internal field `'previewEntries'` has been removed. If you need a preview entry, just use a `'previewAnnotations'` file and don't export anything.

## From version 6.4.x to 6.5.0

### Vue 3 upgrade

Storybook 6.5 supports Vue 3 out of the box when you install it fresh. However, if you're upgrading your project from a previous version, you'll need to [follow the steps for opting-in to webpack 5](#webpack-5).

### React18 new root API

React 18 introduces a [new root API](https://reactjs.org/blog/2022/03/08/react-18-upgrade-guide.html#updates-to-client-rendering-apis). Starting in 6.5, Storybook for React will auto-detect your react version and use the new root API automatically if you're on React18.

If you wish to opt out of the new root API, set the `reactOptions.legacyRootApi` flag in your `.storybook/main.js` config:

```js
module.exports = {
  reactOptions: { legacyRootApi: true },
};
```

### Renamed isToolshown to showToolbar

Storybook's [manager API](docs/addons/addons-api.md) has deprecated the `isToolshown` option (to show/hide the toolbar) and renamed it to `showToolbar` for consistency with other similar UI options.

Example:

```js
// .storybook/manager.js
import { addons } from "@storybook/addons";

addons.setConfig({
  showToolbar: false,
});
```

### Dropped support for addon-actions addDecorators

Prior to SB6.5, `addon-actions` provided an option called `addDecorators`. In SB6.5, decorators are applied always. This is technically a breaking change, so if this affects you please file an issue in Github and we can consider reverting this in a patch release.

### Vite builder renamed

SB6.5 renames Storybook's [Vite builder](https://github.com/storybookjs/builder-vite) from `storybook-builder-vite` to `@storybook/builder-vite`. This move is part of a larger effort to improve Vite support in Storybook.

Storybook's `automigrate` command can migrate for you. To manually migrate:

1. Remove `storybook-builder-vite` from your `package.json` dependencies
2. Install `@storybook/builder-vite`
3. Update your `core.builder` setting in `.storybook/main.js` to `@storybook/builder-vite`.

### Docs framework refactor for React

SB6.5 moves framework specializations (e.g. ArgType inference, dynamic snippet rendering) out of `@storybook/addon-docs` and into the specific framework packages to which they apply (e.g. `@storybook/react`).

This change should not require any specific migrations on your part if you are using the docs addon as described in the documentation. However, if you are using `react-docgen` or `react-docgen-typescript` information in some custom way outside of `addon-docs`, you should be aware of this change.

In SB6.4, `@storybook/react` added `react-docgen` to its babel settings and `react-docgen-typescript` to its Webpack settings. In SB6.5, this only happens if you are using `addon-docs` or `addon-controls`, either directly or indirectly through `addon-essentials`. If you're not using either of those addons, but require that information for some other addon, please configure that manually in your `.storybook/main.js` configuration. You can see the docs configuration here: https://github.com/storybookjs/storybook/blob/next/code/presets/react-webpack/src/framework-preset-react-docs.ts

### Opt-in MDX2 support

SB6.5 adds experimental opt-in support for MDXv2. To install:

```sh
yarn add @storybook/mdx2-csf -D
```

Then add the `previewMdx2` feature flag to your `.storybook/main.js` config:

```js
module.exports = {
  features: {
    previewMdx2: true,
  },
};
```

### CSF3 auto-title improvements

SB 6.4 introduced experimental "auto-title", in which a story's location in the sidebar (aka `title`) can be automatically inferred from its location on disk. For example, the file `atoms/Button.stories.js` might result in the title `Atoms/Button`.

We've made two improvements to Auto-title based on user feedback:

- Auto-title preserves filename case
- Auto-title removes redundant filenames from the path

#### Auto-title filename case

SB 6.4's implementation of auto-title ran `startCase` on each path component. For example, the file `atoms/MyButton` would be transformed to `Atoms/My Button`.

We've changed this in SB 6.5 to preserve the filename case, so that instead it the same file would result in the title `atoms/MyButton`. The rationale is that this gives more control to users about what their auto-title will be.

This might be considered a breaking change. However, we feel justified to release this in 6.5 because:

1. We consider it a bug in the initial auto-title implementation
2. CSF3 and the auto-title feature are experimental, and we reserve the right to make breaking changes outside of semver (tho we try to avoid it)

If you want to restore the old titles in the UI, you can customize your sidebar with the following code snippet in `.storybook/manager.js`:

```js
import { addons } from "@storybook/addons";
import startCase from "lodash/startCase";

addons.setConfig({
  sidebar: {
    renderLabel: ({ name, type }) =>
      type === "story" ? name : startCase(name),
  },
});
```

#### Auto-title redundant filename

The heuristic failed in the common scenario in which each component gets its own directory, e.g. `atoms/Button/Button.stories.js`, which would result in the redundant title `Atoms/Button/Button`. Alternatively, `atoms/Button/index.stories.js` would result in `Atoms/Button/Index`.

To address this problem, 6.5 introduces a new heuristic to removes the filename if it matches the directory name or `index`. So `atoms/Button/Button.stories.js` and `atoms/Button/index.stories.js` would both result in the title `Atoms/Button` (or `atoms/Button` if `autoTitleFilenameCase` is set, see above).

Since CSF3 is experimental, we are introducing this technically breaking change in a minor release. If you desire the old structure, you can manually specify the title in file. For example:

```js
// atoms/Button/Button.stories.js
export default { title: "Atoms/Button/Button" };
```

#### Auto-title always prefixes

When the user provides a `prefix` in their `main.js` `stories` field, it now prefixes all titles to matching stories, whereas in 6.4 and earlier it only prefixed auto-titles.

Consider the following example:

```js
// main.js
module.exports = {
  stories: [{ directory: '../src', titlePrefix: 'Custom' }]
}

// ../src/NoTitle.stories.js
export default { component: Foo };

// ../src/Title.stories.js
export default { component: Bar, title: 'Bar' }
```

In 6.4, the final titles would be:

- `NoTitle.stories.js` => `Custom/NoTitle`
- `Title.stories.js` => `Bar`

In 6.5, the final titles would be:

- `NoTitle.stories.js` => `Custom/NoTitle`
- `Title.stories.js` => `Custom/Bar`

<!-- markdown-link-check-disable -->

### 6.5 Deprecations

#### Deprecated register.js

In ancient versions of Storybook, addons were registered by referring to `addon-name/register.js`. This is going away in SB7.0. Instead you should just add `addon-name` to the `addons` array in `.storybook/main.js`.

Before:

```js
module.exports = { addons: ["my-addon/register.js"] };
```

After:

```js
module.exports = { addons: ["my-addon"] };
```

## From version 6.3.x to 6.4.0

### Automigrate

Automigrate is a new 6.4 feature that provides zero-config upgrades to your dependencies, configurations, and story files.

Each automigration analyzes your project, and if it's is applicable, propose a change alongside relevant documentation. If you accept the changes, the automigration will update your files accordingly.

For example, if you're in a webpack5 project but still use Storybook's default webpack4 builder, the automigration can detect this and propose an upgrade. If you opt-in, it will install the webpack5 builder and update your `main.js` configuration automatically.

You can run the existing suite of automigrations to see which ones apply to your project. This won't update any files unless you accept the changes:

```

npx sb@latest automigrate

```

The automigration suite also runs when you create a new project (`sb init`) or when you update Storybook (`sb upgrade`).

### CRA5 upgrade

Storybook 6.3 supports CRA5 out of the box when you install it fresh. However, if you're upgrading your project from a previous version, you'll need to upgrade the configuration. You can do this automatically by running:

```

npx sb@latest automigrate

```

Or you can do the following steps manually to force Storybook to use Webpack 5 for building your project:

```shell
yarn add @storybook/builder-webpack5 @storybook/manager-webpack5 --dev
# Or
npm install @storybook/builder-webpack5 @storybook/manager-webpack5 --save-dev
```

Then edit your `.storybook/main.js` config:

```js
module.exports = {
  core: {
    builder: "webpack5",
  },
};
```

### CSF3 enabled

SB6.3 introduced a feature flag, `features.previewCsfV3`, to opt-in to experimental [CSF3 syntax support](https://storybook.js.org/blog/component-story-format-3-0/). In SB6.4, CSF3 is supported regardless of `previewCsfV3`'s value. This should be a fully backwards-compatible change. The `previewCsfV3` flag has been deprecated and will be removed in SB7.0.

#### Optional titles

In SB6.3 and earlier, component titles were required in CSF default exports. Starting in 6.4, they are optional.
If you don't specify a component file, it will be inferred from the file's location on disk.

Consider a project configuration `/path/to/project/.storybook/main.js` containing:

```js
module.exports = { stories: ["../src/**/*.stories.*"] };
```

And the file `/path/to/project/src/components/Button.stories.tsx` containing the default export:

```js
import { Button } from "./Button";
export default { component: Button };
// named exports...
```

The inferred title of this file will be `components/Button` based on the stories glob in the configuration file.
We will provide more documentation soon on how to configure this.

#### String literal titles

Starting in 6.4 CSF component [titles are optional](#optional-titles). However, if you do specify titles, title handing is becoming more strict in V7 and is limited to string literals.

Earlier versions of Storybook supported story titles that are dynamic Javascript expressions

```js
// ✅ string literals 6.3 OK / 7.0 OK
export default {
  title: 'Components/Atoms/Button',
};

// ✅ undefined 6.3 OK / 7.0 OK
export default {
  component: Button,
};

// ❌ expressions: 6.3 OK / 7.0 KO
export default {
  title: foo('bar'),
};

// ❌ template literals 6.3 OK / 7.0 KO
export default {
  title: `${bar}`,
};
```

#### StoryObj type

The TypeScript type for CSF3 story objects is `StoryObj`, and this will become the default in Storybook 7.0. In 6.x, the `StoryFn` type is the default, and `Story` is aliased to `StoryFn`.

If you are migrating to experimental CSF3, the following is compatible with 6.4 and requires the least amount of change to your code today:

```ts
// CSF2 function stories, current API, will break in 7.0
import type { Story } from "@storybook/<framework>";

// CSF3 object stories, will persist in 7.0
import type { StoryObj } from "@storybook/<framework>";
```

The following is compatible with 6.4 and also forward-compatible with anticipated 7.0 changes:

```ts
// CSF2 function stories, forward-compatible mode
import type { StoryFn } from "@storybook/<framework>";

// CSF3 object stories, using future 7.0 types
import type { Story } from "@storybook/<framework>/types-7-0";
```

### Story Store v7

SB6.4 introduces an opt-in feature flag, `features.storyStoreV7`, which loads stories in an "on demand" way (that is when rendered), rather than up front when the Storybook is booted. This way of operating will become the default in 7.0 and will likely be switched to opt-out in that version.

The key benefit of the on demand store is that stories are code-split automatically (in `builder-webpack4` and `builder-webpack5`), which allows for much smaller bundle sizes, faster rendering, and improved general performance via various opt-in Webpack features.

The on-demand store relies on the "story index" data structure which is generated in the server (node) via static code analysis. As such, it has the following limitations:

- Does not work with `storiesOf()`
- Does not work if you use dynamic story names or component titles.

However, the `autoTitle` feature is supported.

#### Behavioral differences

The key behavioral differences of the v7 store are:

- `SET_STORIES` is not emitted on boot up. Instead the manager loads the story index independently.
- A new event `STORY_PREPARED` is emitted when a story is rendered for the first time, which contains metadata about the story, such as `parameters`.
- All "entire" store APIs such as `extract()` need to be proceeded by an async call to `loadAllCSFFiles()` which fetches all CSF files and processes them.

#### Main.js framework field

In earlier versions of Storybook, each framework package (e.g. `@storybook/react`) provided its own `start-storybook` and `build-storybook` binaries, which automatically filled in various settings.

In 7.0, we're moving towards a model where the user specifies their framework in `main.js`.

```js
module.exports = {
  // ... your existing config
  framework: "@storybook/react", // OR whatever framework you're using
};
```

Each framework must export a `renderToDOM` function and `parameters.framework`. We'll be adding more documentation for framework authors in a future release.

#### Using the v7 store

To activate the v7 mode set the feature flag in your `.storybook/main.js` config:

```js
module.exports = {
  // ... your existing config
  framework: "@storybook/react", // OR whatever framework you're using
  features: {
    storyStoreV7: true,
  },
};
```

NOTE: `features.storyStoreV7` implies `features.buildStoriesJson` and has the same limitations.

#### v7-style story sort

If you've written a custom `storySort` function, you'll need to rewrite it for V7.

SB6.x supports a global story function specified in `.storybook/preview.js`. It accepts two arrays which each contain:

- The story ID
- A story object that contains the name, title, etc.
- The component's parameters
- The project-level parameters

SB 7.0 streamlines the story function. It now accepts a `StoryIndexEntry` which is
an object that contains only the story's `id`, `title`, `name`, and `importPath`.

Consider the following example, before and after:

```js
// v6-style sort
function storySort(a, b) {
  return a[1].kind === b[1].kind
    ? 0
    : a[1].id.localeCompare(b[1].id, undefined, { numeric: true });
},
```

And the after version using `title` instead of `kind` and not receiving the full parameters:

```js
// v7-style sort
function storySort(a, b) {
  return a.title === b.title
    ? 0
    : a.id.localeCompare(b.id, undefined, { numeric: true });
},
```

**NOTE:** v7-style sorting is statically analyzed by Storybook, which puts a variety of constraints versus v6:

- Sorting must be specified in the user's `.storybook/preview.js`. It cannot be specified by an addon or preset.
- The `preview.js` export should not be generated by a function.
- `storySort` must be a self-contained function that does not reference external variables.

#### v7 default sort behavior

The behavior of the default `storySort` function has also changed in v7 thanks to [#18423](https://github.com/storybookjs/storybook/pull/18243), which gives better control over hierarchical sorting.

In 6.x, the following configuration would sort any story/doc containing the title segment `Introduction` to the top of the sidebar, so this would match `Introduction`, `Example/Introduction`, `Very/Nested/Introduction`, etc.

```js
// preview.js
export default {
  parameters: {
    options: {
      storySort: {
        order: ["Introduction", "*"],
      },
    },
  },
};
```

In 7.0+, the targeting is more precise, so the preceding example would match `Introduction`, but not anything nested. If you wanted to sort `Example/Introduction` first, you'd need to specify that:

```js
storySort: {
  order: ['*', ['Introduction', '*']],
}
```

This would sort `*/Introduction` first, but not `Introduction` or `Very/Nested/Introduction`. If you want to target `Introduction` stories/docs anywhere in the hierarchy, you can do this with a [custom sort function](https://storybook.js.org/docs/react/writing-stories/naming-components-and-hierarchy#sorting-stories).

#### v7 Store API changes for addon authors

The Story Store in v7 mode is async, so synchronous story loading APIs no longer work. In particular:

- `store.fromId()` has been replaced by `store.loadStory()`, which is async (i.e. returns a `Promise` you will need to await).
- `store.raw()/store.extract()` and friends that list all stories require a prior call to `store.cacheAllCSFFiles()` (which is async). This will load all stories, and isn't generally a good idea in an addon, as it will force the whole store to load.

#### Storyshots compatibility in the v7 store

Storyshots is not currently compatible with the v7 store. However, you can use the following workaround to opt-out of the v7 store when running storyshots; in your `main.js`:

```js
module.exports = {
  features: {
    storyStoreV7: !global.navigator?.userAgent?.match?.("jsdom"),
  },
};
```

There are some caveats with the above approach:

- The code path in the v6 store is different to the v7 store and your mileage may vary in identical behavior. Buyer beware.
- The story sort API [changed between the stores](#v7-style-story-sort). If you are using a custom story sort function, you will need to ensure it works in both contexts (perhaps using the check `global.navigator.userAgent.match('jsdom')`).

### Emotion11 quasi-compatibility

Now that the web is moving to Emotion 11 for styling, popular libraries like MUI5 and ChakraUI are breaking with Storybook 6.3 which only supports emotion@10.

Unfortunately we're unable to upgrade Storybook to Emotion 11 without a semver major release, and we're not ready for that. So, as a workaround, we've created a feature flag which opts-out of the previous behavior of pinning the Emotion version to v10. To enable this workaround, add the following to your `.storybook/main.js` config:

```js
module.exports = {
  features: {
    emotionAlias: false,
  },
};
```

Setting this should unlock theming for emotion11-based libraries in Storybook 6.4.

### Babel mode v7

SB6.4 introduces an opt-in feature flag, `features.babelModeV7`, that reworks the way Babel is configured in Storybook to make it more consistent with the Babel is configured in your app. This breaking change will become the default in SB 7.0, but we encourage you to migrate today.

> NOTE: CRA apps using `@storybook/preset-create-react-app` use CRA's handling, so the new flag has no effect on CRA apps.

In SB6.x and earlier, Storybook provided its own default configuration and inconsistently handled configurations from the user's babelrc file. This resulted in a final configuration that differs from your application's configuration AND is difficult to debug.

In `babelModeV7`, Storybook no longer provides its own default configuration and is primarily configured via babelrc file, with small, incremental updates from Storybook addons.

In 6.x, Storybook supported a `.storybook/babelrc` configuration option. This is no longer supported and it's up to you to reconcile this with your project babelrc.

To activate the v7 mode set the feature flag in your `.storybook/main.js` config:

```js
module.exports = {
  // ... your existing config
  features: {
    babelModeV7: true,
  },
};
```

In the new mode, Storybook expects you to provide a configuration file. If you want a configuration file that's equivalent to the 6.x default, you can run the following command in your project directory:

```sh
npx sb@latest babelrc
```

This will create a `.babelrc.json` file. This file includes a bunch of babel plugins, so you may need to add new package devDependencies accordingly.

### Loader behavior with args changes

In 6.4 the behavior of loaders when arg changes occurred was tweaked so loaders do not re-run. Instead the previous value of the loader is passed to the story, irrespective of the new args.

### 6.4 Angular changes

#### SB Angular builder

Since SB6.3, Storybook for Angular supports a builder configuration in your project's `angular.json`. This provides an Angular-style configuration for running and building your Storybook. An example builder configuration is now part of the [get started documentation page](https://storybook.js.org/docs/angular/get-started/install).

If you want to know all the available options, please checks the builders' validation schemas :

- `start-storybook`: [schema](https://github.com/storybookjs/storybook/blob/next/code/frameworks/angular/src/builders/start-storybook/schema.json)
- `build-storybook`: [schema](https://github.com/storybookjs/storybook/blob/next/code/frameworks/angular/src/builders/build-storybook/schema.json)

#### Angular13

Angular 13 introduces breaking changes that require updating your Storybook configuration if you are migrating from a previous version of Angular.

Most notably, the documented way of including global styles is no longer supported by Angular13. Previously you could write the following in your `.storybook/preview.js` config:

```
import '!style-loader!css-loader!sass-loader!./styles.scss';
```

If you use Angular 13 and above, you should use the builder configuration instead:

```json
   "my-default-project": {
      "architect": {
        "build": {
          "builder": "@angular-devkit/build-angular:browser",
          "options": {
            "styles": ["src/styles.css", "src/styles.scss"],
          }
        }
      },
   },
```

If you need storybook-specific styles separate from your app, you can configure the styles in the [SB Angular builder](#sb-angular-builder), which completely overrides your project's styles:

```json
      "storybook": {
        "builder": "@storybook/angular:start-storybook",
        "options": {
          "browserTarget": "my-default-project:build",
          "styles": [".storybook/custom-styles.scss"],
        },
      }
```

Then, once you've set this up, you should run Storybook through the builder:

```sh
ng run my-default-project:storybook
ng run my-default-project:build-storybook
```

#### Angular component parameter removed

In SB6.3 and earlier, the `default.component` metadata was implemented as a parameter, meaning that stories could set `parameters.component` to override the default export. This was an internal implementation that was never documented, but it was mistakenly used in some Angular examples.

If you have Angular stories of the form:

```js
export const MyStory = () => ({ ... })
SomeStory.parameters = { component: MyComponent };
```

You should rewrite them as:

```js
export const MyStory = () => ({ component: MyComponent, ... })
```

[More discussion here.](https://github.com/storybookjs/storybook/pull/16010#issuecomment-917378595)

### 6.4 deprecations

#### Deprecated --static-dir CLI flag

In 6.4 we've replaced the `--static-dir` CLI flag with the `staticDirs` field in `.storybook/main.js`. Note that the CLI directories are relative to the current working directory, whereas the `staticDirs` are relative to the location of `main.js`.

Before:

```sh
start-storybook --static-dir ./public,./static,./foo/assets:/assets
```

After:

```js
// .storybook/main.js
module.exports = {
  staticDirs: [
    "../public",
    "../static",
    { from: "../foo/assets", to: "/assets" },
  ],
};
```

The `--static-dir` flag has been deprecated and will be removed in Storybook 7.0.

## From version 6.2.x to 6.3.0

### Webpack 5

Storybook 6.3 brings opt-in support for building both your project and the manager UI with webpack 5. To do so, there are two ways:

1 - Upgrade command

If you're upgrading your Storybook version, run this command, which will both upgrade your dependencies but also detect whether you should migrate to webpack5 builders and apply the changes automatically:

```shell
npx sb upgrade
```

2 - Automigrate command

If you don't want to change your Storybook version but want Storybook to detect whether you should migrate to webpack5 builders and apply the changes automatically:

```shell
npx sb automigrate
```

3 - Manually

If either methods did not work or you just want to proceed manually, do the following steps:

Install the dependencies:

```shell
yarn add @storybook/builder-webpack5 @storybook/manager-webpack5 --dev
# Or
npm install @storybook/builder-webpack5 @storybook/manager-webpack5 --save-dev
```

Then edit your `.storybook/main.js` config:

```js
module.exports = {
  core: {
    builder: "webpack5",
  },
};
```

> NOTE: If you're using `@storybook/preset-create-react-app` make sure to update it to version 4.0.0 as well.

#### Fixing hoisting issues

##### Webpack 5 manager build

Storybook 6.2 introduced **experimental** webpack5 support for building user components. Storybook 6.3 also supports building the manager UI in webpack 5 to avoid strange hoisting issues.

If you're upgrading from 6.2 and already using the experimental webpack5 feature, this might be a breaking change (hence the 'experimental' label) and you should try adding the manager builder:

```shell
yarn add @storybook/manager-webpack5 --dev
# Or
npm install @storybook/manager-webpack5 --save-dev
```

##### Wrong webpack version

Because Storybook uses `webpack@4` as the default, it's possible for the wrong version of webpack to get hoisted by your package manager. If you receive an error that looks like you might be using the wrong version of webpack, install `webpack@5` explicitly as a dev dependency to force it to be hoisted:

```shell
yarn add webpack@5 --dev
# Or
npm install webpack@5 --save-dev
```

Alternatively or additionally you might need to add a resolution to your package.json to ensure that a consistent webpack version is provided across all of storybook packages. Replacing the {app} with the app (react, vue, etc.) that you're using:

```js
// package.json
...
resolutions: {
  "@storybook/{app}/webpack": "^5"
}
...
```

### Angular 12 upgrade

Storybook 6.3 supports Angular 12 out of the box when you install it fresh. However, if you're upgrading your project from a previous version, you'll need to [follow the steps for opting-in to webpack 5](#webpack-5).

### Lit support

Storybook 6.3 introduces Lit 2 support in a non-breaking way to ease migration from `lit-html`/`lit-element` to `lit`.

To do so, it relies on helpers added in the latest minor versions of `lit-html`/`lit-element`. So when upgrading to Storybook 6.3, please ensure your project is using `lit-html` 1.4.x or `lit-element` 2.5.x.

According to the package manager you are using, it can be handled automatically when updating Storybook or can require to manually update the versions and regenerate the lockfile.

### No longer inferring default values of args

Previously, unset `args` were set to the `argType.defaultValue` if set or inferred from the component's prop types (etc.). In 6.3 we no longer infer default values and instead set arg values to `undefined` when unset, allowing the framework to supply the default value.

If you were using `argType.defaultValue` to fix issues with the above inference, it should no longer be necessary, you can remove that code.

If you were using `argType.defaultValue` or relying on inference to set a default value for an arg, you should now set a value for the arg at the component level:

```js
export default {
  component: MyComponent,
  args: {
    argName: "default-value",
  },
};
```

To manually configure the value that is shown in the ArgsTable doc block, you can configure the `table.defaultValue` setting:

```js
export default {
  component: MyComponent,
  argTypes: {
    argName: {
      table: { defaultValue: { summary: "SomeType<T>" } },
    },
  },
};
```

### 6.3 deprecations

#### Deprecated addon-knobs

We are replacing `@storybook/addon-knobs` with `@storybook/addon-controls`.

- [Rationale & discussion](https://github.com/storybookjs/storybook/discussions/15060)
- [Migration notes](https://github.com/storybookjs/storybook/blob/next/code/addons/controls/README.md#how-do-i-migrate-from-addon-knobs)

#### Deprecated scoped blocks imports

In 6.3, we changed doc block imports from `@storybook/addon-docs/blocks` to `@storybook/addon-docs`. This makes it possible for bundlers to automatically choose the ESM or CJS version of the library depending on the context.

To update your code, you should be able to global replace `@storybook/addon-docs/blocks` with `@storybook/addon-docs`. Example:

```js
// before
import { Meta, Story } from "@storybook/addon-docs/blocks";

// after
import { Meta, Story } from "@storybook/addon-docs";
```

#### Deprecated layout URL params

Several URL params to control the manager layout have been deprecated and will be removed in 7.0:

- `addons=0`: use `panel=false` instead
- `panelRight=1`: use `panel=right` instead
- `stories=0`: use `nav=false` instead

Additionally, support for legacy URLs using `selectedKind` and `selectedStory` will be removed in 7.0. Use `path` instead.

## From version 6.1.x to 6.2.0

### MDX pattern tweaked

In 6.2 files ending in `stories.mdx` or `story.mdx` are now processed with Storybook's MDX compiler. Previously it only applied to files ending in `.stories.mdx` or `.story.mdx`. See more here: [#13996](https://github.com/storybookjs/storybook/pull/13996).

### 6.2 Angular overhaul

#### New Angular storyshots format

We've updated the Angular storyshots format in 6.2, which is technically a breaking change. Apologies to semver purists: if you're using storyshots, you'll need to [update your snapshots](https://jestjs.io/docs/en/snapshot-testing#updating-snapshots).

The new format hides the implementation details of `@storybook/angular` so that we can evolve its renderer without breaking your snapshots in the future.

#### Deprecated Angular story component

Storybook 6.2 for Angular uses `parameters.component` as the preferred way to specify your stories' components. The previous method, in which the component was a return value of the story, has been deprecated.

Consider the existing story from 6.1 or earlier:

```ts
export default { title: "Button" };
export const Basic = () => ({
  component: Button,
  props: { label: "Label" },
});
```

From 6.2 this should be rewritten as:

```ts
export default { title: "Button", component: Button };
export const Basic = () => ({
  props: { label: "Label" },
});
```

The new convention is consistent with how other frameworks and addons work in Storybook. The old way will be supported until 7.0. For a full discussion see <https://github.com/storybookjs/storybook/issues/8673>.

#### New Angular renderer

We've rewritten the Angular renderer in Storybook 6.2. It's meant to be entirely backwards compatible, but if you need to use the legacy renderer it's still available via a [parameter](https://storybook.js.org/docs/angular/writing-stories/parameters). To opt out of the new renderer, add the following to `.storybook/preview.ts`:

```ts
export const parameters = {
  angularLegacyRendering: true,
};
```

Please also file an issue if you need to opt out. We plan to remove the legacy renderer in 7.0.

#### Components without selectors

When the new Angular renderer is used, all Angular Story components must either have a selector, or be added to the `entryComponents` array of the story's `moduleMetadata`. If the component has any `Input`s or `Output`s to be controlled with `args`, a selector should be added.

### Packages now available as ESModules

Many Storybook packages are now available as ESModules in addition to CommonJS. If your jest tests stop working, this is likely why. One common culprit is doc blocks, which [is fixed in 6.3](#deprecated-scoped-blocks-imports). In 6.2, you can configure jest to transform the packages like so ([more info](https://jestjs.io/docs/configuration#transformignorepatterns-arraystring)):

```json
// In your jest config
transformIgnorePatterns: ['/node_modules/(?!@storybook)']
```

### 6.2 Deprecations

#### Deprecated implicit PostCSS loader

Previously, `@storybook/core` would automatically add the `postcss-loader` to your preview. This caused issues for consumers when PostCSS upgraded to v8 and tools, like Autoprefixer and Tailwind, starting requiring the new version. Implicitly adding `postcss-loader` will be removed in Storybook 7.0.

Instead of continuing to include PostCSS inside the core library, it has been moved to [`@storybook/addon-postcss`](https://github.com/storybookjs/addon-postcss). This addon provides more fine-grained customization and will be upgraded more flexibly to track PostCSS upgrades.

If you require PostCSS support, please install `@storybook/addon-postcss` in your project, add it to your list of addons inside `.storybook/main.js`, and configure a `postcss.config.js` file.

Further information is available at <https://github.com/storybookjs/storybook/issues/12668> and <https://github.com/storybookjs/storybook/pull/13669>.

If you're not using Postcss and you don't want to see the warning, you can disable it by adding the following to your `.storybook/main.js`:

```js
module.exports = {
  features: {
    postcss: false,
  },
};
```

#### Deprecated default PostCSS plugins

When relying on the [implicit PostCSS loader](#deprecated-implicit-postcss-loader), it would also add [autoprefixer v9](https://www.npmjs.com/package/autoprefixer/v/9.8.6) and [postcss-flexbugs-fixes v4](https://www.npmjs.com/package/postcss-flexbugs-fixes/v/4.2.1) plugins to the `postcss-loader` configuration when you didn't have a PostCSS config file (such as `postcss.config.js`) within your project.

They will no longer be applied when switching to `@storybook/addon-postcss` and the implicit PostCSS features will be removed in Storybook 7.0.

If you depend upon these plugins being applied, install them and create a `postcss.config.js` file within your project that contains:

```js
module.exports = {
  plugins: [
    require("postcss-flexbugs-fixes"),
    require("autoprefixer")({
      flexbox: "no-2009",
    }),
  ],
};
```

#### Deprecated showRoots config option

Config options for the sidebar are now under the `sidebar` namespace. The `showRoots` option should be set as follows:

```js
addons.setConfig({
  sidebar: {
    showRoots: false,
  },
  // showRoots: false   <- this is deprecated
});
```

The top-level `showRoots` option will be removed in Storybook 7.0.

#### Deprecated control.options

Possible `options` for a radio/check/select controls has been moved up to the argType level, and no longer accepts an object. Instead, you should specify `options` as an array. You can use `control.labels` to customize labels. Additionally, you can use a `mapping` to deal with complex values.

```js
argTypes: {
  answer:
    options: ['yes', 'no'],
    mapping: {
      yes: <Check />,
      no: <Cross />,
    },
    control: {
      type: 'radio',
      labels: {
        yes: 'да',
        no: 'нет',
      }
    }
  }
}
```

Keys in `control.labels` as well as in `mapping` should match the values in `options`. Neither object has to be exhaustive, in case of a missing property, the option value will be used directly.

If you are currently using an object as value for `control.options`, be aware that the key and value are reversed in `control.labels`.

#### Deprecated storybook components html entry point

Storybook HTML components are now exported directly from '@storybook/components' for better ESM and Typescript compatibility. The old entry point will be removed in SB 7.0.

```js
// before
import { components } from "@storybook/components/html";

// after
import { components } from "@storybook/components";
```

## From version 6.0.x to 6.1.0

### Addon-backgrounds preset

In 6.1 we introduced an unintentional breaking change to `addon-backgrounds`.

The addon uses decorators which are set up automatically by a preset. The required preset is ignored if you register the addon in `main.js` with the `/register` entry point. This used to be valid in `v6.0.x` and earlier:

```js
module.exports = {
  stories: ["../**/*.stories.js"],
  addons: ["@storybook/addon-backgrounds/register"],
};
```

To fix it, just replace `@storybook/addon-backgrounds/register` with `@storybook/addon-backgrounds`:

```js
module.exports = {
  stories: ["../**/*.stories.js"],
  addons: ["@storybook/addon-backgrounds"],
};
```

### Single story hoisting

Stories which have **no siblings** (i.e. the component has only one story) and which name **exactly matches** the component name will now be hoisted up to replace their parent component in the sidebar. This means you can have a hierarchy like this:

```
DESIGN SYSTEM   [root]
- Atoms         [group]
  - Button      [component]
    - Button    [story]
  - Checkbox    [component]
    - Checkbox  [story]
```

This will then be visually presented in the sidebar like this:

```
DESIGN SYSTEM   [root]
- Atoms         [group]
  - Button      [story]
  - Checkbox    [story]
```

See [Naming components and hierarchy](https://storybook.js.org/docs/react/writing-stories/naming-components-and-hierarchy#single-story-hoisting) for details.

### React peer dependencies

Starting in 6.1, `react` and `react-dom` are required peer dependencies of `@storybook/react`, meaning that if your React project does not have dependencies on them, you need to add them as `devDependencies`. If you don't you'll see errors like this:

```
Error: Cannot find module 'react-dom/package.json'
```

They were also peer dependencies in earlier versions, but due to the package structure they would be installed by Storybook if they were not required by the user's project. For more discussion: <https://github.com/storybookjs/storybook/issues/13269>

### 6.1 deprecations

#### Deprecated DLL flags

Earlier versions of Storybook used Webpack DLLs as a performance crutch. In 6.1, we've removed Storybook's built-in DLLs and have deprecated the command-line parameters `--no-dll` and `--ui-dll`. They will be removed in 7.0.

#### Deprecated storyFn

Each item in the story store contains a field called `storyFn`, which is a fully decorated story that's applied to the denormalized story parameters. Starting in 6.0 we've stopped using this API internally, and have replaced it with a new field called `unboundStoryFn` which, unlike `storyFn`, must passed a story context, typically produced by `applyLoaders`;

Before:

```js
const { storyFn } = store.fromId("some--id");
console.log(storyFn());
```

After:

```js
const { unboundStoryFn, applyLoaders } = store.fromId("some--id");
const context = await applyLoaders();
console.log(unboundStoryFn(context));
```

If you're not using loaders, `storyFn` will work as before. If you are, you'll need to use the new approach.

> NOTE: If you're using `@storybook/addon-docs`, this deprecation warning is triggered by the Docs tab in 6.1. It's safe to ignore and we will be providing a proper fix in a future release. You can track the issue at <https://github.com/storybookjs/storybook/issues/13074>.

#### Deprecated onBeforeRender

The `@storybook/addon-docs` previously accepted a `jsx` option called `onBeforeRender`, which was unfortunately named as it was called after the render.

We've renamed it `transformSource` and also allowed it to receive the `StoryContext` in case source rendering requires additional information.

#### Deprecated grid parameter

Previously when using `@storybook/addon-backgrounds` if you wanted to customize the grid, you would define a parameter like this:

```js
export const Basic = () => <Button />
Basic.parameters: {
  grid: {
    cellSize: 10
  }
},
```

As grid is not an addon, but rather backgrounds is, the grid configuration was moved to be inside `backgrounds` parameter instead. Also, there are new properties that can be used to further customize the grid. Here's an example with the default values:

```js
export const Basic = () => <Button />
Basic.parameters: {
  backgrounds: {
    grid: {
      disable: false,
      cellSize: 20,
      opacity: 0.5,
      cellAmount: 5,
      offsetX: 16, // default is 0 if story has 'fullscreen' layout, 16 if layout is 'padded'
      offsetY: 16, // default is 0 if story has 'fullscreen' layout, 16 if layout is 'padded'
    }
  }
},
```

#### Deprecated package-composition disabled parameter

Like [Deprecated disabled parameter](#deprecated-disabled-parameter). The `disabled` parameter has been deprecated, please use `disable` instead.

For more information, see the [the related documentation](https://storybook.js.org/docs/react/workflows/package-composition#configuring).

## From version 5.3.x to 6.0.x

### Hoisted CSF annotations

Storybook 6 introduces hoisted CSF annotations and deprecates the `StoryFn.story` object-style annotation.

In 5.x CSF, you would annotate a story like this:

```js
export const Basic = () => <Button />
Basic.story = {
  name: 'foo',
  parameters: { ... },
  decorators: [ ... ],
};
```

In 6.0 CSF this becomes:

```js
export const Basic = () => <Button />
Basic.storyName = 'foo';
Basic.parameters = { ... };
Basic.decorators = [ ... ];
```

1. The new syntax is slightly more compact/ergonomic compared the old one
2. Similar to React's `displayName`, `propTypes`, `defaultProps` annotations
3. We're introducing a new feature, [Storybook Args](https://docs.google.com/document/d/1Mhp1UFRCKCsN8pjlfPdz8ZdisgjNXeMXpXvGoALjxYM/edit?usp=sharing), where the new syntax will be significantly more ergonomic

To help you upgrade your stories, we've created a codemod:

```
npx @storybook/cli@latest migrate csf-hoist-story-annotations --glob="**/*.stories.js"
```

For more information, [see the documentation](https://github.com/storybookjs/storybook/blob/next/code/lib/codemod/README.md#csf-hoist-story-annotations).

### Zero config typescript

Storybook has built-in Typescript support in 6.0. That means you should remove your complex Typescript configurations from your `.storybook` config. We've tried to pick sensible defaults that work out of the box, especially for nice prop table generation in `@storybook/addon-docs`.

To migrate from an old setup, we recommend deleting any typescript-specific webpack/babel configurations in your project. You should also remove `@storybook/preset-typescript`, which is superseded by the built-in configuration.

If you want to override the defaults, see the [typescript configuration docs](https://storybook.js.org/docs/react/configure/typescript).

### Correct globs in main.js

In 5.3 we introduced the `main.js` file with a `stories` property. This property was documented as a "glob" pattern. This was our intention, however the implementation allowed for non valid globs to be specified and work. In fact, we promoted invalid globs in our documentation and CLI templates.

We've corrected this, the CLI templates have been changed to use valid globs.

We've also changed the code that resolves these globs, so that invalid globs will log a warning. They will break in the future, so if you see this warning, please ensure you're specifying a valid glob.

Example of an **invalid** glob:

```
stories: ['./**/*.stories.(ts|js)']
```

Example of a **valid** glob:

```
stories: ['./**/*.stories.@(ts|js)']
```

### CRA preset removed

The built-in create-react-app preset, which was [previously deprecated](#create-react-app-preset), has been fully removed.

If you're using CRA and migrating from an earlier Storybook version, please install [`@storybook/preset-create-react-app`](https://github.com/storybookjs/presets/tree/master/packages/preset-create-react-app) if you haven't already.

### Core-JS dependency errors

Some users have experienced `core-js` dependency errors when upgrading to 6.0, such as:

```
Module not found: Error: Can't resolve 'core-js/modules/web.dom-collections.iterator'
```

We think this comes from having multiple versions of `core-js` installed, but haven't isolated a good solution (see [#11255](https://github.com/storybookjs/storybook/issues/11255) for discussion).

For now, the workaround is to install `core-js` directly in your project as a dev dependency:

```sh
npm install core-js@^3.0.1 --save-dev
```

### Args passed as first argument to story

Starting in 6.0, the first argument to a story function is an [Args object](https://storybook.js.org/docs/react/api/csf#args-story-inputs). In 5.3 and earlier, the first argument was a [StoryContext](https://github.com/storybookjs/storybook/blob/release/5.3/lib/addons/src/types.ts#L24-L31), and that context is now passed as the second argument by default.

This breaking change only affects you if your stories actually use the context, which is not common. If you have any stories that use the context, you can either (1) update your stories, or (2) set a flag to opt-out of new behavior.

Consider the following story that uses the context:

```js
export const Dummy = ({ parameters }) => (
  <div>{JSON.stringify(parameters)}</div>
);
```

Here's an updated story for 6.0 that ignores the args object:

```js
export const Dummy = (_args, { parameters }) => (
  <div>{JSON.stringify(parameters)}</div>
);
```

Alternatively, if you want to opt out of the new behavior, you can add the following to your `.storybook/preview.js` config:

```js
export const parameters = {
  passArgsFirst: false,
};
```

### 6.0 Docs breaking changes

#### Remove framework-specific docs presets

In SB 5.2, each framework had its own preset, e.g. `@storybook/addon-docs/react/preset`. In 5.3 we [unified this into a single preset](#unified-docs-preset): `@storybook/addon-docs/preset`. In 6.0 we've removed the deprecated preset.

#### Preview/Props renamed

In 6.0 we renamed `Preview` to `Canvas`, `Props` to `ArgsTable`. The change should be otherwise backwards-compatible.

#### Docs theme separated

In 6.0, you should theme Storybook Docs with the `docs.theme` parameter.

In 5.x, the Storybook UI and Storybook Docs were themed using the same theme object. However, in 5.3 we introduced a new API, `addons.setConfig`, which improved UI theming but broke Docs theming. Rather than trying to keep the two unified, we introduced a separate theming mechanism for docs, `docs.theme`. [Read about Docs theming here](https://github.com/storybookjs/storybook/blob/next/addons/docs/docs/theming.md#storybook-theming).

#### DocsPage slots removed

In SB5.2, we introduced the concept of [DocsPage slots](https://github.com/storybookjs/storybook/blob/0de8575eab73bfd5c5c7ba5fe33e53a49b92db3a/addons/docs/docs/docspage.md#docspage-slots) for customizing the DocsPage.

In 5.3, we introduced `docs.x` story parameters like `docs.prepareForInline` which get filled in by frameworks and can also be overwritten by users, which is a more natural/convenient way to make global customizations.

We also introduced [Custom DocsPage](https://github.com/storybookjs/storybook/blob/next/addons/docs/docs/docspage.md#replacing-docspage), which makes it possible to add/remove/update DocBlocks on the page.

These mechanisms are superior to slots, so we've removed slots in 6.0. For each slot, we provide a migration path here:

| Slot        | Slot function     | Replacement                                  |
| ----------- | ----------------- | -------------------------------------------- |
| Title       | `titleSlot`       | Custom DocsPage                              |
| Subtitle    | `subtitleSlot`    | Custom DocsPage                              |
| Description | `descriptionSlot` | `docs.extractComponentDescription` parameter |
| Primary     | `primarySlot`     | Custom DocsPage                              |
| Props       | `propsSlot`       | `docs.extractProps` parameter                |
| Stories     | `storiesSlot`     | Custom DocsPage                              |

#### React prop tables with Typescript

Props handling in React has changed in 6.0 and should be much less error-prone. This is not a breaking change per se, but documenting the change here since this is an area that has a lot of issues and we've gone back and forth on it.

Starting in 6.0, we have [zero-config typescript support](#zero-config-typescript). The out-of-box experience should be much better now, since the default configuration is designed to work well with `addon-docs`.

There are also two typescript handling options that can be set in `.storybook/main.js`. `react-docgen-typescript` (default) and `react-docgen`. This is [discussed in detail in the docs](https://github.com/storybookjs/storybook/blob/next/addons/docs/react/README.md#typescript-props-with-react-docgen).

#### ConfigureJSX true by default in React

In SB 6.0, the Storybook Docs preset option `configureJSX` is now set to `true` for all React projects. It was previously `false` by default for React only in 5.x). This `configureJSX` option adds `@babel/plugin-transform-react-jsx`, to process the output of the MDX compiler, which should be a safe change for all projects.

If you need to restore the old JSX handling behavior, you can configure `.storybook/main.js`:

```js
module.exports = {
  addons: [
    {
      name: "@storybook/addon-docs",
      options: { configureJSX: false },
    },
  ],
};
```

#### User babelrc disabled by default in MDX

In SB 6.0, the Storybook Docs no longer applies the user's babelrc by default when processing MDX files. It caused lots of hard-to-diagnose bugs.

To restore the old behavior, or pass any MDX-specific babel options, you can configure `.storybook/main.js`:

```js
module.exports = {
  addons: [
    {
      name: "@storybook/addon-docs",
      options: { mdxBabelOptions: { babelrc: true, configFile: true } },
    },
  ],
};
```

#### Docs description parameter

In 6.0, you can customize a component description using the `docs.description.component` parameter, and a story description using `docs.description.story` parameter.

Example:

```js
import { Button } from './Button';

export default {
  title: 'Button'
  parameters: { docs: { description: { component: 'some component **markdown**' }}}
}

export const Basic = () => <Button />
Basic.parameters = { docs: { description: { story: 'some story **markdown**' }}}
```

In 5.3 you customized a story description with the `docs.storyDescription` parameter. This has been deprecated, and support will be removed in 7.0.

#### 6.0 Inline stories

The following frameworks now render stories inline on the Docs tab by default, rather than in an iframe: `react`, `vue`, `web-components`, `html`.

To disable inline rendering, set the `docs.stories.inline` parameter to `false`.

### New addon presets

In Storybook 5.3 we introduced a declarative [main.js configuration](#to-mainjs-configuration), which is now the recommended way to configure Storybook. Part of the change is a simplified syntax for registering addons, which in 6.0 automatically registers many addons _using a preset_, which is a slightly different behavior than in earlier versions.

This breaking change currently applies to: `addon-a11y`, `addon-actions`, `addon-knobs`, `addon-links`, `addon-queryparams`.

Consider the following `main.js` config for `addon-knobs`:

```js
module.exports = {
  stories: ["../**/*.stories.js"],
  addons: ["@storybook/addon-knobs"],
};
```

In earlier versions of Storybook, this would automatically call `@storybook/addon-knobs/register`, which adds the knobs panel to the Storybook UI. As a user you would also add a decorator:

```js
import { withKnobs } from "../index";

addDecorator(withKnobs);
```

Now in 6.0, `addon-knobs` comes with a preset, `@storybook/addon-knobs/preset`, that does this automatically for you. This change simplifies configuration, since now you don't need to add that decorator.

If you wish to disable this new behavior, you can modify your `main.js` to force it to use the `register` logic rather than the `preset`:

```js
module.exports = {
  stories: ["../**/*.stories.js"],
  addons: ["@storybook/addon-knobs/register"],
};
```

If you wish to selectively disable `knobs` checks for a subset of stories, you can control this with story parameters:

```js
export const MyNonCheckedStory = () => <SomeComponent />;
MyNonCheckedStory.story = {
  parameters: {
    knobs: { disable: true },
  },
};
```

### Removed babel-preset-vue from Vue preset

`babel-preset-vue` is not included by default anymore when using Storybook with Vue.
This preset is outdated and [caused problems](https://github.com/storybookjs/storybook/issues/4475) with more modern setups.

If you have an older Vue setup that relied on this preset, make sure it is included in your babel config
(install `babel-preset-vue` and add it to the presets).

```json
{
  "presets": ["babel-preset-vue"]
}
```

However, please take a moment to review why this preset is necessary in your setup.
One usecase used to be to enable JSX in your stories. For this case, we recommend to use `@vue/babel-preset-jsx` instead.

### Removed Deprecated APIs

In 6.0 we removed a number of APIs that were previously deprecated.

See the migration guides for further details:

- [Addon a11y uses parameters, decorator renamed](#addon-a11y-uses-parameters-decorator-renamed)
- [Addon backgrounds uses parameters](#addon-backgrounds-uses-parameters)
- [Source-loader](#source-loader)
- [Unified docs preset](#unified-docs-preset)
- [Addon centered decorator deprecated](#addon-centered-decorator-deprecated)

### New setStories event

The `setStories`/`SET_STORIES` event has changed and now denormalizes global and kind-level parameters. The new format of the event data is:

```js
{
  globalParameters: { p: 'q' },
  kindParameters: { kind: { p: 'q' } },
  stories: /* as before but with only story-level parameters */
}
```

If you want the full denormalized parameters for a story, you can do something like:

```js
import { combineParameters } from "@storybook/api";

const story = data.stories[storyId];
const parameters = combineParameters(
  data.globalParameters,
  data.kindParameters[story.kind],
  story.parameters
);
```

### Removed renderCurrentStory event

The story store no longer emits `renderCurrentStory`/`RENDER_CURRENT_STORY` to tell the renderer to render the story. Instead it emits a new declarative `CURRENT_STORY_WAS_SET` (in response to the existing `SET_CURRENT_STORY`) which is used to decide to render.

### Removed hierarchy separators

We've removed the ability to specify the hierarchy separators (how you control the grouping of story kinds in the sidebar). From Storybook 6.0 we have a single separator `/`, which cannot be configured.

If you are currently using custom separators, we encourage you to migrate to using `/` as the sole separator. If you are using `|` or `.` as a separator currently, we provide a codemod, [`upgrade-hierarchy-separators`](https://github.com/storybookjs/storybook/blob/next/code/lib/codemod/README.md#upgrade-hierarchy-separators), that can be used to rename your components. **Note: the codemod will not work for `.mdx` components, you will need to make the changes by hand.**

```
npx sb@latest migrate upgrade-hierarchy-separators --glob="*/**/*.stories.@(tsx|jsx|ts|js)"
```

We also now default to showing "roots", which are non-expandable groupings in the sidebar for the top-level groups. If you'd like to disable this, set the `showRoots` option in `.storybook/manager.js`:

```js
import { addons } from "@storybook/addons";

addons.setConfig({
  showRoots: false,
});
```

### No longer pass denormalized parameters to storySort

The `storySort` function (set via the `parameters.options.storySort` parameter) previously compared two entries `[storyId, storeItem]`, where `storeItem` included the full "denormalized" set of parameters of the story (i.e. the global, kind and story parameters that applied to that story).

For performance reasons, we now store the parameters uncombined, and so pass the format: `[storyId, storeItem, kindParameters, globalParameters]`.

### Client API changes

#### Removed Legacy Story APIs

In 6.0 we removed a set of APIs from the underlying `StoryStore` (which wasn't publicly accessible):

- `getStories`, `getStoryFileName`, `getStoryAndParameters`, `getStory`, `getStoryWithContext`, `hasStoryKind`, `hasStory`, `dumpStoryBook`, `size`, `clean`

Although these were private APIs, if you were using them, you could probably use the newer APIs (which are still private): `getStoriesForKind`, `getRawStory`, `removeStoryKind`, `remove`.

#### Can no longer add decorators/parameters after stories

You can no longer add decorators and parameters globally after you added your first story, and you can no longer add decorators and parameters to a kind after you've added your first story to it.

It's unclear and confusing what would happened if you did. If you want to disable a decorator for certain stories, use a parameter to do so:

```js
export StoryOne = ...;
StoryOne.story = { parameters: { addon: { disable: true } } };
```

If you want to use a parameter for a subset of stories in a kind, simply use a variable to do so:

```js
const commonParameters = { x: { y: 'z' } };
export StoryOne = ...;
StoryOne.story = { parameters: { ...commonParameters, other: 'things' } };
```

> NOTE: also the use of `addParameters` and `addDecorator` at arbitrary points is also deprecated, see [the deprecation warning](#deprecated-addparameters-and-adddecorator).

#### Changed Parameter Handling

There have been a few rationalizations of parameter handling in 6.0 to make things more predictable and fit better with the intention of parameters:

_All parameters are now merged recursively to arbitrary depth._

In 5.3 we sometimes merged parameters all the way down and sometimes did not depending on where you added them. It was confusing. If you were relying on this behaviour, let us know.

_Array parameters are no longer "merged"._

If you override an array parameter, the override will be the end product. If you want the old behaviour (appending a new value to an array parameter), export the original and use array spread. This will give you maximum flexibility:

```js
import { allBackgrounds } from './util/allBackgrounds';

export StoryOne = ...;
StoryOne.story = { parameters: { backgrounds: [...allBackgrounds, '#zyx' ] } };
```

_You cannot set parameters from decorators_

Parameters are intended to be statically set at story load time. So setting them via a decorator doesn't quite make sense. If you were using this to control the rendering of a story, chances are using the new `args` feature is a more idiomatic way to do this.

_You can only set storySort globally_

If you want to change the ordering of stories, use `export const parameters = { options: { storySort: ... } }` in `preview.js`.

### Simplified Render Context

The `RenderContext` that is passed to framework rendering layers in order to render a story has been simplified, dropping a few members that were not used by frameworks to render stories. In particular, the following have been removed:

- `selectedKind`/`selectedStory` -- replaced by `kind`/`name`
- `configApi`
- `storyStore`
- `channel`
- `clientApi`

### Story Store immutable outside of configuration

You can no longer change the contents of the StoryStore outside of a `configure()` call. This is to ensure that any changes are properly published to the manager. If you want to add stories "out of band" you can call `store.startConfiguring()` and `store.finishConfiguring()` to ensure that your changes are published.

### Improved story source handling

The story source code handling has been improved in both `addon-storysource` and `addon-docs`.

In 5.x some users used an undocumented _internal_ API, `mdxSource` to customize source snippetization in `addon-docs`. This has been removed in 6.0.

The preferred way to customize source snippets for stories is now:

```js
export const Example = () => <Button />;
Example.story = {
  parameters: {
    storySource: {
      source: "custom source",
    },
  },
};
```

The MDX analog:

```jsx
<Story name="Example" parameters={{ storySource: { source: "custom source" } }}>
  <Button />
</Story>
```

### 6.0 Addon API changes

#### Consistent local addon paths in main.js

If you use `.storybook/main.js` config and have locally-defined addons in your project, you need to update your file paths.

In 5.3, `addons` paths were relative to the project root, which was inconsistent with `stories` paths, which were relative to the `.storybook` folder. In 6.0, addon paths are now relative to the config folder.

So, for example, if you had:

```js
module.exports = { addons: ["./.storybook/my-local-addon/register"] };
```

You'd need to update this to:

```js
module.exports = { addons: ["./my-local-addon/register"] };
```

#### Deprecated setAddon

We've deprecated the `setAddon` method of the `storiesOf` API and plan to remove it in 7.0.

Since early versions, Storybook shipped with a `setAddon` API, which allows you to extend `storiesOf` with arbitrary code. We've removed this from all core addons long ago and recommend writing stories in [Component Story Format](https://medium.com/storybookjs/component-story-format-66f4c32366df) rather than using the internal Storybook API.

#### Deprecated disabled parameter

Starting in 6.0.17, we've renamed the `disabled` parameter to `disable` to resolve an inconsistency where `disabled` had been used to hide the addon panel, whereas `disable` had been used to disable an addon's execution. Since `disable` was much more widespread in the code, we standardized on that.

So, for example:

```
Story.parameters = { actions: { disabled: true } }
```

Should be rewritten as:

```
Story.parameters = { actions: { disable: true } }
```

#### Actions addon uses parameters

Leveraging the new preset `@storybook/addon-actions` uses parameters to pass action options. If you previously had:

```js
import { withActions } from `@storybook/addon-actions`;

export StoryOne = ...;
StoryOne.story = {
  decorators: [withActions('mouseover', 'click .btn')],
}

```

You should replace it with:

```js
export StoryOne = ...;
StoryOne.story = {
  parameters: { actions: ['mouseover', 'click .btn'] },
}
```

#### Removed action decorator APIs

In 6.0 we removed the actions addon decorate API. Actions handles can be configured globally, for a collection of stories or per story via parameters. The ability to manipulate the data arguments of an event is only relevant in a few frameworks and is not a common enough usecase to be worth the complexity of supporting.

#### Removed withA11y decorator

In 6.0 we removed the `withA11y` decorator. The code that runs accessibility checks is now directly injected in the preview.

To configure a11y now, you have to specify configuration using story parameters, e.g. in `.storybook/preview.js`:

```js
export const parameters = {
  a11y: {
    element: "#storybook-root",
    config: {},
    options: {},
    manual: true,
  },
};
```

#### Essentials addon disables differently

In 6.0, `addon-essentials` doesn't configure addons if the user has already configured them in `main.js`. In 5.3 it previously checked to see whether the package had been installed in `package.json` to disable configuration. The new setup is preferably because now users' can install essential packages and import from them without disabling their configuration.

#### Backgrounds addon has a new api

Starting in 6.0, the backgrounds addon now receives an object instead of an array as parameter, with a property to define the default background.

Consider the following example of its usage in `Button.stories.js`:

```jsx
// Button.stories.js
export default {
  title: "Button",
  parameters: {
    backgrounds: [
      { name: "twitter", value: "#00aced", default: true },
      { name: "facebook", value: "#3b5998" },
    ],
  },
};
```

Here's an updated version of the example, using the new api:

```jsx
// Button.stories.js
export default {
  title: "Button",
  parameters: {
    backgrounds: {
      default: "twitter",
      values: [
        { name: "twitter", value: "#00aced" },
        { name: "facebook", value: "#3b5998" },
      ],
    },
  },
};
```

In addition, backgrounds now ships with the following defaults:

- no selected background (transparent)
- light/dark options

### 6.0 Deprecations

We've deprecated the following in 6.0: `addon-info`, `addon-notes`, `addon-contexts`, `addon-centered`, `polymer`.

#### Deprecated addon-info, addon-notes

The info/notes addons have been replaced by [addon-docs](https://github.com/storybookjs/storybook/tree/next/addons/docs). We've documented a migration in the [docs recipes](https://github.com/storybookjs/storybook/blob/next/addons/docs/docs/recipes.md#migrating-from-notesinfo-addons).

Both addons are still widely used, and their source code is still available in the [deprecated-addons repo](https://github.com/storybookjs/deprecated-addons). We're looking for maintainers for both addons. If you're interested, please get in touch on [our Discord](https://discord.gg/storybook).

#### Deprecated addon-contexts

The contexts addon has been replaced by [addon-toolbars](https://github.com/storybookjs/storybook/blob/next/addons/toolbars), which is simpler, more ergonomic, and compatible with all Storybook frameworks.

The addon's source code is still available in the [deprecated-addons repo](https://github.com/storybookjs/deprecated-addons). If you're interested in maintaining it, please get in touch on [our Discord](https://discord.gg/storybook).

#### Removed addon-centered

In 6.0 we removed the centered addon. Centering is now core feature of storybook, so we no longer need an addon.

Remove the addon-centered decorator and instead add a `layout` parameter:

```js
export const MyStory = () => <div>my story</div>;
MyStory.story = {
  parameters: { layout: "centered" },
};
```

Other possible values are: `padded` (default) and `fullscreen`.

#### Deprecated polymer

We've deprecated `@storybook/polymer` and are focusing on `@storybook/web-components`. If you use Polymer and are interested in maintaining it, please get in touch on [our Discord](https://discord.gg/storybook).

#### Deprecated immutable options parameters

The UI options `sidebarAnimations`, `enableShortcuts`, `theme`, `showRoots` should not be changed on a per-story basis, and as such there is no reason to set them via parameters.

You should use `addon.setConfig` to set them:

```js
// in .storybook/manager.js
import { addons } from "@storybook/addons";

addons.setConfig({
  showRoots: false,
});
```

#### Deprecated addParameters and addDecorator

The `addParameters` and `addDecorator` APIs to add global decorators and parameters, exported by the various frameworks (e.g. `@storybook/react`) and `@storybook/client` are now deprecated.

Instead, use `export const parameters = {};` and `export const decorators = [];` in your `.storybook/preview.js`. Addon authors similarly should use such an export in a preview entry file (see [Preview entries](https://github.com/storybookjs/storybook/blob/next/docs/addons/writing-presets.md#preview-entries)).

#### Deprecated clearDecorators

Similarly, `clearDecorators`, exported by the various frameworks (e.g. `@storybook/react`) is deprecated.

#### Deprecated configure

The `configure` API to load stories from `preview.js`, exported by the various frameworks (e.g. `@storybook/react`) is now deprecated.

To load stories, use the `stories` field in `main.js`. You can pass a glob or array of globs to load stories like so:

```js
// in .storybook/main.js
module.exports = {
  stories: ["../src/**/*.stories.js"],
};
```

You can also pass an array of single file names if you want to be careful about loading files:

```js
// in .storybook/main.js
module.exports = {
  stories: [
    "../src/components/Button.stories.js",
    "../src/components/Table.stories.js",
    "../src/components/Page.stories.js",
  ],
};
```

#### Deprecated support for duplicate kinds

In 6.0 we deprecated the ability to split a kind's (component's) stories into multiple files because it was causing issues in hot module reloading (HMR). It will likely be removed completely in 7.0.

If you had N stories that contained `export default { title: 'foo/bar' }` (or the MDX equivalent `<Meta title="foo/bar">`), Storybook will now raise the warning `Duplicate title '${kindName}' used in multiple files`.

To split a component's stories into multiple files, e.g. for the `foo/bar` example above:

- Create a single file with the `export default { title: 'foo/bar' }` export, which is the primary file
- Comment out or delete the default export from the other files
- Re-export the stories from the other files in the primary file

So the primary example might look like:

```js
export default { title: 'foo/bar' };
export * from './Bar1.stories'
export * from './Bar2.stories'
export * from './Bar3.stories'

export const SomeStory = () => ...;
```

## From version 5.2.x to 5.3.x

### To main.js configuration

In storybook 5.3 3 new files for configuration were introduced, that replaced some previous files.

These files are now soft-deprecated, (_they still work, but over time we will promote users to migrate_):

- `presets.js` has been renamed to `main.js`. `main.js` is the main point of configuration for storybook.
- `config.js` has been renamed to `preview.js`. `preview.js` configures the "preview" iframe that renders your components.
- `addons.js` has been renamed to `manager.js`. `manager.js` configures Storybook's "manager" UI that wraps the preview, and also configures addons panel.

#### Using main.js

`main.js` is now the main point of configuration for Storybook. This is what a basic `main.js` looks like:

```js
module.exports = {
  stories: ["../**/*.stories.js"],
  addons: ["@storybook/addon-knobs"],
};
```

You remove all "register" import from `addons.js` and place them inside the array. You can also safely remove the `/register` suffix from these entries, for a cleaner, more readable configuration. If this means `addons.js` is now empty for you, it's safe to remove.

Next you remove the code that imports/requires all your stories from `config.js`, and change it to a glob-pattern and place that glob in the `stories` array. If this means `config.js` is empty, it's safe to remove.

If you had a `presets.js` file before you can add the array of presets to the main.js file and remove `presets.js` like so:

```js
module.exports = {
  stories: ["../**/*.stories.js"],
  addons: [
    "@storybook/preset-create-react-app",
    {
      name: "@storybook/addon-docs",
      options: { configureJSX: true },
    },
  ],
};
```

By default, adding a package to the `addons` array will first try to load its `preset` entry, then its `register` entry, and finally, it will just assume the package itself is a preset.

If you want to load a specific package entry, for example you want to use `@storybook/addon-docs/register`, you can also include that in the addons array and Storybook will do the right thing.

#### Using preview.js

If after migrating the imports/requires of your stories to `main.js` you're left with some code in `config.js` it's likely the usage of `addParameters` & `addDecorator`.

This is fine, rename `config.js` to `preview.js`.

This file can also be used to inject global stylesheets, fonts etc, into the preview bundle.

#### Using manager.js

If you are setting storybook options in `config.js`, especially `theme`, you should migrate it to `manager.js`:

```js
import { addons } from "@storybook/addons";
import { create } from "@storybook/theming/create";

const theme = create({
  base: "light",
  brandTitle: "My custom title",
});

addons.setConfig({
  panelPosition: "bottom",
  theme,
});
```

This makes storybook load and use the theme in the manager directly.
This allows for richer theming in the future, and has a much better performance!

> If you're using addon-docs, you should probably not do this. Docs uses the theme as well, but this change makes the theme inaccessible to addon-docs. We'll address this in 6.0.0.

### Create React App preset

You can now move to the new preset for [Create React App](https://create-react-app.dev/). The in-built preset for Create React App will be disabled in Storybook 6.0.

Simply install [`@storybook/preset-create-react-app`](https://github.com/storybookjs/presets/tree/master/packages/preset-create-react-app) and it will be used automatically.

### Description doc block

In 5.3 we've changed `addon-docs`'s `Description` doc block's default behavior. Technically this is a breaking change, but MDX was not officially released in 5.2 and we reserved the right to make small breaking changes. The behavior of `DocsPage`, which was officially released, remains unchanged.

The old behavior of `<Description of={Component} />` was to concatenate the info parameter or notes parameter, if available, with the docgen information loaded from source comments. If you depend on the old behavior, it's still available with `<Description of={Component} type='legacy-5.2' />`. This description type will be removed in Storybook 6.0.

The new default behavior is to use the framework-specific description extractor, which for React/Vue is still docgen, but may come from other places (e.g. a JSON file) for other frameworks.

The description doc block on DocsPage has also been updated. To see how to configure it in 5.3, please see [the updated recipe](https://github.com/storybookjs/storybook/blob/next/addons/docs/docs/recipes.md#migrating-from-notesinfo-addons)

### React Native Async Storage

Starting from version React Native 0.59, Async Storage is deprecated in React Native itself. The new @react-native-async-storage/async-storage module requires native installation, and we don't want to have it as a dependency for React Native Storybook.

To avoid that now you have to manually pass asyncStorage to React Native Storybook with asyncStorage prop. To notify users we are displaying a warning about it.

Solution:

- Use `require('@react-native-async-storage/async-storage').default` for React Native v0.59 and above.
- Use `require('react-native').AsyncStorage` for React Native v0.58 or below.
- Use `null` to disable Async Storage completely.

```javascript
getStorybookUI({
  ...
  asyncStorage: require('@react-native-async-storage/async-storage').default || require('react-native').AsyncStorage || null
});
```

The benefit of using Async Storage is so that when users refresh the app, Storybook can open their last visited story.

### Deprecate displayName parameter

In 5.2, the story parameter `displayName` was introduced as a publicly visible (but internal) API. Storybook's Component Story Format (CSF) loader used it to modify a story's display name independent of the story's `name`/`id` (which were coupled).

In 5.3, the CSF loader decouples the story's `name`/`id`, which means that `displayName` is no longer necessary. Unfortunately, this is a breaking change for any code that uses the story `name` field. Storyshots relies on story `name`, and the appropriate migration is to simply update your snapshots. Apologies for the inconvenience!

### Unified docs preset

Addon-docs configuration gets simpler in 5.3. In 5.2, each framework had its own preset, e.g. `@storybook/addon-docs/react/preset`. Starting in 5.3, everybody should use `@storybook/addon-docs/preset`.

### Simplified hierarchy separators

We've deprecated the ability to specify the hierarchy separators (how you control the grouping of story kinds in the sidebar). From Storybook 6.0 we will have a single separator `/`, which cannot be configured.

If you are currently using custom separators, we encourage you to migrate to using `/` as the sole separator. If you are using `|` or `.` as a separator currently, we provide a codemod, [`upgrade-hierarchy-separators`](https://github.com/storybookjs/storybook/blob/next/code/lib/codemod/README.md#upgrade-hierarchy-separators), that can be used to rename all your components.

```
yarn sb migrate upgrade-hierarchy-separators --glob="*.stories.js"
```

If you were using `|` and wish to keep the "root" behavior, use the `showRoots: true` option to re-enable roots:

```js
addParameters({
  options: {
    showRoots: true,
  },
});
```

NOTE: it is no longer possible to have some stories with roots and others without. If you want to keep the old behavior, simply add a root called "Others" to all your previously unrooted stories.

### Addon StoryShots Puppeteer uses external puppeteer

To give you more control on the Chrome version used when running StoryShots Puppeteer, `puppeteer` is no more included in the addon dependencies. So you can now pick the version of `puppeteer` you want and set it in your project.

If you want the latest version available just run:

```sh
yarn add puppeteer --dev
OR
npm install puppeteer --save-dev
```

## From version 5.1.x to 5.2.x

### Source-loader

Addon-storysource contains a loader, `@storybook/addon-storysource/loader`, which has been deprecated in 5.2. If you use it, you'll see the warning:

```
@storybook/addon-storysource/loader is deprecated, please use @storybook/source-loader instead.
```

To upgrade to `@storybook/source-loader`, run `npm install -D @storybook/source-loader` (or use `yarn`), and replace every instance of `@storybook/addon-storysource/loader` with `@storybook/source-loader`.

### Default viewports

The default viewports have been reduced to a smaller set, we think is enough for most use cases.
You can get the old default back by adding the following to your `config.js`:

```js
import { INITIAL_VIEWPORTS } from "@storybook/addon-viewport";

addParameters({
  viewport: {
    viewports: INITIAL_VIEWPORTS,
  },
});
```

### Grid toolbar-feature

The grid feature in the toolbar has been relocated to [addon-background](https://github.com/storybookjs/storybook/tree/next/addons/backgrounds), follow the setup instructions on that addon to get the feature again.

### Docs mode docgen

This isn't a breaking change per se, because `addon-docs` is a new feature. However it's intended to replace `addon-info`, so if you're migrating from `addon-info` there are a few things you should know:

1. Support for only one prop table
2. Prop table docgen info should be stored on the component and not in the global variable `STORYBOOK_REACT_CLASSES` as before.

### storySort option

In 5.0.x the global option `sortStoriesByKind` option was [inadvertently removed](#sortstoriesbykind). In 5.2 we've introduced a new option, `storySort`, to replace it. `storySort` takes a comparator function, so it is strictly more powerful than `sortStoriesByKind`.

For example, here's how to sort by story ID using `storySort`:

```js
addParameters({
  options: {
    storySort: (a, b) =>
      a[1].kind === b[1].kind
        ? 0
        : a[1].id.localeCompare(b[1].id, undefined, { numeric: true }),
  },
});
```

## From version 5.1.x to 5.1.10

### babel.config.js support

SB 5.1.0 added [support for project root `babel.config.js` files](https://github.com/storybookjs/storybook/pull/6634), which was an [unintentional breaking change](https://github.com/storybookjs/storybook/issues/7058#issuecomment-515398228). 5.1.10 fixes this, but if you relied on project root `babel.config.js` support, this bugfix is a breaking change. The workaround is to copy the file into your `.storybook` config directory. We may add back project-level support in 6.0.

## From version 5.0.x to 5.1.x

### React native server

Storybook 5.1 contains a major overhaul of `@storybook/react-native` as compared to 4.1 (we didn't ship a version of RN in 5.0 due to timing constraints). Storybook for RN consists of an UI for browsing stories on-device or in a simulator, and an optional webserver which can also be used to browse stories and web addons.

5.1 refactors both pieces:

- `@storybook/react-native` no longer depends on the Storybook UI and only contains on-device functionality
- `@storybook/react-native-server` is a new package for those who wish to run a web server alongside their device UI

In addition, both packages share more code with the rest of Storybook, which will reduce bugs and increase compatibility (e.g. with the latest versions of babel, etc.).

As a user with an existing 4.1.x RN setup, no migration should be necessary to your RN app. Upgrading the library should be enough.

If you wish to run the optional web server, you will need to do the following migration:

- Add `babel-loader` as a dev dependency
- Add `@storybook/react-native-server` as a dev dependency
- Change your "storybook" `package.json` script from `storybook start [-p ...]` to `start-storybook [-p ...]`

And with that you should be good to go!

### Angular 7

Storybook 5.1 relies on `core-js@^3.0.0` and therefore causes a conflict with Angular 7 that relies on `core-js@^2.0.0`. In order to get Storybook running on Angular 7 you can either update to Angular 8 (which dropped `core-js` as a dependency) or follow these steps:

- Remove `node_modules/@storybook`
- `npm i core-js@^3.0.0` / `yarn add core-js@^3.0.0`
- Add the following paths to your `tsconfig.json`

```json
{
  "compilerOptions": {
    "paths": {
      "core-js/es7/reflect": [
        "node_modules/core-js/proposals/reflect-metadata"
      ],
      "core-js/es6/*": ["node_modules/core-js/es"]
    }
  }
}
```

You should now be able to run Storybook and Angular 7 without any errors.

Reference issue: [https://github.com/angular/angular-cli/issues/13954](https://github.com/angular/angular-cli/issues/13954)

### CoreJS 3

Following the rest of the JS ecosystem, Storybook 5.1 upgrades [CoreJS](https://github.com/zloirock/core-js) 2 to 3, which is a breaking change.

This upgrade is problematic because many apps/libraries still rely on CoreJS 2, and many users get corejs-related errors due to bad resolution. To address this, we're using [corejs-upgrade-webpack-plugin](https://github.com/ndelangen/corejs-upgrade-webpack-plugin), which attempts to automatically upgrade code to CoreJS 3.

After a few iterations, this approach seems to be working. However, there are a few exceptions:

- If your app uses `babel-polyfill`, try to remove it

We'll update this section as we find more problem cases. If you have a `core-js` problem, please file an issue (preferably with a repro), and we'll do our best to get you sorted.

**Update**: [corejs-upgrade-webpack-plugin](https://github.com/ndelangen/corejs-upgrade-webpack-plugin) has been removed again after running into further issues as described in [https://github.com/storybookjs/storybook/issues/7445](https://github.com/storybookjs/storybook/issues/7445).

## From version 5.0.1 to 5.0.2

### Deprecate webpack extend mode

Exporting an object from your custom webpack config puts storybook in "extend mode".

There was a bad bug in `v5.0.0` involving webpack "extend mode" that caused webpack issues for users migrating from `4.x`. We've fixed this problem in `v5.0.2` but it means that extend-mode has a different behavior if you're migrating from `5.0.0` or `5.0.1`. In short, `4.x` extended a base config with the custom config, whereas `5.0.0-1` extended the base with a richer config object that could conflict with the custom config in different ways from `4.x`.

We've also deprecated "extend mode" because it doesn't add a lot of value over "full control mode", but adds more code paths, documentation, user confusion etc. Starting in SB6.0 we will only support "full control mode" customization.

To migrate from extend-mode to full-control mode, if your extend-mode webpack config looks like this:

```js
module.exports = {
  module: {
    rules: [
      /* ... */
    ],
  },
};
```

In full control mode, you need modify the default config to have the rules of your liking:

```js
module.exports = ({ config }) => ({
  ...config,
  module: {
    ...config.module,
    rules: [
      /* your own rules "..." here and/or some subset of config.module.rules */
    ],
  },
});
```

Please refer to the [current custom webpack documentation](https://storybook.js.org/docs/react/configure/webpack) for more information on custom webpack config and to [Issue #6081](https://github.com/storybookjs/storybook/issues/6081) for more information about the change.

## From version 4.1.x to 5.0.x

Storybook 5.0 includes sweeping UI changes as well as changes to the addon API and custom webpack configuration. We've tried to keep backwards compatibility in most cases, but there are some notable exceptions documented below.

### sortStoriesByKind

In Storybook 5.0 we changed a lot of UI related code, and 1 oversight caused the `sortStoriesByKind` options to stop working.
We're working on providing a better way of sorting stories for now the feature has been removed. Stories appear in the order they are loaded.

If you're using webpack's `require.context` to load stories, you can sort the execution of requires:

```js
var context = require.context("../stories", true, /\.stories\.js$/);
var modules = context.keys();

// sort them
var sortedModules = modules.slice().sort((a, b) => {
  // sort the stories based on filename/path
  return a < b ? -1 : a > b ? 1 : 0;
});

// execute them
sortedModules.forEach((key) => {
  context(key);
});
```

### Webpack config simplification

The API for custom webpack configuration has been simplified in 5.0, but it's a breaking change. Storybook's "full control mode" for webpack allows you to override the webpack config with a function that returns a configuration object.

In Storybook 5 there is a single signature for full-control mode that takes a parameters object with the fields `config` and `mode`:

```js
module.exports = ({ config, mode }) => { config.module.rules.push(...); return config; }
```

In contrast, the 4.x configuration function accepted either two or three arguments (`(baseConfig, mode)`, or `(baseConfig, mode, defaultConfig)`). The `config` object in the 5.x signature is equivalent to 4.x's `defaultConfig`.

Please see the [current custom webpack documentation](https://storybook.js.org/docs/react/configure/webpack) for more information on custom webpack config.

### Theming overhaul

Theming has been rewritten in v5. If you used theming in v4, please consult the [theming docs](https://storybook.js.org/docs/react/configure/theming) to learn about the new API.

### Story hierarchy defaults

Storybook's UI contains a hierarchical tree of stories that can be configured by `hierarchySeparator` and `hierarchyRootSeparator` [options](https://github.com/storybookjs/deprecated-addons/blob/master/MIGRATION.md#options-addon-deprecated).

In Storybook 4.x the values defaulted to `null` for both of these options, so that there would be no hierarchy by default.

In 5.0, we now provide recommended defaults:

```js
{
  hierarchyRootSeparator: '|',
  hierarchySeparator: /\/|\./,
}
```

This means if you use the characters { `|`, `/`, `.` } in your story kinds it will trigger the story hierarchy to appear. For example `storiesOf('UI|Widgets/Basics/Button')` will create a story root called `UI` containing a `Widgets/Basics` group, containing a `Button` component.

If you wish to opt-out of this new behavior and restore the flat UI, set them back to `null` in your storybook config, or remove { `|`, `/`, `.` } from your story kinds:

```js
addParameters({
  options: {
    hierarchyRootSeparator: null,
    hierarchySeparator: null,
  },
});
```

### Options addon deprecated

In 4.x we added story parameters. In 5.x we've deprecated the options addon in favor of [global parameters](https://storybook.js.org/docs/react/configure/features-and-behavior), and we've also renamed some of the options in the process (though we're maintaining backwards compatibility until 6.0).

Here's an old configuration:

```js
addDecorator(
  withOptions({
    name: "Storybook",
    url: "https://storybook.js.org",
    goFullScreen: false,
    addonPanelInRight: true,
  })
);
```

And here's its new counterpart:

```js
import { create } from "@storybook/theming/create";
addParameters({
  options: {
    theme: create({
      base: "light",
      brandTitle: "Storybook",
      brandUrl: "https://storybook.js.org",
      // To control appearance:
      // brandImage: 'http://url.of/some.svg',
    }),
    isFullscreen: false,
    panelPosition: "right",
    isToolshown: true,
  },
});
```

Here is the mapping from old options to new:

| Old               | New              |
| ----------------- | ---------------- |
| name              | theme.brandTitle |
| url               | theme.brandUrl   |
| goFullScreen      | isFullscreen     |
| showStoriesPanel  | showNav          |
| showAddonPanel    | showPanel        |
| addonPanelInRight | panelPosition    |
| showSearchBox     |                  |
|                   | isToolshown      |

Storybook v5 removes the search dialog box in favor of a quick search in the navigation view, so `showSearchBox` has been removed.

Storybook v5 introduce a new tool bar above the story view and you can show\hide it with the new `isToolshown` option.

### Individual story decorators

The behavior of adding decorators to a kind has changed in SB5 ([#5781](https://github.com/storybookjs/storybook/issues/5781)).

In SB4 it was possible to add decorators to only a subset of the stories of a kind.

```js
storiesOf("Stories", module)
  .add("noncentered", () => "Hello")
  .addDecorator(centered)
  .add("centered", () => "Hello");
```

The semantics has changed in SB5 so that calling `addDecorator` on a kind adds a decorator to all its stories, no matter the order. So in the previous example, both stories would be centered.

To allow for a subset of the stories in a kind to be decorated, we've added the ability to add decorators to individual stories using parameters:

```js
storiesOf("Stories", module)
  .add("noncentered", () => "Hello")
  .add("centered", () => "Hello", { decorators: [centered] });
```

### Addon backgrounds uses parameters

Similarly, `@storybook/addon-backgrounds` uses parameters to pass background options. If you previously had:

```js
import { withBackgrounds } from `@storybook/addon-backgrounds`;

storiesOf('Stories', module)
  .addDecorator(withBackgrounds(options));
```

You should replace it with:

```js
storiesOf("Stories", module).addParameters({ backgrounds: options });
```

You can pass `backgrounds` parameters at the global level (via `addParameters` imported from `@storybook/react` et al.), and the story level (via the third argument to `.add()`).

### Addon cssresources name attribute renamed

In the options object for `@storybook/addon-cssresources`, the `name` attribute for each resource has been renamed to `id`. If you previously had:

```js
import { withCssResources } from "@storybook/addon-cssresources";
import { addDecorator } from "@storybook/react";

addDecorator(
  withCssResources({
    cssresources: [
      {
        name: `bluetheme`, // Previous
        code: `<style>body { background-color: lightblue; }</style>`,
        picked: false,
      },
    ],
  })
);
```

You should replace it with:

```js
import { withCssResources } from "@storybook/addon-cssresources";
import { addDecorator } from "@storybook/react";

addDecorator(
  withCssResources({
    cssresources: [
      {
        id: `bluetheme`, // Renamed
        code: `<style>body { background-color: lightblue; }</style>`,
        picked: false,
      },
    ],
  })
);
```

### Addon viewport uses parameters

Similarly, `@storybook/addon-viewport` uses parameters to pass viewport options. If you previously had:

```js
import { configureViewport } from `@storybook/addon-viewport`;

configureViewport(options);
```

You should replace it with:

```js
import { addParameters } from "@storybook/react"; // or others

addParameters({ viewport: options });
```

The `withViewport` decorator is also no longer supported and should be replaced with a parameter based API as above. Also the `onViewportChange` callback is no longer supported.

See the [viewport addon README](https://github.com/storybookjs/storybook/blob/master/addons/viewport/README.md) for more information.

### Addon a11y uses parameters, decorator renamed

Similarly, `@storybook/addon-a11y` uses parameters to pass a11y options. If you previously had:

```js
import { configureA11y } from `@storybook/addon-a11y`;

configureA11y(options);
```

You should replace it with:

```js
import { addParameters } from "@storybook/react"; // or others

addParameters({ a11y: options });
```

You can also pass `a11y` parameters at the component level (via `storiesOf(...).addParameters`), and the story level (via the third argument to `.add()`).

Furthermore, the decorator `checkA11y` has been deprecated and renamed to `withA11y` to make it consistent with other Storybook decorators.

See the [a11y addon README](https://github.com/storybookjs/storybook/blob/master/addons/a11y/README.md) for more information.

### Addon centered decorator deprecated

If you previously had:

```js
import centered from "@storybook/addon-centered";
```

You should replace it with the React or Vue version as appropriate

```js
import centered from "@storybook/addon-centered/react";
```

or

```js
import centered from "@storybook/addon-centered/vue";
```

### New keyboard shortcuts defaults

Storybook's keyboard shortcuts are updated in 5.0, but they are configurable via the menu so if you want to set them back you can:

| Shortcut               | Old         | New   |
| ---------------------- | ----------- | ----- |
| Toggle sidebar         | cmd-shift-X | S     |
| Toggle addons panel    | cmd-shift-Z | A     |
| Toggle addons position | cmd-shift-G | D     |
| Toggle fullscreen      | cmd-shift-F | F     |
| Next story             | cmd-shift-→ | alt-→ |
| Prev story             | cmd-shift-← | alt-← |
| Next component         |             | alt-↓ |
| Prev component         |             | alt-↑ |
| Search                 |             | /     |

### New URL structure

We've update Storybook's URL structure in 5.0. The old structure used URL parameters to save the UI state, resulting in long ugly URLs. v5 respects the old URL parameters, but largely does away with them.

The old structure encoded `selectedKind` and `selectedStory` among other parameters. Storybook v5 respects these parameters but will issue a deprecation message in the browser console warning of potential future removal.

The new URL structure looks like:

```
https://url-of-storybook?path=/story/<storyId>
```

The structure of `storyId` is a slugified `<selectedKind>--<selectedStory>` (slugified = lowercase, hyphen-separated). Each `storyId` must be unique. We plan to build more features into Storybook in upcoming versions based on this new structure.

### Rename of the `--secure` cli parameter to `--https`

Storybook for React Native's start commands & the Web versions' start command were a bit different, for no reason.
We've changed the start command for Reactnative to match the other.

This means that when you previously used the `--secure` flag like so:

```sh
start-storybook --secure
# or
start-storybook --s
```

You have to replace it with:

```sh
start-storybook --https
```

### Vue integration

The Vue integration was updated, so that every story returned from a story or decorator function is now being normalized with `Vue.extend` **and** is being wrapped by a functional component. Returning a string from a story or decorator function is still supported and is treated as a component with the returned string as the template.

Currently there is no recommended way of accessing the component options of a story inside a decorator.

## From version 4.0.x to 4.1.x

There are a few migrations you should be aware of in 4.1, including one unintentionally breaking change for advanced addon usage.

### Private addon config

If your Storybook contains custom addons defined that are defined in your app (as opposed to installed from packages) and those addons rely on reconfiguring webpack/babel, Storybook 4.1 may break for you. There's a workaround [described in the issue](https://github.com/storybookjs/storybook/issues/4995), and we're working on official support in the next release.

### React 15.x

Storybook 4.1 supports React 15.x (which had been [lost in the 4.0 release](#react-163)). So if you've been blocked on upgrading, we've got you covered. You should be able to upgrade according to the 4.0 migration notes below, or following the [4.0 upgrade guide](https://medium.com/storybookjs/migrating-to-storybook-4-c65b19a03d2c).

## From version 3.4.x to 4.0.x

With 4.0 as our first major release in over a year, we've collected a lot of cleanup tasks. Most of the deprecations have been marked for months, so we hope that there will be no significant impact on your project. We've also created a [step-by-step guide to help you upgrade](https://medium.com/storybookjs/migrating-to-storybook-4-c65b19a03d2c).

### React 16.3+

Storybook uses [Emotion](https://emotion.sh/) for styling which currently requires React 16.3 and above.

If you're using Storybook for anything other than React, you probably don't need to worry about this.

However, if you're developing React components, this means you need to upgrade to 16.3 or higher to use Storybook 4.0.

> **NOTE:** This is a temporary requirement, and we plan to restore 15.x compatibility in a near-term 4.x release.

Also, here's the error you'll get if you're running an older version of React:

```

core.browser.esm.js:15 Uncaught TypeError: Object(...) is not a function
at Module../node_modules/@emotion/core/core.browser.esm.js (core.browser.esm.js:15)
at **webpack_require** (bootstrap:724)
at fn (bootstrap:101)
at Module../node_modules/@emotion/styled-base/dist/styled-base.browser.esm.js (styled-base.browser.esm.js:1)
at **webpack_require** (bootstrap:724)
at fn (bootstrap:101)
at Module../node_modules/@emotion/styled/dist/styled.esm.js (styled.esm.js:1)
at **webpack_require** (bootstrap:724)
at fn (bootstrap:101)
at Object../node_modules/@storybook/components/dist/navigation/MenuLink.js (MenuLink.js:12)

```

### Generic addons

4.x introduces generic addon decorators that are not tied to specific view layers [#3555](https://github.com/storybookjs/storybook/pull/3555). So for example:

```js
import { number } from "@storybook/addon-knobs/react";
```

Becomes:

```js
import { number } from "@storybook/addon-knobs";
```

### Knobs select ordering

4.0 also reversed the order of addon-knob's `select` knob keys/values, which had been called `selectV2` prior to this breaking change. See the knobs [package README](https://github.com/storybookjs/storybook/blob/master/addons/knobs/README.md#select) for usage.

### Knobs URL parameters

Addon-knobs no longer updates the URL parameters interactively as you edit a knob. This is a UI change but it shouldn't break any code because old URLs are still supported.

In 3.x, editing knobs updated the URL parameters interactively. The implementation had performance and architectural problems. So in 4.0, we changed this to a "copy" button in the addon which generates a URL with the updated knob values and copies it to the clipboard.

### Keyboard shortcuts moved

- Addon Panel to `Z`
- Stories Panel to `X`
- Show Search to `O`
- Addon Panel right side to `G`

### Removed addWithInfo

`Addon-info`'s `addWithInfo` has been marked deprecated since 3.2. In 4.0 we've removed it completely. See the package [README](https://github.com/storybookjs/storybook/blob/master/addons/info/README.md) for the proper usage.

### Removed RN packager

Since storybook version v4.0 packager is removed from storybook. The suggested storybook usage is to include it inside your app.
If you want to keep the old behaviour, you have to start the packager yourself with a different project root.
`npm run storybook start -p 7007 | react-native start --projectRoot storybook`

Removed cli options: `--packager-port --root --projectRoots -r, --reset-cache --skip-packager --haul --platform --metro-config`

### Removed RN addons

The `@storybook/react-native` had built-in addons (`addon-actions` and `addon-links`) that have been marked as deprecated since 3.x. They have been fully removed in 4.x. If your project still uses the built-ins, you'll need to add explicit dependencies on `@storybook/addon-actions` and/or `@storybook/addon-links` and import directly from those packages.

### Storyshots Changes

1. `imageSnapshot` test function was extracted from `addon-storyshots`
   and moved to a new package - `addon-storyshots-puppeteer` that now will
   be dependent on puppeteer. [README](https://github.com/storybookjs/storybook/tree/master/addons/storyshots/storyshots-puppeteer)
2. `getSnapshotFileName` export was replaced with the `Stories2SnapsConverter`
   class that now can be overridden for a custom implementation of the
   snapshot-name generation. [README](https://github.com/storybookjs/storybook/tree/master/addons/storyshots/storyshots-core#stories2snapsconverter)
3. Storybook that was configured with Webpack's `require.context()` feature
   will need to add a babel plugin to polyfill this functionality.
   A possible plugin might be [babel-plugin-require-context-hook](https://github.com/smrq/babel-plugin-require-context-hook).
   [README](https://github.com/storybookjs/storybook/tree/master/addons/storyshots/storyshots-core#configure-jest-to-work-with-webpacks-requirecontext)

### Webpack 4

Storybook now uses webpack 4. If you have a [custom webpack config](https://storybook.js.org/docs/react/configure/webpack), make sure that all the loaders and plugins you use support webpack 4.

### Babel 7

Storybook now uses Babel 7. There's a couple of cases when it can break with your app:

- If you aren't using Babel yourself, and don't have .babelrc, install following dependencies:

  ```
  npm i -D @babel/core babel-loader@latest
  ```

- If you're using Babel 6, make sure that you have direct dependencies on `babel-core@6` and `babel-loader@7` and that you have a `.babelrc` in your project directory.

### Create-react-app

If you are using `create-react-app` (aka CRA), you may need to do some manual steps to upgrade, depending on the setup.

- `create-react-app@1` may require manual migrations.
  - If you're adding storybook for the first time: `sb init` should add the correct dependencies.
  - If you're upgrading an existing project, your `package.json` probably already uses Babel 6, making it incompatible with `@storybook/react@4` which uses Babel 7. There are two ways to make it compatible, each of which is spelled out in detail in the next section:
    - Upgrade to Babel 7 if you are not dependent on Babel 6-specific features.
    - Migrate Babel 6 if you're heavily dependent on some Babel 6-specific features).
- `create-react-app@2` should be compatible as is, since it uses babel 7.

#### Upgrade CRA1 to babel 7

```
yarn remove babel-core babel-runtime
yarn add @babel/core babel-loader --dev
```

#### Migrate CRA1 while keeping babel 6

```
yarn add babel-loader@7
```

Also, make sure you have a `.babelrc` in your project directory. You probably already do if you are using Babel 6 features (otherwise you should consider upgrading to Babel 7 instead). If you don't have one, here's one that works:

```json
{
  "presets": ["env", "react"]
}
```

### start-storybook opens browser

If you're using `start-storybook` on CI, you may need to opt out of this using the new `--ci` flag.

### CLI Rename

We've deprecated the `getstorybook` CLI in 4.0. The new way to install storybook is `sb init`. We recommend using `npx` for convenience and to make sure you're always using the latest version of the CLI:

```
npx -p @storybook/cli sb init
```

### Addon story parameters

Storybook 4 introduces story parameters, a more convenient way to configure how addons are configured.

```js
storiesOf('My component', module)
  .add('story1', withNotes('some notes')(() => <Component ... />))
  .add('story2', withNotes('other notes')(() => <Component ... />));
```

Becomes:

```js
// config.js
addDecorator(withNotes);

// Component.stories.js
storiesOf('My component', module)
  .add('story1', () => <Component ... />, { notes: 'some notes' })
  .add('story2', () => <Component ... />, { notes: 'other notes' });
```

This example applies notes globally to all stories. You can apply it locally with `storiesOf(...).addDecorator(withNotes)`.

The story parameters correspond directly to the old withX arguments, so it's less demanding to migrate your code. See the parameters documentation for the packages that have been upgraded:

- [Notes](https://github.com/storybookjs/storybook/blob/master/addons/notes/README.md)
- [Jest](https://github.com/storybookjs/storybook/blob/master/addons/jest/README.md)
- [Knobs](https://github.com/storybookjs/storybook/blob/master/addons/knobs/README.md)
- [Viewport](https://github.com/storybookjs/storybook/blob/master/addons/viewport/README.md)
- [Backgrounds](https://github.com/storybookjs/storybook/blob/master/addons/backgrounds/README.md)
- [Options](https://github.com/storybookjs/storybook/blob/master/addons/options/README.md)

## From version 3.3.x to 3.4.x

There are no expected breaking changes in the 3.4.x release, but 3.4 contains a major refactor to make it easier to support new frameworks, and we will document any breaking changes here if they arise.

## From version 3.2.x to 3.3.x

It wasn't expected that there would be any breaking changes in this release, but unfortunately it turned out that there are some. We're revisiting our [release strategy](https://github.com/storybookjs/storybook/blob/master/RELEASES.md) to follow semver more strictly.
Also read on if you're using `addon-knobs`: we advise an update to your code for efficiency's sake.

### `babel-core` is now a peer dependency #2494

This affects you if you don't use babel in your project. You may need to add `babel-core` as dev dependency:

```sh
yarn add babel-core --dev
```

This was done to support different major versions of babel.

### Base webpack config now contains vital plugins #1775

This affects you if you use custom webpack config in [Full Control Mode](https://storybook.js.org/docs/react/configure/webpack#full-control-mode) while not preserving the plugins from `storybookBaseConfig`. Before `3.3`, preserving them was a recommendation, but now it [became](https://github.com/storybookjs/storybook/pull/2578) a requirement.

### Refactored Knobs

Knobs users: there was a bug in 3.2.x where using the knobs addon imported all framework runtimes (e.g. React and Vue). To fix the problem, we [refactored knobs](https://github.com/storybookjs/storybook/pull/1832). Switching to the new style is only takes one line of code.

In the case of React or React-Native, import knobs like this:

```js
import { withKnobs, text, boolean, number } from "@storybook/addon-knobs/react";
```

In the case of Vue: `import { ... } from '@storybook/addon-knobs/vue';`

In the case of Angular: `import { ... } from '@storybook/addon-knobs/angular';`

## From version 3.1.x to 3.2.x

**NOTE:** technically this is a breaking change, but only if you use TypeScript. Sorry people!

### Moved TypeScript addons definitions

TypeScript users: we've moved the rest of our addons type definitions into [DefinitelyTyped](http://definitelytyped.org/). Starting in 3.2.0 make sure to use the right addons types:

```sh
yarn add @types/storybook__addon-notes @types/storybook__addon-options @types/storybook__addon-knobs @types/storybook__addon-links --dev
```

See also [TypeScript definitions in 3.1.x](#moved-typescript-definitions).

### Updated Addons API

We're in the process of upgrading our addons APIs. As a first step, we've upgraded the Info and Notes addons. The old API will still work with your existing projects but will be deprecated soon and removed in Storybook 4.0.

Here's an example of using Notes and Info in 3.2 with the new API.

```js
storiesOf("composition", module).add(
  "new addons api",
  withInfo("see Notes panel for composition info")(
    withNotes({ text: "Composition: Info(Notes())" })((context) => (
      <MyComponent name={context.story} />
    ))
  )
);
```

It's not beautiful, but we'll be adding a more convenient/idiomatic way of using these [withX primitives](https://gist.github.com/shilman/792dc25550daa9c2bf37238f4ef7a398) in Storybook 3.3.

## From version 3.0.x to 3.1.x

**NOTE:** technically this is a breaking change and should be a 4.0.0 release according to semver. However, we're still figuring things out and didn't think this change necessitated a major release. Please bear with us!

### Moved TypeScript definitions

TypeScript users: we are in the process of moving our typescript definitions into [DefinitelyTyped](http://definitelytyped.org/). If you're using TypeScript, starting in 3.1.0 you need to make sure your type definitions are installed:

```sh
yarn add @types/node @types/react @types/storybook__react --dev
```

### Deprecated head.html

We have deprecated the use of `head.html` for including scripts/styles/etc. into stories, though it will still work with a warning.

Now we use:

- `preview-head.html` for including extra content into the preview pane.
- `manager-head.html` for including extra content into the manager window.

[Read our docs](https://storybook.js.org/docs/react/configure/story-rendering#adding-to-head) for more details.

## From version 2.x.x to 3.x.x

This major release is mainly an internal restructuring.
Upgrading requires work on behalf of users, this was unavoidable.
We're sorry if this inconveniences you, we have tried via this document and provided tools to make the process as easy as possible.

### Webpack upgrade

Storybook will now use webpack 2 (and only webpack 2).
If you are using a custom `webpack.config.js` you need to change this to be compatible.
You can find the guide to upgrading your webpack config [on webpack.js.org](https://webpack.js.org/guides/migrating/).

### Packages renaming

All our packages have been renamed and published to npm as version 3.0.0 under the `@storybook` namespace.

To update your app to use the new package names, you can use the cli:

```bash
npx -p @storybook/cli sb init
```

**Details**

If the above doesn't work, or you want to make the changes manually, the details are below:

> We have adopted the same versioning strategy that has been adopted by babel, jest and apollo.
> It's a strategy best suited for ecosystem type tools, which consist of many separately installable features / packages.
> We think this describes storybook pretty well.

The new package names are:

| old                                          | new                              |
| -------------------------------------------- | -------------------------------- |
| `getstorybook`                               | `@storybook/cli`                 |
| `@kadira/getstorybook`                       | `@storybook/cli`                 |
|                                              |                                  |
| `@kadira/storybook`                          | `@storybook/react`               |
| `@kadira/react-storybook`                    | `@storybook/react`               |
| `@kadira/react-native-storybook`             | `@storybook/react-native`        |
|                                              |                                  |
| `storyshots`                                 | `@storybook/addon-storyshots`    |
| `@kadira/storyshots`                         | `@storybook/addon-storyshots`    |
|                                              |                                  |
| `@kadira/storybook-ui`                       | `@storybook/ui`                  |
| `@kadira/storybook-addons`                   | `@storybook/addons`              |
| `@kadira/storybook-channels`                 | `@storybook/channels`            |
| `@kadira/storybook-channel-postmsg`          | `@storybook/channel-postmessage` |
| `@kadira/storybook-channel-websocket`        | `@storybook/channel-websocket`   |
|                                              |                                  |
| `@kadira/storybook-addon-actions`            | `@storybook/addon-actions`       |
| `@kadira/storybook-addon-links`              | `@storybook/addon-links`         |
| `@kadira/storybook-addon-info`               | `@storybook/addon-info`          |
| `@kadira/storybook-addon-knobs`              | `@storybook/addon-knobs`         |
| `@kadira/storybook-addon-notes`              | `@storybook/addon-notes`         |
| `@kadira/storybook-addon-options`            | `@storybook/addon-options`       |
| `@kadira/storybook-addon-graphql`            | `@storybook/addon-graphql`       |
| `@kadira/react-storybook-decorator-centered` | `@storybook/addon-centered`      |

If your codebase is small, it's probably doable to replace them by hand (in your codebase and in `package.json`).

But if you have a lot of occurrences in your codebase, you can use a [codemod we created](./code/lib/codemod) for you.

> A codemod makes automatic changed to your app's code.

You have to change your `package.json`, prune old and install new dependencies by hand.

`npm prune` will remove all dependencies from `node_modules` which are no longer referenced in `package.json`.

### Deprecated embedded addons

We used to ship 2 addons with every single installation of storybook: `actions` and `links`. But in practice not everyone is using them, so we decided to deprecate this and in the future, they will be completely removed. If you use `@storybook/react/addons` you will get a deprecation warning.

If you **are** using these addons, it takes two steps to migrate:

- add the addons you use to your `package.json`.
- update your code:
  change `addons.js` like so:

  ```js
  import "@storybook/addon-actions/register";
  import "@storybook/addon-links/register";
  ```

  change `x.story.js` like so:

  ```js
  import React from "react";
  import { storiesOf } from "@storybook/react";
  import { action } from "@storybook/addon-actions";
  import { linkTo } from "@storybook/addon-links";
  ```

  <!-- markdown-link-check-enable --><|MERGE_RESOLUTION|>--- conflicted
+++ resolved
@@ -1,11 +1,10 @@
 <h1>Migration</h1>
 
 - [From version 8.4.x to 8.5.x](#from-version-84x-to-85x)
-<<<<<<< HEAD
-  - [Added source code panel to docs](#added-source-code-panel-to-docs)
-=======
+  <<<<<<< HEAD
+  - # [Added source code panel to docs](#added-source-code-panel-to-docs)
   - [Indexing behavior of @storybook/experimental-addon-test is changed](#indexing-behavior-of-storybookexperimental-addon-test-is-changed)
->>>>>>> f5458499
+    > > > > > > > next
 - [From version 8.2.x to 8.3.x](#from-version-82x-to-83x)
   - [Removed `experimental_SIDEBAR_BOTTOM` and deprecated `experimental_SIDEBAR_TOP` addon types](#removed-experimental_sidebar_bottom-and-deprecated-experimental_sidebar_top-addon-types)
   - [New parameters format for addon backgrounds](#new-parameters-format-for-addon-backgrounds)
@@ -111,17 +110,17 @@
     - [Tab addons cannot manually route, Tool addons can filter their visibility via tabId](#tab-addons-cannot-manually-route-tool-addons-can-filter-their-visibility-via-tabid)
     - [Removed `config` preset](#removed-config-preset-1)
 - [From version 7.5.0 to 7.6.0](#from-version-750-to-760)
-    - [CommonJS with Vite is deprecated](#commonjs-with-vite-is-deprecated)
-    - [Using implicit actions during rendering is deprecated](#using-implicit-actions-during-rendering-is-deprecated)
-    - [typescript.skipBabel deprecated](#typescriptskipbabel-deprecated)
-    - [Primary doc block accepts of prop](#primary-doc-block-accepts-of-prop)
-    - [Addons no longer need a peer dependency on React](#addons-no-longer-need-a-peer-dependency-on-react)
+  - [CommonJS with Vite is deprecated](#commonjs-with-vite-is-deprecated)
+  - [Using implicit actions during rendering is deprecated](#using-implicit-actions-during-rendering-is-deprecated)
+  - [typescript.skipBabel deprecated](#typescriptskipbabel-deprecated)
+  - [Primary doc block accepts of prop](#primary-doc-block-accepts-of-prop)
+  - [Addons no longer need a peer dependency on React](#addons-no-longer-need-a-peer-dependency-on-react)
 - [From version 7.4.0 to 7.5.0](#from-version-740-to-750)
-    - [`storyStoreV6` and `storiesOf` is deprecated](#storystorev6-and-storiesof-is-deprecated)
-    - [`storyIndexers` is replaced with `experimental_indexers`](#storyindexers-is-replaced-with-experimental_indexers)
+  - [`storyStoreV6` and `storiesOf` is deprecated](#storystorev6-and-storiesof-is-deprecated)
+  - [`storyIndexers` is replaced with `experimental_indexers`](#storyindexers-is-replaced-with-experimental_indexers)
 - [From version 7.0.0 to 7.2.0](#from-version-700-to-720)
-    - [Addon API is more type-strict](#addon-api-is-more-type-strict)
-    - [Addon-controls hideNoControlsWarning parameter is deprecated](#addon-controls-hidenocontrolswarning-parameter-is-deprecated)
+  - [Addon API is more type-strict](#addon-api-is-more-type-strict)
+  - [Addon-controls hideNoControlsWarning parameter is deprecated](#addon-controls-hidenocontrolswarning-parameter-is-deprecated)
 - [From version 6.5.x to 7.0.0](#from-version-65x-to-700)
   - [7.0 breaking changes](#70-breaking-changes)
     - [Dropped support for Node 15 and below](#dropped-support-for-node-15-and-below)
@@ -147,7 +146,7 @@
     - [Deploying build artifacts](#deploying-build-artifacts)
       - [Dropped support for file URLs](#dropped-support-for-file-urls)
       - [Serving with nginx](#serving-with-nginx)
-      - [Ignore story files from node\_modules](#ignore-story-files-from-node_modules)
+      - [Ignore story files from node_modules](#ignore-story-files-from-node_modules)
   - [7.0 Core changes](#70-core-changes)
     - [7.0 feature flags removed](#70-feature-flags-removed)
     - [Story context is prepared before for supporting fine grained updates](#story-context-is-prepared-before-for-supporting-fine-grained-updates)
@@ -161,7 +160,7 @@
     - [Addon-interactions: Interactions debugger is now default](#addon-interactions-interactions-debugger-is-now-default)
   - [7.0 Vite changes](#70-vite-changes)
     - [Vite builder uses Vite config automatically](#vite-builder-uses-vite-config-automatically)
-    - [Vite cache moved to node\_modules/.cache/.vite-storybook](#vite-cache-moved-to-node_modulescachevite-storybook)
+    - [Vite cache moved to node_modules/.cache/.vite-storybook](#vite-cache-moved-to-node_modulescachevite-storybook)
   - [7.0 Webpack changes](#70-webpack-changes)
     - [Webpack4 support discontinued](#webpack4-support-discontinued)
     - [Babel mode v7 exclusively](#babel-mode-v7-exclusively)
@@ -212,7 +211,7 @@
     - [Dropped addon-docs manual babel configuration](#dropped-addon-docs-manual-babel-configuration)
     - [Dropped addon-docs manual configuration](#dropped-addon-docs-manual-configuration)
     - [Autoplay in docs](#autoplay-in-docs)
-    - [Removed STORYBOOK\_REACT\_CLASSES global](#removed-storybook_react_classes-global)
+    - [Removed STORYBOOK_REACT_CLASSES global](#removed-storybook_react_classes-global)
   - [7.0 Deprecations and default changes](#70-deprecations-and-default-changes)
     - [storyStoreV7 enabled by default](#storystorev7-enabled-by-default)
     - [`Story` type deprecated](#story-type-deprecated)
@@ -427,7 +426,6 @@
 
 ## From version 8.4.x to 8.5.x
 
-<<<<<<< HEAD
 ### Added source code panel to docs
 
 Starting in 8.5, Storybook Docs (`@storybook/addon-docs`) automatically adds a new addon panel to stories that displays a source snippet beneath each story. This works similarly to the existing [source snippet doc block](https://storybook.js.org/docs/writing-docs/doc-blocks#source), but in the story view. It is intended to replace the [Storysource addon](https://storybook.js.org/addons/@storybook/addon-storysource).
@@ -441,11 +439,10 @@
   },
 };
 ```
-=======
+
 ### Indexing behavior of @storybook/experimental-addon-test is changed
 
 The Storybook test addon used to index stories based on the `test.include` field in the Vitest config file. This caused indexing issues with Storybook, because stories could have been indexed by Storybook and not Vitest, and vice versa. Starting in Storybook 8.5.0-alpha.18, we changed the indexing behavior so that it always uses the globs defined in the `stories` field in `.storybook/main.js` for a more consistent experience. It is now discouraged to use `test.include`, please remove it.
->>>>>>> f5458499
 
 ## From version 8.2.x to 8.3.x
 
