<h1>Migration</h1>

- [From version 6.5.x to 7.0.0](#from-version-65x-to-700)
  - [Alpha release notes](#alpha-release-notes)
  - [7.0 breaking changes](#70-breaking-changes)
<<<<<<< HEAD
    - [React peer dependencies required](#react-peer-dependencies-required)
=======
    - [Postcss removed](#postcss-removed)
>>>>>>> b2e0a8af
    - [Vue3 replaced app export with setup](#vue3-replaced-app-export-with-setup)
    - [removed auto injection of @storybook/addon-actions decorator](#removed-auto-injection-of-storybookaddon-actions-decorator)
    - [register.js removed](#registerjs-removed)
    - [Change of root html IDs](#change-of-root-html-ids)
    - [No more default export from `@storybook/addons`](#no-more-default-export-from-storybookaddons)
    - [Modern browser support](#modern-browser-support)
    - [No more configuration for manager](#no-more-configuration-for-manager)
    - [start-storybook / build-storybook binaries removed](#start-storybook--build-storybook-binaries-removed)
    - [storyStoreV7 enabled by default](#storystorev7-enabled-by-default)
    - [Webpack4 support discontinued](#webpack4-support-discontinued)
    - [Modern ESM / IE11 support discontinued](#modern-esm--ie11-support-discontinued)
    - [Framework field mandatory](#framework-field-mandatory)
    - [frameworkOptions renamed](#frameworkoptions-renamed)
    - [Framework standalone build moved](#framework-standalone-build-moved)
    - [Docs modern inline rendering by default](#docs-modern-inline-rendering-by-default)
    - [Babel mode v7 by default](#babel-mode-v7-by-default)
    - [7.0 feature flags removed](#70-feature-flags-removed)
    - [CLI option `--use-npm` deprecated](#cli-option---use-npm-deprecated)
    - [Vite builder uses vite config automatically](#vite-builder-uses-vite-config-automatically)
    - [Vite cache moved to node\_modules/.cache/.vite-storybook](#vite-cache-moved-to-node_modulescachevite-storybook)
    - [SvelteKit needs the `@storybook/sveltekit` framework](#sveltekit-needs-the-storybooksveltekit-framework)
    - [Removed docs.getContainer and getPage parameters](#removed-docsgetcontainer-and-getpage-parameters)
    - [Removed STORYBOOK\_REACT\_CLASSES global](#removed-storybook_react_classes-global)
    - [Icons API changed](#icons-api-changed)
    - ['config' preset entry replaced with 'previewAnnotations'](#config-preset-entry-replaced-with-previewannotations)
    - [Dropped support for Angular 12 and below](#dropped-support-for-angular-12-and-below)
    - [Addon-backgrounds: Removed deprecated grid parameter](#addon-backgrounds-removed-deprecated-grid-parameter)
    - [Addon-docs: Removed deprecated blocks.js entry](#addon-docs-removed-deprecated-blocksjs-entry)
    - [Addon-a11y: Removed deprecated withA11y decorator](#addon-a11y-removed-deprecated-witha11y-decorator)
    - [Stories glob matches MDX files](#stories-glob-matches-mdx-files)
  - [Docs Changes](#docs-changes)
    - [Standalone docs files](#standalone-docs-files)
    - [Referencing stories in docs files](#referencing-stories-in-docs-files)
    - [Docs Page](#docs-page)
    - [Configuring the Docs Container](#configuring-the-docs-container)
    - [External Docs](#external-docs)
    - [MDX2 upgrade](#mdx2-upgrade)
    - [Default docs styles will leak into non-story user components](#default-docs-styles-will-leak-into-non-story-user-components)
    - [Explicit `<code>` elements are no longer syntax highlighted](#explicit-code-elements-are-no-longer-syntax-highlighted)
    - [Dropped source loader / storiesOf static snippets](#dropped-source-loader--storiesof-static-snippets)
    - [Dropped addon-docs manual configuration](#dropped-addon-docs-manual-configuration)
    - [Autoplay in docs](#autoplay-in-docs)
  - [7.0 Deprecations](#70-deprecations)
    - [`Story` type deprecated](#story-type-deprecated)
    - [`ComponentStory`, `ComponentStoryObj`, `ComponentStoryFn` and `ComponentMeta` types are deprecated](#componentstory-componentstoryobj-componentstoryfn-and-componentmeta-types-are-deprecated)
    - [Renamed `renderToDOM` to `renderToCanvas`](#renamed-rendertodom-to-rendertocanvas)
    - [Renamed `XFramework` to `XRenderer`](#renamed-xframework-to-xrenderer)
    - [Renamed `DecoratorFn` to `Decorator`](#renamed-decoratorfn-to-decorator)
- [From version 6.4.x to 6.5.0](#from-version-64x-to-650)
  - [Vue 3 upgrade](#vue-3-upgrade)
  - [React18 new root API](#react18-new-root-api)
  - [Renamed isToolshown to showToolbar](#renamed-istoolshown-to-showtoolbar)
  - [Dropped support for addon-actions addDecorators](#dropped-support-for-addon-actions-adddecorators)
  - [Vite builder renamed](#vite-builder-renamed)
  - [Docs framework refactor for React](#docs-framework-refactor-for-react)
  - [Opt-in MDX2 support](#opt-in-mdx2-support)
  - [CSF3 auto-title improvements](#csf3-auto-title-improvements)
    - [Auto-title filename case](#auto-title-filename-case)
    - [Auto-title redundant filename](#auto-title-redundant-filename)
    - [Auto-title always prefixes](#auto-title-always-prefixes)
  - [6.5 Deprecations](#65-deprecations)
    - [Deprecated register.js](#deprecated-registerjs)
- [From version 6.3.x to 6.4.0](#from-version-63x-to-640)
  - [Automigrate](#automigrate)
  - [CRA5 upgrade](#cra5-upgrade)
  - [CSF3 enabled](#csf3-enabled)
    - [Optional titles](#optional-titles)
    - [String literal titles](#string-literal-titles)
    - [StoryObj type](#storyobj-type)
  - [Story Store v7](#story-store-v7)
    - [Behavioral differences](#behavioral-differences)
    - [Main.js framework field](#mainjs-framework-field)
    - [Using the v7 store](#using-the-v7-store)
    - [v7-style story sort](#v7-style-story-sort)
    - [v7 Store API changes for addon authors](#v7-store-api-changes-for-addon-authors)
    - [Storyshots compatibility in the v7 store](#storyshots-compatibility-in-the-v7-store)
  - [Emotion11 quasi-compatibility](#emotion11-quasi-compatibility)
  - [Babel mode v7](#babel-mode-v7)
  - [Loader behavior with args changes](#loader-behavior-with-args-changes)
  - [6.4 Angular changes](#64-angular-changes)
    - [SB Angular builder](#sb-angular-builder)
    - [Angular13](#angular13)
    - [Angular component parameter removed](#angular-component-parameter-removed)
  - [6.4 deprecations](#64-deprecations)
    - [Deprecated --static-dir CLI flag](#deprecated---static-dir-cli-flag)
- [From version 6.2.x to 6.3.0](#from-version-62x-to-630)
  - [Webpack 5](#webpack-5)
    - [Fixing hoisting issues](#fixing-hoisting-issues)
      - [Webpack 5 manager build](#webpack-5-manager-build)
      - [Wrong webpack version](#wrong-webpack-version)
  - [Angular 12 upgrade](#angular-12-upgrade)
  - [Lit support](#lit-support)
  - [No longer inferring default values of args](#no-longer-inferring-default-values-of-args)
  - [6.3 deprecations](#63-deprecations)
    - [Deprecated addon-knobs](#deprecated-addon-knobs)
    - [Deprecated scoped blocks imports](#deprecated-scoped-blocks-imports)
    - [Deprecated layout URL params](#deprecated-layout-url-params)
- [From version 6.1.x to 6.2.0](#from-version-61x-to-620)
  - [MDX pattern tweaked](#mdx-pattern-tweaked)
  - [6.2 Angular overhaul](#62-angular-overhaul)
    - [New Angular storyshots format](#new-angular-storyshots-format)
    - [Deprecated Angular story component](#deprecated-angular-story-component)
    - [New Angular renderer](#new-angular-renderer)
    - [Components without selectors](#components-without-selectors)
  - [Packages now available as ESModules](#packages-now-available-as-esmodules)
  - [6.2 Deprecations](#62-deprecations)
    - [Deprecated implicit PostCSS loader](#deprecated-implicit-postcss-loader)
    - [Deprecated default PostCSS plugins](#deprecated-default-postcss-plugins)
    - [Deprecated showRoots config option](#deprecated-showroots-config-option)
    - [Deprecated control.options](#deprecated-controloptions)
    - [Deprecated storybook components html entry point](#deprecated-storybook-components-html-entry-point)
- [From version 6.0.x to 6.1.0](#from-version-60x-to-610)
  - [Addon-backgrounds preset](#addon-backgrounds-preset)
  - [Single story hoisting](#single-story-hoisting)
  - [React peer dependencies](#react-peer-dependencies)
  - [6.1 deprecations](#61-deprecations)
    - [Deprecated DLL flags](#deprecated-dll-flags)
    - [Deprecated storyFn](#deprecated-storyfn)
    - [Deprecated onBeforeRender](#deprecated-onbeforerender)
    - [Deprecated grid parameter](#deprecated-grid-parameter)
    - [Deprecated package-composition disabled parameter](#deprecated-package-composition-disabled-parameter)
- [From version 5.3.x to 6.0.x](#from-version-53x-to-60x)
  - [Hoisted CSF annotations](#hoisted-csf-annotations)
  - [Zero config typescript](#zero-config-typescript)
  - [Correct globs in main.js](#correct-globs-in-mainjs)
  - [CRA preset removed](#cra-preset-removed)
  - [Core-JS dependency errors](#core-js-dependency-errors)
  - [Args passed as first argument to story](#args-passed-as-first-argument-to-story)
  - [6.0 Docs breaking changes](#60-docs-breaking-changes)
    - [Remove framework-specific docs presets](#remove-framework-specific-docs-presets)
    - [Preview/Props renamed](#previewprops-renamed)
    - [Docs theme separated](#docs-theme-separated)
    - [DocsPage slots removed](#docspage-slots-removed)
    - [React prop tables with Typescript](#react-prop-tables-with-typescript)
    - [ConfigureJSX true by default in React](#configurejsx-true-by-default-in-react)
    - [User babelrc disabled by default in MDX](#user-babelrc-disabled-by-default-in-mdx)
    - [Docs description parameter](#docs-description-parameter)
    - [6.0 Inline stories](#60-inline-stories)
  - [New addon presets](#new-addon-presets)
  - [Removed babel-preset-vue from Vue preset](#removed-babel-preset-vue-from-vue-preset)
  - [Removed Deprecated APIs](#removed-deprecated-apis)
  - [New setStories event](#new-setstories-event)
  - [Removed renderCurrentStory event](#removed-rendercurrentstory-event)
  - [Removed hierarchy separators](#removed-hierarchy-separators)
  - [No longer pass denormalized parameters to storySort](#no-longer-pass-denormalized-parameters-to-storysort)
  - [Client API changes](#client-api-changes)
    - [Removed Legacy Story APIs](#removed-legacy-story-apis)
    - [Can no longer add decorators/parameters after stories](#can-no-longer-add-decoratorsparameters-after-stories)
    - [Changed Parameter Handling](#changed-parameter-handling)
  - [Simplified Render Context](#simplified-render-context)
  - [Story Store immutable outside of configuration](#story-store-immutable-outside-of-configuration)
  - [Improved story source handling](#improved-story-source-handling)
  - [6.0 Addon API changes](#60-addon-api-changes)
    - [Consistent local addon paths in main.js](#consistent-local-addon-paths-in-mainjs)
    - [Deprecated setAddon](#deprecated-setaddon)
    - [Deprecated disabled parameter](#deprecated-disabled-parameter)
    - [Actions addon uses parameters](#actions-addon-uses-parameters)
    - [Removed action decorator APIs](#removed-action-decorator-apis)
    - [Removed withA11y decorator](#removed-witha11y-decorator)
    - [Essentials addon disables differently](#essentials-addon-disables-differently)
    - [Backgrounds addon has a new api](#backgrounds-addon-has-a-new-api)
  - [6.0 Deprecations](#60-deprecations)
    - [Deprecated addon-info, addon-notes](#deprecated-addon-info-addon-notes)
    - [Deprecated addon-contexts](#deprecated-addon-contexts)
    - [Removed addon-centered](#removed-addon-centered)
    - [Deprecated polymer](#deprecated-polymer)
    - [Deprecated immutable options parameters](#deprecated-immutable-options-parameters)
    - [Deprecated addParameters and addDecorator](#deprecated-addparameters-and-adddecorator)
    - [Deprecated clearDecorators](#deprecated-cleardecorators)
    - [Deprecated configure](#deprecated-configure)
    - [Deprecated support for duplicate kinds](#deprecated-support-for-duplicate-kinds)
- [From version 5.2.x to 5.3.x](#from-version-52x-to-53x)
  - [To main.js configuration](#to-mainjs-configuration)
    - [Using main.js](#using-mainjs)
    - [Using preview.js](#using-previewjs)
    - [Using manager.js](#using-managerjs)
  - [Create React App preset](#create-react-app-preset)
  - [Description doc block](#description-doc-block)
  - [React Native Async Storage](#react-native-async-storage)
  - [Deprecate displayName parameter](#deprecate-displayname-parameter)
  - [Unified docs preset](#unified-docs-preset)
  - [Simplified hierarchy separators](#simplified-hierarchy-separators)
  - [Addon StoryShots Puppeteer uses external puppeteer](#addon-storyshots-puppeteer-uses-external-puppeteer)
- [From version 5.1.x to 5.2.x](#from-version-51x-to-52x)
  - [Source-loader](#source-loader)
  - [Default viewports](#default-viewports)
  - [Grid toolbar-feature](#grid-toolbar-feature)
  - [Docs mode docgen](#docs-mode-docgen)
  - [storySort option](#storysort-option)
- [From version 5.1.x to 5.1.10](#from-version-51x-to-5110)
  - [babel.config.js support](#babelconfigjs-support)
- [From version 5.0.x to 5.1.x](#from-version-50x-to-51x)
  - [React native server](#react-native-server)
  - [Angular 7](#angular-7)
  - [CoreJS 3](#corejs-3)
- [From version 5.0.1 to 5.0.2](#from-version-501-to-502)
  - [Deprecate webpack extend mode](#deprecate-webpack-extend-mode)
- [From version 4.1.x to 5.0.x](#from-version-41x-to-50x)
  - [sortStoriesByKind](#sortstoriesbykind)
  - [Webpack config simplification](#webpack-config-simplification)
  - [Theming overhaul](#theming-overhaul)
  - [Story hierarchy defaults](#story-hierarchy-defaults)
  - [Options addon deprecated](#options-addon-deprecated)
  - [Individual story decorators](#individual-story-decorators)
  - [Addon backgrounds uses parameters](#addon-backgrounds-uses-parameters)
  - [Addon cssresources name attribute renamed](#addon-cssresources-name-attribute-renamed)
  - [Addon viewport uses parameters](#addon-viewport-uses-parameters)
  - [Addon a11y uses parameters, decorator renamed](#addon-a11y-uses-parameters-decorator-renamed)
  - [Addon centered decorator deprecated](#addon-centered-decorator-deprecated)
  - [New keyboard shortcuts defaults](#new-keyboard-shortcuts-defaults)
  - [New URL structure](#new-url-structure)
  - [Rename of the `--secure` cli parameter to `--https`](#rename-of-the---secure-cli-parameter-to---https)
  - [Vue integration](#vue-integration)
- [From version 4.0.x to 4.1.x](#from-version-40x-to-41x)
  - [Private addon config](#private-addon-config)
  - [React 15.x](#react-15x)
- [From version 3.4.x to 4.0.x](#from-version-34x-to-40x)
  - [React 16.3+](#react-163)
  - [Generic addons](#generic-addons)
  - [Knobs select ordering](#knobs-select-ordering)
  - [Knobs URL parameters](#knobs-url-parameters)
  - [Keyboard shortcuts moved](#keyboard-shortcuts-moved)
  - [Removed addWithInfo](#removed-addwithinfo)
  - [Removed RN packager](#removed-rn-packager)
  - [Removed RN addons](#removed-rn-addons)
  - [Storyshots Changes](#storyshots-changes)
  - [Webpack 4](#webpack-4)
  - [Babel 7](#babel-7)
  - [Create-react-app](#create-react-app)
    - [Upgrade CRA1 to babel 7](#upgrade-cra1-to-babel-7)
    - [Migrate CRA1 while keeping babel 6](#migrate-cra1-while-keeping-babel-6)
  - [start-storybook opens browser](#start-storybook-opens-browser)
  - [CLI Rename](#cli-rename)
  - [Addon story parameters](#addon-story-parameters)
- [From version 3.3.x to 3.4.x](#from-version-33x-to-34x)
- [From version 3.2.x to 3.3.x](#from-version-32x-to-33x)
  - [`babel-core` is now a peer dependency #2494](#babel-core-is-now-a-peer-dependency-2494)
  - [Base webpack config now contains vital plugins #1775](#base-webpack-config-now-contains-vital-plugins-1775)
  - [Refactored Knobs](#refactored-knobs)
- [From version 3.1.x to 3.2.x](#from-version-31x-to-32x)
  - [Moved TypeScript addons definitions](#moved-typescript-addons-definitions)
  - [Updated Addons API](#updated-addons-api)
- [From version 3.0.x to 3.1.x](#from-version-30x-to-31x)
  - [Moved TypeScript definitions](#moved-typescript-definitions)
  - [Deprecated head.html](#deprecated-headhtml)
- [From version 2.x.x to 3.x.x](#from-version-2xx-to-3xx)
  - [Webpack upgrade](#webpack-upgrade)
  - [Packages renaming](#packages-renaming)
  - [Deprecated embedded addons](#deprecated-embedded-addons)

## From version 6.5.x to 7.0.0

### Alpha release notes

Storybook 7.0 is in early alpha. During the alpha, we are making a large number of breaking changes. We may also break the breaking changes based on what we learn during the development cycle. When 7.0 goes to beta, we will start stabilizing and adding various auto-migrations to help users upgrade more easily.

In the meantime, these migration notes are the best available documentation on things you should know upgrading to 7.0.

### 7.0 breaking changes

<<<<<<< HEAD
#### React peer dependencies required

Starting in 7.0, `react` and `react-dom` are now required peer dependencies of Storybook.

Storybook uses `react` in a variety of packages. In the past, we've done various trickery hide this from non-React users. However, with stricter peer dependency handling by `npm8`, `npm`, and `yarn pnp` those tricks have started to cause problems for those users. Rather than resorting to even more complicated tricks, we are making `react` and `react-dom` required peer dependencies.

To upgrade manually, add any version of `react` and `react-dom` as devDependencies using your package manager of choice, e.g.

```
npm add react react-dom --dev
```
=======
#### Postcss removed

Storybook 6.x installed postcss by default. In 7.0 built-in support has been removed. IF you need it, you can add it back using [`@storybook/addon-postcss`](https://github.com/storybookjs/addon-postcss).
>>>>>>> b2e0a8af

#### Vue3 replaced app export with setup

In 6.x `@storybook/vue3` exported a Vue application instance called `app`. In 7.0, this has been replaced by a `setup` function that can be used to initialize the application in your `.storybook/preview.js`:

Before:

```js
import { app } from '@storybook/vue3';
import Button from './Button.vue';

app.component('GlobalButton', Button);
```

After:

```js
import { setup } from '@storybook/vue3';
import Button from './Button.vue';

setup((app) => {
  app.component('GlobalButton', Button);
});
```

#### removed auto injection of @storybook/addon-actions decorator

The `withActions` decorator is no longer automatically added to stories. This is because it is really only used in the html renderer, for all other renderers it's redundant.
If you are using the html renderer and use the `handles` parameter, you'll need to manually add the `withActions` decorator:

```diff
import globalThis from 'global';
+import { withActions } from '@storybook/addon-actions/decorator';

export default {
  component: globalThis.Components.Button,
  args: {
    label: 'Click Me!',
  },
  parameters: {
    chromatic: { disable: true },
  },
};
export const Basic = {
  parameters: {
    handles: [{ click: 'clicked', contextmenu: 'right clicked' }],
  },
+  decorators: [withActions],
};
```

#### register.js removed

In SB 6.x and earlier, addons exported a `register.js` entry point by convention, and users would import this in `.storybook/manager.js`. This was [deprecated in SB 6.5](#deprecated-registerjs)

In 7.0, most of Storybook's addons now export a `manager.js` entry point, which is automatically registered in Storybook's manager when the addon is listed in `.storybook/main.js`'s `addons` field.

If your `.manager.js` config references `register.js` of any of the following addons, you can remove it: `a11y`, `actions`, `backgrounds`, `controls`, `interactions`, `jest`, `links`, `measure`, `outline`, `toolbars`, `viewport`.

#### Change of root html IDs

The root ID unto which storybook renders stories is renamed from `root` to `#storybook-root` to avoid conflicts with user's code.

#### No more default export from `@storybook/addons`

The default export from `@storybook/addons` has been removed. Please use the named exports instead:

```js
import { addons } from '@storybook/addons';
```

The named export has been available since 6.0 or earlier, so your updated code will be backwards-compatible with older versions of Storybook.

#### Modern browser support

Starting in storybook 7.0, storybook will no longer support IE11, amongst other legacy browser versions.
We now transpile our code with a target of `chrome >= 100` and node code is transpiled with a target of `node >= 14`.

This means code-features such as (but not limited to) `async/await`, arrow-functions, `const`,`let`, etc will exists in the code at runtime, and thus the runtime environment must support it.
Not just the runtime needs to support it, but some legacy loaders for webpack or other transpilation tools might need to be updated as well. For example certain versions of webpack 4 had parsers that could not parse the new syntax (e.g. optional chaining).

Some addons or libraries might depended on this legacy browser support, and thus might break. You might get an error like:

```
regeneratorRuntime is not defined
```

To fix these errors, the addon will have to be re-released with a newer browser-target for transpilation. This often looks something like this (but it's dependent on the build system the addon uses):

```js
// babel.config.js
module.exports = {
  presets: [
    [
      '@babel/preset-env',
      {
        shippedProposals: true,
        useBuiltIns: 'usage',
        corejs: '3',
        modules: false,
        targets: { chrome: '100' },
      },
    ],
  ],
};
```

Here's an example PR to one of the storybook addons: https://github.com/storybookjs/addon-coverage/pull/3 doing just that.

#### No more configuration for manager

The storybook manager is no longer built with webpack. Now it's built with esbuild.
Therefore, it's no longer possible to configure the manager. Esbuild comes preconfigured to handle importing CSS, and images.

If you're currently loading files other than CSS or images into the manager, you'll need to make changes so the files get converted to JS before publishing your addon.

This means the preset value `managerWebpack` is no longer respected, and should be removed from presets and `main.js` files.

Addons that run in the manager can depend on `react` and `@storybook/*` packages directly. They do not need to be peerDependencies.
But very importantly, the build system ensures there will only be 1 version of these packages at runtime. The version will come from the `@storybook/ui` package, and not from the addon.
For this reason it's recommended to have these dependencies as `devDependencies` in your addon's `package.json`.

The full list of packages that Storybook's manager bundler makes available for addons is here: https://github.com/storybookjs/storybook/blob/next/code/lib/ui/src/globals/types.ts

Addons in the manager will no longer be bundled together anymore, which means that if 1 fails, it doesn't break the whole manager.
Each addon is imported into the manager as an ESM module that's bundled separately.

#### start-storybook / build-storybook binaries removed

SB6.x framework packages shipped binaries called `start-storybook` and `build-storybook`.

In SB7.0, we've removed these binaries and replaced them with new commands in Storybook's CLI: `storybook dev` and `storybook build`. These commands will look for the `framework` field in your `.storybook/main.js` config--[which is now required](#framework-field-mandatory)--and use that to determine how to start/build your storybook. The benefit of this change is that it is now possible to install multiple frameworks in a project without having to worry about hoisting issues.

A typical storybook project includes two scripts in your projects `package.json`:

```json
{
  "scripts": {
    "storybook": "start-storybook <some flags>",
    "build-storybook": "build-storybook <some flags>"
  }
}
```

To convert this project to 7.0:

```json
{
  "scripts": {
    "storybook": "storybook dev <some flags>",
    "build-storybook": "storybook build <some flags>"
  },
  "devDependencies": {
    "storybook": "next"
  }
}
```

The new CLI commands remove the following flags:

| flag     | migration                                                                                     |
| -------- | --------------------------------------------------------------------------------------------- |
| --modern | No migration needed. [All ESM code is modern in SB7](#modern-esm--ie11-support-discontinued). |

#### storyStoreV7 enabled by default

SB6.4 introduced [Story Store V7](#story-store-v7), an optimization which allows code splitting for faster build and load times. This was an experimental, opt-in change and you can read more about it in [the migration notes below](#story-store-v7). TLDR: you can't use the legacy `storiesOf` API or dynamic titles in CSF.

Now in 7.0, Story Store V7 is the default. You can opt-out of it by setting the feature flag in `.storybook/main.js`:

```js
module.exports = {
  features: {
    storyStoreV7: false,
  },
};
```

During the 7.0 dev cycle we will be preparing recommendations and utilities to make it easier for `storiesOf` users to upgrade.

#### Webpack4 support discontinued

SB7.0 no longer supports Webpack4.

Depending on your project specifics, it might be possible to run your Storybook using the webpack5 builder without error.

If you are running into errors, you can upgrade your project to Webpack5 or you can try debugging those errors.

To upgrade:

- If you're configuring webpack directly, see the Webpack5 [release announcement](https://webpack.js.org/blog/2020-10-10-webpack-5-release/) and [migration guide](https://webpack.js.org/migrate/5).
- If you're using Create React App, see the [migration notes](https://github.com/facebook/create-react-app/blob/main/CHANGELOG.md#migrating-from-40x-to-500) to upgrade from V4 (Webpack4) to 5

During the 7.0 dev cycle we will be updating this section with useful resources as we run across them.

#### Modern ESM / IE11 support discontinued

SB7.0 compiles to modern ESM, meaning that IE11 is no longer supported. Over the course of the 7.0 dev cycle we will create recommendations for users who still require IE support.

#### Framework field mandatory

In 6.4 we introduced a new `main.js` field called [`framework`](#mainjs-framework-field). Starting in 7.0, this field is mandatory.
The value of the `framework` field has also changed.

In 6.4, valid values included `@storybook/react`, `@storybook/vue`, etc.

In 7.0, frameworks also specify the builder to be used. For example, The current list of frameworks include:

- `@storybook/angular`
- `@storybook/html-webpack5`
- `@storybook/preact-webpack5`
- `@storybook/react-webpack5`
- `@storybook/react-vite`
- `@storybook/server-webpack5`
- `@storybook/svelte-webpack5`
- `@storybook/svelte-vite`
- `@storybook/sveltekit`
- `@storybook/vue-webpack5`
- `@storybook/vue-vite`
- `@storybook/vue3-webpack5`
- `@storybook/vue3-vite`
- `@storybook/web-components-webpack5`
- `@storybook/web-components-vite`

We will be expanding this list over the course of the 7.0 development cycle. More info on the rationale here: [Frameworks RFC](https://www.notion.so/chromatic-ui/Frameworks-RFC-89f8aafe3f0941ceb4c24683859ed65c).

#### frameworkOptions renamed

In 7.0, the `main.js` fields `reactOptions` and `angularOptions` have been renamed. They are now options on the `framework` field:

```js
module.exports = {
  framework: {
    name: '@storybook/react-webpack5',
    options: { fastRefresh: true },
  },
};
```

#### Framework standalone build moved

In 7.0 the location of the standalone node API has moved to `@storybook/core-server`.

If you used the React standalone API, for example, you might have written:

```js
const { buildStandalone } = require('@storybook/react/standalone');
const options = {};
buildStandalone(options).then(() => console.log('done'));
```

In 7.0, you would now use:

```js
const build = require('@storybook/core-server/standalone');
const options = {};
build(options).then(() => console.log('done'));
```

#### Docs modern inline rendering by default

Storybook docs has a new rendering mode called "modern inline rendering" which unifies the way stories are rendered in Docs mode and in the canvas (aka story mode). It is still being stabilized in 7.0 dev cycle. If you run into trouble with inline rendering in docs, you can opt out of modern inline rendering in your `.storybook/main.js`:

```js
module.exports = {
  features: {
    modernInlineRender: false,
  },
};
```

#### Babel mode v7 by default

Storybook now uses your project babel configuration differently as [described below in Babel Mode v7](#babel-mode-v7). This is now the default. To opt-out:

```js
module.exports = {
  features: {
    babelModeV7: false,
  },
};
```

#### 7.0 feature flags removed

Storybook uses temporary feature flags to opt-in to future breaking changes or opt-in to legacy behaviors. For example:

```js
module.exports = {
  features: {
    emotionAlias: false,
  },
};
```

In 7.0 we've removed the following feature flags:

| flag                | migration instructions                               |
| ------------------- | ---------------------------------------------------- |
| `emotionAlias`      | This flag is no longer needed and should be deleted. |
| `breakingChangesV7` | This flag is no longer needed and should be deleted. |

#### CLI option `--use-npm` deprecated

With increased support for more package managers (pnpm), we have introduced the `--package-manager` CLI option. Please use `--package-manager=npm` to force NPM to be used to install dependencies when running Storybook CLI commands. Other valid options are `pnpm`, `yarn1`, and `yarn2` (`yarn2` is for versions 2 and higher).

#### Vite builder uses vite config automatically

When using a [Vite-based framework](#framework-field-mandatory), Storybook will automatically use your `vite.config.(ctm)js` config file starting in 7.0.  
Some settings will be overridden by storybook so that it can function properly, and the merged settings can be modified using `viteFinal` in `.storybook/main.js` (see the [Storybook Vite configuration docs](https://storybook.js.org/docs/react/builders/vite#configuration)).  
If you were using `viteFinal` in 6.5 to simply merge in your project's standard vite config, you can now remove it.

#### Vite cache moved to node_modules/.cache/.vite-storybook

Previously, Storybook's Vite builder placed cache files in node_modules/.vite-storybook. However, it's more common for tools to place cached files into `node_modules/.cache`, and putting them there makes it quick and easy to clear the cache for multiple tools at once. We don't expect this change will cause any problems, but it's something that users of Storybook Vite projects should know about. It can be configured by setting `cacheDir` in `viteFinal` within `.storybook/main.js` [Storybook Vite configuration docs](https://storybook.js.org/docs/react/builders/vite#configuration)).

#### SvelteKit needs the `@storybook/sveltekit` framework

SvelteKit projects need to use the `@storybook/sveltekit` framework in the `main.js` file. Previously it was enough to just setup Storybook with Svelte+Vite, but that is no longer the case.

```js
// .storybook/main.js
export default {
  framework: '@storybook/sveltekit',
};
```

#### Removed docs.getContainer and getPage parameters

It is no longer possible to set `parameters.docs.getContainer()` and `getPage()`. Instead use `parameters.docs.container` or `parameters.docs.page` directly.

#### Removed STORYBOOK_REACT_CLASSES global

This was a legacy global variable from the early days of react docgen. If you were using this variable, you can instead use docgen information which is added directly to components using `.__docgenInfo`.

#### Icons API changed

For addon authors who use the `Icons` component, its API has been updated in Storybook 7.

```diff
export interface IconsProps extends ComponentProps<typeof Svg> {
-  icon?: IconKey;
-  symbol?: IconKey;
+  icon: IconType;
+  useSymbol?: boolean;
}
```

Full change here: https://github.com/storybookjs/storybook/pull/18809

#### 'config' preset entry replaced with 'previewAnnotations'

The preset field `'config'` has been replaced with `'previewAnnotations'`. `'config'` is now deprecated and will be removed in Storybook 8.0.

Additionally, the internal field `'previewEntries'` has been removed. If you need a preview entry, just use a `'previewAnnotations'` file and don't export anything.

#### Dropped support for Angular 12 and below

Official [Angular 12 LTS support ends Nov 2022](https://angular.io/guide/releases#actively-supported-versions). With that, Storybook also drops its support
for Angular 12 and below.

In order to use Storybook 7.0, you need to upgrade to at least Angular 13.

#### Addon-backgrounds: Removed deprecated grid parameter

Starting in 7.0 the `grid.cellSize` parameter should now be `backgrounds.grid.cellSize`. This was [deprecated in SB 6.1](#deprecated-grid-parameter).

#### Addon-docs: Removed deprecated blocks.js entry

Removed `@storybook/addon-docs/blocks` entry. Import directly from `@storybook/addon-docs` instead. This was [deprecated in SB 6.3](#deprecated-scoped-blocks-imports).

#### Addon-a11y: Removed deprecated withA11y decorator

We removed the deprecated `withA11y` decorator. This was [deprecated in 6.0](#removed-witha11y-decorator)

#### Stories glob matches MDX files

If you used a directory based stories glob, in 6.x it would match `.stories.js` (and other JS extensions) and `.stories.mdx` files. For instance:

```js
// in main.js
export default {
  stories: ['../path/to/directory']
};

// or
export default {
  stories: [{ directory: '../path/to/directory' }]
};
```

In 7.0, this pattern will also match `.mdx` files (the new extension for docs files - see docs changes below). If you have `.mdx` files you don't want to appear in your storybook, either move them out of the directory, or add a `files` specifier with the old pattern (`"**/*.stories.@(mdx|tsx|ts|jsx|js)"`):

```js
export default {
  stories: [{ directory: '../path/to/directory', files: '**/*.stories.@(mdx|tsx|ts|jsx|js)' }],
};
```

### Docs Changes

The information hierarchy of docs in Storybook has changed in 7.0. The main difference is that each docs is listed in the sidebar as a separate entry, rather than attached to individual stories.

These changes are encapsulated in the following:

#### Standalone docs files

In Storybook 6.x, to create a standalone docs MDX file, you'd have to create a `.stories.mdx` file, and describe its location with the `Meta` doc block:

```mdx
import { Meta } from '@storybook/addon-docs';

<Meta title="Introduction" />
```

In 7.0, things are a little simpler -- you should call the file `.mdx` (drop the `.stories`). This will mean behind the scenes there is no story attached to this entry. You may also drop the `title` and use autotitle (and leave the `Meta` component out entirely).

Additionally, you can attach a standalone docs entry to a component, using the new `of={}` syntax on the `Meta` component:

```mdx
import { Meta } from '@storybook/blocks';
import * as ComponentStories from './some-component.stories';

<Meta of={ComponentStories} />
```

You can create as many docs entries as you like for a given component. Note that if you attach a docs entry to a component it will replace the automatically generated entry from `DocsPage` (See below).

By default docs entries are listed first for the component. You can sort them using story sorting.

#### Referencing stories in docs files

To reference a story in a MDX file, you should reference it with `of`:

```mdx
import { Meta, Story } from '@storybook/blocks';
import * as ComponentStories from './some-component.stories';

<Meta of={ComponentStories} />

<Story of={ComponentStories.standard} />
```

You can also reference a story from a different component:

```mdx
import { Meta, Story } from '@storybook/blocks';
import * as ComponentStories from './some-component.stories';
import * as SecondComponentStories from './second-component.stories';

<Meta of={ComponentStories} />

<Story of={SecondComponentStories.standard} meta={SecondComponentStories} />
```

#### Docs Page

In 7.0, rather than rendering each story in "docs view mode", Docs Page operates by adding additional sidebar entries for each component. By default it uses the same template as was used in 6.x, and the entries are entitled `Docs`.

You can configure Docs Page in `main.js`:

```js
module.exports = {
  docs: {
    docsPage: 'automatic', // see below for alternatives
    defaultName: 'Docs', // set to change the name of generated docs entries
  },
};
```

If you are migrating from 6.x your `docs.docsPage` option will have been set to `'automatic'`, which has the effect of enabling docs page for _every_ CSF file. However, as of 7.0, the new default is `true`, which requires opting into DocsPage per-CSF file, with the `docsPage` **tag** on your component export:

```ts
export default {
  component: MyComponent
  // Tags are a new feature coming in 7.1, that we are using to drive this behaviour.
  tags: ['docsPage']
}
```

You can also set `docsPage: false` to opt-out of docs page entirely.

You can change the default template in the same way as in 6.x, using the `docs.page` parameter.

#### Configuring the Docs Container

As in 6.x, you can override the docs container to configure docs further. This the container that each docs entry is rendered inside:

```js
// in preview.js

export const parameters = {
  docs: {
    container: // your container
  }
}
```

You likely want to use the `DocsContainer` component exported by `@storybook/blocks` and consider the following examples:

**Overriding theme**:

To override the theme, you can continue to use the `docs.theme` parameter.

**Overriding MDX components**

If you want to override the MDX components supplied to your docs page, use the `MDXProvider` from `@mdx-js/react`:

```js
import { MDXProvider } from '@mdx-js/react';
import { DocsContainer } from '@storybook/blocks';
import * as DesignSystem from 'your-design-system';

export const MyDocsContainer = (props) => (
  <MDXProvider
    components={{
      h1: DesignSystem.H1,
      h2: DesignSystem.H2,
    }}
  >
    <DocsContainer {...props} />
  </MDXProvider>
);
```

**_NOTE_**: due to breaking changes in MDX2, such override will _only_ apply to elements you create via the MDX syntax, not pure HTML -- ie. `## content` not `<h2>content</h2>`.

#### External Docs

Storybook 7.0 can be used in the above way in externally created projects (i.e. custom docs sites). Your `.mdx` files defined as above should be portable to other contexts. You simply need to render them in an `ExternalDocs` component:

```js
// In your project somewhere:
import { ExternalDocs } from '@storybook/blocks';

// Import all the preview entries from addons that need to operate in your external docs,
// at a minimum likely your project's and your renderer's.
import * as reactAnnotations from '@storybook/react/preview';
import * as previewAnnotations from '../.storybook/preview';

export default function App({ Component, pageProps }) {
  return (
    <ExternalDocs projectAnnotationsList={[reactAnnotations, previewAnnotations]}>
      <Component {...pageProps} />
    </ExternalDocs>
  );
}
```

#### MDX2 upgrade

Storybook 7 Docs uses MDXv2 instead of MDXv1. This means an improved syntax, support for inline JS expression, and improved performance among [other benefits](https://mdxjs.com/blog/v2/).

If you use `.stories.mdx` files in your project, you may need to edit them since MDX2 contains [breaking changes](https://mdxjs.com/migrating/v2/#update-mdx-files).

We will update this section with specific pointers based on user feedback during the prerelease period and probably add an codemod to help streamline the upgrade before final 7.0 release.

As part of the upgrade we deleted the codemod `mdx-to-csf` and will be replacing it with a more sophisticated version prior to release.

#### Default docs styles will leak into non-story user components

Storybook's default styles in docs are now globally applied to any element instead of using classes. This means that any component that you add directly in a docs file will also get the default styles.

To mitigate this you need to wrap any content you don't want styled with the `Unstyled` block like this:

```mdx
import { Unstyled } from '@storybook/blocks';
import { MyComponent } from './MyComponent';

# This is a header

<Unstyled>
  <MyComponent />
</Unstyled>
```

Components that are part of your stories or in a canvas will not need this mitigation, as the `Story` and `Canvas` blocks already have this built-in.

#### Explicit `<code>` elements are no longer syntax highlighted

Due to how MDX2 works differently from MDX1, manually defined `<code>` elements are no longer transformed to the `Code` component, so it will not be syntax highlighted. This is not the case for markdown \`\`\` code-fences, that will still end up as `Code` with syntax highlighting.

Luckily [MDX2 supports markdown (like code-fences) inside elements better now](https://mdxjs.com/blog/v2/#improvements-to-the-mdx-format), so most cases where you needed a `<code>` element before, you can use code-fences instead:

<!-- prettier-ignore-start -->
````md
<code>This will now be an unstyled line of code</code>

```js
const a = 'This is still a styled code block.';
```

<div style={{ background: 'red', padding: '10px' }}>
  ```js
  const a = 'MDX2 supports markdown in elements better now, so this is possible.';
  ```
</div>
````
<!-- prettier-ignore-end -->

#### Dropped source loader / storiesOf static snippets

In SB 6.x, Storybook Docs used a webpack loader called `source-loader` to help display static code snippets. This was configurable using the `options.sourceLoaderOptions` field.

In SB 7.0, we've moved to a faster, simpler alternative called `csf-plugin` that **only supports CSF**. It is configurable using the `options.csfPluginOptions` field.

If you're using `storiesOf` and want to restore the previous behavior, you can add `source-loader` by hand to your webpack config using the following snippet in `main.js`:

```js
module.exports = {
  webpackFinal: (config) => {
    config.modules.rules.push({
      test: /\.stories\.[tj]sx?$/,
      use: [
        {
          loader: require.resolve('@storybook/source-loader'),
          options: {} /* your sourceLoaderOptions here */,
        },
      ],
      enforce: 'pre',
    });
    return config;
  },
};
```

#### Dropped addon-docs manual configuration

Storybook Docs 5.x shipped with instructions for how to manually configure webpack and storybook without the use of Storybook's "presets" feature. Over time, these docs went out of sync. Now in Storybook 7 we have removed support for manual configuration entirely.

#### Autoplay in docs

Running play functions in docs is generally tricky, as they can steal focus and cause the window to scroll. Consequently, we've disabled play functions in docs by default.

If your story depends on a play function to render correctly, _and_ you are confident the function autoplaying won't mess up your docs, you can set `parameters.docs.autoplay = true` to have it auto play.

### 7.0 Deprecations

#### `Story` type deprecated

In 6.x you were able to do this:

```ts
import type { Story } from '@storybook/react';

export const MyStory: Story = () => <div />;
```

But this will produce a deprecation warning in 7.0 because `Story` has been deprecated.
To fix the deprecation warning, use the `StoryFn` type:

```ts
import type { StoryFn } from '@storybook/react';

export const MyStory: StoryFn = () => <div />;
```

This change is part of our move to CSF3, which uses objects instead of functions to represent stories.
You can read more about the CSF3 format here: https://storybook.js.org/blog/component-story-format-3-0/

#### `ComponentStory`, `ComponentStoryObj`, `ComponentStoryFn` and `ComponentMeta` types are deprecated

The type of StoryObj and StoryFn have been changed in 7.0 so that both the "component" as "the props of the component" will be accepted as the generic parameter.

```ts
import type { Story } from '@storybook/react';
import { Button, ButtonProps } from './Button';

// This works in 7.0, making the ComponentX types redundant.
const meta: Meta<typeof Button> = { component: Button };

export const CSF3Story: StoryObj<typeof Button> = { args: { label: 'Label' } };

export const CSF2Story: StoryFn<typeof Button> = (args) => <Button {...args} />;
CSF2Story.args = { label: 'Label' };

// Passing props directly still works as well.
const meta: Meta<ButtonProps> = { component: Button };

export const CSF3Story: StoryObj<ButtonProps> = { args: { label: 'Label' } };

export const CSF2Story: StoryFn<ButtonProps> = (args) => <Button {...args} />;
CSF2Story.args = { label: 'Label' };
```

#### Renamed `renderToDOM` to `renderToCanvas`

The "rendering" function that renderers (ex-frameworks) must export (`renderToDOM`) has been renamed to `renderToCanvas` to acknowledge that some consumers of frameworks/the preview do not work with DOM elements.

#### Renamed `XFramework` to `XRenderer`

In 6.x you could import XFramework types:

```ts
import type { ReactFramework } from '@storybook/react';
import type { VueFramework } from '@storybook/vue';
import type { SvelteFramework } from '@storybook/svelte';

// etc.
```

Those are deprecated in 7.0 as they are renamed to:

```ts
import type { ReactRenderer } from '@storybook/react';
import type { VueRenderer } from '@storybook/vue';
import type { SvelteRenderer } from '@storybook/svelte';

// etc.
```

#### Renamed `DecoratorFn` to `Decorator`

In 6.x you could import the type `DecoratorFn`:

```ts
import type { DecoratorFn } from '@storybook/react';
```

This type is deprecated in 7.0, instead you can use the type `Decorator`, which is now available for all renderers:

```ts
import type { Decorator } from '@storybook/react';
// or
import type { Decorator } from '@storybook/vue';
// or
import type { Decorator } from '@storybook/svelte';
// etc.
```

The type `Decorator` accepts a generic parameter `TArgs`. This can be used like this:

```tsx
import type { Decorator } from '@storybook/react';
import { LocaleProvider } from './locale';

const withLocale: Decorator<{ locale: 'en' | 'es' }> = (Story, { args }) => (
  <LocaleProvider lang={args.locale}>
    <Story />
  </LocaleProvider>
);
```

If you want to use `Decorator` in a backwards compatible way to `DecoratorFn`, you can use:

```tsx
import type { Args, Decorator } from '@storybook/react';

// Decorator<Args> behaves the same as DecoratorFn (without generic)
const withLocale: Decorator<Args> = (Story, { args }) => // args has type { [name: string]: any }
```

## From version 6.4.x to 6.5.0

### Vue 3 upgrade

Storybook 6.5 supports Vue 3 out of the box when you install it fresh. However, if you're upgrading your project from a previous version, you'll need to [follow the steps for opting-in to webpack 5](#webpack-5).

### React18 new root API

React 18 introduces a [new root API](https://reactjs.org/blog/2022/03/08/react-18-upgrade-guide.html#updates-to-client-rendering-apis). Starting in 6.5, Storybook for React will auto-detect your react version and use the new root API automatically if you're on React18.

If you wish to opt out of the new root API, set the `reactOptions.legacyRootApi` flag in your `.storybook/main.js` config:

```js
module.exports = {
  reactOptions: { legacyRootApi: true },
};
```

### Renamed isToolshown to showToolbar

Storybook's [manager API](docs/addons/addons-api.md) has deprecated the `isToolshown` option (to show/hide the toolbar) and renamed it to `showToolbar` for consistency with other similar UI options.

Example:

```js
// .storybook/manager.js
import { addons } from '@storybook/addons';

addons.setConfig({
  showToolbar: false,
});
```

### Dropped support for addon-actions addDecorators

Prior to SB6.5, `addon-actions` provided an option called `addDecorators`. In SB6.5, decorators are applied always. This is technically a breaking change, so if this affects you please file an issue in Github and we can consider reverting this in a patch release.

### Vite builder renamed

SB6.5 renames Storybook's [Vite builder](https://github.com/storybookjs/builder-vite) from `storybook-builder-vite` to `@storybook/builder-vite`. This move is part of a larger effort to improve Vite support in Storybook.

Storybook's `automigrate` command can migrate for you. To manually migrate:

1. Remove `storybook-builder-vite` from your `package.json` dependencies
2. Install `@storybook/builder-vite`
3. Update your `core.builder` setting in `.storybook/main.js` to `@storybook/builder-vite`.

### Docs framework refactor for React

SB6.5 moves framework specializations (e.g. ArgType inference, dynamic snippet rendering) out of `@storybook/addon-docs` and into the specific framework packages to which they apply (e.g. `@storybook/react`).

This change should not require any specific migrations on your part if you are using the docs addon as described in the documentation. However, if you are using `react-docgen` or `react-docgen-typescript` information in some custom way outside of `addon-docs`, you should be aware of this change.

In SB6.4, `@storybook/react` added `react-docgen` to its babel settings and `react-docgen-typescript` to its webpack settings. In SB6.5, this only happens if you are using `addon-docs` or `addon-controls`, either directly or indirectly through `addon-essentials`. If you're not using either of those addons, but require that information for some other addon, please configure that manually in your `.storybook/main.js` configuration. You can see the docs configuration here: https://github.com/storybookjs/storybook/blob/next/code/presets/react-webpack/src/framework-preset-react-docs.ts

### Opt-in MDX2 support

SB6.5 adds experimental opt-in support for MDXv2. To install:

```sh
yarn add @storybook/mdx2-csf -D
```

Then add the `previewMdx2` feature flag to your `.storybook/main.js` config:

```js
module.exports = {
  features: {
    previewMdx2: true,
  },
};
```

### CSF3 auto-title improvements

SB 6.4 introduced experimental "auto-title", in which a story's location in the sidebar (aka `title`) can be automatically inferred from its location on disk. For example, the file `atoms/Button.stories.js` might result in the title `Atoms/Button`.

We've made two improvements to Auto-title based on user feedback:

- Auto-title preserves filename case
- Auto-title removes redundant filenames from the path

#### Auto-title filename case

SB 6.4's implementation of auto-title ran `startCase` on each path component. For example, the file `atoms/MyButton` would be transformed to `Atoms/My Button`.

We've changed this in SB 6.5 to preserve the filename case, so that instead it the same file would result in the title `atoms/MyButton`. The rationale is that this gives more control to users about what their auto-title will be.

This might be considered a breaking change. However, we feel justified to release this in 6.5 because:

1. We consider it a bug in the initial auto-title implementation
2. CSF3 and the auto-title feature are experimental, and we reserve the right to make breaking changes outside of semver (tho we try to avoid it)

If you want to restore the old titles in the UI, you can customize your sidebar with the following code snippet in `.storybook/manager.js`:

```js
import { addons } from '@storybook/addons';
import startCase from 'lodash/startCase';

addons.setConfig({
  sidebar: {
    renderLabel: ({ name, type }) => (type === 'story' ? name : startCase(name)),
  },
});
```

#### Auto-title redundant filename

The heuristic failed in the common scenario in which each component gets its own directory, e.g. `atoms/Button/Button.stories.js`, which would result in the redundant title `Atoms/Button/Button`. Alternatively, `atoms/Button/index.stories.js` would result in `Atoms/Button/Index`.

To address this problem, 6.5 introduces a new heuristic to removes the filename if it matches the directory name or `index`. So `atoms/Button/Button.stories.js` and `atoms/Button/index.stories.js` would both result in the title `Atoms/Button` (or `atoms/Button` if `autoTitleFilenameCase` is set, see above).

Since CSF3 is experimental, we are introducing this technically breaking change in a minor release. If you desire the old structure, you can manually specify the title in file. For example:

```js
// atoms/Button/Button.stories.js
export default { title: 'Atoms/Button/Button' };
```

#### Auto-title always prefixes

When the user provides a `prefix` in their `main.js` `stories` field, it now prefixes all titles to matching stories, whereas in 6.4 and earlier it only prefixed auto-titles.

Consider the following example:

```js
// main.js
module.exports = {
  stories: [{ directory: '../src', titlePrefix: 'Custom' }]
}

// ../src/NoTitle.stories.js
export default { component: Foo };

// ../src/Title.stories.js
export default { component: Bar, title: 'Bar' }
```

In 6.4, the final titles would be:

- `NoTitle.stories.js` => `Custom/NoTitle`
- `Title.stories.js` => `Bar`

In 6.5, the final titles would be:

- `NoTitle.stories.js` => `Custom/NoTitle`
- `Title.stories.js` => `Custom/Bar`

<!-- markdown-link-check-disable -->

### 6.5 Deprecations

#### Deprecated register.js

In ancient versions of Storybook, addons were registered by referring to `addon-name/register.js`. This is going away in SB7.0. Instead you should just add `addon-name` to the `addons` array in `.storybook/main.js`.

Before:

```js
module.exports = { addons: ['my-addon/register.js'] };
```

After:

```js
module.exports = { addons: ['my-addon'] };
```

## From version 6.3.x to 6.4.0

### Automigrate

Automigrate is a new 6.4 feature that provides zero-config upgrades to your dependencies, configurations, and story files.

Each automigration analyzes your project, and if it's is applicable, propose a change alongside relevant documentation. If you accept the changes, the automigration will update your files accordingly.

For example, if you're in a webpack5 project but still use Storybook's default webpack4 builder, the automigration can detect this and propose an upgrade. If you opt-in, it will install the webpack5 builder and update your `main.js` configuration automatically.

You can run the existing suite of automigrations to see which ones apply to your project. This won't update any files unless you accept the changes:

```

npx sb@next automigrate

```

The automigration suite also runs when you create a new project (`sb init`) or when you update storybook (`sb upgrade`).

### CRA5 upgrade

Storybook 6.3 supports CRA5 out of the box when you install it fresh. However, if you're upgrading your project from a previous version, you'll need to upgrade the configuration. You can do this automatically by running:

```

npx sb@next automigrate

```

Or you can do the following steps manually to force Storybook to use webpack 5 for building your project:

```shell
yarn add @storybook/builder-webpack5 @storybook/manager-webpack5 --dev
# Or
npm install @storybook/builder-webpack5 @storybook/manager-webpack5 --save-dev
```

Then edit your `.storybook/main.js` config:

```js
module.exports = {
  core: {
    builder: 'webpack5',
  },
};
```

### CSF3 enabled

SB6.3 introduced a feature flag, `features.previewCsfV3`, to opt-in to experimental [CSF3 syntax support](https://storybook.js.org/blog/component-story-format-3-0/). In SB6.4, CSF3 is supported regardless of `previewCsfV3`'s value. This should be a fully backwards-compatible change. The `previewCsfV3` flag has been deprecated and will be removed in SB7.0.

#### Optional titles

In SB6.3 and earlier, component titles were required in CSF default exports. Starting in 6.4, they are optional.
If you don't specify a component file, it will be inferred from the file's location on disk.

Consider a project configuration `/path/to/project/.storybook/main.js` containing:

```js
module.exports = { stories: ['../src/**/*.stories.*'] };
```

And the file `/path/to/project/src/components/Button.stories.tsx` containing the default export:

```js
import { Button } from './Button';
export default { component: Button };
// named exports...
```

The inferred title of this file will be `components/Button` based on the stories glob in the configuration file.
We will provide more documentation soon on how to configure this.

#### String literal titles

Starting in 6.4 CSF component [titles are optional](#optional-titles). However, if you do specify titles, title handing is becoming more strict in V7 and is limited to string literals.

Earlier versions of Storybook supported story titles that are dynamic Javascript expressions

```js
// ✅ string literals 6.3 OK / 7.0 OK
export default {
  title: 'Components/Atoms/Button',
};

// ✅ undefined 6.3 OK / 7.0 OK
export default {
  component: Button,
};

// ❌ expressions: 6.3 OK / 7.0 KO
export default {
  title: foo('bar'),
};

// ❌ template literals 6.3 OK / 7.0 KO
export default {
  title: `${bar}`,
};
```

#### StoryObj type

The TypeScript type for CSF3 story objects is `StoryObj`, and this will become the default in Storybook 7.0. In 6.x, the `StoryFn` type is the default, and `Story` is aliased to `StoryFn`.

If you are migrating to experimental CSF3, the following is compatible with 6.4 and requires the least amount of change to your code today:

```ts
// CSF2 function stories, current API, will break in 7.0
import type { Story } from '@storybook/<framework>';

// CSF3 object stories, will persist in 7.0
import type { StoryObj } from '@storybook/<framework>';
```

The following is compatible with 6.4 and also forward-compatible with anticipated 7.0 changes:

```ts
// CSF2 function stories, forward-compatible mode
import type { StoryFn } from '@storybook/<framework>';

// CSF3 object stories, using future 7.0 types
import type { Story } from '@storybook/<framework>/types-7-0';
```

### Story Store v7

SB6.4 introduces an opt-in feature flag, `features.storyStoreV7`, which loads stories in an "on demand" way (that is when rendered), rather than up front when the Storybook is booted. This way of operating will become the default in 7.0 and will likely be switched to opt-out in that version.

The key benefit of the on demand store is that stories are code-split automatically (in `builder-webpack4` and `builder-webpack5`), which allows for much smaller bundle sizes, faster rendering, and improved general performance via various opt-in Webpack features.

The on-demand store relies on the "story index" data structure which is generated in the server (node) via static code analysis. As such, it has the following limitations:

- Does not work with `storiesOf()`
- Does not work if you use dynamic story names or component titles.

However, the `autoTitle` feature is supported.

#### Behavioral differences

The key behavioral differences of the v7 store are:

- `SET_STORIES` is not emitted on boot up. Instead the manager loads the story index independently.
- A new event `STORY_PREPARED` is emitted when a story is rendered for the first time, which contains metadata about the story, such as `parameters`.
- All "entire" store APIs such as `extract()` need to be proceeded by an async call to `loadAllCSFFiles()` which fetches all CSF files and processes them.

#### Main.js framework field

In earlier versions of Storybook, each framework package (e.g. `@storybook/react`) provided its own `start-storybook` and `build-storybook` binaries, which automatically filled in various settings.

In 7.0, we're moving towards a model where the user specifies their framework in `main.js`.

```js
module.exports = {
  // ... your existing config
  framework: '@storybook/react', // OR whatever framework you're using
};
```

Each framework must export a `renderToDOM` function and `parameters.framework`. We'll be adding more documentation for framework authors in a future release.

#### Using the v7 store

To activate the v7 mode set the feature flag in your `.storybook/main.js` config:

```js
module.exports = {
  // ... your existing config
  framework: '@storybook/react', // OR whatever framework you're using
  features: {
    storyStoreV7: true,
  },
};
```

NOTE: `features.storyStoreV7` implies `features.buildStoriesJson` and has the same limitations.

#### v7-style story sort

If you've written a custom `storySort` function, you'll need to rewrite it for V7.

SB6.x supports a global story function specified in `.storybook/preview.js`. It accepts two arrays which each contain:

- The story ID
- A story object that contains the name, title, etc.
- The component's parameters
- The project-level parameters

SB 7.0 streamlines the story function. It now accepts a `StoryIndexEntry` which is
an object that contains only the story's `id`, `title`, `name`, and `importPath`.

Consider the following example, before and after:

```js
// v6-style sort
function storySort(a, b) {
  return a[1].kind === b[1].kind
    ? 0
    : a[1].id.localeCompare(b[1].id, undefined, { numeric: true });
},
```

And the after version using `title` instead of `kind` and not receiving the full parameters:

```js
// v7-style sort
function storySort(a, b) {
  return a.title === b.title
    ? 0
    : a.id.localeCompare(b.id, undefined, { numeric: true });
},
```

#### v7 Store API changes for addon authors

The Story Store in v7 mode is async, so synchronous story loading APIs no longer work. In particular:

- `store.fromId()` has been replaced by `store.loadStory()`, which is async (i.e. returns a `Promise` you will need to await).
- `store.raw()/store.extract()` and friends that list all stories require a prior call to `store.cacheAllCSFFiles()` (which is async). This will load all stories, and isn't generally a good idea in an addon, as it will force the whole store to load.

#### Storyshots compatibility in the v7 store

Storyshots is not currently compatible with the v7 store. However, you can use the following workaround to opt-out of the v7 store when running storyshots; in your `main.js`:

```js
module.exports = {
  features: {
    storyStoreV7: !global.navigator?.userAgent?.match?.('jsdom'),
  },
};
```

There are some caveats with the above approach:

- The code path in the v6 store is different to the v7 store and your mileage may vary in identical behavior. Buyer beware.
- The story sort API [changed between the stores](#v7-style-story-sort). If you are using a custom story sort function, you will need to ensure it works in both contexts (perhaps using the check `global.navigator.userAgent.match('jsdom')`).

### Emotion11 quasi-compatibility

Now that the web is moving to Emotion 11 for styling, popular libraries like MUI5 and ChakraUI are breaking with Storybook 6.3 which only supports emotion@10.

Unfortunately we're unable to upgrade Storybook to Emotion 11 without a semver major release, and we're not ready for that. So, as a workaround, we've created a feature flag which opts-out of the previous behavior of pinning the Emotion version to v10. To enable this workaround, add the following to your `.storybook/main.js` config:

```js
module.exports = {
  features: {
    emotionAlias: false,
  },
};
```

Setting this should unlock theming for emotion11-based libraries in Storybook 6.4.

### Babel mode v7

SB6.4 introduces an opt-in feature flag, `features.babelModeV7`, that reworks the way Babel is configured in Storybook to make it more consistent with the Babel is configured in your app. This breaking change will become the default in SB 7.0, but we encourage you to migrate today.

> NOTE: CRA apps using `@storybook/preset-create-react-app` use CRA's handling, so the new flag has no effect on CRA apps.

In SB6.x and earlier, Storybook provided its own default configuration and inconsistently handled configurations from the user's babelrc file. This resulted in a final configuration that differs from your application's configuration AND is difficult to debug.

In `babelModeV7`, Storybook no longer provides its own default configuration and is primarily configured via babelrc file, with small, incremental updates from Storybook addons.

In 6.x, Storybook supported a `.storybook/babelrc` configuration option. This is no longer supported and it's up to you to reconcile this with your project babelrc.

To activate the v7 mode set the feature flag in your `.storybook/main.js` config:

```js
module.exports = {
  // ... your existing config
  features: {
    babelModeV7: true,
  },
};
```

In the new mode, Storybook expects you to provide a configuration file. If you want a configuration file that's equivalent to the 6.x default, you can run the following command in your project directory:

```sh
npx sb@next babelrc
```

This will create a `.babelrc.json` file. This file includes a bunch of babel plugins, so you may need to add new package devDependencies accordingly.

### Loader behavior with args changes

In 6.4 the behavior of loaders when arg changes occurred was tweaked so loaders do not re-run. Instead the previous value of the loader is passed to the story, irrespective of the new args.

### 6.4 Angular changes

#### SB Angular builder

Since SB6.3, Storybook for Angular supports a builder configuration in your project's `angular.json`. This provides an Angular-style configuration for running and building your Storybook. The full builder documentation will be shown in the [main documentation page](https://storybook.js.org/docs/angular) soon, but for now you can check out an example here:

- `start-storybook`: [example](https://github.com/storybookjs/storybook/blob/next/examples/angular-cli/angular.json#L78) [schema](https://github.com/storybookjs/storybook/blob/next/app/angular/src/builders/start-storybook/schema.json)
- `build-storybook`: [example](https://github.com/storybookjs/storybook/blob/next/examples/angular-cli/angular.json#L86) [schema](https://github.com/storybookjs/storybook/blob/next/app/angular/src/builders/build-storybook/schema.json)

#### Angular13

Angular 13 introduces breaking changes that require updating your Storybook configuration if you are migrating from a previous version of Angular.

Most notably, the documented way of including global styles is no longer supported by Angular13. Previously you could write the following in your `.storybook/preview.js` config:

```
import '!style-loader!css-loader!sass-loader!./styles.scss';
```

If you use Angular 13 and above, you should use the builder configuration instead:

```json
   "my-default-project": {
      "architect": {
        "build": {
          "builder": "@angular-devkit/build-angular:browser",
          "options": {
            "styles": ["src/styles.css", "src/styles.scss"],
          }
        }
      },
   },
```

If you need storybook-specific styles separate from your app, you can configure the styles in the [SB Angular builder](#sb-angular-builder), which completely overrides your project's styles:

```json
      "storybook": {
        "builder": "@storybook/angular:start-storybook",
        "options": {
          "browserTarget": "my-default-project:build",
          "styles": [".storybook/custom-styles.scss"],
        },
      }
```

Then, once you've set this up, you should run Storybook through the builder:

```sh
ng run my-default-project:storybook
ng run my-default-project:build-storybook
```

#### Angular component parameter removed

In SB6.3 and earlier, the `default.component` metadata was implemented as a parameter, meaning that stories could set `parameters.component` to override the default export. This was an internal implementation that was never documented, but it was mistakenly used in some Angular examples.

If you have Angular stories of the form:

```js
export const MyStory = () => ({ ... })
SomeStory.parameters = { component: MyComponent };
```

You should rewrite them as:

```js
export const MyStory = () => ({ component: MyComponent, ... })
```

[More discussion here.](https://github.com/storybookjs/storybook/pull/16010#issuecomment-917378595)

### 6.4 deprecations

#### Deprecated --static-dir CLI flag

In 6.4 we've replaced the `--static-dir` CLI flag with the the `staticDirs` field in `.storybook/main.js`. Note that the CLI directories are relative to the current working directory, whereas the `staticDirs` are relative to the location of `main.js`.

Before:

```sh
start-storybook --static-dir ./public,./static,./foo/assets:/assets
```

After:

```js
// .storybook/main.js
module.exports = {
  staticDirs: ['../public', '../static', { from: '../foo/assets', to: '/assets' }],
};
```

The `--static-dir` flag has been deprecated and will be removed in Storybook 7.0.

## From version 6.2.x to 6.3.0

### Webpack 5

Storybook 6.3 brings opt-in support for building both your project and the manager UI with webpack 5. To do so, there are two ways:

1 - Upgrade command

If you're upgrading your Storybook version, run this command, which will both upgrade your dependencies but also detect whether you should migrate to webpack5 builders and apply the changes automatically:

```shell
npx sb upgrade
```

2 - Automigrate command

If you don't want to change your Storybook version but want Storybook to detect whether you should migrate to webpack5 builders and apply the changes automatically:

```shell
npx sb automigrate
```

3 - Manually

If either methods did not work or you just want to proceed manually, do the following steps:

Install the dependencies:

```shell
yarn add @storybook/builder-webpack5 @storybook/manager-webpack5 --dev
# Or
npm install @storybook/builder-webpack5 @storybook/manager-webpack5 --save-dev
```

Then edit your `.storybook/main.js` config:

```js
module.exports = {
  core: {
    builder: 'webpack5',
  },
};
```

> NOTE: If you're using `@storybook/preset-create-react-app` make sure to update it to version 4.0.0 as well.

#### Fixing hoisting issues

##### Webpack 5 manager build

Storybook 6.2 introduced **experimental** webpack5 support for building user components. Storybook 6.3 also supports building the manager UI in webpack 5 to avoid strange hoisting issues.

If you're upgrading from 6.2 and already using the experimental webpack5 feature, this might be a breaking change (hence the 'experimental' label) and you should try adding the manager builder:

```shell
yarn add @storybook/manager-webpack5 --dev
# Or
npm install @storybook/manager-webpack5 --save-dev
```

##### Wrong webpack version

Because Storybook uses `webpack@4` as the default, it's possible for the wrong version of webpack to get hoisted by your package manager. If you receive an error that looks like you might be using the wrong version of webpack, install `webpack@5` explicitly as a dev dependency to force it to be hoisted:

```shell
yarn add webpack@5 --dev
# Or
npm install webpack@5 --save-dev
```

Alternatively or additionally you might need to add a resolution to your package.json to ensure that a consistent webpack version is provided across all of storybook packages. Replacing the {app} with the app (react, vue, etc.) that you're using:

```js
// package.json
...
resolutions: {
  "@storybook/{app}/webpack": "^5"
}
...
```

### Angular 12 upgrade

Storybook 6.3 supports Angular 12 out of the box when you install it fresh. However, if you're upgrading your project from a previous version, you'll need to [follow the steps for opting-in to webpack 5](#webpack-5).

### Lit support

Storybook 6.3 introduces Lit 2 support in a non-breaking way to ease migration from `lit-html`/`lit-element` to `lit`.

To do so, it relies on helpers added in the latest minor versions of `lit-html`/`lit-element`. So when upgrading to Storybook 6.3, please ensure your project is using `lit-html` 1.4.x or `lit-element` 2.5.x.

According to the package manager you are using, it can be handled automatically when updating Storybook or can require to manually update the versions and regenerate the lockfile.

### No longer inferring default values of args

Previously, unset `args` were set to the `argType.defaultValue` if set or inferred from the component's prop types (etc.). In 6.3 we no longer infer default values and instead set arg values to `undefined` when unset, allowing the framework to supply the default value.

If you were using `argType.defaultValue` to fix issues with the above inference, it should no longer be necessary, you can remove that code.

If you were using `argType.defaultValue` or relying on inference to set a default value for an arg, you should now set a value for the arg at the component level:

```js
export default {
  component: MyComponent,
  args: {
    argName: 'default-value',
  },
};
```

To manually configure the value that is shown in the ArgsTable doc block, you can configure the `table.defaultValue` setting:

```js
export default {
  component: MyComponent,
  argTypes: {
    argName: {
      table: { defaultValue: { summary: 'SomeType<T>' } },
    },
  },
};
```

### 6.3 deprecations

#### Deprecated addon-knobs

We are replacing `@storybook/addon-knobs` with `@storybook/addon-controls`.

- [Rationale & discussion](https://github.com/storybookjs/storybook/discussions/15060)
- [Migration notes](https://github.com/storybookjs/storybook/blob/next/addons/controls/README.md#how-do-i-migrate-from-addon-knobs)

#### Deprecated scoped blocks imports

In 6.3, we changed doc block imports from `@storybook/addon-docs/blocks` to `@storybook/addon-docs`. This makes it possible for bundlers to automatically choose the ESM or CJS version of the library depending on the context.

To update your code, you should be able to global replace `@storybook/addon-docs/blocks` with `@storybook/addon-docs`. Example:

```js
// before
import { Meta, Story } from '@storybook/addon-docs/blocks';

// after
import { Meta, Story } from '@storybook/addon-docs';
```

#### Deprecated layout URL params

Several URL params to control the manager layout have been deprecated and will be removed in 7.0:

- `addons=0`: use `panel=false` instead
- `panelRight=1`: use `panel=right` instead
- `stories=0`: use `nav=false` instead

Additionally, support for legacy URLs using `selectedKind` and `selectedStory` will be removed in 7.0. Use `path` instead.

## From version 6.1.x to 6.2.0

### MDX pattern tweaked

In 6.2 files ending in `stories.mdx` or `story.mdx` are now processed with Storybook's MDX compiler. Previously it only applied to files ending in `.stories.mdx` or `.story.mdx`. See more here: [#13996](https://github.com/storybookjs/storybook/pull/13996).

### 6.2 Angular overhaul

#### New Angular storyshots format

We've updated the Angular storyshots format in 6.2, which is technically a breaking change. Apologies to semver purists: if you're using storyshots, you'll need to [update your snapshots](https://jestjs.io/docs/en/snapshot-testing#updating-snapshots).

The new format hides the implementation details of `@storybook/angular` so that we can evolve its renderer without breaking your snapshots in the future.

#### Deprecated Angular story component

Storybook 6.2 for Angular uses `parameters.component` as the preferred way to specify your stories' components. The previous method, in which the component was a return value of the story, has been deprecated.

Consider the existing story from 6.1 or earlier:

```ts
export default { title: 'Button' };
export const Basic = () => ({
  component: Button,
  props: { label: 'Label' },
});
```

From 6.2 this should be rewritten as:

```ts
export default { title: 'Button', component: Button };
export const Basic = () => ({
  props: { label: 'Label' },
});
```

The new convention is consistent with how other frameworks and addons work in Storybook. The old way will be supported until 7.0. For a full discussion see <https://github.com/storybookjs/storybook/issues/8673>.

#### New Angular renderer

We've rewritten the Angular renderer in Storybook 6.2. It's meant to be entirely backwards compatible, but if you need to use the legacy renderer it's still available via a [parameter](https://storybook.js.org/docs/angular/writing-stories/parameters). To opt out of the new renderer, add the following to `.storybook/preview.ts`:

```ts
export const parameters = {
  angularLegacyRendering: true,
};
```

Please also file an issue if you need to opt out. We plan to remove the legacy renderer in 7.0.

#### Components without selectors

When the new Angular renderer is used, all Angular Story components must either have a selector, or be added to the `entryComponents` array of the story's `moduleMetadata`. If the component has any `Input`s or `Output`s to be controlled with `args`, a selector should be added.

### Packages now available as ESModules

Many Storybook packages are now available as ESModules in addition to CommonJS. If your jest tests stop working, this is likely why. One common culprit is doc blocks, which [is fixed in 6.3](#deprecated-scoped-blocks-imports). In 6.2, you can configure jest to transform the packages like so ([more info](https://jestjs.io/docs/configuration#transformignorepatterns-arraystring)):

```json
// In your jest config
transformIgnorePatterns: ['/node_modules/(?!@storybook)']
```

### 6.2 Deprecations

#### Deprecated implicit PostCSS loader

Previously, `@storybook/core` would automatically add the `postcss-loader` to your preview. This caused issues for consumers when PostCSS upgraded to v8 and tools, like Autoprefixer and Tailwind, starting requiring the new version. Implicitly adding `postcss-loader` will be removed in Storybook 7.0.

Instead of continuing to include PostCSS inside the core library, it has been moved to [`@storybook/addon-postcss`](https://github.com/storybookjs/addon-postcss). This addon provides more fine-grained customization and will be upgraded more flexibly to track PostCSS upgrades.

If you require PostCSS support, please install `@storybook/addon-postcss` in your project, add it to your list of addons inside `.storybook/main.js`, and configure a `postcss.config.js` file.

Further information is available at <https://github.com/storybookjs/storybook/issues/12668> and <https://github.com/storybookjs/storybook/pull/13669>.

If you're not using Postcss and you don't want to see the warning, you can disable it by adding the following to your `.storybook/main.js`:

```js
module.exports = {
  features: {
    postcss: false,
  },
};
```

#### Deprecated default PostCSS plugins

When relying on the [implicit PostCSS loader](#deprecated-implicit-postcss-loader), it would also add [autoprefixer v9](https://www.npmjs.com/package/autoprefixer/v/9.8.6) and [postcss-flexbugs-fixes v4](https://www.npmjs.com/package/postcss-flexbugs-fixes/v/4.2.1) plugins to the `postcss-loader` configuration when you didn't have a PostCSS config file (such as `postcss.config.js`) within your project.

They will no longer be applied when switching to `@storybook/addon-postcss` and the implicit PostCSS features will be removed in Storybook 7.0.

If you depend upon these plugins being applied, install them and create a `postcss.config.js` file within your project that contains:

```js
module.exports = {
  plugins: [
    require('postcss-flexbugs-fixes'),
    require('autoprefixer')({
      flexbox: 'no-2009',
    }),
  ],
};
```

#### Deprecated showRoots config option

Config options for the sidebar are now under the `sidebar` namespace. The `showRoots` option should be set as follows:

```js
addons.setConfig({
  sidebar: {
    showRoots: false,
  },
  // showRoots: false   <- this is deprecated
});
```

The top-level `showRoots` option will be removed in Storybook 7.0.

#### Deprecated control.options

Possible `options` for a radio/check/select controls has been moved up to the argType level, and no longer accepts an object. Instead, you should specify `options` as an array. You can use `control.labels` to customize labels. Additionally, you can use a `mapping` to deal with complex values.

```js
argTypes: {
  answer:
    options: ['yes', 'no'],
    mapping: {
      yes: <Check />,
      no: <Cross />,
    },
    control: {
      type: 'radio',
      labels: {
        yes: 'да',
        no: 'нет',
      }
    }
  }
}
```

Keys in `control.labels` as well as in `mapping` should match the values in `options`. Neither object has to be exhaustive, in case of a missing property, the option value will be used directly.

If you are currently using an object as value for `control.options`, be aware that the key and value are reversed in `control.labels`.

#### Deprecated storybook components html entry point

Storybook HTML components are now exported directly from '@storybook/components' for better ESM and Typescript compatibility. The old entry point will be removed in SB 7.0.

```js
// before
import { components } from '@storybook/components/html';

// after
import { components } from '@storybook/components';
```

## From version 6.0.x to 6.1.0

### Addon-backgrounds preset

In 6.1 we introduced an unintentional breaking change to `addon-backgrounds`.

The addon uses decorators which are set up automatically by a preset. The required preset is ignored if you register the addon in `main.js` with the `/register` entry point. This used to be valid in `v6.0.x` and earlier:

```js
module.exports = {
  stories: ['../**/*.stories.js'],
  addons: ['@storybook/addon-backgrounds/register'],
};
```

To fix it, just replace `@storybook/addon-backgrounds/register` with `@storybook/addon-backgrounds`:

```js
module.exports = {
  stories: ['../**/*.stories.js'],
  addons: ['@storybook/addon-backgrounds'],
};
```

### Single story hoisting

Stories which have **no siblings** (i.e. the component has only one story) and which name **exactly matches** the component name will now be hoisted up to replace their parent component in the sidebar. This means you can have a hierarchy like this:

```
DESIGN SYSTEM   [root]
- Atoms         [group]
  - Button      [component]
    - Button    [story]
  - Checkbox    [component]
    - Checkbox  [story]
```

This will then be visually presented in the sidebar like this:

```
DESIGN SYSTEM   [root]
- Atoms         [group]
  - Button      [story]
  - Checkbox    [story]
```

See [Naming components and hierarchy](https://storybook.js.org/docs/react/writing-stories/naming-components-and-hierarchy#single-story-hoisting) for details.

### React peer dependencies

Starting in 6.1, `react` and `react-dom` are required peer dependencies of `@storybook/react`, meaning that if your React project does not have dependencies on them, you need to add them as `devDependencies`. If you don't you'll see errors like this:

```
Error: Cannot find module 'react-dom/package.json'
```

They were also peer dependencies in earlier versions, but due to the package structure they would be installed by Storybook if they were not required by the user's project. For more discussion: <https://github.com/storybookjs/storybook/issues/13269>

### 6.1 deprecations

#### Deprecated DLL flags

Earlier versions of Storybook used Webpack DLLs as a performance crutch. In 6.1, we've removed Storybook's built-in DLLs and have deprecated the command-line parameters `--no-dll` and `--ui-dll`. They will be removed in 7.0.

#### Deprecated storyFn

Each item in the story store contains a field called `storyFn`, which is a fully decorated story that's applied to the denormalized story parameters. Starting in 6.0 we've stopped using this API internally, and have replaced it with a new field called `unboundStoryFn` which, unlike `storyFn`, must passed a story context, typically produced by `applyLoaders`;

Before:

```js
const { storyFn } = store.fromId('some--id');
console.log(storyFn());
```

After:

```js
const { unboundStoryFn, applyLoaders } = store.fromId('some--id');
const context = await applyLoaders();
console.log(unboundStoryFn(context));
```

If you're not using loaders, `storyFn` will work as before. If you are, you'll need to use the new approach.

> NOTE: If you're using `@storybook/addon-docs`, this deprecation warning is triggered by the Docs tab in 6.1. It's safe to ignore and we will be providing a proper fix in a future release. You can track the issue at <https://github.com/storybookjs/storybook/issues/13074>.

#### Deprecated onBeforeRender

The `@storybook/addon-docs` previously accepted a `jsx` option called `onBeforeRender`, which was unfortunately named as it was called after the render.

We've renamed it `transformSource` and also allowed it to receive the `StoryContext` in case source rendering requires additional information.

#### Deprecated grid parameter

Previously when using `@storybook/addon-backgrounds` if you wanted to customize the grid, you would define a parameter like this:

```js
export const Basic = () => <Button />
Basic.parameters: {
  grid: {
    cellSize: 10
  }
},
```

As grid is not an addon, but rather backgrounds is, the grid configuration was moved to be inside `backgrounds` parameter instead. Also, there are new properties that can be used to further customize the grid. Here's an example with the default values:

```js
export const Basic = () => <Button />
Basic.parameters: {
  backgrounds: {
    grid: {
      disable: false,
      cellSize: 20,
      opacity: 0.5,
      cellAmount: 5,
      offsetX: 16, // default is 0 if story has 'fullscreen' layout, 16 if layout is 'padded'
      offsetY: 16, // default is 0 if story has 'fullscreen' layout, 16 if layout is 'padded'
    }
  }
},
```

#### Deprecated package-composition disabled parameter

Like [Deprecated disabled parameter](#deprecated-disabled-parameter). The `disabled` parameter has been deprecated, please use `disable` instead.

For more information, see the [the related documentation](https://storybook.js.org/docs/react/workflows/package-composition#configuring).

## From version 5.3.x to 6.0.x

### Hoisted CSF annotations

Storybook 6 introduces hoisted CSF annotations and deprecates the `StoryFn.story` object-style annotation.

In 5.x CSF, you would annotate a story like this:

```js
export const Basic = () => <Button />
Basic.story = {
  name: 'foo',
  parameters: { ... },
  decorators: [ ... ],
};
```

In 6.0 CSF this becomes:

```js
export const Basic = () => <Button />
Basic.storyName = 'foo';
Basic.parameters = { ... };
Basic.decorators = [ ... ];
```

1. The new syntax is slightly more compact/ergonomic compared the the old one
2. Similar to React's `displayName`, `propTypes`, `defaultProps` annotations
3. We're introducing a new feature, [Storybook Args](https://docs.google.com/document/d/1Mhp1UFRCKCsN8pjlfPdz8ZdisgjNXeMXpXvGoALjxYM/edit?usp=sharing), where the new syntax will be significantly more ergonomic

To help you upgrade your stories, we've created a codemod:

```
npx @storybook/cli@next migrate csf-hoist-story-annotations --glob="**/*.stories.js"
```

For more information, [see the documentation](https://github.com/storybookjs/storybook/blob/next/lib/codemod/README.md#csf-hoist-story-annotations).

### Zero config typescript

Storybook has built-in Typescript support in 6.0. That means you should remove your complex Typescript configurations from your `.storybook` config. We've tried to pick sensible defaults that work out of the box, especially for nice prop table generation in `@storybook/addon-docs`.

To migrate from an old setup, we recommend deleting any typescript-specific webpack/babel configurations in your project. You should also remove `@storybook/preset-typescript`, which is superceded by the built-in configuration.

If you want to override the defaults, see the [typescript configuration docs](https://storybook.js.org/docs/react/configure/typescript).

### Correct globs in main.js

In 5.3 we introduced the `main.js` file with a `stories` property. This property was documented as a "glob" pattern. This was our intention, however the implementation allowed for non valid globs to be specified and work. In fact, we promoted invalid globs in our documentation and CLI templates.

We've corrected this, the CLI templates have been changed to use valid globs.

We've also changed the code that resolves these globs, so that invalid globs will log a warning. They will break in the future, so if you see this warning, please ensure you're specifying a valid glob.

Example of an **invalid** glob:

```
stories: ['./**/*.stories.(ts|js)']
```

Example of a **valid** glob:

```
stories: ['./**/*.stories.@(ts|js)']
```

### CRA preset removed

The built-in create-react-app preset, which was [previously deprecated](#create-react-app-preset), has been fully removed.

If you're using CRA and migrating from an earlier Storybook version, please install [`@storybook/preset-create-react-app`](https://github.com/storybookjs/presets/tree/master/packages/preset-create-react-app) if you haven't already.

### Core-JS dependency errors

Some users have experienced `core-js` dependency errors when upgrading to 6.0, such as:

```
Module not found: Error: Can't resolve 'core-js/modules/web.dom-collections.iterator'
```

We think this comes from having multiple versions of `core-js` installed, but haven't isolated a good solution (see [#11255](https://github.com/storybookjs/storybook/issues/11255) for discussion).

For now, the workaround is to install `core-js` directly in your project as a dev dependency:

```sh
npm install core-js@^3.0.1 --save-dev
```

### Args passed as first argument to story

Starting in 6.0, the first argument to a story function is an [Args object](https://storybook.js.org/docs/react/api/csf#args-story-inputs). In 5.3 and earlier, the first argument was a [StoryContext](https://github.com/storybookjs/storybook/blob/next/lib/addons/src/types.ts#L49-L61), and that context is now passed as the second argument by default.

This breaking change only affects you if your stories actually use the context, which is not common. If you have any stories that use the context, you can either (1) update your stories, or (2) set a flag to opt-out of new behavior.

Consider the following story that uses the context:

```js
export const Dummy = ({ parameters }) => <div>{JSON.stringify(parameters)}</div>;
```

Here's an updated story for 6.0 that ignores the args object:

```js
export const Dummy = (_args, { parameters }) => <div>{JSON.stringify(parameters)}</div>;
```

Alternatively, if you want to opt out of the new behavior, you can add the following to your `.storybook/preview.js` config:

```js
export const parameters = {
  passArgsFirst: false,
};
```

### 6.0 Docs breaking changes

#### Remove framework-specific docs presets

In SB 5.2, each framework had its own preset, e.g. `@storybook/addon-docs/react/preset`. In 5.3 we [unified this into a single preset](#unified-docs-preset): `@storybook/addon-docs/preset`. In 6.0 we've removed the deprecated preset.

#### Preview/Props renamed

In 6.0 we renamed `Preview` to `Canvas`, `Props` to `ArgsTable`. The change should be otherwise backwards-compatible.

#### Docs theme separated

In 6.0, you should theme Storybook Docs with the `docs.theme` parameter.

In 5.x, the Storybook UI and Storybook Docs were themed using the same theme object. However, in 5.3 we introduced a new API, `addons.setConfig`, which improved UI theming but broke Docs theming. Rather than trying to keep the two unified, we introduced a separate theming mechanism for docs, `docs.theme`. [Read about Docs theming here](https://github.com/storybookjs/storybook/blob/next/addons/docs/docs/theming.md#storybook-theming).

#### DocsPage slots removed

In SB5.2, we introduced the concept of [DocsPage slots](https://github.com/storybookjs/storybook/blob/0de8575eab73bfd5c5c7ba5fe33e53a49b92db3a/addons/docs/docs/docspage.md#docspage-slots) for customizing the DocsPage.

In 5.3, we introduced `docs.x` story parameters like `docs.prepareForInline` which get filled in by frameworks and can also be overwritten by users, which is a more natural/convenient way to make global customizations.

We also introduced [Custom DocsPage](https://github.com/storybookjs/storybook/blob/next/addons/docs/docs/docspage.md#replacing-docspage), which makes it possible to add/remove/update DocBlocks on the page.

These mechanisms are superior to slots, so we've removed slots in 6.0. For each slot, we provide a migration path here:

| Slot        | Slot function     | Replacement                                  |
| ----------- | ----------------- | -------------------------------------------- |
| Title       | `titleSlot`       | Custom DocsPage                              |
| Subtitle    | `subtitleSlot`    | Custom DocsPage                              |
| Description | `descriptionSlot` | `docs.extractComponentDescription` parameter |
| Primary     | `primarySlot`     | Custom DocsPage                              |
| Props       | `propsSlot`       | `docs.extractProps` parameter                |
| Stories     | `storiesSlot`     | Custom DocsPage                              |

#### React prop tables with Typescript

Props handling in React has changed in 6.0 and should be much less error-prone. This is not a breaking change per se, but documenting the change here since this is an area that has a lot of issues and we've gone back and forth on it.

Starting in 6.0, we have [zero-config typescript support](#zero-config-typescript). The out-of-box experience should be much better now, since the default configuration is designed to work well with `addon-docs`.

There are also two typescript handling options that can be set in `.storybook/main.js`. `react-docgen-typescript` (default) and `react-docgen`. This is [discussed in detail in the docs](https://github.com/storybookjs/storybook/blob/next/addons/docs/react/README.md#typescript-props-with-react-docgen).

#### ConfigureJSX true by default in React

In SB 6.0, the Storybook Docs preset option `configureJSX` is now set to `true` for all React projects. It was previously `false` by default for React only in 5.x). This `configureJSX` option adds `@babel/plugin-transform-react-jsx`, to process the output of the MDX compiler, which should be a safe change for all projects.

If you need to restore the old JSX handling behavior, you can configure `.storybook/main.js`:

```js
module.exports = {
  addons: [
    {
      name: '@storybook/addon-docs',
      options: { configureJSX: false },
    },
  ],
};
```

#### User babelrc disabled by default in MDX

In SB 6.0, the Storybook Docs no longer applies the user's babelrc by default when processing MDX files. It caused lots of hard-to-diagnose bugs.

To restore the old behavior, or pass any MDX-specific babel options, you can configure `.storybook/main.js`:

```js
module.exports = {
  addons: [
    {
      name: '@storybook/addon-docs',
      options: { mdxBabelOptions: { babelrc: true, configFile: true } },
    },
  ],
};
```

#### Docs description parameter

In 6.0, you can customize a component description using the `docs.description.component` parameter, and a story description using `docs.description.story` parameter.

Example:

```js
import { Button } from './Button';

export default {
  title: 'Button'
  parameters: { docs: { description: { component: 'some component **markdown**' }}}
}

export const Basic = () => <Button />
Basic.parameters = { docs: { description: { story: 'some story **markdown**' }}}
```

In 5.3 you customized a story description with the `docs.storyDescription` parameter. This has been deprecated, and support will be removed in 7.0.

#### 6.0 Inline stories

The following frameworks now render stories inline on the Docs tab by default, rather than in an iframe: `react`, `vue`, `web-components`, `html`.

To disable inline rendering, set the `docs.inlineStories` parameter to `false`.

### New addon presets

In Storybook 5.3 we introduced a declarative [main.js configuration](#to-mainjs-configuration), which is now the recommended way to configure Storybook. Part of the change is a simplified syntax for registering addons, which in 6.0 automatically registers many addons _using a preset_, which is a slightly different behavior than in earlier versions.

This breaking change currently applies to: `addon-a11y`, `addon-actions`, `addon-knobs`, `addon-links`, `addon-queryparams`.

Consider the following `main.js` config for `addon-knobs`:

```js
module.exports = {
  stories: ['../**/*.stories.js'],
  addons: ['@storybook/addon-knobs'],
};
```

In earlier versions of Storybook, this would automatically call `@storybook/addon-knobs/register`, which adds the the knobs panel to the Storybook UI. As a user you would also add a decorator:

```js
import { withKnobs } from '../index';

addDecorator(withKnobs);
```

Now in 6.0, `addon-knobs` comes with a preset, `@storybook/addon-knobs/preset`, that does this automatically for you. This change simplifies configuration, since now you don't need to add that decorator.

If you wish to disable this new behavior, you can modify your `main.js` to force it to use the `register` logic rather than the `preset`:

```js
module.exports = {
  stories: ['../**/*.stories.js'],
  addons: ['@storybook/addon-knobs/register'],
};
```

If you wish to selectively disable `knobs` checks for a subset of stories, you can control this with story parameters:

```js
export const MyNonCheckedStory = () => <SomeComponent />;
MyNonCheckedStory.story = {
  parameters: {
    knobs: { disable: true },
  },
};
```

### Removed babel-preset-vue from Vue preset

`babel-preset-vue` is not included by default anymore when using Storybook with Vue.
This preset is outdated and [caused problems](https://github.com/storybookjs/storybook/issues/4475) with more modern setups.

If you have an older Vue setup that relied on this preset, make sure it is included in your babel config
(install `babel-preset-vue` and add it to the presets).

```json
{
  "presets": ["babel-preset-vue"]
}
```

However, please take a moment to review why this preset is necessary in your setup.
One usecase used to be to enable JSX in your stories. For this case, we recommend to use `@vue/babel-preset-jsx` instead.

### Removed Deprecated APIs

In 6.0 we removed a number of APIs that were previously deprecated.

See the migration guides for further details:

- [Addon a11y uses parameters, decorator renamed](#addon-a11y-uses-parameters-decorator-renamed)
- [Addon backgrounds uses parameters](#addon-backgrounds-uses-parameters)
- [Source-loader](#source-loader)
- [Unified docs preset](#unified-docs-preset)
- [Addon centered decorator deprecated](#addon-centered-decorator-deprecated)

### New setStories event

The `setStories`/`SET_STORIES` event has changed and now denormalizes global and kind-level parameters. The new format of the event data is:

```js
{
  globalParameters: { p: 'q' },
  kindParameters: { kind: { p: 'q' } },
  stories: /* as before but with only story-level parameters */
}
```

If you want the full denormalized parameters for a story, you can do something like:

```js
import { combineParameters } from '@storybook/api';

const story = data.stories[storyId];
const parameters = combineParameters(
  data.globalParameters,
  data.kindParameters[story.kind],
  story.parameters
);
```

### Removed renderCurrentStory event

The story store no longer emits `renderCurrentStory`/`RENDER_CURRENT_STORY` to tell the renderer to render the story. Instead it emits a new declarative `CURRENT_STORY_WAS_SET` (in response to the existing `SET_CURRENT_STORY`) which is used to decide to render.

### Removed hierarchy separators

We've removed the ability to specify the hierarchy separators (how you control the grouping of story kinds in the sidebar). From Storybook 6.0 we have a single separator `/`, which cannot be configured.

If you are currently using custom separators, we encourage you to migrate to using `/` as the sole separator. If you are using `|` or `.` as a separator currently, we provide a codemod, [`upgrade-hierarchy-separators`](https://github.com/storybookjs/storybook/blob/next/lib/codemod/README.md#upgrade-hierarchy-separators), that can be used to rename your components. **Note: the codemod will not work for `.mdx` components, you will need to make the changes by hand.**

```
npx sb@next migrate upgrade-hierarchy-separators --glob="*/**/*.stories.@(tsx|jsx|ts|js)"
```

We also now default to showing "roots", which are non-expandable groupings in the sidebar for the top-level groups. If you'd like to disable this, set the `showRoots` option in `.storybook/manager.js`:

```js
import { addons } from '@storybook/addons';

addons.setConfig({
  showRoots: false,
});
```

### No longer pass denormalized parameters to storySort

The `storySort` function (set via the `parameters.options.storySort` parameter) previously compared two entries `[storyId, storeItem]`, where `storeItem` included the full "denormalized" set of parameters of the story (i.e. the global, kind and story parameters that applied to that story).

For performance reasons, we now store the parameters uncombined, and so pass the format: `[storyId, storeItem, kindParameters, globalParameters]`.

### Client API changes

#### Removed Legacy Story APIs

In 6.0 we removed a set of APIs from the underlying `StoryStore` (which wasn't publicly accessible):

- `getStories`, `getStoryFileName`, `getStoryAndParameters`, `getStory`, `getStoryWithContext`, `hasStoryKind`, `hasStory`, `dumpStoryBook`, `size`, `clean`

Although these were private APIs, if you were using them, you could probably use the newer APIs (which are still private): `getStoriesForKind`, `getRawStory`, `removeStoryKind`, `remove`.

#### Can no longer add decorators/parameters after stories

You can no longer add decorators and parameters globally after you added your first story, and you can no longer add decorators and parameters to a kind after you've added your first story to it.

It's unclear and confusing what would happened if you did. If you want to disable a decorator for certain stories, use a parameter to do so:

```js
export StoryOne = ...;
StoryOne.story = { parameters: { addon: { disable: true } } };
```

If you want to use a parameter for a subset of stories in a kind, simply use a variable to do so:

```js
const commonParameters = { x: { y: 'z' } };
export StoryOne = ...;
StoryOne.story = { parameters: { ...commonParameters, other: 'things' } };
```

> NOTE: also the use of `addParameters` and `addDecorator` at arbitrary points is also deprecated, see [the deprecation warning](#deprecated-addparameters-and-adddecorator).

#### Changed Parameter Handling

There have been a few rationalizations of parameter handling in 6.0 to make things more predictable and fit better with the intention of parameters:

_All parameters are now merged recursively to arbitrary depth._

In 5.3 we sometimes merged parameters all the way down and sometimes did not depending on where you added them. It was confusing. If you were relying on this behaviour, let us know.

_Array parameters are no longer "merged"._

If you override an array parameter, the override will be the end product. If you want the old behaviour (appending a new value to an array parameter), export the original and use array spread. This will give you maximum flexibility:

```js
import { allBackgrounds } from './util/allBackgrounds';

export StoryOne = ...;
StoryOne.story = { parameters: { backgrounds: [...allBackgrounds, '#zyx' ] } };
```

_You cannot set parameters from decorators_

Parameters are intended to be statically set at story load time. So setting them via a decorator doesn't quite make sense. If you were using this to control the rendering of a story, chances are using the new `args` feature is a more idiomatic way to do this.

_You can only set storySort globally_

If you want to change the ordering of stories, use `export const parameters = { options: { storySort: ... } }` in `preview.js`.

### Simplified Render Context

The `RenderContext` that is passed to framework rendering layers in order to render a story has been simplified, dropping a few members that were not used by frameworks to render stories. In particular, the following have been removed:

- `selectedKind`/`selectedStory` -- replaced by `kind`/`name`
- `configApi`
- `storyStore`
- `channel`
- `clientApi`

### Story Store immutable outside of configuration

You can no longer change the contents of the StoryStore outside of a `configure()` call. This is to ensure that any changes are properly published to the manager. If you want to add stories "out of band" you can call `store.startConfiguring()` and `store.finishConfiguring()` to ensure that your changes are published.

### Improved story source handling

The story source code handling has been improved in both `addon-storysource` and `addon-docs`.

In 5.x some users used an undocumented _internal_ API, `mdxSource` to customize source snippetization in `addon-docs`. This has been removed in 6.0.

The preferred way to customize source snippets for stories is now:

```js
export const Example = () => <Button />;
Example.story = {
  parameters: {
    storySource: {
      source: 'custom source',
    },
  },
};
```

The MDX analog:

```jsx
<Story name="Example" parameters={{ storySource: { source: 'custom source' } }}>
  <Button />
</Story>
```

### 6.0 Addon API changes

#### Consistent local addon paths in main.js

If you use `.storybook/main.js` config and have locally-defined addons in your project, you need to update your file paths.

In 5.3, `addons` paths were relative to the project root, which was inconsistent with `stories` paths, which were relative to the `.storybook` folder. In 6.0, addon paths are now relative to the config folder.

So, for example, if you had:

```js
module.exports = { addons: ['./.storybook/my-local-addon/register'] };
```

You'd need to update this to:

```js
module.exports = { addons: ['./my-local-addon/register'] };
```

#### Deprecated setAddon

We've deprecated the `setAddon` method of the `storiesOf` API and plan to remove it in 7.0.

Since early versions, Storybook shipped with a `setAddon` API, which allows you to extend `storiesOf` with arbitrary code. We've removed this from all core addons long ago and recommend writing stories in [Component Story Format](https://medium.com/storybookjs/component-story-format-66f4c32366df) rather than using the internal Storybook API.

#### Deprecated disabled parameter

Starting in 6.0.17, we've renamed the `disabled` parameter to `disable` to resolve an inconsistency where `disabled` had been used to hide the addon panel, whereas `disable` had been used to disable an addon's execution. Since `disable` was much more widespread in the code, we standardized on that.

So, for example:

```
Story.parameters = { actions: { disabled: true } }
```

Should be rewritten as:

```
Story.parameters = { actions: { disable: true } }
```

#### Actions addon uses parameters

Leveraging the new preset `@storybook/addon-actions` uses parameters to pass action options. If you previously had:

```js
import { withActions } from `@storybook/addon-actions`;

export StoryOne = ...;
StoryOne.story = {
  decorators: [withActions('mouseover', 'click .btn')],
}

```

You should replace it with:

```js
export StoryOne = ...;
StoryOne.story = {
  parameters: { actions: ['mouseover', 'click .btn'] },
}
```

#### Removed action decorator APIs

In 6.0 we removed the actions addon decorate API. Actions handles can be configured globally, for a collection of stories or per story via parameters. The ability to manipulate the data arguments of an event is only relevant in a few frameworks and is not a common enough usecase to be worth the complexity of supporting.

#### Removed withA11y decorator

In 6.0 we removed the `withA11y` decorator. The code that runs accessibility checks is now directly injected in the preview.

To configure a11y now, you have to specify configuration using story parameters, e.g. in `.storybook/preview.js`:

```js
export const parameters = {
  a11y: {
    element: '#storybook-root',
    config: {},
    options: {},
    manual: true,
  },
};
```

#### Essentials addon disables differently

In 6.0, `addon-essentials` doesn't configure addons if the user has already configured them in `main.js`. In 5.3 it previously checked to see whether the package had been installed in `package.json` to disable configuration. The new setup is preferably because now users' can install essential packages and import from them without disabling their configuration.

#### Backgrounds addon has a new api

Starting in 6.0, the backgrounds addon now receives an object instead of an array as parameter, with a property to define the default background.

Consider the following example of its usage in `Button.stories.js`:

```jsx
// Button.stories.js
export default {
  title: 'Button',
  parameters: {
    backgrounds: [
      { name: 'twitter', value: '#00aced', default: true },
      { name: 'facebook', value: '#3b5998' },
    ],
  },
};
```

Here's an updated version of the example, using the new api:

```jsx
// Button.stories.js
export default {
  title: 'Button',
  parameters: {
    backgrounds: {
      default: 'twitter',
      values: [
        { name: 'twitter', value: '#00aced' },
        { name: 'facebook', value: '#3b5998' },
      ],
    },
  },
};
```

In addition, backgrounds now ships with the following defaults:

- no selected background (transparent)
- light/dark options

### 6.0 Deprecations

We've deprecated the following in 6.0: `addon-info`, `addon-notes`, `addon-contexts`, `addon-centered`, `polymer`.

#### Deprecated addon-info, addon-notes

The info/notes addons have been replaced by [addon-docs](https://github.com/storybookjs/storybook/tree/next/addons/docs). We've documented a migration in the [docs recipes](https://github.com/storybookjs/storybook/blob/next/addons/docs/docs/recipes.md#migrating-from-notesinfo-addons).

Both addons are still widely used, and their source code is still available in the [deprecated-addons repo](https://github.com/storybookjs/deprecated-addons). We're looking for maintainers for both addons. If you're interested, please get in touch on [our Discord](https://discord.gg/storybook).

#### Deprecated addon-contexts

The contexts addon has been replaced by [addon-toolbars](https://github.com/storybookjs/storybook/blob/next/addons/toolbars), which is simpler, more ergonomic, and compatible with all Storybook frameworks.

The addon's source code is still available in the [deprecated-addons repo](https://github.com/storybookjs/deprecated-addons). If you're interested in maintaining it, please get in touch on [our Discord](https://discord.gg/storybook).

#### Removed addon-centered

In 6.0 we removed the centered addon. Centering is now core feature of storybook, so we no longer need an addon.

Remove the addon-centered decorator and instead add a `layout` parameter:

```js
export const MyStory = () => <div>my story</div>;
MyStory.story = {
  parameters: { layout: 'centered' },
};
```

Other possible values are: `padded` (default) and `fullscreen`.

#### Deprecated polymer

We've deprecated `@storybook/polymer` and are focusing on `@storybook/web-components`. If you use Polymer and are interested in maintaining it, please get in touch on [our Discord](https://discord.gg/storybook).

#### Deprecated immutable options parameters

The UI options `sidebarAnimations`, `enableShortcuts`, `theme`, `showRoots` should not be changed on a per-story basis, and as such there is no reason to set them via parameters.

You should use `addon.setConfig` to set them:

```js
// in .storybook/manager.js
import { addons } from '@storybook/addons';

addons.setConfig({
  showRoots: false,
});
```

#### Deprecated addParameters and addDecorator

The `addParameters` and `addDecorator` APIs to add global decorators and parameters, exported by the various frameworks (e.g. `@storybook/react`) and `@storybook/client` are now deprecated.

Instead, use `export const parameters = {};` and `export const decorators = [];` in your `.storybook/preview.js`. Addon authors similarly should use such an export in a preview entry file (see [Preview entries](https://github.com/storybookjs/storybook/blob/next/docs/api/writing-presets.md#preview-entries)).

#### Deprecated clearDecorators

Similarly, `clearDecorators`, exported by the various frameworks (e.g. `@storybook/react`) is deprecated.

#### Deprecated configure

The `configure` API to load stories from `preview.js`, exported by the various frameworks (e.g. `@storybook/react`) is now deprecated.

To load stories, use the `stories` field in `main.js`. You can pass a glob or array of globs to load stories like so:

```js
// in .storybook/main.js
module.exports = {
  stories: ['../src/**/*.stories.js'],
};
```

You can also pass an array of single file names if you want to be careful about loading files:

```js
// in .storybook/main.js
module.exports = {
  stories: [
    '../src/components/Button.stories.js',
    '../src/components/Table.stories.js',
    '../src/components/Page.stories.js',
  ],
};
```

#### Deprecated support for duplicate kinds

In 6.0 we deprecated the ability to split a kind's (component's) stories into multiple files because it was causing issues in hot module reloading (HMR). It will likely be removed completely in 7.0.

If you had N stories that contained `export default { title: 'foo/bar' }` (or the MDX equivalent `<Meta title="foo/bar">`), Storybook will now raise the warning `Duplicate title '${kindName}' used in multiple files`.

To split a component's stories into multiple files, e.g. for the `foo/bar` example above:

- Create a single file with the `export default { title: 'foo/bar' }` export, which is the primary file
- Comment out or delete the default export from the other files
- Re-export the stories from the other files in the primary file

So the primary example might look like:

```js
export default { title: 'foo/bar' };
export * from './Bar1.stories'
export * from './Bar2.stories'
export * from './Bar3.stories'

export const SomeStory = () => ...;
```

## From version 5.2.x to 5.3.x

### To main.js configuration

In storybook 5.3 3 new files for configuration were introduced, that replaced some previous files.

These files are now soft-deprecated, (_they still work, but over time we will promote users to migrate_):

- `presets.js` has been renamed to `main.js`. `main.js` is the main point of configuration for storybook.
- `config.js` has been renamed to `preview.js`. `preview.js` configures the "preview" iframe that renders your components.
- `addons.js` has been renamed to `manager.js`. `manager.js` configures Storybook's "manager" UI that wraps the preview, and also configures addons panel.

#### Using main.js

`main.js` is now the main point of configuration for Storybook. This is what a basic `main.js` looks like:

```js
module.exports = {
  stories: ['../**/*.stories.js'],
  addons: ['@storybook/addon-knobs'],
};
```

You remove all "register" import from `addons.js` and place them inside the array. You can also safely remove the `/register` suffix from these entries, for a cleaner, more readable configuration. If this means `addons.js` is now empty for you, it's safe to remove.

Next you remove the code that imports/requires all your stories from `config.js`, and change it to a glob-pattern and place that glob in the `stories` array. If this means `config.js` is empty, it's safe to remove.

If you had a `presets.js` file before you can add the array of presets to the main.js file and remove `presets.js` like so:

```js
module.exports = {
  stories: ['../**/*.stories.js'],
  addons: [
    '@storybook/preset-create-react-app',
    {
      name: '@storybook/addon-docs',
      options: { configureJSX: true },
    },
  ],
};
```

By default, adding a package to the `addons` array will first try to load its `preset` entry, then its `register` entry, and finally, it will just assume the package itself is a preset.

If you want to load a specific package entry, for example you want to use `@storybook/addon-docs/register`, you can also include that in the addons array and Storybook will do the right thing.

#### Using preview.js

If after migrating the imports/requires of your stories to `main.js` you're left with some code in `config.js` it's likely the usage of `addParameters` & `addDecorator`.

This is fine, rename `config.js` to `preview.js`.

This file can also be used to inject global stylesheets, fonts etc, into the preview bundle.

#### Using manager.js

If you are setting storybook options in `config.js`, especially `theme`, you should migrate it to `manager.js`:

```js
import { addons } from '@storybook/addons';
import { create } from '@storybook/theming/create';

const theme = create({
  base: 'light',
  brandTitle: 'My custom title',
});

addons.setConfig({
  panelPosition: 'bottom',
  theme,
});
```

This makes storybook load and use the theme in the manager directly.
This allows for richer theming in the future, and has a much better performance!

> If you're using addon-docs, you should probably not do this. Docs uses the theme as well, but this change makes the theme inaccessible to addon-docs. We'll address this in 6.0.0.

### Create React App preset

You can now move to the new preset for [Create React App](https://create-react-app.dev/). The in-built preset for Create React App will be disabled in Storybook 6.0.

Simply install [`@storybook/preset-create-react-app`](https://github.com/storybookjs/presets/tree/master/packages/preset-create-react-app) and it will be used automatically.

### Description doc block

In 5.3 we've changed `addon-docs`'s `Description` doc block's default behavior. Technically this is a breaking change, but MDX was not officially released in 5.2 and we reserved the right to make small breaking changes. The behavior of `DocsPage`, which was officially released, remains unchanged.

The old behavior of `<Description of={Component} />` was to concatenate the info parameter or notes parameter, if available, with the docgen information loaded from source comments. If you depend on the old behavior, it's still available with `<Description of={Component} type='legacy-5.2' />`. This description type will be removed in Storybook 6.0.

The new default behavior is to use the framework-specific description extractor, which for React/Vue is still docgen, but may come from other places (e.g. a JSON file) for other frameworks.

The description doc block on DocsPage has also been updated. To see how to configure it in 5.3, please see [the updated recipe](https://github.com/storybookjs/storybook/blob/next/addons/docs/docs/recipes.md#migrating-from-notesinfo-addons)

### React Native Async Storage

Starting from version React Native 0.59, Async Storage is deprecated in React Native itself. The new @react-native-async-storage/async-storage module requires native installation, and we don't want to have it as a dependency for React Native Storybook.

To avoid that now you have to manually pass asyncStorage to React Native Storybook with asyncStorage prop. To notify users we are displaying a warning about it.

Solution:

- Use `require('@react-native-async-storage/async-storage').default` for React Native v0.59 and above.
- Use `require('react-native').AsyncStorage` for React Native v0.58 or below.
- Use `null` to disable Async Storage completely.

```javascript
getStorybookUI({
  ...
  asyncStorage: require('@react-native-async-storage/async-storage').default || require('react-native').AsyncStorage || null
});
```

The benefit of using Async Storage is so that when users refresh the app, Storybook can open their last visited story.

### Deprecate displayName parameter

In 5.2, the story parameter `displayName` was introduced as a publicly visible (but internal) API. Storybook's Component Story Format (CSF) loader used it to modify a story's display name independent of the story's `name`/`id` (which were coupled).

In 5.3, the CSF loader decouples the story's `name`/`id`, which means that `displayName` is no longer necessary. Unfortunately, this is a breaking change for any code that uses the story `name` field. Storyshots relies on story `name`, and the appropriate migration is to simply update your snapshots. Apologies for the inconvenience!

### Unified docs preset

Addon-docs configuration gets simpler in 5.3. In 5.2, each framework had its own preset, e.g. `@storybook/addon-docs/react/preset`. Starting in 5.3, everybody should use `@storybook/addon-docs/preset`.

### Simplified hierarchy separators

We've deprecated the ability to specify the hierarchy separators (how you control the grouping of story kinds in the sidebar). From Storybook 6.0 we will have a single separator `/`, which cannot be configured.

If you are currently using custom separators, we encourage you to migrate to using `/` as the sole separator. If you are using `|` or `.` as a separator currently, we provide a codemod, [`upgrade-hierarchy-separators`](https://github.com/storybookjs/storybook/blob/next/lib/codemod/README.md#upgrade-hierarchy-separators), that can be used to rename all your components.

```
yarn sb migrate upgrade-hierarchy-separators --glob="*.stories.js"
```

If you were using `|` and wish to keep the "root" behavior, use the `showRoots: true` option to re-enable roots:

```js
addParameters({
  options: {
    showRoots: true,
  },
});
```

NOTE: it is no longer possible to have some stories with roots and others without. If you want to keep the old behavior, simply add a root called "Others" to all your previously unrooted stories.

### Addon StoryShots Puppeteer uses external puppeteer

To give you more control on the Chrome version used when running StoryShots Puppeteer, `puppeteer` is no more included in the addon dependencies. So you can now pick the version of `puppeteer` you want and set it in your project.

If you want the latest version available just run:

```sh
yarn add puppeteer --dev
OR
npm install puppeteer --save-dev
```

## From version 5.1.x to 5.2.x

### Source-loader

Addon-storysource contains a loader, `@storybook/addon-storysource/loader`, which has been deprecated in 5.2. If you use it, you'll see the warning:

```
@storybook/addon-storysource/loader is deprecated, please use @storybook/source-loader instead.
```

To upgrade to `@storybook/source-loader`, run `npm install -D @storybook/source-loader` (or use `yarn`), and replace every instance of `@storybook/addon-storysource/loader` with `@storybook/source-loader`.

### Default viewports

The default viewports have been reduced to a smaller set, we think is enough for most use cases.
You can get the old default back by adding the following to your `config.js`:

```js
import { INITIAL_VIEWPORTS } from '@storybook/addon-viewport';

addParameters({
  viewport: {
    viewports: INITIAL_VIEWPORTS,
  },
});
```

### Grid toolbar-feature

The grid feature in the toolbar has been relocated to [addon-background](https://github.com/storybookjs/storybook/tree/next/addons/backgrounds), follow the setup instructions on that addon to get the feature again.

### Docs mode docgen

This isn't a breaking change per se, because `addon-docs` is a new feature. However it's intended to replace `addon-info`, so if you're migrating from `addon-info` there are a few things you should know:

1. Support for only one prop table
2. Prop table docgen info should be stored on the component and not in the global variable `STORYBOOK_REACT_CLASSES` as before.

### storySort option

In 5.0.x the global option `sortStoriesByKind` option was [inadvertently removed](#sortstoriesbykind). In 5.2 we've introduced a new option, `storySort`, to replace it. `storySort` takes a comparator function, so it is strictly more powerful than `sortStoriesByKind`.

For example, here's how to sort by story ID using `storySort`:

```js
addParameters({
  options: {
    storySort: (a, b) =>
      a[1].kind === b[1].kind ? 0 : a[1].id.localeCompare(b[1].id, undefined, { numeric: true }),
  },
});
```

## From version 5.1.x to 5.1.10

### babel.config.js support

SB 5.1.0 added [support for project root `babel.config.js` files](https://github.com/storybookjs/storybook/pull/6634), which was an [unintentional breaking change](https://github.com/storybookjs/storybook/issues/7058#issuecomment-515398228). 5.1.10 fixes this, but if you relied on project root `babel.config.js` support, this bugfix is a breaking change. The workaround is to copy the file into your `.storybook` config directory. We may add back project-level support in 6.0.

## From version 5.0.x to 5.1.x

### React native server

Storybook 5.1 contains a major overhaul of `@storybook/react-native` as compared to 4.1 (we didn't ship a version of RN in 5.0 due to timing constraints). Storybook for RN consists of an an UI for browsing stories on-device or in a simulator, and an optional webserver which can also be used to browse stories and web addons.

5.1 refactors both pieces:

- `@storybook/react-native` no longer depends on the Storybook UI and only contains on-device functionality
- `@storybook/react-native-server` is a new package for those who wish to run a web server alongside their device UI

In addition, both packages share more code with the rest of Storybook, which will reduce bugs and increase compatibility (e.g. with the latest versions of babel, etc.).

As a user with an existing 4.1.x RN setup, no migration should be necessary to your RN app. Upgrading the library should be enough.

If you wish to run the optional web server, you will need to do the following migration:

- Add `babel-loader` as a dev dependency
- Add `@storybook/react-native-server` as a dev dependency
- Change your "storybook" `package.json` script from `storybook start [-p ...]` to `start-storybook [-p ...]`

And with that you should be good to go!

### Angular 7

Storybook 5.1 relies on `core-js@^3.0.0` and therefore causes a conflict with Angular 7 that relies on `core-js@^2.0.0`. In order to get Storybook running on Angular 7 you can either update to Angular 8 (which dropped `core-js` as a dependency) or follow these steps:

- Remove `node_modules/@storybook`
- `npm i core-js@^3.0.0` / `yarn add core-js@^3.0.0`
- Add the following paths to your `tsconfig.json`

```json
{
  "compilerOptions": {
    "paths": {
      "core-js/es7/reflect": ["node_modules/core-js/proposals/reflect-metadata"],
      "core-js/es6/*": ["node_modules/core-js/es"]
    }
  }
}
```

You should now be able to run Storybook and Angular 7 without any errors.

Reference issue: [https://github.com/angular/angular-cli/issues/13954](https://github.com/angular/angular-cli/issues/13954)

### CoreJS 3

Following the rest of the JS ecosystem, Storybook 5.1 upgrades [CoreJS](https://github.com/zloirock/core-js) 2 to 3, which is a breaking change.

This upgrade is problematic because many apps/libraries still rely on CoreJS 2, and many users get corejs-related errors due to bad resolution. To address this, we're using [corejs-upgrade-webpack-plugin](https://github.com/ndelangen/corejs-upgrade-webpack-plugin), which attempts to automatically upgrade code to CoreJS 3.

After a few iterations, this approach seems to be working. However, there are a few exceptions:

- If your app uses `babel-polyfill`, try to remove it

We'll update this section as we find more problem cases. If you have a `core-js` problem, please file an issue (preferably with a repro), and we'll do our best to get you sorted.

**Update**: [corejs-upgrade-webpack-plugin](https://github.com/ndelangen/corejs-upgrade-webpack-plugin) has been removed again after running into further issues as described in [https://github.com/storybookjs/storybook/issues/7445](https://github.com/storybookjs/storybook/issues/7445).

## From version 5.0.1 to 5.0.2

### Deprecate webpack extend mode

Exporting an object from your custom webpack config puts storybook in "extend mode".

There was a bad bug in `v5.0.0` involving webpack "extend mode" that caused webpack issues for users migrating from `4.x`. We've fixed this problem in `v5.0.2` but it means that extend-mode has a different behavior if you're migrating from `5.0.0` or `5.0.1`. In short, `4.x` extended a base config with the custom config, whereas `5.0.0-1` extended the base with a richer config object that could conflict with the custom config in different ways from `4.x`.

We've also deprecated "extend mode" because it doesn't add a lot of value over "full control mode", but adds more code paths, documentation, user confusion etc. Starting in SB6.0 we will only support "full control mode" customization.

To migrate from extend-mode to full-control mode, if your extend-mode webpack config looks like this:

```js
module.exports = {
  module: {
    rules: [
      /* ... */
    ],
  },
};
```

In full control mode, you need modify the default config to have the rules of your liking:

```js
module.exports = ({ config }) => ({
  ...config,
  module: {
    ...config.module,
    rules: [
      /* your own rules "..." here and/or some subset of config.module.rules */
    ],
  },
});
```

Please refer to the [current custom webpack documentation](https://storybook.js.org/docs/react/configure/webpack) for more information on custom webpack config and to [Issue #6081](https://github.com/storybookjs/storybook/issues/6081) for more information about the change.

## From version 4.1.x to 5.0.x

Storybook 5.0 includes sweeping UI changes as well as changes to the addon API and custom webpack configuration. We've tried to keep backwards compatibility in most cases, but there are some notable exceptions documented below.

### sortStoriesByKind

In Storybook 5.0 we changed a lot of UI related code, and 1 oversight caused the `sortStoriesByKind` options to stop working.
We're working on providing a better way of sorting stories for now the feature has been removed. Stories appear in the order they are loaded.

If you're using webpack's `require.context` to load stories, you can sort the execution of requires:

```js
var context = require.context('../stories', true, /\.stories\.js$/);
var modules = context.keys();

// sort them
var sortedModules = modules.slice().sort((a, b) => {
  // sort the stories based on filename/path
  return a < b ? -1 : a > b ? 1 : 0;
});

// execute them
sortedModules.forEach((key) => {
  context(key);
});
```

### Webpack config simplification

The API for custom webpack configuration has been simplified in 5.0, but it's a breaking change. Storybook's "full control mode" for webpack allows you to override the webpack config with a function that returns a configuration object.

In Storybook 5 there is a single signature for full-control mode that takes a parameters object with the fields `config` and `mode`:

```js
module.exports = ({ config, mode }) => { config.module.rules.push(...); return config; }
```

In contrast, the 4.x configuration function accepted either two or three arguments (`(baseConfig, mode)`, or `(baseConfig, mode, defaultConfig)`). The `config` object in the 5.x signature is equivalent to 4.x's `defaultConfig`.

Please see the [current custom webpack documentation](https://storybook.js.org/docs/react/configure/webpack) for more information on custom webpack config.

### Theming overhaul

Theming has been rewritten in v5. If you used theming in v4, please consult the [theming docs](https://storybook.js.org/docs/react/configure/theming) to learn about the new API.

### Story hierarchy defaults

Storybook's UI contains a hierarchical tree of stories that can be configured by `hierarchySeparator` and `hierarchyRootSeparator` [options](https://github.com/storybookjs/deprecated-addons/blob/master/MIGRATION.md#options-addon-deprecated).

In Storybook 4.x the values defaulted to `null` for both of these options, so that there would be no hierarchy by default.

In 5.0, we now provide recommended defaults:

```js
{
  hierarchyRootSeparator: '|',
  hierarchySeparator: /\/|\./,
}
```

This means if you use the characters { `|`, `/`, `.` } in your story kinds it will trigger the story hierarchy to appear. For example `storiesOf('UI|Widgets/Basics/Button')` will create a story root called `UI` containing a `Widgets/Basics` group, containing a `Button` component.

If you wish to opt-out of this new behavior and restore the flat UI, set them back to `null` in your storybook config, or remove { `|`, `/`, `.` } from your story kinds:

```js
addParameters({
  options: {
    hierarchyRootSeparator: null,
    hierarchySeparator: null,
  },
});
```

### Options addon deprecated

In 4.x we added story parameters. In 5.x we've deprecated the options addon in favor of [global parameters](https://storybook.js.org/docs/react/configure/features-and-behavior), and we've also renamed some of the options in the process (though we're maintaining backwards compatibility until 6.0).

Here's an old configuration:

```js
addDecorator(
  withOptions({
    name: 'Storybook',
    url: 'https://storybook.js.org',
    goFullScreen: false,
    addonPanelInRight: true,
  })
);
```

And here's its new counterpart:

```js
import { create } from '@storybook/theming/create';
addParameters({
  options: {
    theme: create({
      base: 'light',
      brandTitle: 'Storybook',
      brandUrl: 'https://storybook.js.org',
      // To control appearance:
      // brandImage: 'http://url.of/some.svg',
    }),
    isFullscreen: false,
    panelPosition: 'right',
    isToolshown: true,
  },
});
```

Here is the mapping from old options to new:

| Old               | New              |
| ----------------- | ---------------- |
| name              | theme.brandTitle |
| url               | theme.brandUrl   |
| goFullScreen      | isFullscreen     |
| showStoriesPanel  | showNav          |
| showAddonPanel    | showPanel        |
| addonPanelInRight | panelPosition    |
| showSearchBox     |                  |
|                   | isToolshown      |

Storybook v5 removes the search dialog box in favor of a quick search in the navigation view, so `showSearchBox` has been removed.

Storybook v5 introduce a new tool bar above the story view and you can show\hide it with the new `isToolshown` option.

### Individual story decorators

The behavior of adding decorators to a kind has changed in SB5 ([#5781](https://github.com/storybookjs/storybook/issues/5781)).

In SB4 it was possible to add decorators to only a subset of the stories of a kind.

```js
storiesOf('Stories', module)
  .add('noncentered', () => 'Hello')
  .addDecorator(centered)
  .add('centered', () => 'Hello');
```

The semantics has changed in SB5 so that calling `addDecorator` on a kind adds a decorator to all its stories, no matter the order. So in the previous example, both stories would be centered.

To allow for a subset of the stories in a kind to be decorated, we've added the ability to add decorators to individual stories using parameters:

```js
storiesOf('Stories', module)
  .add('noncentered', () => 'Hello')
  .add('centered', () => 'Hello', { decorators: [centered] });
```

### Addon backgrounds uses parameters

Similarly, `@storybook/addon-backgrounds` uses parameters to pass background options. If you previously had:

```js
import { withBackgrounds } from `@storybook/addon-backgrounds`;

storiesOf('Stories', module)
  .addDecorator(withBackgrounds(options));
```

You should replace it with:

```js
storiesOf('Stories', module).addParameters({ backgrounds: options });
```

You can pass `backgrounds` parameters at the global level (via `addParameters` imported from `@storybook/react` et al.), and the story level (via the third argument to `.add()`).

### Addon cssresources name attribute renamed

In the options object for `@storybook/addon-cssresources`, the `name` attribute for each resource has been renamed to `id`. If you previously had:

```js
import { withCssResources } from '@storybook/addon-cssresources';
import { addDecorator } from '@storybook/react';

addDecorator(
  withCssResources({
    cssresources: [
      {
        name: `bluetheme`, // Previous
        code: `<style>body { background-color: lightblue; }</style>`,
        picked: false,
      },
    ],
  })
);
```

You should replace it with:

```js
import { withCssResources } from '@storybook/addon-cssresources';
import { addDecorator } from '@storybook/react';

addDecorator(
  withCssResources({
    cssresources: [
      {
        id: `bluetheme`, // Renamed
        code: `<style>body { background-color: lightblue; }</style>`,
        picked: false,
      },
    ],
  })
);
```

### Addon viewport uses parameters

Similarly, `@storybook/addon-viewport` uses parameters to pass viewport options. If you previously had:

```js
import { configureViewport } from `@storybook/addon-viewport`;

configureViewport(options);
```

You should replace it with:

```js
import { addParameters } from '@storybook/react'; // or others

addParameters({ viewport: options });
```

The `withViewport` decorator is also no longer supported and should be replaced with a parameter based API as above. Also the `onViewportChange` callback is no longer supported.

See the [viewport addon README](https://github.com/storybookjs/storybook/blob/master/addons/viewport/README.md) for more information.

### Addon a11y uses parameters, decorator renamed

Similarly, `@storybook/addon-a11y` uses parameters to pass a11y options. If you previously had:

```js
import { configureA11y } from `@storybook/addon-a11y`;

configureA11y(options);
```

You should replace it with:

```js
import { addParameters } from '@storybook/react'; // or others

addParameters({ a11y: options });
```

You can also pass `a11y` parameters at the component level (via `storiesOf(...).addParameters`), and the story level (via the third argument to `.add()`).

Furthermore, the decorator `checkA11y` has been deprecated and renamed to `withA11y` to make it consistent with other Storybook decorators.

See the [a11y addon README](https://github.com/storybookjs/storybook/blob/master/addons/a11y/README.md) for more information.

### Addon centered decorator deprecated

If you previously had:

```js
import centered from '@storybook/addon-centered';
```

You should replace it with the React or Vue version as appropriate

```js
import centered from '@storybook/addon-centered/react';
```

or

```js
import centered from '@storybook/addon-centered/vue';
```

### New keyboard shortcuts defaults

Storybook's keyboard shortcuts are updated in 5.0, but they are configurable via the menu so if you want to set them back you can:

| Shortcut               | Old         | New   |
| ---------------------- | ----------- | ----- |
| Toggle sidebar         | cmd-shift-X | S     |
| Toggle addons panel    | cmd-shift-Z | A     |
| Toggle addons position | cmd-shift-G | D     |
| Toggle fullscreen      | cmd-shift-F | F     |
| Next story             | cmd-shift-→ | alt-→ |
| Prev story             | cmd-shift-← | alt-← |
| Next component         |             | alt-↓ |
| Prev component         |             | alt-↑ |
| Search                 |             | /     |

### New URL structure

We've update Storybook's URL structure in 5.0. The old structure used URL parameters to save the UI state, resulting in long ugly URLs. v5 respects the old URL parameters, but largely does away with them.

The old structure encoded `selectedKind` and `selectedStory` among other parameters. Storybook v5 respects these parameters but will issue a deprecation message in the browser console warning of potential future removal.

The new URL structure looks like:

```
https://url-of-storybook?path=/story/<storyId>
```

The structure of `storyId` is a slugified `<selectedKind>--<selectedStory>` (slugified = lowercase, hyphen-separated). Each `storyId` must be unique. We plan to build more features into Storybook in upcoming versions based on this new structure.

### Rename of the `--secure` cli parameter to `--https`

Storybook for React Native's start commands & the Web versions' start command were a bit different, for no reason.
We've changed the start command for Reactnative to match the other.

This means that when you previously used the `--secure` flag like so:

```sh
start-storybook --secure
# or
start-storybook --s
```

You have to replace it with:

```sh
start-storybook --https
```

### Vue integration

The Vue integration was updated, so that every story returned from a story or decorator function is now being normalized with `Vue.extend` **and** is being wrapped by a functional component. Returning a string from a story or decorator function is still supported and is treated as a component with the returned string as the template.

Currently there is no recommended way of accessing the component options of a story inside a decorator.

## From version 4.0.x to 4.1.x

There are are a few migrations you should be aware of in 4.1, including one unintentionally breaking change for advanced addon usage.

### Private addon config

If your Storybook contains custom addons defined that are defined in your app (as opposed to installed from packages) and those addons rely on reconfiguring webpack/babel, Storybook 4.1 may break for you. There's a workaround [described in the issue](https://github.com/storybookjs/storybook/issues/4995), and we're working on official support in the next release.

### React 15.x

Storybook 4.1 supports React 15.x (which had been [lost in the 4.0 release](#react-163)). So if you've been blocked on upgrading, we've got you covered. You should be able to upgrade according to the 4.0 migration notes below, or following the [4.0 upgrade guide](https://medium.com/storybookjs/migrating-to-storybook-4-c65b19a03d2c).

## From version 3.4.x to 4.0.x

With 4.0 as our first major release in over a year, we've collected a lot of cleanup tasks. Most of the deprecations have been marked for months, so we hope that there will be no significant impact on your project. We've also created a [step-by-step guide to help you upgrade](https://medium.com/storybookjs/migrating-to-storybook-4-c65b19a03d2c).

### React 16.3+

Storybook uses [Emotion](https://emotion.sh/) for styling which currently requires React 16.3 and above.

If you're using Storybook for anything other than React, you probably don't need to worry about this.

However, if you're developing React components, this means you need to upgrade to 16.3 or higher to use Storybook 4.0.

> **NOTE:** This is a temporary requirement, and we plan to restore 15.x compatibility in a near-term 4.x release.

Also, here's the error you'll get if you're running an older version of React:

```

core.browser.esm.js:15 Uncaught TypeError: Object(...) is not a function
at Module../node_modules/@emotion/core/dist/core.browser.esm.js (core.browser.esm.js:15)
at **webpack_require** (bootstrap:724)
at fn (bootstrap:101)
at Module../node_modules/@emotion/styled-base/dist/styled-base.browser.esm.js (styled-base.browser.esm.js:1)
at **webpack_require** (bootstrap:724)
at fn (bootstrap:101)
at Module../node_modules/@emotion/styled/dist/styled.esm.js (styled.esm.js:1)
at **webpack_require** (bootstrap:724)
at fn (bootstrap:101)
at Object../node_modules/@storybook/components/dist/navigation/MenuLink.js (MenuLink.js:12)

```

### Generic addons

4.x introduces generic addon decorators that are not tied to specific view layers [#3555](https://github.com/storybookjs/storybook/pull/3555). So for example:

```js
import { number } from '@storybook/addon-knobs/react';
```

Becomes:

```js
import { number } from '@storybook/addon-knobs';
```

### Knobs select ordering

4.0 also reversed the order of addon-knob's `select` knob keys/values, which had been called `selectV2` prior to this breaking change. See the knobs [package README](https://github.com/storybookjs/storybook/blob/master/addons/knobs/README.md#select) for usage.

### Knobs URL parameters

Addon-knobs no longer updates the URL parameters interactively as you edit a knob. This is a UI change but it shouldn't break any code because old URLs are still supported.

In 3.x, editing knobs updated the URL parameters interactively. The implementation had performance and architectural problems. So in 4.0, we changed this to a "copy" button in the addon which generates a URL with the updated knob values and copies it to the clipboard.

### Keyboard shortcuts moved

- Addon Panel to `Z`
- Stories Panel to `X`
- Show Search to `O`
- Addon Panel right side to `G`

### Removed addWithInfo

`Addon-info`'s `addWithInfo` has been marked deprecated since 3.2. In 4.0 we've removed it completely. See the package [README](https://github.com/storybookjs/storybook/blob/master/addons/info/README.md) for the proper usage.

### Removed RN packager

Since storybook version v4.0 packager is removed from storybook. The suggested storybook usage is to include it inside your app.
If you want to keep the old behaviour, you have to start the packager yourself with a different project root.
`npm run storybook start -p 7007 | react-native start --projectRoot storybook`

Removed cli options: `--packager-port --root --projectRoots -r, --reset-cache --skip-packager --haul --platform --metro-config`

### Removed RN addons

The `@storybook/react-native` had built-in addons (`addon-actions` and `addon-links`) that have been marked as deprecated since 3.x. They have been fully removed in 4.x. If your project still uses the built-ins, you'll need to add explicit dependencies on `@storybook/addon-actions` and/or `@storybook/addon-links` and import directly from those packages.

### Storyshots Changes

1. `imageSnapshot` test function was extracted from `addon-storyshots`
   and moved to a new package - `addon-storyshots-puppeteer` that now will
   be dependant on puppeteer. [README](https://github.com/storybookjs/storybook/tree/master/addons/storyshots/storyshots-puppeteer)
2. `getSnapshotFileName` export was replaced with the `Stories2SnapsConverter`
   class that now can be overridden for a custom implementation of the
   snapshot-name generation. [README](https://github.com/storybookjs/storybook/tree/master/addons/storyshots/storyshots-core#stories2snapsconverter)
3. Storybook that was configured with Webpack's `require.context()` feature
   will need to add a babel plugin to polyfill this functionality.
   A possible plugin might be [babel-plugin-require-context-hook](https://github.com/smrq/babel-plugin-require-context-hook).
   [README](https://github.com/storybookjs/storybook/tree/master/addons/storyshots/storyshots-core#configure-jest-to-work-with-webpacks-requirecontext)

### Webpack 4

Storybook now uses webpack 4. If you have a [custom webpack config](https://storybook.js.org/docs/react/configure/webpack), make sure that all the loaders and plugins you use support webpack 4.

### Babel 7

Storybook now uses Babel 7. There's a couple of cases when it can break with your app:

- If you aren't using Babel yourself, and don't have .babelrc, install following dependencies:

  ```
  npm i -D @babel/core babel-loader@next
  ```

- If you're using Babel 6, make sure that you have direct dependencies on `babel-core@6` and `babel-loader@7` and that you have a `.babelrc` in your project directory.

### Create-react-app

If you are using `create-react-app` (aka CRA), you may need to do some manual steps to upgrade, depending on the setup.

- `create-react-app@1` may require manual migrations.
  - If you're adding storybook for the first time: `sb init` should add the correct dependencies.
  - If you're upgrading an existing project, your `package.json` probably already uses Babel 6, making it incompatible with `@storybook/react@4` which uses Babel 7. There are two ways to make it compatible, each of which is spelled out in detail in the next section:
    - Upgrade to Babel 7 if you are not dependent on Babel 6-specific features.
    - Migrate Babel 6 if you're heavily dependent on some Babel 6-specific features).
- `create-react-app@2` should be compatible as is, since it uses babel 7.

#### Upgrade CRA1 to babel 7

```
yarn remove babel-core babel-runtime
yarn add @babel/core babel-loader --dev
```

#### Migrate CRA1 while keeping babel 6

```
yarn add babel-loader@7
```

Also, make sure you have a `.babelrc` in your project directory. You probably already do if you are using Babel 6 features (otherwise you should consider upgrading to Babel 7 instead). If you don't have one, here's one that works:

```json
{
  "presets": ["env", "react"]
}
```

### start-storybook opens browser

If you're using `start-storybook` on CI, you may need to opt out of this using the new `--ci` flag.

### CLI Rename

We've deprecated the `getstorybook` CLI in 4.0. The new way to install storybook is `sb init`. We recommend using `npx` for convenience and to make sure you're always using the latest version of the CLI:

```
npx -p @storybook/cli sb init
```

### Addon story parameters

Storybook 4 introduces story parameters, a more convenient way to configure how addons are configured.

```js
storiesOf('My component', module)
  .add('story1', withNotes('some notes')(() => <Component ... />))
  .add('story2', withNotes('other notes')(() => <Component ... />));
```

Becomes:

```js
// config.js
addDecorator(withNotes);

// Component.stories.js
storiesOf('My component', module)
  .add('story1', () => <Component ... />, { notes: 'some notes' })
  .add('story2', () => <Component ... />, { notes: 'other notes' });
```

This example applies notes globally to all stories. You can apply it locally with `storiesOf(...).addDecorator(withNotes)`.

The story parameters correspond directly to the old withX arguments, so it's less demanding to migrate your code. See the parameters documentation for the packages that have been upgraded:

- [Notes](https://github.com/storybookjs/storybook/blob/master/addons/notes/README.md)
- [Jest](https://github.com/storybookjs/storybook/blob/master/addons/jest/README.md)
- [Knobs](https://github.com/storybookjs/storybook/blob/master/addons/knobs/README.md)
- [Viewport](https://github.com/storybookjs/storybook/blob/master/addons/viewport/README.md)
- [Backgrounds](https://github.com/storybookjs/storybook/blob/master/addons/backgrounds/README.md)
- [Options](https://github.com/storybookjs/storybook/blob/master/addons/options/README.md)

## From version 3.3.x to 3.4.x

There are no expected breaking changes in the 3.4.x release, but 3.4 contains a major refactor to make it easier to support new frameworks, and we will document any breaking changes here if they arise.

## From version 3.2.x to 3.3.x

It wasn't expected that there would be any breaking changes in this release, but unfortunately it turned out that there are some. We're revisiting our [release strategy](https://github.com/storybookjs/storybook/blob/master/RELEASES.md) to follow semver more strictly.
Also read on if you're using `addon-knobs`: we advise an update to your code for efficiency's sake.

### `babel-core` is now a peer dependency #2494

This affects you if you don't use babel in your project. You may need to add `babel-core` as dev dependency:

```sh
yarn add babel-core --dev
```

This was done to support different major versions of babel.

### Base webpack config now contains vital plugins #1775

This affects you if you use custom webpack config in [Full Control Mode](https://storybook.js.org/docs/react/configure/webpack#full-control-mode) while not preserving the plugins from `storybookBaseConfig`. Before `3.3`, preserving them was a recommendation, but now it [became](https://github.com/storybookjs/storybook/pull/2578) a requirement.

### Refactored Knobs

Knobs users: there was a bug in 3.2.x where using the knobs addon imported all framework runtimes (e.g. React and Vue). To fix the problem, we [refactored knobs](https://github.com/storybookjs/storybook/pull/1832). Switching to the new style is only takes one line of code.

In the case of React or React-Native, import knobs like this:

```js
import { withKnobs, text, boolean, number } from '@storybook/addon-knobs/react';
```

In the case of Vue: `import { ... } from '@storybook/addon-knobs/vue';`

In the case of Angular: `import { ... } from '@storybook/addon-knobs/angular';`

## From version 3.1.x to 3.2.x

**NOTE:** technically this is a breaking change, but only if you use TypeScript. Sorry people!

### Moved TypeScript addons definitions

TypeScript users: we've moved the rest of our addons type definitions into [DefinitelyTyped](http://definitelytyped.org/). Starting in 3.2.0 make sure to use the right addons types:

```sh
yarn add @types/storybook__addon-notes @types/storybook__addon-options @types/storybook__addon-knobs @types/storybook__addon-links --dev
```

See also [TypeScript definitions in 3.1.x](#moved-typescript-definitions).

### Updated Addons API

We're in the process of upgrading our addons APIs. As a first step, we've upgraded the Info and Notes addons. The old API will still work with your existing projects but will be deprecated soon and removed in Storybook 4.0.

Here's an example of using Notes and Info in 3.2 with the new API.

```js
storiesOf('composition', module).add(
  'new addons api',
  withInfo('see Notes panel for composition info')(
    withNotes({ text: 'Composition: Info(Notes())' })((context) => (
      <MyComponent name={context.story} />
    ))
  )
);
```

It's not beautiful, but we'll be adding a more convenient/idiomatic way of using these [withX primitives](https://gist.github.com/shilman/792dc25550daa9c2bf37238f4ef7a398) in Storybook 3.3.

## From version 3.0.x to 3.1.x

**NOTE:** technically this is a breaking change and should be a 4.0.0 release according to semver. However, we're still figuring things out and didn't think this change necessitated a major release. Please bear with us!

### Moved TypeScript definitions

TypeScript users: we are in the process of moving our typescript definitions into [DefinitelyTyped](http://definitelytyped.org/). If you're using TypeScript, starting in 3.1.0 you need to make sure your type definitions are installed:

```sh
yarn add @types/node @types/react @types/storybook__react --dev
```

### Deprecated head.html

We have deprecated the use of `head.html` for including scripts/styles/etc. into stories, though it will still work with a warning.

Now we use:

- `preview-head.html` for including extra content into the preview pane.
- `manager-head.html` for including extra content into the manager window.

[Read our docs](https://storybook.js.org/docs/react/configure/story-rendering#adding-to-head) for more details.

## From version 2.x.x to 3.x.x

This major release is mainly an internal restructuring.
Upgrading requires work on behalf of users, this was unavoidable.
We're sorry if this inconveniences you, we have tried via this document and provided tools to make the process as easy as possible.

### Webpack upgrade

Storybook will now use webpack 2 (and only webpack 2).
If you are using a custom `webpack.config.js` you need to change this to be compatible.
You can find the guide to upgrading your webpack config [on webpack.js.org](https://webpack.js.org/guides/migrating/).

### Packages renaming

All our packages have been renamed and published to npm as version 3.0.0 under the `@storybook` namespace.

To update your app to use the new package names, you can use the cli:

```bash
npx -p @storybook/cli sb init
```

**Details**

If the above doesn't work, or you want to make the changes manually, the details are below:

> We have adopted the same versioning strategy that has been adopted by babel, jest and apollo.
> It's a strategy best suited for ecosystem type tools, which consist of many separately installable features / packages.
> We think this describes storybook pretty well.

The new package names are:

| old                                          | new                              |
| -------------------------------------------- | -------------------------------- |
| `getstorybook`                               | `@storybook/cli`                 |
| `@kadira/getstorybook`                       | `@storybook/cli`                 |
|                                              |                                  |
| `@kadira/storybook`                          | `@storybook/react`               |
| `@kadira/react-storybook`                    | `@storybook/react`               |
| `@kadira/react-native-storybook`             | `@storybook/react-native`        |
|                                              |                                  |
| `storyshots`                                 | `@storybook/addon-storyshots`    |
| `@kadira/storyshots`                         | `@storybook/addon-storyshots`    |
|                                              |                                  |
| `@kadira/storybook-ui`                       | `@storybook/ui`                  |
| `@kadira/storybook-addons`                   | `@storybook/addons`              |
| `@kadira/storybook-channels`                 | `@storybook/channels`            |
| `@kadira/storybook-channel-postmsg`          | `@storybook/channel-postmessage` |
| `@kadira/storybook-channel-websocket`        | `@storybook/channel-websocket`   |
|                                              |                                  |
| `@kadira/storybook-addon-actions`            | `@storybook/addon-actions`       |
| `@kadira/storybook-addon-links`              | `@storybook/addon-links`         |
| `@kadira/storybook-addon-info`               | `@storybook/addon-info`          |
| `@kadira/storybook-addon-knobs`              | `@storybook/addon-knobs`         |
| `@kadira/storybook-addon-notes`              | `@storybook/addon-notes`         |
| `@kadira/storybook-addon-options`            | `@storybook/addon-options`       |
| `@kadira/storybook-addon-graphql`            | `@storybook/addon-graphql`       |
| `@kadira/react-storybook-decorator-centered` | `@storybook/addon-centered`      |

If your codebase is small, it's probably doable to replace them by hand (in your codebase and in `package.json`).

But if you have a lot of occurrences in your codebase, you can use a [codemod we created](./lib/codemod) for you.

> A codemod makes automatic changed to your app's code.

You have to change your `package.json`, prune old and install new dependencies by hand.

`npm prune` will remove all dependencies from `node_modules` which are no longer referenced in `package.json`.

### Deprecated embedded addons

We used to ship 2 addons with every single installation of storybook: `actions` and `links`. But in practice not everyone is using them, so we decided to deprecate this and in the future, they will be completely removed. If you use `@storybook/react/addons` you will get a deprecation warning.

If you **are** using these addons, it takes two steps to migrate:

- add the addons you use to your `package.json`.
- update your code:
  change `addons.js` like so:

  ```js
  import '@storybook/addon-actions/register';
  import '@storybook/addon-links/register';
  ```

  change `x.story.js` like so:

  ```js
  import React from 'react';
  import { storiesOf } from '@storybook/react';
  import { action } from '@storybook/addon-actions';
  import { linkTo } from '@storybook/addon-links';
  ```

  <!-- markdown-link-check-enable -->

```

```<|MERGE_RESOLUTION|>--- conflicted
+++ resolved
@@ -3,11 +3,8 @@
 - [From version 6.5.x to 7.0.0](#from-version-65x-to-700)
   - [Alpha release notes](#alpha-release-notes)
   - [7.0 breaking changes](#70-breaking-changes)
-<<<<<<< HEAD
     - [React peer dependencies required](#react-peer-dependencies-required)
-=======
     - [Postcss removed](#postcss-removed)
->>>>>>> b2e0a8af
     - [Vue3 replaced app export with setup](#vue3-replaced-app-export-with-setup)
     - [removed auto injection of @storybook/addon-actions decorator](#removed-auto-injection-of-storybookaddon-actions-decorator)
     - [register.js removed](#registerjs-removed)
@@ -268,7 +265,6 @@
 
 ### 7.0 breaking changes
 
-<<<<<<< HEAD
 #### React peer dependencies required
 
 Starting in 7.0, `react` and `react-dom` are now required peer dependencies of Storybook.
@@ -280,11 +276,9 @@
 ```
 npm add react react-dom --dev
 ```
-=======
 #### Postcss removed
 
 Storybook 6.x installed postcss by default. In 7.0 built-in support has been removed. IF you need it, you can add it back using [`@storybook/addon-postcss`](https://github.com/storybookjs/addon-postcss).
->>>>>>> b2e0a8af
 
 #### Vue3 replaced app export with setup
 
