{
  "name": "@storybook/theming",
  "version": "5.0.0-beta.3",
  "description": "Core Storybook Components",
  "keywords": [
    "storybook"
  ],
  "homepage": "https://github.com/storybooks/storybook/tree/master/lib/theming",
  "bugs": {
    "url": "https://github.com/storybooks/storybook/issues"
  },
  "repository": {
    "type": "git",
    "url": "https://github.com/storybooks/storybook.git",
    "directory": "lib/theming"
  },
  "license": "MIT",
  "main": "dist/index.js",
  "types": "dist/index.d.ts",
  "scripts": {
    "prepare": "node ../../scripts/prepare.js"
  },
  "dependencies": {
    "@emotion/core": "^10.0.7",
    "@emotion/styled": "^10.0.7",
<<<<<<< HEAD
=======
    "@storybook/client-logger": "5.0.0-beta.3",
    "common-tags": "^1.8.0",
    "deep-object-diff": "^1.1.0",
>>>>>>> 1187e16b
    "emotion-theming": "^10.0.7",
    "global": "^4.3.2",
    "lodash.isequal": "^4.5.0",
    "lodash.mergewith": "^4.6.1",
    "memoizerific": "^1.11.3",
    "polished": "^2.3.3",
    "prop-types": "^15.6.2",
    "react-inspector": "^2.3.1"
  },
  "peerDependencies": {
    "react": "*",
    "react-dom": "*"
  },
  "publishConfig": {
    "access": "public"
  }
}<|MERGE_RESOLUTION|>--- conflicted
+++ resolved
@@ -23,12 +23,9 @@
   "dependencies": {
     "@emotion/core": "^10.0.7",
     "@emotion/styled": "^10.0.7",
-<<<<<<< HEAD
-=======
     "@storybook/client-logger": "5.0.0-beta.3",
     "common-tags": "^1.8.0",
     "deep-object-diff": "^1.1.0",
->>>>>>> 1187e16b
     "emotion-theming": "^10.0.7",
     "global": "^4.3.2",
     "lodash.isequal": "^4.5.0",
