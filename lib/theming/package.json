--- conflicted
+++ resolved
@@ -63,11 +63,7 @@
   "publishConfig": {
     "access": "public"
   },
-<<<<<<< HEAD
   "bundlerEntrypoint": "./src/index.ts",
-  "gitHead": "a8c2388d04deb833ac39c40f27b0585c47456615",
-=======
   "gitHead": "4dc5ec5956f3a8cfb07e3c4b3442fb3f6ac95662",
->>>>>>> f6ea1a4e
   "sbmodern": "dist/modern/index.js"
 }