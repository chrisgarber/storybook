--- conflicted
+++ resolved
@@ -106,13 +106,9 @@
       (new Dotenv({ silent: true }) as any) as WebpackPluginInstance,
       // graphql sources check process variable
       new DefinePlugin({
-<<<<<<< HEAD
-        ...stringified,
-        NODE_ENV: JSON.stringify(process.env.NODE_ENV),
-=======
         'process.env': stringifyEnvs(envs),
+        ...stringifyEnvs(envs),
         NODE_ENV: JSON.stringify(envs.NODE_ENV),
->>>>>>> 90366f72
       }) as WebpackPluginInstance,
       // isProd &&
       //   BundleAnalyzerPlugin &&
