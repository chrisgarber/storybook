// Jest Snapshot v1, https://goo.gl/fbAQLP

exports[`cra-ts-essentials preview prod 1`] = `
Object {
  "entry": Array [
<<<<<<< HEAD
    "ROOT/lib/core-client/dist/esm/globals/globals.js",
    "ROOT/storybook-config-entry.js",
=======
    "ROOT/lib/core-client/dist/esm/globals/polyfills.js",
    "ROOT/lib/core-client/dist/esm/globals/globals.js",
    "NODE_MODULES/@storybook/addon-ie11/dist/event-source-polyfill.js",
    "ROOT/storybook-init-framework-entry.js",
    "ROOT/app/react/dist/esm/client/docs/config-generated-config-entry.js",
    "ROOT/app/react/dist/esm/client/preview/config-generated-config-entry.js",
    "ROOT/addons/docs/preview.js-generated-config-entry.js",
    "ROOT/addons/actions/preview.js-generated-config-entry.js",
    "ROOT/addons/backgrounds/preview.js-generated-config-entry.js",
    "ROOT/addons/measure/preview.js-generated-config-entry.js",
    "ROOT/addons/outline/preview.js-generated-config-entry.js",
    "ROOT/examples/cra-ts-essentials/.storybook/preview.tsx-generated-config-entry.js",
    "ROOT/generated-stories-entry.js",
>>>>>>> 7eef5f0e
  ],
  "keys": Array [
    "name",
    "mode",
    "bail",
    "devtool",
    "entry",
    "output",
<<<<<<< HEAD
    "stats",
    "watchOptions",
    "ignoreWarnings",
    "plugins",
    "module",
    "resolve",
    "optimization",
    "performance",
    "resolveLoader",
=======
    "watchOptions",
    "plugins",
    "module",
    "resolve",
    "resolveLoader",
    "optimization",
    "performance",
>>>>>>> 7eef5f0e
  ],
  "module": Object {
    "rules": Array [
      Object {
        "test": "/\\\\.md$/",
<<<<<<< HEAD
        "type": "asset/source",
      },
      Object {
        "enforce": "pre",
        "exclude": "/@babel(?:\\\\/|\\\\\\\\{1,2})runtime/",
        "include": Array [
          "ROOT/examples/cra-ts-essentials/.storybook",
        ],
        "loader": "NODE_MODULES/source-map-loader/dist/cjs.js",
        "test": "/\\\\.(js|mjs|jsx|ts|tsx|css)$/",
=======
        "use": Array [
          Object {
            "loader": "NODE_MODULES/raw-loader/dist/cjs.js",
          },
        ],
      },
      Object {
        "parser": Object {
          "requireEnsure": false,
        },
>>>>>>> 7eef5f0e
      },
      Object {
        "oneOf": Array [
          Object {
<<<<<<< HEAD
            "mimetype": "image/avif",
            "parser": Object {
              "dataUrlCondition": Object {
                "maxSize": 10000,
              },
=======
            "loader": "NODE_MODULES/url-loader/dist/cjs.js",
            "options": Object {
              "limit": 10000,
              "mimetype": "image/avif",
              "name": "static/media/[name].[hash:8].[ext]",
>>>>>>> 7eef5f0e
            },
            "test": Array [
              "/\\\\.avif$/",
            ],
<<<<<<< HEAD
            "type": "asset",
          },
          Object {
            "parser": Object {
              "dataUrlCondition": Object {
                "maxSize": 10000,
              },
=======
          },
          Object {
            "loader": "NODE_MODULES/url-loader/dist/cjs.js",
            "options": Object {
              "limit": 10000,
              "name": "static/media/[name].[hash:8].[ext]",
>>>>>>> 7eef5f0e
            },
            "test": Array [
              "/\\\\.bmp$/",
              "/\\\\.gif$/",
              "/\\\\.jpe?g$/",
              "/\\\\.png$/",
            ],
<<<<<<< HEAD
            "type": "asset",
          },
          Object {
            "issuer": Object {
              "and": Array [
                "/\\\\.(ts|tsx|js|jsx|md|mdx)$/",
              ],
            },
            "test": "/\\\\.svg$/",
            "use": Array [
              Object {
                "loader": "NODE_MODULES/@svgr/webpack/lib/index.js",
                "options": Object {
                  "prettier": false,
                  "ref": true,
                  "svgo": false,
                  "svgoConfig": Object {
                    "plugins": Array [
                      Object {
                        "removeViewBox": false,
                      },
                    ],
                  },
                  "titleProp": true,
                },
              },
              Object {
                "loader": "NODE_MODULES/file-loader/dist/cjs.js",
                "options": Object {
                  "name": "static/media/[name].[hash].[ext]",
                },
              },
            ],
=======
>>>>>>> 7eef5f0e
          },
          Object {
            "include": Array [
              "ROOT/src",
              "ROOT/examples/cra-ts-essentials/.storybook",
            ],
            "loader": "NODE_MODULES/babel-loader/lib/index.js",
            "options": Object {
              "babelrc": false,
              "cacheCompression": false,
              "cacheDirectory": true,
              "cacheIdentifier": "production:babel-plugin-named-asset-import@0.3.8:babel-preset-react-app@10.0.1:react-dev-utils@12.0.1:react-scripts@5.0.1",
              "compact": true,
              "configFile": false,
              "customize": "NODE_MODULES/babel-preset-react-app/webpack-overrides.js",
              "extends": undefined,
              "overrides": Array [
                Object {
                  "plugins": Array [
                    Array [
                      "NODE_MODULES/babel-plugin-react-docgen/lib/index.js",
                      Object {
                        "DOC_GEN_COLLECTION_NAME": "STORYBOOK_REACT_CLASSES",
                      },
                    ],
                  ],
                  "test": "/\\\\.(mjs|jsx?)$/",
                },
              ],
              "plugins": Array [],
              "presets": Array [
                Array [
                  "NODE_MODULES/babel-preset-react-app/index.js",
                  Object {
                    "runtime": "automatic",
                  },
                ],
              ],
            },
            "test": "/\\\\.(js|mjs|jsx|ts|tsx)$/",
          },
          Object {
            "exclude": "/@babel(?:\\\\/|\\\\\\\\{1,2})runtime/",
            "include": Array [
              "ROOT/examples/cra-ts-essentials/.storybook",
            ],
            "loader": "NODE_MODULES/babel-loader/lib/index.js",
            "options": Object {
              "babelrc": false,
              "cacheCompression": false,
              "cacheDirectory": true,
              "cacheIdentifier": "production:babel-plugin-named-asset-import@0.3.8:babel-preset-react-app@10.0.1:react-dev-utils@12.0.1:react-scripts@5.0.1",
              "compact": false,
              "configFile": false,
              "inputSourceMap": true,
              "presets": Array [
                Array [
                  "NODE_MODULES/babel-preset-react-app/dependencies.js",
                  Object {
                    "helpers": true,
                  },
                ],
              ],
              "sourceMaps": true,
            },
            "test": "/\\\\.(js|mjs)$/",
          },
          Object {
            "exclude": Array [
              "/\\\\.module\\\\.css$/",
              "/@storybook/",
            ],
            "include": undefined,
            "sideEffects": true,
            "test": "/\\\\.css$/",
            "use": Array [
              Object {
                "loader": "NODE_MODULES/mini-css-extract-plugin/dist/loader.js",
                "options": Object {
                  "publicPath": "../../",
                },
              },
              Object {
                "loader": "NODE_MODULES/css-loader/dist/cjs.js",
                "options": Object {
                  "importLoaders": 1,
                  "modules": Object {
                    "mode": "icss",
                  },
                  "sourceMap": true,
                },
              },
              Object {
                "loader": "NODE_MODULES/postcss-loader/dist/cjs.js",
                "options": Object {
                  "postcssOptions": Object {
                    "config": false,
                    "ident": "postcss",
                    "plugins": Array [
                      "postcss-flexbugs-fixes",
                      Array [
                        "postcss-preset-env",
                        Object {
                          "autoprefixer": Object {
                            "flexbox": "no-2009",
                          },
                          "stage": 3,
                        },
                      ],
                      "postcss-normalize",
                    ],
                  },
                  "sourceMap": true,
                },
              },
            ],
          },
          Object {
            "test": "/\\\\.module\\\\.css$/",
            "use": Array [
              Object {
                "loader": "NODE_MODULES/mini-css-extract-plugin/dist/loader.js",
                "options": Object {
                  "publicPath": "../../",
                },
              },
              Object {
                "loader": "NODE_MODULES/css-loader/dist/cjs.js",
                "options": Object {
                  "importLoaders": 1,
                  "modules": Object {
                    "getLocalIdent": [Function],
                    "mode": "local",
                  },
                  "sourceMap": true,
                },
              },
              Object {
                "loader": "NODE_MODULES/postcss-loader/dist/cjs.js",
                "options": Object {
                  "postcssOptions": Object {
                    "config": false,
                    "ident": "postcss",
                    "plugins": Array [
                      "postcss-flexbugs-fixes",
                      Array [
                        "postcss-preset-env",
                        Object {
                          "autoprefixer": Object {
                            "flexbox": "no-2009",
                          },
                          "stage": 3,
                        },
                      ],
                      "postcss-normalize",
                    ],
                  },
                  "sourceMap": true,
                },
              },
            ],
          },
          Object {
            "exclude": "/\\\\.module\\\\.(scss|sass)$/",
            "sideEffects": true,
            "test": "/\\\\.(scss|sass)$/",
            "use": Array [
              Object {
                "loader": "NODE_MODULES/mini-css-extract-plugin/dist/loader.js",
                "options": Object {
                  "publicPath": "../../",
                },
              },
              Object {
                "loader": "NODE_MODULES/css-loader/dist/cjs.js",
                "options": Object {
                  "importLoaders": 3,
                  "modules": Object {
                    "mode": "icss",
                  },
                  "sourceMap": true,
                },
              },
              Object {
                "loader": "NODE_MODULES/postcss-loader/dist/cjs.js",
                "options": Object {
                  "postcssOptions": Object {
                    "config": false,
                    "ident": "postcss",
                    "plugins": Array [
                      "postcss-flexbugs-fixes",
                      Array [
                        "postcss-preset-env",
                        Object {
                          "autoprefixer": Object {
                            "flexbox": "no-2009",
                          },
                          "stage": 3,
                        },
                      ],
                      "postcss-normalize",
                    ],
                  },
                  "sourceMap": true,
                },
              },
              Object {
                "loader": "NODE_MODULES/resolve-url-loader/index.js",
                "options": Object {
                  "root": "ROOT/src",
                  "sourceMap": true,
                },
              },
              Object {
                "loader": "NODE_MODULES/sass-loader/dist/cjs.js",
                "options": Object {
                  "sourceMap": true,
                },
              },
            ],
          },
          Object {
            "test": "/\\\\.module\\\\.(scss|sass)$/",
            "use": Array [
              Object {
                "loader": "NODE_MODULES/mini-css-extract-plugin/dist/loader.js",
                "options": Object {
                  "publicPath": "../../",
                },
              },
              Object {
                "loader": "NODE_MODULES/css-loader/dist/cjs.js",
                "options": Object {
                  "importLoaders": 3,
                  "modules": Object {
                    "getLocalIdent": [Function],
                    "mode": "local",
                  },
                  "sourceMap": true,
                },
              },
              Object {
                "loader": "NODE_MODULES/postcss-loader/dist/cjs.js",
                "options": Object {
                  "postcssOptions": Object {
                    "config": false,
                    "ident": "postcss",
                    "plugins": Array [
                      "postcss-flexbugs-fixes",
                      Array [
                        "postcss-preset-env",
                        Object {
                          "autoprefixer": Object {
                            "flexbox": "no-2009",
                          },
                          "stage": 3,
                        },
                      ],
                      "postcss-normalize",
                    ],
                  },
                  "sourceMap": true,
                },
              },
              Object {
                "loader": "NODE_MODULES/resolve-url-loader/index.js",
                "options": Object {
                  "root": "ROOT/src",
                  "sourceMap": true,
                },
              },
              Object {
                "loader": "NODE_MODULES/sass-loader/dist/cjs.js",
                "options": Object {
                  "sourceMap": true,
                },
              },
            ],
          },
          Object {
            "exclude": Array [
              "/^$/",
              "/\\\\.(js|mjs|jsx|ts|tsx)$/",
              "/\\\\.html$/",
              "/\\\\.json$/",
              "/\\\\.(ejs|md|mdx|cjs)$/",
            ],
            "type": "asset/resource",
          },
        ],
      },
      Object {
        "test": "/(stories|story)\\\\.mdx$/",
        "use": Array [
          Object {
            "loader": "NODE_MODULES/babel-loader/lib/index.js",
            "options": Object {
              "babelrc": false,
              "cacheDirectory": "NODE_MODULES/.cache/storybook/babel",
              "configFile": false,
              "overrides": Array [
                Object {
                  "plugins": Array [
                    "NODE_MODULES/babel-plugin-named-exports-order/index.js",
                  ],
                  "test": "/\\\\.(story|stories).*$/",
                },
                Object {
                  "plugins": Array [
                    Array [
                      "NODE_MODULES/babel-plugin-react-docgen/lib/index.js",
                      Object {
                        "DOC_GEN_COLLECTION_NAME": "STORYBOOK_REACT_CLASSES",
                      },
                    ],
                  ],
                  "test": "/\\\\.(cjs|mjs|jsx?)$/",
                },
              ],
              "plugins": Array [
                Array [
                  "NODE_MODULES/@babel/plugin-transform-react-jsx/lib/index.js",
                  Object {
                    "pragma": "React.createElement",
                    "pragmaFrag": "React.Fragment",
                  },
                ],
              ],
              "presets": Array [],
            },
          },
          Object {
            "loader": "NODE_MODULES/@storybook/mdx1-csf/loader.js",
          },
        ],
      },
      Object {
        "exclude": "/(stories|story)\\\\.mdx$/",
        "test": "/\\\\.mdx$/",
        "use": Array [
          Object {
            "loader": "NODE_MODULES/babel-loader/lib/index.js",
            "options": Object {
              "babelrc": false,
              "cacheDirectory": "NODE_MODULES/.cache/storybook/babel",
              "configFile": false,
              "overrides": Array [
                Object {
                  "plugins": Array [
                    "NODE_MODULES/babel-plugin-named-exports-order/index.js",
                  ],
                  "test": "/\\\\.(story|stories).*$/",
                },
                Object {
                  "plugins": Array [
                    Array [
                      "NODE_MODULES/babel-plugin-react-docgen/lib/index.js",
                      Object {
                        "DOC_GEN_COLLECTION_NAME": "STORYBOOK_REACT_CLASSES",
                      },
                    ],
                  ],
                  "test": "/\\\\.(cjs|mjs|jsx?)$/",
                },
              ],
              "plugins": Array [
                Array [
                  "NODE_MODULES/@babel/plugin-transform-react-jsx/lib/index.js",
                  Object {
                    "pragma": "React.createElement",
                    "pragmaFrag": "React.Fragment",
                  },
                ],
              ],
              "presets": Array [],
            },
          },
          Object {
            "loader": "NODE_MODULES/@storybook/mdx1-csf/loader.js",
            "options": Object {
              "remarkPlugins": Array [
                [Function],
                [Function],
              ],
              "skipCsf": true,
            },
          },
        ],
      },
      Object {
        "enforce": "pre",
        "loader": "ROOT/lib/source-loader/dist/cjs/index.js",
        "options": Object {
          "injectStoryParameters": true,
          "inspectLocalDependencies": true,
        },
        "test": "/\\\\.(stories|story)\\\\.[tj]sx?$/",
      },
      Object {
        "test": "/\\\\.m?js$/",
        "type": "javascript/auto",
      },
      Object {
        "resolve": Object {
          "fullySpecified": false,
        },
        "test": "/\\\\.m?js$/",
      },
    ],
  },
  "plugins": Array [
    "VirtualModulesPlugin",
    "HtmlWebpackPlugin",
    "DefinePlugin",
    "ProvidePlugin",
    "CaseSensitivePathsPlugin",
    "ProgressPlugin",
    "InlineChunkHtmlPlugin",
    "InterpolateHtmlPlugin",
    "ModuleNotFoundPlugin",
    "MiniCssExtractPlugin",
    "IgnorePlugin",
    "ForkTsCheckerWebpackPlugin",
    "ESLintWebpackPlugin",
    "IgnorePlugin",
    "DocgenPlugin",
  ],
}
`;<|MERGE_RESOLUTION|>--- conflicted
+++ resolved
@@ -3,24 +3,8 @@
 exports[`cra-ts-essentials preview prod 1`] = `
 Object {
   "entry": Array [
-<<<<<<< HEAD
     "ROOT/lib/core-client/dist/esm/globals/globals.js",
     "ROOT/storybook-config-entry.js",
-=======
-    "ROOT/lib/core-client/dist/esm/globals/polyfills.js",
-    "ROOT/lib/core-client/dist/esm/globals/globals.js",
-    "NODE_MODULES/@storybook/addon-ie11/dist/event-source-polyfill.js",
-    "ROOT/storybook-init-framework-entry.js",
-    "ROOT/app/react/dist/esm/client/docs/config-generated-config-entry.js",
-    "ROOT/app/react/dist/esm/client/preview/config-generated-config-entry.js",
-    "ROOT/addons/docs/preview.js-generated-config-entry.js",
-    "ROOT/addons/actions/preview.js-generated-config-entry.js",
-    "ROOT/addons/backgrounds/preview.js-generated-config-entry.js",
-    "ROOT/addons/measure/preview.js-generated-config-entry.js",
-    "ROOT/addons/outline/preview.js-generated-config-entry.js",
-    "ROOT/examples/cra-ts-essentials/.storybook/preview.tsx-generated-config-entry.js",
-    "ROOT/generated-stories-entry.js",
->>>>>>> 7eef5f0e
   ],
   "keys": Array [
     "name",
@@ -29,7 +13,6 @@
     "devtool",
     "entry",
     "output",
-<<<<<<< HEAD
     "stats",
     "watchOptions",
     "ignoreWarnings",
@@ -39,21 +22,11 @@
     "optimization",
     "performance",
     "resolveLoader",
-=======
-    "watchOptions",
-    "plugins",
-    "module",
-    "resolve",
-    "resolveLoader",
-    "optimization",
-    "performance",
->>>>>>> 7eef5f0e
   ],
   "module": Object {
     "rules": Array [
       Object {
         "test": "/\\\\.md$/",
-<<<<<<< HEAD
         "type": "asset/source",
       },
       Object {
@@ -64,40 +37,19 @@
         ],
         "loader": "NODE_MODULES/source-map-loader/dist/cjs.js",
         "test": "/\\\\.(js|mjs|jsx|ts|tsx|css)$/",
-=======
-        "use": Array [
-          Object {
-            "loader": "NODE_MODULES/raw-loader/dist/cjs.js",
-          },
-        ],
-      },
-      Object {
-        "parser": Object {
-          "requireEnsure": false,
-        },
->>>>>>> 7eef5f0e
       },
       Object {
         "oneOf": Array [
           Object {
-<<<<<<< HEAD
             "mimetype": "image/avif",
             "parser": Object {
               "dataUrlCondition": Object {
                 "maxSize": 10000,
               },
-=======
-            "loader": "NODE_MODULES/url-loader/dist/cjs.js",
-            "options": Object {
-              "limit": 10000,
-              "mimetype": "image/avif",
-              "name": "static/media/[name].[hash:8].[ext]",
->>>>>>> 7eef5f0e
             },
             "test": Array [
               "/\\\\.avif$/",
             ],
-<<<<<<< HEAD
             "type": "asset",
           },
           Object {
@@ -105,14 +57,6 @@
               "dataUrlCondition": Object {
                 "maxSize": 10000,
               },
-=======
-          },
-          Object {
-            "loader": "NODE_MODULES/url-loader/dist/cjs.js",
-            "options": Object {
-              "limit": 10000,
-              "name": "static/media/[name].[hash:8].[ext]",
->>>>>>> 7eef5f0e
             },
             "test": Array [
               "/\\\\.bmp$/",
@@ -120,7 +64,6 @@
               "/\\\\.jpe?g$/",
               "/\\\\.png$/",
             ],
-<<<<<<< HEAD
             "type": "asset",
           },
           Object {
@@ -154,8 +97,6 @@
                 },
               },
             ],
-=======
->>>>>>> 7eef5f0e
           },
           Object {
             "include": Array [
