--- conflicted
+++ resolved
@@ -41,18 +41,11 @@
     "@babel/core": "^7.12.10",
     "@babel/plugin-transform-template-literals": "^7.12.1",
     "@babel/preset-react": "^7.12.10",
-<<<<<<< HEAD
-    "@storybook/addons": "6.2.0-alpha.32",
-    "@storybook/builder-webpack4": "6.2.0-alpha.32",
-    "@storybook/core-client": "6.2.0-alpha.32",
-    "@storybook/core-common": "6.2.0-alpha.32",
-    "@storybook/node-logger": "6.2.0-alpha.32",
-=======
     "@storybook/addons": "6.2.0-alpha.33",
     "@storybook/builder-webpack4": "6.2.0-alpha.33",
+    "@storybook/core-client": "6.2.0-alpha.33",
     "@storybook/core-common": "6.2.0-alpha.33",
     "@storybook/node-logger": "6.2.0-alpha.33",
->>>>>>> 73557656
     "@storybook/semver": "^7.3.2",
     "@storybook/theming": "6.2.0-alpha.33",
     "@storybook/ui": "6.2.0-alpha.33",
