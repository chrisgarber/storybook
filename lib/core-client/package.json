{
  "name": "@storybook/core-client",
<<<<<<< HEAD
  "version": "6.5.0-beta.4",
=======
  "version": "7.0.0-alpha.1",
>>>>>>> abbd4f91
  "description": "Storybook framework-agnostic API",
  "keywords": [
    "storybook"
  ],
  "homepage": "https://github.com/storybookjs/storybook/tree/main/lib/core",
  "bugs": {
    "url": "https://github.com/storybookjs/storybook/issues"
  },
  "repository": {
    "type": "git",
    "url": "https://github.com/storybookjs/storybook.git",
    "directory": "lib/core"
  },
  "funding": {
    "type": "opencollective",
    "url": "https://opencollective.com/storybook"
  },
  "license": "MIT",
  "main": "dist/cjs/index.js",
  "module": "dist/esm/index.js",
  "types": "dist/types/index.d.ts",
  "files": [
    "dist/**/*",
    "dll/**/*",
    "types/**/*",
    "*.js",
    "*.d.ts"
  ],
  "scripts": {
    "prepare": "node ../../scripts/prepare.js"
  },
  "dependencies": {
<<<<<<< HEAD
    "@storybook/addons": "6.5.0-beta.4",
    "@storybook/channel-postmessage": "6.5.0-beta.4",
    "@storybook/channel-websocket": "6.5.0-beta.4",
    "@storybook/client-api": "6.5.0-beta.4",
    "@storybook/client-logger": "6.5.0-beta.4",
    "@storybook/core-events": "6.5.0-beta.4",
    "@storybook/csf": "0.0.2--canary.4566f4d.1",
    "@storybook/preview-web": "6.5.0-beta.4",
    "@storybook/store": "6.5.0-beta.4",
    "@storybook/ui": "6.5.0-beta.4",
=======
    "@storybook/addons": "7.0.0-alpha.1",
    "@storybook/channel-postmessage": "7.0.0-alpha.1",
    "@storybook/channel-websocket": "7.0.0-alpha.1",
    "@storybook/client-api": "7.0.0-alpha.1",
    "@storybook/client-logger": "7.0.0-alpha.1",
    "@storybook/core-events": "7.0.0-alpha.1",
    "@storybook/csf": "0.0.2--canary.4566f4d.1",
    "@storybook/preview-web": "7.0.0-alpha.1",
    "@storybook/store": "7.0.0-alpha.1",
    "@storybook/ui": "7.0.0-alpha.1",
>>>>>>> abbd4f91
    "airbnb-js-shims": "^2.2.1",
    "ansi-to-html": "^0.6.11",
    "core-js": "^3.8.2",
    "global": "^4.4.0",
    "lodash": "^4.17.21",
    "qs": "^6.10.0",
    "regenerator-runtime": "^0.13.7",
    "ts-dedent": "^2.0.0",
    "unfetch": "^4.2.0",
    "util-deprecate": "^1.0.2"
  },
  "peerDependencies": {
    "react": "^16.8.0 || ^17.0.0 || ^18.0.0",
    "react-dom": "^16.8.0 || ^17.0.0 || ^18.0.0"
  },
  "peerDependenciesMeta": {
    "typescript": {
      "optional": true
    }
  },
  "publishConfig": {
    "access": "public"
  },
<<<<<<< HEAD
  "gitHead": "55247a8e36da7061bfced80c588a539d3fda3f04",
  "sbmodern": "dist/modern/index.js"
=======
  "gitHead": "b90b85210f66da59656c2ef58b0910b156256bea"
>>>>>>> abbd4f91
}<|MERGE_RESOLUTION|>--- conflicted
+++ resolved
@@ -1,10 +1,6 @@
 {
   "name": "@storybook/core-client",
-<<<<<<< HEAD
-  "version": "6.5.0-beta.4",
-=======
   "version": "7.0.0-alpha.1",
->>>>>>> abbd4f91
   "description": "Storybook framework-agnostic API",
   "keywords": [
     "storybook"
@@ -37,18 +33,6 @@
     "prepare": "node ../../scripts/prepare.js"
   },
   "dependencies": {
-<<<<<<< HEAD
-    "@storybook/addons": "6.5.0-beta.4",
-    "@storybook/channel-postmessage": "6.5.0-beta.4",
-    "@storybook/channel-websocket": "6.5.0-beta.4",
-    "@storybook/client-api": "6.5.0-beta.4",
-    "@storybook/client-logger": "6.5.0-beta.4",
-    "@storybook/core-events": "6.5.0-beta.4",
-    "@storybook/csf": "0.0.2--canary.4566f4d.1",
-    "@storybook/preview-web": "6.5.0-beta.4",
-    "@storybook/store": "6.5.0-beta.4",
-    "@storybook/ui": "6.5.0-beta.4",
-=======
     "@storybook/addons": "7.0.0-alpha.1",
     "@storybook/channel-postmessage": "7.0.0-alpha.1",
     "@storybook/channel-websocket": "7.0.0-alpha.1",
@@ -59,7 +43,6 @@
     "@storybook/preview-web": "7.0.0-alpha.1",
     "@storybook/store": "7.0.0-alpha.1",
     "@storybook/ui": "7.0.0-alpha.1",
->>>>>>> abbd4f91
     "airbnb-js-shims": "^2.2.1",
     "ansi-to-html": "^0.6.11",
     "core-js": "^3.8.2",
@@ -83,10 +66,5 @@
   "publishConfig": {
     "access": "public"
   },
-<<<<<<< HEAD
-  "gitHead": "55247a8e36da7061bfced80c588a539d3fda3f04",
-  "sbmodern": "dist/modern/index.js"
-=======
   "gitHead": "b90b85210f66da59656c2ef58b0910b156256bea"
->>>>>>> abbd4f91
 }