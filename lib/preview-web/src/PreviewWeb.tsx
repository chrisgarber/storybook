--- conflicted
+++ resolved
@@ -228,25 +228,16 @@
 
   async onUpdateGlobals({ globals }: { globals: Globals }) {
     super.onUpdateGlobals({ globals });
-<<<<<<< HEAD
-=======
-
-    if (this.currentRender instanceof DocsRender) await this.currentRender.rerender(true);
->>>>>>> c9225ab1
+    if (
+      this.currentRender instanceof StandaloneDocsRender ||
+      this.currentRender instanceof TemplateDocsRender
+    ) {
+      await this.currentRender.rerender?.();
+    }
   }
 
   async onUpdateArgs({ storyId, updatedArgs }: { storyId: StoryId; updatedArgs: Args }) {
     super.onUpdateArgs({ storyId, updatedArgs });
-<<<<<<< HEAD
-=======
-
-    // NOTE: we aren't checking to see the story args are targetted at the "right" story.
-    // This is because we may render >1 story on the page and there is no easy way to keep track
-    // of which ones were rendered by the docs page.
-    // However, in `modernInlineRender`, the individual stories track their own events as they
-    // each call `renderStoryToElement` below.
-    if (this.currentRender instanceof DocsRender) await this.currentRender.rerender(false);
->>>>>>> c9225ab1
   }
 
   async onPreloadStories(ids: string[]) {
