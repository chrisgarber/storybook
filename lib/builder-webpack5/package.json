{
  "name": "@storybook/builder-webpack5",
<<<<<<< HEAD
  "version": "6.5.9",
=======
  "version": "6.5.10-alpha.1",
>>>>>>> 26558032
  "description": "Storybook framework-agnostic API",
  "keywords": [
    "storybook"
  ],
  "homepage": "https://github.com/storybookjs/storybook/tree/main/lib/core",
  "bugs": {
    "url": "https://github.com/storybookjs/storybook/issues"
  },
  "repository": {
    "type": "git",
    "url": "https://github.com/storybookjs/storybook.git",
    "directory": "lib/core"
  },
  "funding": {
    "type": "opencollective",
    "url": "https://opencollective.com/storybook"
  },
  "license": "MIT",
  "main": "dist/cjs/index.js",
  "module": "dist/esm/index.js",
  "types": "dist/ts3.9/index.d.ts",
  "typesVersions": {
    "<3.8": {
      "dist/ts3.9/*": [
        "dist/ts3.4/*"
      ]
    }
  },
  "files": [
    "dist/**/*",
    "templates/**/*",
    "*.js",
    "*.d.ts"
  ],
  "scripts": {
    "prepare": "node ../../scripts/prepare.js"
  },
  "dependencies": {
    "@babel/core": "^7.12.10",
<<<<<<< HEAD
    "@storybook/addons": "6.5.9",
    "@storybook/api": "6.5.9",
    "@storybook/channel-postmessage": "6.5.9",
    "@storybook/channels": "6.5.9",
    "@storybook/client-api": "6.5.9",
    "@storybook/client-logger": "6.5.9",
    "@storybook/components": "6.5.9",
    "@storybook/core-common": "6.5.9",
    "@storybook/core-events": "6.5.9",
    "@storybook/node-logger": "6.5.9",
    "@storybook/preview-web": "6.5.9",
    "@storybook/router": "6.5.9",
    "@storybook/semver": "^7.3.2",
    "@storybook/store": "6.5.9",
    "@storybook/theming": "6.5.9",
=======
    "@storybook/addons": "6.5.10-alpha.1",
    "@storybook/api": "6.5.10-alpha.1",
    "@storybook/channel-postmessage": "6.5.10-alpha.1",
    "@storybook/channels": "6.5.10-alpha.1",
    "@storybook/client-api": "6.5.10-alpha.1",
    "@storybook/client-logger": "6.5.10-alpha.1",
    "@storybook/components": "6.5.10-alpha.1",
    "@storybook/core-common": "6.5.10-alpha.1",
    "@storybook/core-events": "6.5.10-alpha.1",
    "@storybook/node-logger": "6.5.10-alpha.1",
    "@storybook/preview-web": "6.5.10-alpha.1",
    "@storybook/router": "6.5.10-alpha.1",
    "@storybook/semver": "^7.3.2",
    "@storybook/store": "6.5.10-alpha.1",
    "@storybook/theming": "6.5.10-alpha.1",
>>>>>>> 26558032
    "@types/node": "^14.0.10 || ^16.0.0",
    "babel-loader": "^8.0.0",
    "babel-plugin-named-exports-order": "^0.0.2",
    "browser-assert": "^1.2.1",
    "case-sensitive-paths-webpack-plugin": "^2.3.0",
    "core-js": "^3.8.2",
    "css-loader": "^5.0.1",
    "fork-ts-checker-webpack-plugin": "^6.0.4",
    "glob": "^7.1.6",
    "glob-promise": "^3.4.0",
    "html-webpack-plugin": "^5.0.0",
    "path-browserify": "^1.0.1",
    "process": "^0.11.10",
    "stable": "^0.1.8",
    "style-loader": "^2.0.0",
    "terser-webpack-plugin": "^5.0.3",
    "ts-dedent": "^2.0.0",
    "util-deprecate": "^1.0.2",
    "webpack": "^5.9.0",
    "webpack-dev-middleware": "^4.1.0",
    "webpack-hot-middleware": "^2.25.1",
    "webpack-virtual-modules": "^0.4.1"
  },
  "devDependencies": {
    "@types/case-sensitive-paths-webpack-plugin": "^2.1.4",
    "@types/terser-webpack-plugin": "^5.0.2",
    "@types/webpack-dev-middleware": "^4.1.0",
    "@types/webpack-hot-middleware": "^2.25.6",
    "@types/webpack-virtual-modules": "^0.1.0"
  },
  "peerDependencies": {
    "react": "^16.8.0 || ^17.0.0 || ^18.0.0",
    "react-dom": "^16.8.0 || ^17.0.0 || ^18.0.0"
  },
  "peerDependenciesMeta": {
    "typescript": {
      "optional": true
    }
  },
  "publishConfig": {
    "access": "public"
  },
<<<<<<< HEAD
  "gitHead": "e2673f765722cbb542ef1b5cf8d533c8e746a127",
=======
  "gitHead": "b02a0ef8866c6cf8c609a32a14b4c55f513aa569",
>>>>>>> 26558032
  "sbmodern": "dist/modern/index.js"
}<|MERGE_RESOLUTION|>--- conflicted
+++ resolved
@@ -1,10 +1,6 @@
 {
   "name": "@storybook/builder-webpack5",
-<<<<<<< HEAD
-  "version": "6.5.9",
-=======
   "version": "6.5.10-alpha.1",
->>>>>>> 26558032
   "description": "Storybook framework-agnostic API",
   "keywords": [
     "storybook"
@@ -44,23 +40,6 @@
   },
   "dependencies": {
     "@babel/core": "^7.12.10",
-<<<<<<< HEAD
-    "@storybook/addons": "6.5.9",
-    "@storybook/api": "6.5.9",
-    "@storybook/channel-postmessage": "6.5.9",
-    "@storybook/channels": "6.5.9",
-    "@storybook/client-api": "6.5.9",
-    "@storybook/client-logger": "6.5.9",
-    "@storybook/components": "6.5.9",
-    "@storybook/core-common": "6.5.9",
-    "@storybook/core-events": "6.5.9",
-    "@storybook/node-logger": "6.5.9",
-    "@storybook/preview-web": "6.5.9",
-    "@storybook/router": "6.5.9",
-    "@storybook/semver": "^7.3.2",
-    "@storybook/store": "6.5.9",
-    "@storybook/theming": "6.5.9",
-=======
     "@storybook/addons": "6.5.10-alpha.1",
     "@storybook/api": "6.5.10-alpha.1",
     "@storybook/channel-postmessage": "6.5.10-alpha.1",
@@ -76,7 +55,6 @@
     "@storybook/semver": "^7.3.2",
     "@storybook/store": "6.5.10-alpha.1",
     "@storybook/theming": "6.5.10-alpha.1",
->>>>>>> 26558032
     "@types/node": "^14.0.10 || ^16.0.0",
     "babel-loader": "^8.0.0",
     "babel-plugin-named-exports-order": "^0.0.2",
@@ -119,10 +97,6 @@
   "publishConfig": {
     "access": "public"
   },
-<<<<<<< HEAD
-  "gitHead": "e2673f765722cbb542ef1b5cf8d533c8e746a127",
-=======
   "gitHead": "b02a0ef8866c6cf8c609a32a14b4c55f513aa569",
->>>>>>> 26558032
   "sbmodern": "dist/modern/index.js"
 }