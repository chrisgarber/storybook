--- conflicted
+++ resolved
@@ -1,10 +1,6 @@
 {
   "name": "@storybook/client-api",
-<<<<<<< HEAD
-  "version": "6.2.0-alpha.20",
-=======
   "version": "6.2.0-alpha.24",
->>>>>>> 013f2658
   "description": "Storybook Client API",
   "keywords": [
     "storybook"
@@ -40,19 +36,11 @@
     "prepare": "node ../../scripts/prepare.js"
   },
   "dependencies": {
-<<<<<<< HEAD
-    "@storybook/addons": "6.2.0-alpha.20",
-    "@storybook/channel-postmessage": "6.2.0-alpha.20",
-    "@storybook/channels": "6.2.0-alpha.20",
-    "@storybook/client-logger": "6.2.0-alpha.20",
-    "@storybook/core-events": "6.2.0-alpha.20",
-=======
     "@storybook/addons": "6.2.0-alpha.24",
     "@storybook/channel-postmessage": "6.2.0-alpha.24",
     "@storybook/channels": "6.2.0-alpha.24",
     "@storybook/client-logger": "6.2.0-alpha.24",
     "@storybook/core-events": "6.2.0-alpha.24",
->>>>>>> 013f2658
     "@storybook/csf": "0.0.1",
     "@types/qs": "^6.9.5",
     "@types/webpack-env": "^1.16.0",
@@ -74,9 +62,5 @@
   "publishConfig": {
     "access": "public"
   },
-<<<<<<< HEAD
   "gitHead": "20db16edcd0c76c54f0d80970a288ec94ebd19e6"
-=======
-  "gitHead": "8001ec00b1023170e0a57f53edad61f3afe1b111"
->>>>>>> 013f2658
 }