--- conflicted
+++ resolved
@@ -21,22 +21,12 @@
  * This will override the `foo` property on the `innerContext`, which gets
  * merged in with the default context
  */
-<<<<<<< HEAD
-export const decorateStory = (storyFn: StoryFn, decorator: DecoratorFunction) => {
-  return (context: StoryContext = defaultContext) =>
-    decorator(
-      // You cannot override the id, name, kind and parameters keys, they are fixed
-      ({ id, name, kind, parameters, ...innerContext }: StoryContextUpdate = {}) =>
-        storyFn({ ...context, ...innerContext }),
-      context
-    );
-=======
 const bindWithContext = (
   storyFn: LegacyStoryFn,
   getStoryContext: () => StoryContext
 ): PartialStoryFn =>
   // (NOTE: You cannot override the parameters key, it is fixed)
-  ({ parameters, ...contextUpdate }: StoryContextUpdate = {}) =>
+  ({ id, name, kind, parameters, ...contextUpdate }: StoryContextUpdate = {}) =>
     storyFn({ ...getStoryContext(), ...contextUpdate });
 
 export const decorateStory = (
@@ -50,7 +40,6 @@
   const boundStoryFunction = bindWithContext(storyFn, getStoryContext);
 
   return (context: StoryContext) => decorator(boundStoryFunction, context);
->>>>>>> fefe4b73
 };
 
 export const defaultDecorateStory = (
