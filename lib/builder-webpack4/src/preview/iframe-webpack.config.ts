--- conflicted
+++ resolved
@@ -167,13 +167,9 @@
         template,
       }),
       new DefinePlugin({
-<<<<<<< HEAD
-        ...stringified,
-        NODE_ENV: JSON.stringify(process.env.NODE_ENV),
-=======
         'process.env': stringifyEnvs(envs),
+        ...stringifyEnvs(envs),
         NODE_ENV: JSON.stringify(envs.NODE_ENV),
->>>>>>> 90366f72
       }),
       isProd ? null : new WatchMissingNodeModulesPlugin(nodeModulesPaths),
       isProd ? null : new HotModuleReplacementPlugin(),
