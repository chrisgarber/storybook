--- conflicted
+++ resolved
@@ -1,8 +1,4 @@
 import addons, { HooksContext } from '@storybook/addons';
-<<<<<<< HEAD
-import { AnyFramework, ArgsEnhancer, SBObjectType, SBScalarType } from '@storybook/csf';
-import { NO_TARGET_NAME } from './args';
-=======
 import {
   AnyFramework,
   ArgsEnhancer,
@@ -10,7 +6,7 @@
   SBScalarType,
   StoryContext,
 } from '@storybook/csf';
->>>>>>> d014eb17
+import { NO_TARGET_NAME } from './args';
 import { prepareStory } from './prepareStory';
 
 jest.mock('global', () => ({
