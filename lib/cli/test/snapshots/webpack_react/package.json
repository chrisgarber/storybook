{
  "name": "webpack-react-fixture",
  "version": "1.0.0",
  "main": "index.js",
  "license": "MIT",
  "scripts": {
    "build": "webpack",
    "storybook": "start-storybook -p 6006",
    "build-storybook": "build-storybook"
  },
  "dependencies": {
    "react": "^15.6.1",
    "react-dom": "^15.6.1"
  },
  "devDependencies": {
    "babel-core": "^6.26.0",
    "babel-loader": "^7.1.2",
    "babel-preset-react": "^6.24.1",
    "webpack": "^3.5.5",
<<<<<<< HEAD
    "@storybook/react": "^3.3.1",
    "@storybook/addon-actions": "^3.3.1",
    "@storybook/addon-links": "^3.3.1"
=======
    "@storybook/react": "^3.3.3",
    "@storybook/addon-actions": "^3.3.3",
    "@storybook/addon-links": "^3.3.3"
>>>>>>> 27cfce1c
  }
}<|MERGE_RESOLUTION|>--- conflicted
+++ resolved
@@ -17,14 +17,8 @@
     "babel-loader": "^7.1.2",
     "babel-preset-react": "^6.24.1",
     "webpack": "^3.5.5",
-<<<<<<< HEAD
-    "@storybook/react": "^3.3.1",
-    "@storybook/addon-actions": "^3.3.1",
-    "@storybook/addon-links": "^3.3.1"
-=======
     "@storybook/react": "^3.3.3",
     "@storybook/addon-actions": "^3.3.3",
     "@storybook/addon-links": "^3.3.3"
->>>>>>> 27cfce1c
   }
 }