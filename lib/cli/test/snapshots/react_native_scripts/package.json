--- conflicted
+++ resolved
@@ -6,15 +6,9 @@
     "react-native-scripts": "1.3.1",
     "jest-expo": "~20.0.0",
     "react-test-renderer": "16.0.0-alpha.12",
-<<<<<<< HEAD
-    "@storybook/react-native": "^3.3.1",
-    "@storybook/addon-actions": "^3.3.1",
-    "@storybook/addon-links": "^3.3.1",
-=======
     "@storybook/react-native": "^3.3.3",
     "@storybook/addon-actions": "^3.3.3",
     "@storybook/addon-links": "^3.3.3",
->>>>>>> 27cfce1c
     "react-dom": "16.0.0-alpha.12",
     "prop-types": "^15.6.0"
   },
