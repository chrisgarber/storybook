--- conflicted
+++ resolved
@@ -30,15 +30,8 @@
   </button>
 );
 
-<<<<<<< HEAD
-TextWithAction.story = {
-  name: 'With an action',
-  parameters: { notes: 'My notes on a button with emojis' },
-};
-=======
-WithSomeEmojiAndAction.storyName = 'with some emoji and action';
-WithSomeEmojiAndAction.parameters = { notes: 'My notes on a button with emojis' };
->>>>>>> 2a348c05
+TextWithAction.storyName = 'With an action';
+TextWithAction.parameters = { notes: 'My notes on a button with emojis' };
 
 export const ButtonWithLinkToAnotherStory = () => (
   <button onClick={linkTo('Welcome')} type="button">
