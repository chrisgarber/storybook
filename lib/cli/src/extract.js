import path from 'path';
import { writeFile } from 'fs-extra';
import puppeteerCore from 'puppeteer-core';
import express from 'express';
import getPort from 'get-port';
import { logger } from '@storybook/node-logger';

const read = async url => {
  const puppeteer = await usePuppeteer();
  const browser = await puppeteer.launch();
  const page = await browser.newPage();

  await page.goto(url);

  await page.waitForFunction(
    'window.__STORYBOOK_STORY_STORE__ && window.__STORYBOOK_STORY_STORE__.extract && window.__STORYBOOK_STORY_STORE__.extract()'
  );
  const data = JSON.parse(
    await page.evaluate(async () => {
      // eslint-disable-next-line no-undef
      const d = window.__STORYBOOK_STORY_STORE__.extract();

      const result = Object.entries(d).reduce(
        (acc, [k, v]) => ({
          ...acc,
          [k]: {
            ...v,
            parameters: {
              globalArgs: v.parameters.globalArgs,
              globalArgTypes: v.parameters.globalArgTypes,
              options: v.parameters.options,
              args: v.parameters.args,
              argTypes: v.parameters.argTypes,
              framework: v.parameters.framework,
              fileName: v.parameters.fileName,
              docsOnly: v.parameters.docsOnly,
            },
          },
        }),
        {}
      );
      return JSON.stringify(result, null, 2);
    })
  );

  setImmediate(() => {
    browser.close();
  });
  return data;
};

const useLocation = async input => {
  if (input.match(/^http/)) {
    return [input, async () => {}];
  }

  const app = express();

  app.use(express.static(input));

  const port = await getPort();

  return new Promise((resolve, reject) => {
    const server = app.listen(port, e => {
      if (e) {
        reject(e);
      }

      const result = `http://localhost:${port}/iframe.html`;

      logger.info(`connecting to: ${result}`);

      resolve([result, server.close.bind(server)]);
    });
  });
};

const usePuppeteer = async () => {
  try {
    // eslint-disable-next-line import/no-extraneous-dependencies, global-require
    require('puppeteer');

    return puppeteerCore;
  } catch (e) {
    // it's not installed
    logger.info('installing puppeteer...');
    return new Promise((resolve, reject) => {
      // eslint-disable-next-line global-require
      require('child_process').exec(
<<<<<<< HEAD
        `node ${path.join(require.resolve('puppeteer-core'), 'install.js')}`,
=======
        `node ${require.resolve(path.join('puppeteer-core', 'install.js'))}`,
>>>>>>> 4ac5cbf4
        error => (error ? reject(error) : resolve(puppeteerCore))
      );
    });
  }
};

export async function extract(input, targetPath) {
  if (input && targetPath) {
    const [location, exit] = await useLocation(input);

    const stories = await read(location);

    await writeFile(targetPath, JSON.stringify({ stories }, null, 2));

    await exit();
  } else {
    throw new Error(
      'Extract: please specify a path where your built-storybook is (can be a public url) and a target directory'
    );
  }
}<|MERGE_RESOLUTION|>--- conflicted
+++ resolved
@@ -87,11 +87,7 @@
     return new Promise((resolve, reject) => {
       // eslint-disable-next-line global-require
       require('child_process').exec(
-<<<<<<< HEAD
-        `node ${path.join(require.resolve('puppeteer-core'), 'install.js')}`,
-=======
         `node ${require.resolve(path.join('puppeteer-core', 'install.js'))}`,
->>>>>>> 4ac5cbf4
         error => (error ? reject(error) : resolve(puppeteerCore))
       );
     });
