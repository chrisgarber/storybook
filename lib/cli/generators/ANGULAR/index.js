--- conflicted
+++ resolved
@@ -6,13 +6,8 @@
   getAngularAppTsConfigPath,
 } from './angular-helpers';
 import {
-<<<<<<< HEAD
-  getVersions,
   retrievePackageJson,
-=======
-  getPackageJson,
   getVersionedPackages,
->>>>>>> 5c86314e
   writePackageJson,
   getBabelDependencies,
   installDependencies,
