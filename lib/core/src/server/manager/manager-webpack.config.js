--- conflicted
+++ resolved
@@ -25,10 +25,6 @@
   docsMode,
   entries,
   refs,
-<<<<<<< HEAD
-  uiDll,
-=======
->>>>>>> 3775f570
   outputDir,
   cache,
   previewUrl,
@@ -64,15 +60,6 @@
             ),
           })
         : null,
-<<<<<<< HEAD
-      uiDll
-        ? new DllReferencePlugin({
-            context,
-            manifest: path.join(coreDirName, 'dll', 'storybook_ui-manifest.json'),
-          })
-        : null,
-=======
->>>>>>> 3775f570
       new HtmlWebpackPlugin({
         filename: `index.html`,
         chunksSortMode: 'none',
@@ -83,10 +70,6 @@
           files,
           options,
           version,
-<<<<<<< HEAD
-          dlls: uiDll ? ['./sb_dll/storybook_ui_dll.js'] : [],
-=======
->>>>>>> 3775f570
           globals: {
             CONFIG_TYPE: configType,
             LOGLEVEL: logLevel,
