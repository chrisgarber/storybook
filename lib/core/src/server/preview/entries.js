import path from 'path';
import { logger } from '@storybook/node-logger';
import stable from 'stable';
import { loadPreviewOrConfigFile } from '../utils/load-preview-or-config-file';

export const sortEntries = entries => {
  const isGenerated = /generated-(config|other)-entry/;
  const isGeneratedConfig = /(?:preview|config)\..+-generated-config-entry/;

  return stable(entries.slice(0), (a, b) => {
    // preview & config can call configure which should always happen AFTER all global decorators & args are set

    switch (true) {
      case !!a.match(isGeneratedConfig) && !!b.match(isGenerated): {
        return 1;
      }
      case !!b.match(isGeneratedConfig) && !!a.match(isGenerated): {
        return -1;
      }
      default: {
        return 0;
      }
    }
  });
};

const getMainConfigs = options => {
  const previewPath = loadPreviewOrConfigFile(options);
  return previewPath ? [previewPath] : [];
};

export async function createPreviewEntry(options) {
  const { configDir, presets } = options;
  const entries = [
    require.resolve('../common/polyfills'),
    require.resolve('./globals'),
    path.resolve(path.join(configDir, 'storybook-init-framework-entry.js')),
  ];

  const configs = getMainConfigs(options);
  const other = await presets.apply('config', [], options);
  const stories = await presets.apply('stories', [], options);

  if (configs.length) {
    logger.info(`=> Loading config/preview file in "${configDir}".`);
    entries.push(...configs.map(filename => `${filename}-generated-config-entry.js`));
  }

  if (other && other.length) {
    logger.info(`=> Loading config/preview file in "${configDir}".`);
    entries.push(...other.map(filename => `${filename}-generated-other-entry.js`));
  }

  if (stories && stories.length) {
    logger.info(`=> Adding stories defined in "${path.join(configDir, 'main.js')}".`);
    entries.push(path.resolve(path.join(configDir, `generated-stories-entry.js`)));
  }

<<<<<<< HEAD
  return entries.sort((a, b) => {
    // we want this order to order generated entries so the ones that call configure appear LAST
    // whilst keeping the order of non-generated entries in the order they appear

    switch (true) {
      case !!a.match(/(preview|config).js-generated-config-entry/) &&
        !!b.match(/generated-config-entry/): {
        return 1;
      }
      case !!b.match(/(preview|config).js-generated-config-entry/) &&
        !!a.match(/generated-config-entry/): {
        return -1;
      }
      default: {
        return 0;
      }
    }
  });
=======
  return sortEntries(entries);
>>>>>>> 1dfb84ec
}<|MERGE_RESOLUTION|>--- conflicted
+++ resolved
@@ -56,26 +56,5 @@
     entries.push(path.resolve(path.join(configDir, `generated-stories-entry.js`)));
   }
 
-<<<<<<< HEAD
-  return entries.sort((a, b) => {
-    // we want this order to order generated entries so the ones that call configure appear LAST
-    // whilst keeping the order of non-generated entries in the order they appear
-
-    switch (true) {
-      case !!a.match(/(preview|config).js-generated-config-entry/) &&
-        !!b.match(/generated-config-entry/): {
-        return 1;
-      }
-      case !!b.match(/(preview|config).js-generated-config-entry/) &&
-        !!a.match(/generated-config-entry/): {
-        return -1;
-      }
-      default: {
-        return 0;
-      }
-    }
-  });
-=======
   return sortEntries(entries);
->>>>>>> 1dfb84ec
 }