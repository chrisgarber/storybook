import addons from '@storybook/addons';
import { navigator, window, document } from 'global';
import createChannel from '@storybook/channel-postmessage';
import { ClientApi, StoryStore, ConfigApi } from '@storybook/client-api';
import { toId } from '@storybook/router/utils';
import { logger } from '@storybook/client-logger';
import Events from '@storybook/core-events';
import deprecate from 'util-deprecate';
<<<<<<< HEAD
import AnsiToHtml from 'ansi-to-html';

const ansiConverter = new AnsiToHtml();
=======
import { initializePath, setPath } from './url';
>>>>>>> 46f52848

const classes = {
  MAIN: 'sb-show-main',
  NOPREVIEW: 'sb-show-nopreview',
  ERROR: 'sb-show-errordisplay',
};

function showMain() {
  document.body.classList.remove(classes.NOPREVIEW);
  document.body.classList.remove(classes.ERROR);

  document.body.classList.add(classes.MAIN);
}

function showNopreview() {
  document.body.classList.remove(classes.MAIN);
  document.body.classList.remove(classes.ERROR);

  document.body.classList.add(classes.NOPREVIEW);
}

function showErrorDisplay({ message = '', stack = '' }) {
  document.getElementById('error-message').innerHTML = ansiConverter.toHtml(message);
  document.getElementById('error-stack').innerHTML = ansiConverter.toHtml(stack);

  document.body.classList.remove(classes.MAIN);
  document.body.classList.remove(classes.NOPREVIEW);

  document.body.classList.add(classes.ERROR);
}

// showError is used by the various app layers to inform the user they have done something
// wrong -- for instance returned the wrong thing from a story
function showError({ title, description }) {
  addons.getChannel().emit(Events.STORY_ERRORED, { title, description });
  showErrorDisplay({
    message: title,
    stack: description,
  });
}

// showException is used if we fail to render the story and it is uncaught by the app layer
function showException(exception) {
  addons.getChannel().emit(Events.STORY_THREW_EXCEPTION, exception);
  showErrorDisplay(exception);

  // Log the stack to the console. So, user could check the source code.
  logger.error(exception.stack);
}

const isBrowser =
  navigator &&
  navigator.userAgent &&
  navigator.userAgent !== 'storyshots' &&
  !(navigator.userAgent.indexOf('Node.js') > -1) &&
  !(navigator.userAgent.indexOf('jsdom') > -1);

export const getContext = (() => {
  let cache;
  return decorateStory => {
    if (cache) {
      return cache;
    }
    let channel = null;
    if (isBrowser) {
      try {
        channel = addons.getChannel();
      } catch (e) {
        channel = createChannel({ page: 'preview' });
        addons.setChannel(channel);
      }
    }
    let storyStore;
    let clientApi;
    if (typeof window !== 'undefined' && window.__STORYBOOK_CLIENT_API__) {
      clientApi = window.__STORYBOOK_CLIENT_API__;
      // eslint-disable-next-line no-underscore-dangle
      storyStore = clientApi._storyStore;
    } else {
      storyStore = new StoryStore({ channel });
      clientApi = new ClientApi({ storyStore, decorateStory });
    }
    const { clearDecorators } = clientApi;
    const configApi = new ConfigApi({ clearDecorators, storyStore, channel, clientApi });

    return {
      configApi,
      storyStore,
      channel,
      clientApi,
      showMain,
      showError,
      showException,
    };
  };
})();

function focusInInput(event) {
  return (
    /input|textarea/i.test(event.target.tagName) ||
    event.target.getAttribute('contenteditable') !== null
  );
}

export default function start(render, { decorateStory } = {}) {
  const context = getContext(decorateStory);

  const { clientApi, channel, configApi, storyStore } = context;
  // Provide access to external scripts if `window` is defined.
  // NOTE this is different to isBrowser, primarily for the JSDOM use case
  let previousKind = '';
  let previousStory = '';
  let previousRevision = -1;

  const renderMain = forceRender => {
    const revision = storyStore.getRevision();
<<<<<<< HEAD
    const selection = storyStore.getSelection();
    const loadError = storyStore.getError();
    const { kind, name, getDecorated, id, error } = selection || {};
=======
    const { storyId } = storyStore.getSelection();

    const data = storyStore.fromId(storyId);

    const { kind, name, getDecorated, id } = data || {};

    const renderContext = {
      ...context,
      ...data,
      selectedKind: kind,
      selectedStory: name,
      forceRender,
    };
>>>>>>> 46f52848

    if (loadError || error) {
      showErrorDisplay(loadError || error);
    } else if (getDecorated) {
      // Render story only if selectedKind or selectedStory have changed.
      // However, we DO want the story to re-render if the store itself has changed
      // (which happens at the moment when HMR occurs)
      if (
        !forceRender &&
        revision === previousRevision &&
        kind === previousKind &&
        previousStory === name
      ) {
        addons.getChannel().emit(Events.STORY_UNCHANGED, id);
        return;
      }

      if (!forceRender && previousKind && previousStory) {
        addons.getChannel().emit(Events.STORY_CHANGED, id);
      }

      previousRevision = revision;
      previousKind = kind;
      previousStory = name;

      render(renderContext);
      addons.getChannel().emit(Events.STORY_RENDERED, id);
      showMain();
    } else {
      showNopreview();
      addons.getChannel().emit(Events.STORY_MISSING, id);
    }

    if (!forceRender) {
      document.documentElement.scrollTop = 0;
    }
  };

  // initialize the UI
  const renderUI = forceRender => {
    if (isBrowser) {
      try {
        renderMain(forceRender);
      } catch (ex) {
        showException(ex);
      }
    }
  };

  const forceReRender = () => renderUI(true);

  // channel can be null in NodeJS
  if (isBrowser) {
    const deprecatedToId = deprecate(
      toId,
      `Passing name+kind to the SET_CURRENT_STORY event is deprecated, use a storyId instead`
    );

    channel.on(Events.FORCE_RE_RENDER, forceReRender);
    channel.on(Events.SET_CURRENT_STORY, ({ storyId: inputStoryId, name, kind }) => {
      let storyId = inputStoryId;
      // For backwards compatibility
      if (!storyId) {
        if (!name || !kind) {
          throw new Error('You should pass `storyId` into SET_CURRENT_STORY');
        }
        storyId = deprecatedToId(kind, name);
      }

      storyStore.setSelection({ storyId });
      setPath({ storyId });
    });

    // Handle keyboard shortcuts
    window.onkeydown = event => {
      if (!focusInInput(event)) {
        // We have to pick off the keys of the event that we need on the other side
        const { altKey, ctrlKey, metaKey, shiftKey, key, code, keyCode } = event;
        channel.emit(Events.PREVIEW_KEYDOWN, {
          event: { altKey, ctrlKey, metaKey, shiftKey, key, code, keyCode },
        });
      }
    };
  }

  storyStore.on(Events.STORY_INIT, () => {
    const { storyId } = initializePath();
    storyStore.setSelection({ storyId });
  });

  storyStore.on(Events.STORY_RENDER, renderUI);

  if (typeof window !== 'undefined') {
    window.__STORYBOOK_CLIENT_API__ = clientApi;
    window.__STORYBOOK_ADDONS_CHANNEL__ = channel; // may not be defined
  }

  return { context, clientApi, configApi, forceReRender };
}<|MERGE_RESOLUTION|>--- conflicted
+++ resolved
@@ -1,18 +1,17 @@
+import { navigator, window, document } from 'global';
+import deprecate from 'util-deprecate';
+import AnsiToHtml from 'ansi-to-html';
+
 import addons from '@storybook/addons';
-import { navigator, window, document } from 'global';
 import createChannel from '@storybook/channel-postmessage';
 import { ClientApi, StoryStore, ConfigApi } from '@storybook/client-api';
 import { toId } from '@storybook/router/utils';
 import { logger } from '@storybook/client-logger';
 import Events from '@storybook/core-events';
-import deprecate from 'util-deprecate';
-<<<<<<< HEAD
-import AnsiToHtml from 'ansi-to-html';
+
+import { initializePath, setPath } from './url';
 
 const ansiConverter = new AnsiToHtml();
-=======
-import { initializePath, setPath } from './url';
->>>>>>> 46f52848
 
 const classes = {
   MAIN: 'sb-show-main',
@@ -60,7 +59,7 @@
   showErrorDisplay(exception);
 
   // Log the stack to the console. So, user could check the source code.
-  logger.error(exception.stack);
+  logger.error(exception);
 }
 
 const isBrowser =
@@ -129,16 +128,12 @@
 
   const renderMain = forceRender => {
     const revision = storyStore.getRevision();
-<<<<<<< HEAD
-    const selection = storyStore.getSelection();
     const loadError = storyStore.getError();
-    const { kind, name, getDecorated, id, error } = selection || {};
-=======
     const { storyId } = storyStore.getSelection();
 
     const data = storyStore.fromId(storyId);
 
-    const { kind, name, getDecorated, id } = data || {};
+    const { kind, name, getDecorated, id, error } = data || {};
 
     const renderContext = {
       ...context,
@@ -147,7 +142,6 @@
       selectedStory: name,
       forceRender,
     };
->>>>>>> 46f52848
 
     if (loadError || error) {
       showErrorDisplay(loadError || error);
