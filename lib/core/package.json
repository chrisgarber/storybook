--- conflicted
+++ resolved
@@ -1,10 +1,6 @@
 {
   "name": "@storybook/core",
-<<<<<<< HEAD
   "version": "5.2.0-alpha.17",
-=======
-  "version": "5.1.0-rc.1",
->>>>>>> 638c48ed
   "description": "Storybook framework-agnostic API",
   "keywords": [
     "storybook"
@@ -28,7 +24,6 @@
     "@babel/plugin-proposal-object-rest-spread": "^7.3.2",
     "@babel/plugin-syntax-dynamic-import": "^7.2.0",
     "@babel/plugin-transform-react-constant-elements": "^7.2.0",
-<<<<<<< HEAD
     "@babel/preset-env": "^7.4.1",
     "@storybook/addons": "5.2.0-alpha.17",
     "@storybook/channel-postmessage": "5.2.0-alpha.17",
@@ -39,18 +34,6 @@
     "@storybook/router": "5.2.0-alpha.17",
     "@storybook/theming": "5.2.0-alpha.17",
     "@storybook/ui": "5.2.0-alpha.17",
-=======
-    "@babel/preset-env": "^7.4.5",
-    "@storybook/addons": "5.1.0-rc.1",
-    "@storybook/channel-postmessage": "5.1.0-rc.1",
-    "@storybook/client-api": "5.1.0-rc.1",
-    "@storybook/client-logger": "5.1.0-rc.1",
-    "@storybook/core-events": "5.1.0-rc.1",
-    "@storybook/node-logger": "5.1.0-rc.1",
-    "@storybook/router": "5.1.0-rc.1",
-    "@storybook/theming": "5.1.0-rc.1",
-    "@storybook/ui": "5.1.0-rc.1",
->>>>>>> 638c48ed
     "airbnb-js-shims": "^1 || ^2",
     "autoprefixer": "^9.4.9",
     "babel-plugin-add-react-displayname": "^0.0.5",
