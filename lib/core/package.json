{
  "name": "@storybook/core",
  "version": "5.0.0-beta.1",
  "description": "Storybook framework-agnostic API",
  "keywords": [
    "storybook"
  ],
  "homepage": "https://github.com/storybooks/storybook/tree/master/lib/core",
  "bugs": {
    "url": "https://github.com/storybooks/storybook/issues"
  },
  "repository": {
    "type": "git",
    "url": "https://github.com/storybooks/storybook.git"
  },
  "license": "MIT",
  "main": "dist/client/index.js",
  "scripts": {
    "prepare": "node ../../scripts/prepare.js"
  },
  "dependencies": {
<<<<<<< HEAD
    "@babel/plugin-proposal-class-properties": "^7.2.3",
    "@babel/preset-env": "^7.2.0",
    "@emotion/core": "^0.13.1",
    "@emotion/provider": "^0.11.2",
    "@emotion/styled": "^0.10.6",
    "@storybook/addons": "4.2.0-alpha.8",
    "@storybook/channel-postmessage": "4.2.0-alpha.8",
    "@storybook/client-api": "4.2.0-alpha.8",
    "@storybook/client-logger": "4.2.0-alpha.8",
    "@storybook/core-events": "4.2.0-alpha.8",
    "@storybook/node-logger": "4.2.0-alpha.8",
    "@storybook/ui": "4.2.0-alpha.8",
=======
    "@babel/plugin-proposal-class-properties": "^7.3.0",
    "@babel/plugin-proposal-object-rest-spread": "^7.3.2",
    "@babel/plugin-syntax-dynamic-import": "^7.2.0",
    "@babel/plugin-transform-react-constant-elements": "^7.2.0",
    "@babel/preset-env": "^7.3.1",
    "@storybook/addons": "5.0.0-beta.1",
    "@storybook/channel-postmessage": "5.0.0-beta.1",
    "@storybook/client-api": "5.0.0-beta.1",
    "@storybook/client-logger": "5.0.0-beta.1",
    "@storybook/core-events": "5.0.0-beta.1",
    "@storybook/node-logger": "5.0.0-beta.1",
    "@storybook/theming": "5.0.0-beta.1",
    "@storybook/ui": "5.0.0-beta.1",
>>>>>>> 1dfb31f9
    "airbnb-js-shims": "^1 || ^2",
    "autoprefixer": "^9.4.7",
    "babel-plugin-add-react-displayname": "^0.0.5",
    "babel-plugin-emotion": "^10.0.7",
    "babel-plugin-macros": "^2.4.5",
    "babel-preset-minify": "^0.5.0 || 0.6.0-alpha.5",
    "boxen": "^2.1.0",
    "case-sensitive-paths-webpack-plugin": "^2.2.0",
    "chalk": "^2.4.2",
    "child-process-promise": "^2.2.1",
    "cli-table3": "0.5.1",
    "commander": "^2.19.0",
    "common-tags": "^1.8.0",
    "core-js": "^2.6.2",
    "css-loader": "^2.1.0",
    "detect-port": "^1.2.3",
    "dotenv-webpack": "^1.7.0",
    "ejs": "^2.6.1",
    "express": "^4.16.3",
    "file-loader": "^3.0.1",
    "file-system-cache": "^1.0.5",
    "find-cache-dir": "^2.0.0",
    "fs-extra": "^7.0.1",
    "global": "^4.3.2",
    "html-webpack-plugin": "^4.0.0-beta.2",
    "inquirer": "^6.2.0",
    "interpret": "^1.2.0",
    "ip": "^1.1.5",
    "json5": "^2.1.0",
    "lazy-universal-dotenv": "^2.0.0",
    "node-fetch": "^2.2.0",
    "object.omit": "^3.0.0",
    "opn": "^5.4.0",
    "postcss-flexbugs-fixes": "^4.1.0",
    "postcss-loader": "^3.0.0",
    "pretty-hrtime": "^1.0.3",
    "prop-types": "^15.6.2",
    "raw-loader": "^1.0.0",
    "react-dev-utils": "^7.0.0",
    "regenerator-runtime": "^0.12.1",
    "resolve": "^1.10.0",
    "resolve-from": "^4.0.0",
    "semver": "^5.6.0",
    "serve-favicon": "^2.5.0",
    "shelljs": "^0.8.2",
    "spawn-promise": "^0.1.8",
    "style-loader": "^0.23.1",
    "svg-url-loader": "^2.3.2",
    "terser-webpack-plugin": "^1.2.1",
    "url-loader": "^1.1.2",
    "util-deprecate": "^1.0.2",
    "webpack": "^4.29.0",
    "webpack-dev-middleware": "^3.5.1",
    "webpack-hot-middleware": "^2.24.3"
  },
  "devDependencies": {
    "flush-promises": "^1.0.2",
    "mock-fs": "^4.7.0"
  },
  "peerDependencies": {
    "babel-loader": "^7.0.0 || ^8.0.0",
    "react": "*",
    "react-dom": "*"
  },
  "publishConfig": {
    "access": "public"
  }
}<|MERGE_RESOLUTION|>--- conflicted
+++ resolved
@@ -19,20 +19,6 @@
     "prepare": "node ../../scripts/prepare.js"
   },
   "dependencies": {
-<<<<<<< HEAD
-    "@babel/plugin-proposal-class-properties": "^7.2.3",
-    "@babel/preset-env": "^7.2.0",
-    "@emotion/core": "^0.13.1",
-    "@emotion/provider": "^0.11.2",
-    "@emotion/styled": "^0.10.6",
-    "@storybook/addons": "4.2.0-alpha.8",
-    "@storybook/channel-postmessage": "4.2.0-alpha.8",
-    "@storybook/client-api": "4.2.0-alpha.8",
-    "@storybook/client-logger": "4.2.0-alpha.8",
-    "@storybook/core-events": "4.2.0-alpha.8",
-    "@storybook/node-logger": "4.2.0-alpha.8",
-    "@storybook/ui": "4.2.0-alpha.8",
-=======
     "@babel/plugin-proposal-class-properties": "^7.3.0",
     "@babel/plugin-proposal-object-rest-spread": "^7.3.2",
     "@babel/plugin-syntax-dynamic-import": "^7.2.0",
@@ -46,7 +32,6 @@
     "@storybook/node-logger": "5.0.0-beta.1",
     "@storybook/theming": "5.0.0-beta.1",
     "@storybook/ui": "5.0.0-beta.1",
->>>>>>> 1dfb31f9
     "airbnb-js-shims": "^1 || ^2",
     "autoprefixer": "^9.4.7",
     "babel-plugin-add-react-displayname": "^0.0.5",
