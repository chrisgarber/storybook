{
  "name": "@storybook/api",
  "version": "6.4.0-beta.10",
  "description": "Core Storybook API & Context",
  "keywords": [
    "storybook"
  ],
  "homepage": "https://github.com/storybookjs/storybook/tree/main/lib/api",
  "bugs": {
    "url": "https://github.com/storybookjs/storybook/issues"
  },
  "repository": {
    "type": "git",
    "url": "https://github.com/storybookjs/storybook.git"
  },
  "funding": {
    "type": "opencollective",
    "url": "https://opencollective.com/storybook"
  },
  "license": "MIT",
  "main": "dist/cjs/index.js",
  "module": "dist/esm/index.js",
  "types": "dist/ts3.9/index.d.ts",
  "typesVersions": {
    "<3.8": {
      "dist/ts3.9/*": [
        "dist/ts3.4/*"
      ]
    }
  },
  "files": [
    "dist/**/*",
    "README.md",
    "*.js",
    "*.d.ts"
  ],
  "scripts": {
    "prepare": "node ../../scripts/prepare.js"
  },
  "dependencies": {
    "@reach/router": "^1.3.4",
<<<<<<< HEAD
    "@storybook/channels": "6.4.0-beta.9",
    "@storybook/client-logger": "6.4.0-beta.9",
    "@storybook/core-events": "6.4.0-beta.9",
    "@storybook/csf": "0.0.2--canary.87bc651.0",
    "@storybook/router": "6.4.0-beta.9",
=======
    "@storybook/channels": "6.4.0-beta.10",
    "@storybook/client-logger": "6.4.0-beta.10",
    "@storybook/core-events": "6.4.0-beta.10",
    "@storybook/csf": "0.0.2--canary.6aca495.0",
    "@storybook/router": "6.4.0-beta.10",
>>>>>>> 0b67dc22
    "@storybook/semver": "^7.3.2",
    "@storybook/theming": "6.4.0-beta.10",
    "@types/reach__router": "^1.3.7",
    "core-js": "^3.8.2",
    "fast-deep-equal": "^3.1.3",
    "global": "^4.4.0",
    "lodash": "^4.17.20",
    "memoizerific": "^1.11.3",
    "qs": "^6.10.0",
    "regenerator-runtime": "^0.13.7",
    "store2": "^2.12.0",
    "telejson": "^5.3.2",
    "ts-dedent": "^2.0.0",
    "util-deprecate": "^1.0.2"
  },
  "devDependencies": {
    "@types/lodash": "^4.14.167",
    "@types/semver": "^7.3.4",
    "flush-promises": "^1.0.2",
    "preval.macro": "^5.0.0"
  },
  "peerDependencies": {
    "react": "^16.8.0 || ^17.0.0",
    "react-dom": "^16.8.0 || ^17.0.0"
  },
  "publishConfig": {
    "access": "public"
  },
  "gitHead": "9128cc184fa9771b332c1aabe85af6751dde890c",
  "sbmodern": "dist/modern/index.js"
}<|MERGE_RESOLUTION|>--- conflicted
+++ resolved
@@ -39,19 +39,11 @@
   },
   "dependencies": {
     "@reach/router": "^1.3.4",
-<<<<<<< HEAD
-    "@storybook/channels": "6.4.0-beta.9",
-    "@storybook/client-logger": "6.4.0-beta.9",
-    "@storybook/core-events": "6.4.0-beta.9",
-    "@storybook/csf": "0.0.2--canary.87bc651.0",
-    "@storybook/router": "6.4.0-beta.9",
-=======
     "@storybook/channels": "6.4.0-beta.10",
     "@storybook/client-logger": "6.4.0-beta.10",
     "@storybook/core-events": "6.4.0-beta.10",
     "@storybook/csf": "0.0.2--canary.6aca495.0",
     "@storybook/router": "6.4.0-beta.10",
->>>>>>> 0b67dc22
     "@storybook/semver": "^7.3.2",
     "@storybook/theming": "6.4.0-beta.10",
     "@types/reach__router": "^1.3.7",
