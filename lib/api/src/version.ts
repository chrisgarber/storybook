--- conflicted
+++ resolved
@@ -1,5 +1 @@
-<<<<<<< HEAD
-export const version = '6.0.0-beta.33';
-=======
-export const version = '6.0.0-beta.34';
->>>>>>> 003dd2ab
+export const version = '6.0.0-beta.34';