{
  "name": "@storybook/addons",
  "version": "6.5.0-alpha.64",
  "description": "Storybook addons store",
  "keywords": [
    "storybook"
  ],
  "homepage": "https://github.com/storybookjs/storybook/tree/main/lib/addons",
  "bugs": {
    "url": "https://github.com/storybookjs/storybook/issues"
  },
  "repository": {
    "type": "git",
    "url": "https://github.com/storybookjs/storybook.git",
    "directory": "lib/addons"
  },
  "funding": {
    "type": "opencollective",
    "url": "https://opencollective.com/storybook"
  },
  "license": "MIT",
  "sideEffects": false,
  "main": "dist/cjs/public_api.js",
  "module": "dist/esm/public_api.js",
  "types": "dist/ts3.9/public_api.d.ts",
  "typesVersions": {
    "<3.8": {
      "dist/ts3.9/*": [
        "dist/ts3.4/*"
      ]
    }
  },
  "files": [
    "dist/**/*",
    "README.md",
    "*.js",
    "*.d.ts"
  ],
  "scripts": {
    "prepare": "node ../../scripts/prepare.js"
  },
  "dependencies": {
<<<<<<< HEAD
=======
    "@storybook/api": "6.5.0-alpha.64",
>>>>>>> 96f6276d
    "@storybook/channels": "6.5.0-alpha.64",
    "@storybook/client-logger": "6.5.0-alpha.64",
    "@storybook/core-events": "6.5.0-alpha.64",
    "@storybook/csf": "0.0.2--canary.7c6c115.0",
<<<<<<< HEAD
    "@storybook/manager-api": "6.5.0-alpha.64",
=======
>>>>>>> 96f6276d
    "@storybook/router": "6.5.0-alpha.64",
    "@storybook/theming": "6.5.0-alpha.64",
    "@types/webpack-env": "^1.16.0",
    "core-js": "^3.8.2",
    "global": "^4.4.0",
    "regenerator-runtime": "^0.13.7"
  },
  "peerDependencies": {
    "react": "^16.8.0 || ^17.0.0 || ^18.0.0",
    "react-dom": "^16.8.0 || ^17.0.0 || ^18.0.0"
  },
  "publishConfig": {
    "access": "public"
  },
  "gitHead": "7417a230d67b54d65caedcfb584f924b879ac9f5",
  "sbmodern": "dist/modern/public_api.js"
}<|MERGE_RESOLUTION|>--- conflicted
+++ resolved
@@ -40,18 +40,11 @@
     "prepare": "node ../../scripts/prepare.js"
   },
   "dependencies": {
-<<<<<<< HEAD
-=======
-    "@storybook/api": "6.5.0-alpha.64",
->>>>>>> 96f6276d
     "@storybook/channels": "6.5.0-alpha.64",
     "@storybook/client-logger": "6.5.0-alpha.64",
     "@storybook/core-events": "6.5.0-alpha.64",
     "@storybook/csf": "0.0.2--canary.7c6c115.0",
-<<<<<<< HEAD
     "@storybook/manager-api": "6.5.0-alpha.64",
-=======
->>>>>>> 96f6276d
     "@storybook/router": "6.5.0-alpha.64",
     "@storybook/theming": "6.5.0-alpha.64",
     "@types/webpack-env": "^1.16.0",
