--- conflicted
+++ resolved
@@ -1,10 +1,6 @@
 {
   "name": "@storybook/components",
-<<<<<<< HEAD
   "version": "3.3.0-alpha.2",
-=======
-  "version": "3.2.13",
->>>>>>> 2b87140b
   "description": "Core Storybook Components",
   "license": "MIT",
   "main": "dist/index.js",
