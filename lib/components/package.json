--- conflicted
+++ resolved
@@ -29,11 +29,7 @@
   "dependencies": {
     "@storybook/client-logger": "6.0.0-alpha.1",
     "@storybook/theming": "6.0.0-alpha.1",
-<<<<<<< HEAD
     "@types/overlayscrollbars": "^1.9.0",
-    "@types/react-syntax-highlighter": "11.0.2",
-=======
->>>>>>> 9c627406
     "@types/react-textarea-autosize": "^4.3.3",
     "core-js": "^3.0.1",
     "global": "^4.3.2",
@@ -55,11 +51,7 @@
     "ts-dedent": "^1.1.0"
   },
   "devDependencies": {
-<<<<<<< HEAD
     "css": "^2.2.4",
-=======
-    "@types/react-syntax-highlighter": "^11.0.2",
->>>>>>> 9c627406
     "enzyme": "^3.9.0",
     "jest": "^24.7.1",
     "jest-enzyme": "^7.0.2"
