--- conflicted
+++ resolved
@@ -49,23 +49,14 @@
     "lodash": "^4.17.20",
     "markdown-to-jsx": "^6.11.4",
     "memoizerific": "^1.11.3",
-<<<<<<< HEAD
-    "overlayscrollbars": "^1.10.2",
-    "polished": "^3.4.4",
-    "react-color": "^2.17.0",
-    "react-editable-json-tree": "^2.2.1",
-    "react-popper-tooltip": "^3.1.0",
-    "react-syntax-highlighter": "^13.5.0",
-    "react-textarea-autosize": "^8.1.1",
-=======
     "overlayscrollbars": "^1.13.1",
     "polished": "^3.6.7",
     "react-color": "^2.19.3",
+    "react-editable-json-tree": "^2.2.1",
     "react-popper-tooltip": "^3.1.1",
     "react-syntax-highlighter": "^13.5.3",
     "react-textarea-autosize": "^8.3.0",
     "regenerator-runtime": "^0.13.7",
->>>>>>> cd7c10ea
     "ts-dedent": "^2.0.0"
   },
   "devDependencies": {
