import React from 'react';
import { styled } from '@storybook/theming';

import { getBlockBackgroundStyle } from './BlockBackgroundStyles';

export interface PreviewProps {
  isColumn?: boolean;
  columns?: number;
}

<<<<<<< HEAD
const StyledPreviewWrapper = styled.div(({ theme }) => ({
  borderRadius: theme.appBorderRadius,
  background: theme.background.content,
  margin: '25px 0 40px',
  boxShadow:
    theme.base === 'light' ? 'rgba(0, 0, 0, 0.10) 0 1px 3px 0' : 'rgba(0, 0, 0, 0.20) 0 2px 5px 0',
  border: `1px solid ${theme.appBorderColor}`,
  padding: 20,
=======
const ChildrenContainer = styled.div(({ isColumn, columns }) => ({
>>>>>>> b41e69d9
  display: 'flex',
  flexWrap: 'wrap',
  flexDirection: isColumn ? 'column' : 'row',
  marginTop: -20,

  '> *': {
    flex: columns ? `1 1 calc(100%/${columns} - 20px)` : `1 1 0%`,
    marginRight: 20,
    marginTop: 20,
  },
}));

const PreviewWrapper = styled.div<PreviewProps>(({ theme }) => ({
  ...getBlockBackgroundStyle(theme),
  margin: '25px 0 40px',
  padding: '30px 20px',
}));

const Preview: React.FunctionComponent<PreviewProps> = ({
  isColumn,
  columns,
  children,
  ...props
}) => (
  <PreviewWrapper {...props}>
    <ChildrenContainer isColumn={isColumn} columns={columns}>
      {Array.isArray(children) ? children.map(child => <div>{child}</div>) : <div>{children}</div>}
    </ChildrenContainer>
  </PreviewWrapper>
);

export { Preview };<|MERGE_RESOLUTION|>--- conflicted
+++ resolved
@@ -8,18 +8,7 @@
   columns?: number;
 }
 
-<<<<<<< HEAD
-const StyledPreviewWrapper = styled.div(({ theme }) => ({
-  borderRadius: theme.appBorderRadius,
-  background: theme.background.content,
-  margin: '25px 0 40px',
-  boxShadow:
-    theme.base === 'light' ? 'rgba(0, 0, 0, 0.10) 0 1px 3px 0' : 'rgba(0, 0, 0, 0.20) 0 2px 5px 0',
-  border: `1px solid ${theme.appBorderColor}`,
-  padding: 20,
-=======
 const ChildrenContainer = styled.div(({ isColumn, columns }) => ({
->>>>>>> b41e69d9
   display: 'flex',
   flexWrap: 'wrap',
   flexDirection: isColumn ? 'column' : 'row',
