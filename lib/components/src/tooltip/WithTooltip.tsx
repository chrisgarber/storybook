<<<<<<< HEAD
import React, { FunctionComponent, ReactNode, useState, useEffect, useRef } from 'react';
=======
import React, { FunctionComponent, ReactNode, useCallback, useState, useEffect } from 'react';
>>>>>>> 1087060d
import { styled } from '@storybook/theming';
import { document } from 'global';

import TooltipTrigger from 'react-popper-tooltip';
import { Modifier, Placement } from '@popperjs/core';
import { Tooltip } from './Tooltip';

// A target that doesn't speak popper
const TargetContainer = styled.div<{ mode: string }>`
  display: inline-block;
  cursor: ${(props) => (props.mode === 'hover' ? 'default' : 'pointer')};
`;

const TargetSvgContainer = styled.g<{ mode: string }>`
  cursor: ${(props) => (props.mode === 'hover' ? 'default' : 'pointer')};
`;

interface WithHideFn {
  onHide: () => void;
}

export interface WithTooltipPureProps {
  svg?: boolean;
  trigger?: 'none' | 'hover' | 'click' | 'right-click';
  closeOnClick?: boolean;
  placement?: Placement;
  modifiers?: Array<Partial<Modifier<string, {}>>>;
  hasChrome?: boolean;
  tooltip: ReactNode | ((p: WithHideFn) => ReactNode);
  children: ReactNode;
  tooltipShown?: boolean;
  onVisibilityChange?: (visibility: boolean) => void | boolean;
  onDoubleClick?: () => void;
}

// Pure, does not bind to the body
const WithTooltipPure: FunctionComponent<WithTooltipPureProps> = ({
  svg,
  trigger,
  closeOnClick,
  placement,
  modifiers,
  hasChrome,
  tooltip,
  children,
  tooltipShown,
  onVisibilityChange,
  ...props
}) => {
  const internalTriggerRef = useRef(null);
  const handleKeyDown: React.KeyboardEventHandler<HTMLDivElement> = (event) => {
    if (event.key === 'Tab' || event.key === 'Escape') {
      event.preventDefault();
      onVisibilityChange(false);
    }
  };

  const prevOpen = React.useRef(tooltipShown);
  React.useEffect(() => {
    if (prevOpen.current === true && tooltipShown === false) {
      internalTriggerRef.current?.focus();
    }
    prevOpen.current = tooltipShown;
  }, [tooltipShown]);

  const Container = svg ? TargetSvgContainer : TargetContainer;

  return (
    <TooltipTrigger
      placement={placement}
      trigger={trigger}
      modifiers={modifiers}
      tooltipShown={tooltipShown}
      onVisibilityChange={onVisibilityChange}
      tooltip={({
        getTooltipProps,
        getArrowProps,
        tooltipRef,
        arrowRef,
        placement: tooltipPlacement,
      }) => (
        <Tooltip
          hasChrome={hasChrome}
          placement={tooltipPlacement}
          tooltipRef={tooltipRef}
          arrowRef={arrowRef}
          arrowProps={getArrowProps()}
          onKeyDown={handleKeyDown}
          {...getTooltipProps()}
        >
          {typeof tooltip === 'function'
            ? tooltip({ onHide: () => onVisibilityChange(false) })
            : tooltip}
        </Tooltip>
      )}
      getTriggerRef={(element) => {
        internalTriggerRef.current = internalTriggerRef.current || element;
      }}
    >
      {({ getTriggerProps, triggerRef }) => (
        // @ts-ignore
        <Container ref={triggerRef} {...getTriggerProps()} {...props}>
          {React.Children.map(children, (child) => {
            // there shoudn't be more than one child
            if (React.isValidElement(child)) {
              return React.cloneElement(child, {
                tabIndex: 0,
                'aria-expanded': tooltipShown ? 'true' : 'false',
                'aria-haspopup': 'true',
              });
            }
            return child;
          })}
        </Container>
      )}
    </TooltipTrigger>
  );
};

WithTooltipPure.defaultProps = {
  svg: false,
  trigger: 'hover',
  closeOnClick: false,
  placement: 'top',
  modifiers: [
    {
      name: 'preventOverflow',
      options: {
        padding: 8,
      },
    },
    {
      name: 'offset',
      options: {
        offset: [8, 8],
      },
    },
    {
      name: 'arrow',
      options: {
        padding: 8,
      },
    },
  ],
  hasChrome: true,
  tooltipShown: false,
};

const WithToolTipState: FunctionComponent<
  WithTooltipPureProps & {
    startOpen?: boolean;
  }
> = ({ startOpen, onVisibilityChange: onChange, ...rest }) => {
  const [tooltipShown, setTooltipShown] = useState(startOpen || false);
  const onVisibilityChange = useCallback(
    (visibility) => {
      if (onChange && onChange(visibility) === false) return;
      setTooltipShown(visibility);
    },
    [onChange]
  );

  useEffect(() => {
    const hide = () => onVisibilityChange(false);
    // Find all iframes on the screen and bind to clicks inside them (waiting until the iframe is ready)
    const iframes: HTMLIFrameElement[] = Array.from(document.getElementsByTagName('iframe'));
    const unbinders: (() => void)[] = [];
    iframes.forEach((iframe) => {
      const bind = () => {
        try {
          if (iframe.contentWindow.document) {
            iframe.contentWindow.document.addEventListener('click', hide);
            unbinders.push(() => {
              try {
                iframe.contentWindow.document.removeEventListener('click', hide);
              } catch (e) {
                // logger.debug('Removing a click listener from iframe failed: ', e);
              }
            });
          }
        } catch (e) {
          // logger.debug('Adding a click listener to iframe failed: ', e);
        }
      };

      bind(); // I don't know how to find out if it's already loaded so I potentially will bind twice
      iframe.addEventListener('load', bind);
      unbinders.push(() => {
        iframe.removeEventListener('load', bind);
      });
    });

    return () => {
      unbinders.forEach((unbind) => {
        unbind();
      });
    };
  });

  return (
    <WithTooltipPure
      {...rest}
      tooltipShown={tooltipShown}
      onVisibilityChange={onVisibilityChange}
    />
  );
};

export { WithTooltipPure, WithToolTipState, WithToolTipState as WithTooltip };<|MERGE_RESOLUTION|>--- conflicted
+++ resolved
@@ -1,8 +1,4 @@
-<<<<<<< HEAD
-import React, { FunctionComponent, ReactNode, useState, useEffect, useRef } from 'react';
-=======
-import React, { FunctionComponent, ReactNode, useCallback, useState, useEffect } from 'react';
->>>>>>> 1087060d
+import React, { FunctionComponent, ReactNode, useCallback, useEffect, useRef, useState } from 'react';
 import { styled } from '@storybook/theming';
 import { document } from 'global';
 
@@ -60,7 +56,7 @@
     }
   };
 
-  const prevOpen = React.useRef(tooltipShown);
+  const prevOpen = useRef(tooltipShown);
   React.useEffect(() => {
     if (prevOpen.current === true && tooltipShown === false) {
       internalTriggerRef.current?.focus();
