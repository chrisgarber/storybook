--- conflicted
+++ resolved
@@ -1,8 +1,8 @@
 import React from 'react';
 import { actions as makeActions } from '@storybook/addon-actions';
-import { defaultShortcuts } from '@storybook/api/dist/modules/shortcuts';
 
 import ShortcutsScreen from './shortcuts';
+import { defaultShortcuts } from '../core/shortcuts';
 
 const actions = makeActions(
   'setShortcut',
@@ -13,10 +13,6 @@
 
 export default {
   component: ShortcutsScreen,
-<<<<<<< HEAD
-  title: 'UI|ShortcutPage',
-  module,
-=======
   title: 'UI|Settings/ShortcutsScreen',
   decorators: [
     s => (
@@ -31,7 +27,6 @@
       </div>
     ),
   ],
->>>>>>> 00149fbc
 };
 
 export const defaults = () => <ShortcutsScreen shortcutKeys={defaultShortcuts} {...actions} />;
