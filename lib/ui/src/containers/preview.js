import React from 'react';

import { Consumer } from '@storybook/api';

import { Preview } from '../components/preview/preview';

const nonAlphanumSpace = /[^a-z0-9 ]/gi;
const doubleSpace = /\s\s/gi;
const replacer = match => ` ${match} `;
const addExtraWhiteSpace = input =>
  input.replace(nonAlphanumSpace, replacer).replace(doubleSpace, ' ');

<<<<<<< HEAD
const createPreviewActions = memoize(1)(api => ({
  toggleFullscreen: () => api.toggleFullscreen(),
}));
const mapper = ({ api, state: { layout, location, selected } }) =>
  api.renderPreview
    ? { renderPreview: api.renderPreview }
    : {
        api,
        getElements: api.getElements,
        getQueryParams: () =>
          Object.entries(api.getUrlState().queryParams).reduce((acc, [k, v]) => {
            return `${acc}&${k}=${v}`;
          }, ''),
        actions: createPreviewActions(api),
        options: layout,
        description: selected ? addExtraWhiteSpace(`${selected.kind} - ${selected.name}`) : '',
        ...api.getUrlState(),
        location,
      };
=======
const mapper = ({ api, state: { layout, location, selected, customQueryParams } }) => ({
  api,
  getElements: api.getElements,
  options: layout,
  description: selected ? addExtraWhiteSpace(`${selected.kind} - ${selected.name}`) : '',
  ...api.getUrlState(),
  queryParams: customQueryParams,
  location,
});
>>>>>>> 54414562

const PreviewConnected = React.memo(props => (
  <Consumer filter={mapper}>
    {fromState => {
      return <Preview {...props} {...fromState} customCanvas={fromState.api.renderPreview} />;
    }}
  </Consumer>
));
PreviewConnected.displayName = 'PreviewConnected';

export default PreviewConnected;<|MERGE_RESOLUTION|>--- conflicted
+++ resolved
@@ -10,27 +10,6 @@
 const addExtraWhiteSpace = input =>
   input.replace(nonAlphanumSpace, replacer).replace(doubleSpace, ' ');
 
-<<<<<<< HEAD
-const createPreviewActions = memoize(1)(api => ({
-  toggleFullscreen: () => api.toggleFullscreen(),
-}));
-const mapper = ({ api, state: { layout, location, selected } }) =>
-  api.renderPreview
-    ? { renderPreview: api.renderPreview }
-    : {
-        api,
-        getElements: api.getElements,
-        getQueryParams: () =>
-          Object.entries(api.getUrlState().queryParams).reduce((acc, [k, v]) => {
-            return `${acc}&${k}=${v}`;
-          }, ''),
-        actions: createPreviewActions(api),
-        options: layout,
-        description: selected ? addExtraWhiteSpace(`${selected.kind} - ${selected.name}`) : '',
-        ...api.getUrlState(),
-        location,
-      };
-=======
 const mapper = ({ api, state: { layout, location, selected, customQueryParams } }) => ({
   api,
   getElements: api.getElements,
@@ -40,7 +19,6 @@
   queryParams: customQueryParams,
   location,
 });
->>>>>>> 54414562
 
 const PreviewConnected = React.memo(props => (
   <Consumer filter={mapper}>
