--- conflicted
+++ resolved
@@ -1,10 +1,6 @@
 {
   "name": "@storybook/ui",
-<<<<<<< HEAD
-  "version": "6.5.9",
-=======
   "version": "6.5.10-alpha.1",
->>>>>>> 26558032
   "description": "Core Storybook UI",
   "keywords": [
     "storybook"
@@ -44,17 +40,6 @@
     "prepare": "ts-node ../../scripts/prebundle.ts"
   },
   "dependencies": {
-<<<<<<< HEAD
-    "@storybook/addons": "6.5.9",
-    "@storybook/api": "6.5.9",
-    "@storybook/channels": "6.5.9",
-    "@storybook/client-logger": "6.5.9",
-    "@storybook/components": "6.5.9",
-    "@storybook/core-events": "6.5.9",
-    "@storybook/router": "6.5.9",
-    "@storybook/semver": "^7.3.2",
-    "@storybook/theming": "6.5.9",
-=======
     "@storybook/addons": "6.5.10-alpha.1",
     "@storybook/api": "6.5.10-alpha.1",
     "@storybook/channels": "6.5.10-alpha.1",
@@ -64,7 +49,6 @@
     "@storybook/router": "6.5.10-alpha.1",
     "@storybook/semver": "^7.3.2",
     "@storybook/theming": "6.5.10-alpha.1",
->>>>>>> 26558032
     "core-js": "^3.8.2",
     "memoizerific": "^1.11.3",
     "qs": "^6.10.0",
@@ -99,10 +83,6 @@
     "access": "public"
   },
   "bundlerEntrypoint": "./src/index.tsx",
-<<<<<<< HEAD
-  "gitHead": "e2673f765722cbb542ef1b5cf8d533c8e746a127",
-=======
   "gitHead": "b02a0ef8866c6cf8c609a32a14b4c55f513aa569",
->>>>>>> 26558032
   "sbmodern": "dist/modern/index.js"
 }