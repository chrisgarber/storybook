--- conflicted
+++ resolved
@@ -41,16 +41,11 @@
     "react-treebeard": "^2.1.0"
   },
   "devDependencies": {
-<<<<<<< HEAD
-    "@storybook/addon-actions": "4.0.0-alpha.6",
-    "@storybook/react": "4.0.0-alpha.6"
+    "@storybook/addon-actions": "4.0.0-alpha.7",
+    "@storybook/react": "4.0.0-alpha.7"
   },
   "peerDependencies": {
     "react": "*",
     "react-dom": "*"
-=======
-    "@storybook/addon-actions": "4.0.0-alpha.7",
-    "@storybook/react": "4.0.0-alpha.7"
->>>>>>> 54bc6243
   }
 }