--- conflicted
+++ resolved
@@ -21,27 +21,14 @@
     "prepare": "node ../../scripts/prepare.js"
   },
   "dependencies": {
-<<<<<<< HEAD
-    "@emotion/core": "^0.13.1",
-    "@emotion/provider": "^0.11.2",
-    "@emotion/styled": "^0.10.6",
+    "@emotion/core": "^10.0.2",
+    "@emotion/styled": "^10.0.2",
     "@reach/router": "^1.1.1",
     "@storybook/addons": "4.1.0-alpha.11",
     "@storybook/client-logger": "4.1.0-alpha.11",
     "@storybook/components": "4.1.0-alpha.11",
     "@storybook/core-events": "4.1.0-alpha.11",
-    "emotion": "^9.2.8",
-=======
-    "@emotion/core": "^10.0.2",
-    "@emotion/styled": "^10.0.2",
-    "@storybook/components": "4.1.0-alpha.10",
-    "@storybook/core-events": "4.1.0-alpha.10",
-    "@storybook/mantra-core": "^1.7.2",
-    "@storybook/podda": "^1.2.3",
-    "@storybook/react-komposer": "^2.0.5",
-    "deep-equal": "^1.0.1",
     "emotion-theming": "^10.0.2",
->>>>>>> b8be2f43
     "eventemitter3": "^3.1.0",
     "fast-deep-equal": "^2.0.1",
     "fuse.js": "^3.3.0",
