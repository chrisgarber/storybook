{
  "name": "@storybook/ui",
  "version": "5.0.0-alpha.3",
  "description": "Core Storybook UI",
  "keywords": [
    "storybook"
  ],
  "homepage": "https://github.com/storybooks/storybook/tree/master/lib/ui",
  "bugs": {
    "url": "https://github.com/storybooks/storybook/issues"
  },
  "repository": {
    "type": "git",
    "url": "https://github.com/storybooks/storybook.git"
  },
  "license": "MIT",
  "main": "dist/index.js",
  "jsnext:main": "src/index.js",
  "scripts": {
    "createDlls": "node -r esm ./scripts/createDlls.js",
    "prepare": "node ../../scripts/prepare.js"
  },
  "dependencies": {
<<<<<<< HEAD
    "@storybook/router": "5.0.0-alpha.1",
    "@storybook/addons": "5.0.0-alpha.1",
    "@storybook/client-logger": "5.0.0-alpha.1",
    "@storybook/components": "5.0.0-alpha.1",
    "@storybook/theming": "5.0.0-alpha.1",
    "@storybook/core-events": "5.0.0-alpha.1",
=======
    "@reach/router": "^1.2.1",
    "@storybook/addons": "5.0.0-alpha.3",
    "@storybook/client-logger": "5.0.0-alpha.3",
    "@storybook/components": "5.0.0-alpha.3",
    "@storybook/core-events": "5.0.0-alpha.3",
    "@storybook/theming": "5.0.0-alpha.3",
>>>>>>> 426ad852
    "eventemitter3": "^3.1.0",
    "fast-deep-equal": "^2.0.1",
    "fuse.js": "^3.3.0",
    "global": "^4.3.2",
    "history": "^4.7.2",
    "keycode": "^2.2.0",
    "lodash.debounce": "^4.0.8",
    "lodash.isequal": "^4.5.0",
    "lodash.mergewith": "^4.6.1",
    "lodash.pick": "^4.4.0",
    "lodash.sortby": "^4.7.0",
    "lodash.throttle": "^4.1.1",
    "markdown-to-jsx": "^6.9.0",
    "memoizerific": "^1.11.3",
    "prop-types": "^15.6.2",
    "qs": "^6.5.2",
    "react": "^16.7.0",
    "react-dom": "^16.7.0",
    "react-draggable": "^3.1.1",
    "react-lifecycles-compat": "^3.0.4",
    "react-modal": "^3.8.1",
    "react-resize-detector": "^3.2.1",
    "to-camel-case": "^1.0.0",
    "util-deprecate": "^1.0.2"
  },
  "devDependencies": {
    "terser-webpack-plugin": "^1.2.1",
    "webpack": "^4.28.3"
  },
  "publishConfig": {
    "access": "public"
  }
}<|MERGE_RESOLUTION|>--- conflicted
+++ resolved
@@ -21,21 +21,12 @@
     "prepare": "node ../../scripts/prepare.js"
   },
   "dependencies": {
-<<<<<<< HEAD
-    "@storybook/router": "5.0.0-alpha.1",
-    "@storybook/addons": "5.0.0-alpha.1",
-    "@storybook/client-logger": "5.0.0-alpha.1",
-    "@storybook/components": "5.0.0-alpha.1",
-    "@storybook/theming": "5.0.0-alpha.1",
-    "@storybook/core-events": "5.0.0-alpha.1",
-=======
-    "@reach/router": "^1.2.1",
+    "@storybook/router": "5.0.0-alpha.3",
     "@storybook/addons": "5.0.0-alpha.3",
     "@storybook/client-logger": "5.0.0-alpha.3",
     "@storybook/components": "5.0.0-alpha.3",
+    "@storybook/theming": "5.0.0-alpha.3",
     "@storybook/core-events": "5.0.0-alpha.3",
-    "@storybook/theming": "5.0.0-alpha.3",
->>>>>>> 426ad852
     "eventemitter3": "^3.1.0",
     "fast-deep-equal": "^2.0.1",
     "fuse.js": "^3.3.0",
