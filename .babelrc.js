--- conflicted
+++ resolved
@@ -14,21 +14,17 @@
 
 module.exports = {
   presets: [
-<<<<<<< HEAD
     [
       '@babel/preset-env',
       {
         shippedProposals: true,
         useBuiltIns: 'usage',
-        corejs: '2',
+        corejs: '3',
         targets: {
           esmodules: true,
         },
       },
     ],
-=======
-    ['@babel/preset-env', { shippedProposals: true, useBuiltIns: 'usage', corejs: '3' }],
->>>>>>> 5223a955
     '@babel/preset-typescript',
     '@babel/preset-react',
     '@babel/preset-flow',
@@ -61,21 +57,17 @@
     {
       test: './lib',
       presets: [
-<<<<<<< HEAD
         [
           '@babel/preset-env',
           {
             shippedProposals: true,
             useBuiltIns: 'usage',
-            corejs: '2',
+            corejs: '3',
             targets: {
               esmodules: true,
             },
           },
         ],
-=======
-        ['@babel/preset-env', { shippedProposals: true, useBuiltIns: 'usage', corejs: '3' }],
->>>>>>> 5223a955
         '@babel/preset-react',
       ],
       plugins: [
