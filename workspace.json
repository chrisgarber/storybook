--- conflicted
+++ resolved
@@ -1,320 +1,6 @@
 {
   "version": 2,
   "projects": {
-<<<<<<< HEAD
-    "@storybook/addon-a11y": {
-      "root": "addons/a11y",
-      "type": "library"
-    },
-    "@storybook/addon-actions": {
-      "root": "addons/actions",
-      "type": "library"
-    },
-    "@storybook/addon-backgrounds": {
-      "root": "addons/backgrounds",
-      "type": "library"
-    },
-    "@storybook/addon-controls": {
-      "root": "addons/controls",
-      "type": "library"
-    },
-    "@storybook/addon-docs": {
-      "root": "addons/docs",
-      "type": "library"
-    },
-    "@storybook/addon-essentials": {
-      "root": "addons/essentials",
-      "type": "library"
-    },
-    "@storybook/addon-interactions": {
-      "root": "addons/interactions",
-      "type": "library"
-    },
-    "@storybook/addon-jest": {
-      "root": "addons/jest",
-      "type": "library"
-    },
-    "@storybook/addon-links": {
-      "root": "addons/links",
-      "type": "library"
-    },
-    "@storybook/addon-measure": {
-      "root": "addons/measure",
-      "type": "library"
-    },
-    "@storybook/addon-outline": {
-      "root": "addons/outline",
-      "type": "library"
-    },
-    "@storybook/addon-storyshots": {
-      "root": "addons/storyshots/storyshots-core",
-      "type": "library"
-    },
-    "@storybook/addon-storyshots-puppeteer": {
-      "root": "addons/storyshots/storyshots-puppeteer",
-      "type": "library"
-    },
-    "@storybook/addon-storysource": {
-      "root": "addons/storysource",
-      "type": "library"
-    },
-    "@storybook/addon-toolbars": {
-      "root": "addons/toolbars",
-      "type": "library"
-    },
-    "@storybook/addon-viewport": {
-      "root": "addons/viewport",
-      "type": "library"
-    },
-    "@storybook/angular": {
-      "root": "app/angular",
-      "type": "library"
-    },
-    "@storybook/docs-tools": {
-      "root": "lib/docs-tools",
-      "type": "library"
-    },
-    "@storybook/ember": {
-      "root": "app/ember",
-      "type": "library"
-    },
-    "@storybook/html": {
-      "root": "app/html",
-      "type": "library"
-    },
-    "@storybook/manager-webpack4": {
-      "root": "lib/manager-webpack4",
-      "type": "library"
-    },
-    "@storybook/manager-webpack5": {
-      "root": "lib/manager-webpack5",
-      "type": "library"
-    },
-    "@storybook/preact": {
-      "root": "app/preact",
-      "type": "library"
-    },
-    "@storybook/react": {
-      "root": "app/react",
-      "type": "library"
-    },
-    "@storybook/server": {
-      "root": "app/server",
-      "type": "library"
-    },
-    "@storybook/svelte": {
-      "root": "app/svelte",
-      "type": "library"
-    },
-    "@storybook/vue": {
-      "root": "app/vue",
-      "type": "library"
-    },
-    "@storybook/vue3": {
-      "root": "app/vue3",
-      "type": "library"
-    },
-    "@storybook/web-components": {
-      "root": "app/web-components",
-      "type": "library"
-    },
-    "angular-cli": {
-      "root": "examples/angular-cli",
-      "type": "library"
-    },
-    "cra-kitchen-sink": {
-      "root": "examples/cra-kitchen-sink",
-      "type": "library"
-    },
-    "cra-react15": {
-      "root": "examples/cra-react15",
-      "type": "library"
-    },
-    "cra-ts-essentials": {
-      "root": "examples/cra-ts-essentials",
-      "type": "library"
-    },
-    "cra-ts-kitchen-sink": {
-      "root": "examples/cra-ts-kitchen-sink",
-      "type": "library"
-    },
-    "ember-example": {
-      "root": "examples/ember-cli",
-      "type": "library"
-    },
-    "html-kitchen-sink": {
-      "root": "examples/html-kitchen-sink",
-      "type": "library"
-    },
-    "official-storybook": {
-      "root": "examples/official-storybook",
-      "type": "library"
-    },
-    "preact-example": {
-      "root": "examples/preact-kitchen-sink",
-      "type": "library"
-    },
-    "@storybook/example-react-ts": {
-      "root": "examples/react-ts",
-      "type": "library"
-    },
-    "@storybook/example-react-ts-webpack4": {
-      "root": "examples/react-ts-webpack4",
-      "type": "library"
-    },
-    "@storybook/external-docs": {
-      "root": "examples/external-docs",
-      "type": "library"
-    },
-    "@storybook/nextra-demo": {
-      "root": "examples/nextra-demo",
-      "type": "library"
-    },
-    "server-kitchen-sink": {
-      "root": "examples/server-kitchen-sink",
-      "type": "library"
-    },
-    "standalone-preview": {
-      "root": "examples/standalone-preview",
-      "type": "library"
-    },
-    "svelte-example": {
-      "root": "examples/svelte-kitchen-sink",
-      "type": "library"
-    },
-    "vue-3-cli-example": {
-      "root": "examples/vue-3-cli",
-      "type": "library"
-    },
-    "vue-cli-example": {
-      "root": "examples/vue-cli",
-      "type": "library"
-    },
-    "vue-example": {
-      "root": "examples/vue-kitchen-sink",
-      "type": "library"
-    },
-    "web-components-kitchen-sink": {
-      "root": "examples/web-components-kitchen-sink",
-      "type": "library"
-    },
-    "@storybook/addons": {
-      "root": "lib/addons",
-      "type": "library"
-    },
-    "@storybook/api": {
-      "root": "lib/api",
-      "type": "library"
-    },
-    "@storybook/builder-webpack4": {
-      "root": "lib/builder-webpack4",
-      "type": "library"
-    },
-    "@storybook/builder-webpack5": {
-      "root": "lib/builder-webpack5",
-      "type": "library"
-    },
-    "@storybook/channel-postmessage": {
-      "root": "lib/channel-postmessage",
-      "type": "library"
-    },
-    "@storybook/channel-websocket": {
-      "root": "lib/channel-websocket",
-      "type": "library"
-    },
-    "@storybook/channels": {
-      "root": "lib/channels",
-      "type": "library"
-    },
-    "@storybook/cli": {
-      "root": "lib/cli",
-      "type": "library"
-    },
-    "sb": {
-      "root": "lib/cli-sb",
-      "type": "library"
-    },
-    "storybook": {
-      "root": "lib/cli-storybook",
-      "type": "library"
-    },
-    "@storybook/client-api": {
-      "root": "lib/client-api",
-      "type": "library"
-    },
-    "@storybook/client-logger": {
-      "root": "lib/client-logger",
-      "type": "library"
-    },
-    "@storybook/codemod": {
-      "root": "lib/codemod",
-      "type": "library"
-    },
-    "@storybook/components": {
-      "root": "lib/components",
-      "type": "library"
-    },
-    "@storybook/core-client": {
-      "root": "lib/core-client",
-      "type": "library"
-    },
-    "@storybook/core-common": {
-      "root": "lib/core-common",
-      "type": "library"
-    },
-    "@storybook/core-events": {
-      "root": "lib/core-events",
-      "type": "library"
-    },
-    "@storybook/core-server": {
-      "root": "lib/core-server",
-      "type": "library"
-    },
-    "@storybook/instrumenter": {
-      "root": "lib/instrumenter",
-      "type": "library"
-    },
-    "@storybook/node-logger": {
-      "root": "lib/node-logger",
-      "type": "library"
-    },
-    "@storybook/postinstall": {
-      "root": "lib/postinstall",
-      "type": "library"
-    },
-    "@storybook/router": {
-      "root": "lib/router",
-      "type": "library"
-    },
-    "@storybook/source-loader": {
-      "root": "lib/source-loader",
-      "type": "library"
-    },
-    "@storybook/store": {
-      "root": "lib/store",
-      "type": "library"
-    },
-    "@storybook/telemetry": {
-      "root": "lib/telemetry",
-      "type": "library"
-    },
-    "@storybook/theming": {
-      "root": "lib/theming",
-      "type": "library"
-    },
-    "@storybook/csf-tools": {
-      "root": "lib/csf-tools",
-      "type": "library"
-    },
-    "@storybook/ui": {
-      "root": "lib/ui",
-      "type": "library"
-    },
-    "@storybook/preview-web": {
-      "root": "lib/preview-web",
-      "type": "library"
-    }
-=======
     "@storybook/addon-a11y": { "root": "addons/a11y", "type": "library" },
     "@storybook/addon-actions": { "root": "addons/actions", "type": "library" },
     "@storybook/addon-backgrounds": { "root": "addons/backgrounds", "type": "library" },
@@ -326,8 +12,14 @@
     "@storybook/addon-links": { "root": "addons/links", "type": "library" },
     "@storybook/addon-measure": { "root": "addons/measure", "type": "library" },
     "@storybook/addon-outline": { "root": "addons/outline", "type": "library" },
-    "@storybook/addon-storyshots": { "root": "addons/storyshots/storyshots-core", "type": "library" },
-    "@storybook/addon-storyshots-puppeteer": { "root": "addons/storyshots/storyshots-puppeteer", "type": "library" },
+    "@storybook/addon-storyshots": {
+      "root": "addons/storyshots/storyshots-core",
+      "type": "library"
+    },
+    "@storybook/addon-storyshots-puppeteer": {
+      "root": "addons/storyshots/storyshots-puppeteer",
+      "type": "library"
+    },
     "@storybook/addon-storysource": { "root": "addons/storysource", "type": "library" },
     "@storybook/addon-toolbars": { "root": "addons/toolbars", "type": "library" },
     "@storybook/addon-viewport": { "root": "addons/viewport", "type": "library" },
@@ -343,8 +35,12 @@
     "@storybook/svelte-webpack5": { "root": "frameworks/svelte-webpack5", "type": "library" },
     "@storybook/vue-webpack5": { "root": "frameworks/vue-webpack5", "type": "library" },
     "@storybook/vue3-webpack5": { "root": "frameworks/vue3-webpack5", "type": "library" },
-    "@storybook/web-components-webpack5": { "root": "frameworks/web-components-webpack5", "type": "library" },
+    "@storybook/web-components-webpack5": {
+      "root": "frameworks/web-components-webpack5",
+      "type": "library"
+    },
     "@storybook/core-webpack": { "root": "lib/core-webpack", "type": "library" },
+
     "angular-cli": { "root": "examples/angular-cli", "type": "library" },
     "cra-kitchen-sink": { "root": "examples/cra-kitchen-sink", "type": "library" },
     "cra-ts-essentials": { "root": "examples/cra-ts-essentials", "type": "library" },
@@ -354,14 +50,18 @@
     "official-storybook": { "root": "examples/official-storybook", "type": "library" },
     "preact-example": { "root": "examples/preact-kitchen-sink", "type": "library" },
     "@storybook/example-react-ts": { "root": "examples/react-ts", "type": "library" },
-    "@storybook/external-docs": { "root": "examples/external-docs", "type": "library" },
     "server-kitchen-sink": { "root": "examples/server-kitchen-sink", "type": "library" },
     "standalone-preview": { "root": "examples/standalone-preview", "type": "library" },
     "svelte-example": { "root": "examples/svelte-kitchen-sink", "type": "library" },
     "vue-3-cli-example": { "root": "examples/vue-3-cli", "type": "library" },
     "vue-cli-example": { "root": "examples/vue-cli", "type": "library" },
     "vue-example": { "root": "examples/vue-kitchen-sink", "type": "library" },
-    "web-components-kitchen-sink": { "root": "examples/web-components-kitchen-sink", "type": "library" },
+    "web-components-kitchen-sink": {
+      "root": "examples/web-components-kitchen-sink",
+      "type": "library"
+    },
+    "@storybook/external-docs": { "root": "examples/external-docs", "type": "library" },
+
     "@storybook/addons": { "root": "lib/addons", "type": "library" },
     "@storybook/api": { "root": "lib/api", "type": "library" },
     "@storybook/builder-webpack5": { "root": "lib/builder-webpack5", "type": "library" },
@@ -398,7 +98,10 @@
     "@storybook/preset-svelte-webpack": { "root": "presets/svelte-webpack", "type": "library" },
     "@storybook/preset-vue-webpack": { "root": "presets/vue-webpack", "type": "library" },
     "@storybook/preset-vue3-webpack": { "root": "presets/vue3-webpack", "type": "library" },
-    "@storybook/preset-web-components-webpack": { "root": "presets/web-components-webpack", "type": "library" },
+    "@storybook/preset-web-components-webpack": {
+      "root": "presets/web-components-webpack",
+      "type": "library"
+    },
 
     "@storybook/html": { "root": "renderers/html", "type": "library" },
     "@storybook/preact": { "root": "renderers/preact", "type": "library" },
@@ -408,6 +111,5 @@
     "@storybook/vue": { "root": "renderers/vue", "type": "library" },
     "@storybook/vue3": { "root": "renderers/vue3", "type": "library" },
     "@storybook/web-components": { "root": "renderers/web-components", "type": "library" }
->>>>>>> abbd4f91
   }
 }