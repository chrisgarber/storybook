--- conflicted
+++ resolved
@@ -31,17 +31,10 @@
     "@storybook/components": "6.1.0-alpha.35",
     "@storybook/core-events": "6.1.0-alpha.35",
     "@storybook/theming": "6.1.0-alpha.35",
-<<<<<<< HEAD
-    "core-js": "^3.6.5",
-    "global": "^4.4.0",
-    "react": "^16.8.3",
-    "ts-dedent": "^1.1.1"
-=======
     "core-js": "^3.0.1",
     "global": "^4.3.2",
     "react": "^16.8.3 || ^17.0.0",
     "ts-dedent": "^2.0.0"
->>>>>>> 3775f570
   },
   "publishConfig": {
     "access": "public"
