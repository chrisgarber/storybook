{
  "name": "@storybook/preset-vue3-webpack",
  "version": "7.0.0-alpha.8",
  "description": "Storybook for Vue 3: Develop Vue 3 Components in isolation with Hot Reloading.",
  "keywords": [
    "storybook"
  ],
  "homepage": "https://github.com/storybookjs/storybook/tree/main/presets/vue3-webpack",
  "bugs": {
    "url": "https://github.com/storybookjs/storybook/issues"
  },
  "repository": {
    "type": "git",
    "url": "https://github.com/storybookjs/storybook.git",
    "directory": "presets/vue3-webpack"
  },
  "funding": {
    "type": "opencollective",
    "url": "https://opencollective.com/storybook"
  },
  "license": "MIT",
  "exports": {
    ".": {
      "require": "./dist/index.js",
      "import": "./dist/index.mjs",
      "types": "./dist/index.d.ts"
    },
    "./preset": {
      "require": "./dist/index.js",
      "import": "./dist/index.mjs",
      "types": "./dist/index.d.ts"
    },
    "./dist/framework-preset-vue3-docs": {
      "require": "./dist/framework-preset-vue3-docs.js",
      "import": "./dist/framework-preset-vue3-docs.mjs",
      "types": "./dist/framework-preset-vue3-docs.d.ts"
    },
    "./dist/framework-preset-vue3": {
      "require": "./dist/framework-preset-vue3.js",
      "import": "./dist/framework-preset-vue3.mjs",
      "types": "./dist/framework-preset-vue3.d.ts"
    },
    "./package.json": {
      "require": "./package.json",
      "import": "./package.json",
      "types": "./package.json"
    }
  },
  "main": "dist/index.js",
  "module": "dist/index.mjs",
  "types": "dist/index.d.ts",
  "files": [
    "bin/**/*",
    "dist/**/*",
    "README.md",
    "*.js",
    "*.d.ts"
  ],
  "scripts": {
    "prepare": "esrun ../../scripts/prepare/bundle.ts"
  },
  "dependencies": {
    "@storybook/core-webpack": "7.0.0-alpha.8",
    "@storybook/docs-tools": "7.0.0-alpha.8",
    "@types/node": "^14.14.20 || ^16.0.0",
    "core-js": "^3.8.2",
    "react": "16.14.0",
    "react-dom": "16.14.0",
    "ts-loader": "^9.2.8",
    "vue-docgen-api": "^4.46.0",
    "vue-docgen-loader": "^1.5.1",
    "vue-loader": "^16.0.0",
    "webpack": "5"
  },
  "devDependencies": {
    "@digitak/esrun": "^3.2.2",
    "@vue/compiler-sfc": "^3.2.33",
    "vue": "^3.2.33"
  },
  "peerDependencies": {
    "@babel/core": "*",
    "@vue/compiler-sfc": "^3.0.0",
    "babel-loader": "^7.0.0 || ^8.0.0",
    "vue": "^3.0.0"
  },
  "engines": {
    "node": ">=10.13.0"
  },
  "publishConfig": {
    "access": "public"
  },
<<<<<<< HEAD
  "bundler": {
    "entries": [
      "./src/index.ts",
      "./src/framework-preset-vue3-docs.ts",
      "./src/framework-preset-vue3.ts"
    ],
    "platform": "node"
  },
  "gitHead": "d334cabd251cd0ed8b845a87707dc84f007d4074"
=======
  "bundlerEntrypoint": [
    "./src/index.ts",
    "./src/framework-preset-vue3-docs.ts",
    "./src/framework-preset-vue3.ts"
  ],
  "gitHead": "24725501c32a073cebc6bf2674a47357136fbe3a"
>>>>>>> 6b559e83
}<|MERGE_RESOLUTION|>--- conflicted
+++ resolved
@@ -89,7 +89,6 @@
   "publishConfig": {
     "access": "public"
   },
-<<<<<<< HEAD
   "bundler": {
     "entries": [
       "./src/index.ts",
@@ -98,13 +97,5 @@
     ],
     "platform": "node"
   },
-  "gitHead": "d334cabd251cd0ed8b845a87707dc84f007d4074"
-=======
-  "bundlerEntrypoint": [
-    "./src/index.ts",
-    "./src/framework-preset-vue3-docs.ts",
-    "./src/framework-preset-vue3.ts"
-  ],
   "gitHead": "24725501c32a073cebc6bf2674a47357136fbe3a"
->>>>>>> 6b559e83
 }