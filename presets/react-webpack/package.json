--- conflicted
+++ resolved
@@ -42,17 +42,10 @@
   "dependencies": {
     "@babel/preset-flow": "^7.12.1",
     "@babel/preset-react": "^7.12.10",
-<<<<<<< HEAD
     "@pmmmwh/react-refresh-webpack-plugin": "^0.5.5",
-    "@storybook/core-common": "6.5.0-beta.1",
-    "@storybook/docs-tools": "6.5.0-beta.1",
-    "@storybook/node-logger": "6.5.0-beta.1",
-=======
-    "@pmmmwh/react-refresh-webpack-plugin": "^0.5.3",
     "@storybook/core-common": "6.5.0-beta.4",
     "@storybook/docs-tools": "6.5.0-beta.4",
     "@storybook/node-logger": "6.5.0-beta.4",
->>>>>>> ce6c5815
     "@storybook/react-docgen-typescript-plugin": "1.0.2-canary.6.9d540b91e815f8fc2f8829189deb00553559ff63.0",
     "@storybook/renderer-react": "6.5.0-beta.4",
     "@storybook/semver": "^7.3.2",
@@ -90,6 +83,6 @@
   "publishConfig": {
     "access": "public"
   },
-  "gitHead": "85bcae3041a0664d7c0ee4756241e29ad1063a9a",
+  "gitHead": "55247a8e36da7061bfced80c588a539d3fda3f04",
   "sbmodern": "dist/modern/client/index.js"
 }