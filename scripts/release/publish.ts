import chalk from 'chalk';
import program from 'commander';
<<<<<<< HEAD
import semver from 'semver';
import { z } from 'zod';
import { readJson } from '@ndelangen/fs-extra-unified';
import dedent from 'ts-dedent';
=======
import { execaCommand } from 'execa';
import { readJson } from 'fs-extra';
>>>>>>> e5960ffe
import pRetry from 'p-retry';
import path from 'path';
import semver from 'semver';
import dedent from 'ts-dedent';
import { z } from 'zod';

import { esMain } from '../utils/esmain';

program
  .name('publish')
  .description('publish all packages')
  .requiredOption(
    '-T, --tag <tag>',
    'Specify which distribution tag to set for the version being published. Required, since leaving it undefined would publish with the "latest" tag'
  )
  .option('-D, --dry-run', 'Do not publish, only output to shell', false)
  .option('-V, --verbose', 'Enable verbose logging', false);

const optionsSchema = z
  .object({
    tag: z.string(),
    verbose: z.boolean().optional(),
    dryRun: z.boolean().optional(),
  })
  .refine((schema) => (schema.tag ? !semver.valid(schema.tag) : true), {
    message:
      'The tag can not be a valid semver version, it must be a plain string like "next" or "latest"',
  });

type Options = {
  tag: string;
  verbose: boolean;
  dryRun?: boolean;
};

const CODE_DIR_PATH = path.join(__dirname, '..', '..', 'code');
const CODE_PACKAGE_JSON_PATH = path.join(CODE_DIR_PATH, 'package.json');

const validateOptions = (options: { [key: string]: any }): options is Options => {
  optionsSchema.parse(options);
  return true;
};

const getCurrentVersion = async (verbose?: boolean) => {
  if (verbose) {
    console.log(`📐 Reading current version of Storybook...`);
  }
  const { version } = await readJson(CODE_PACKAGE_JSON_PATH);
  console.log(`📐 Current version of Storybook is ${chalk.green(version)}`);
  return version;
};

const isCurrentVersionPublished = async ({
  packageName,
  currentVersion,
  verbose,
}: {
  packageName: string;
  currentVersion: string;
  verbose?: boolean;
}) => {
  const prettyPackage = `${chalk.blue(packageName)}@${chalk.green(currentVersion)}`;
  console.log(`⛅ Checking if ${prettyPackage} is published...`);

  if (verbose) {
    console.log(`Fetching from npm:`);
    console.log(
      `https://registry.npmjs.org/${chalk.blue(packageName)}/${chalk.green(currentVersion)}`
    );
  }
  const response = await fetch(`https://registry.npmjs.org/${packageName}/${currentVersion}`);
  if (response.status === 404) {
    console.log(`🌤️ ${prettyPackage} is not published`);
    return false;
  }
  if (response.status !== 200) {
    console.error(
      `Unexpected status code when checking the current version on npm: ${response.status}`
    );
    console.error(await response.text());
    throw new Error(
      `Unexpected status code when checking the current version on npm: ${response.status}`
    );
  }
  const data = await response.json();
  if (verbose) {
    console.log(`Response from npm:`);
    console.log(data);
  }
  if (data.version !== currentVersion) {
    // this should never happen
    console.error(
      `Unexpected version received when checking the current version on npm: ${data.version}`
    );
    console.error(JSON.stringify(data, null, 2));
    throw new Error(
      `Unexpected version received when checking the current version on npm: ${data.version}`
    );
  }

  console.log(`⛈️ ${prettyPackage} is published`);
  return true;
};

const buildAllPackages = async () => {
  console.log(`🏗️ Building all packages...`);
  await execaCommand('yarn task --task=compile --start-from=compile --no-link', {
    stdio: 'inherit',
    cleanup: true,
    cwd: CODE_DIR_PATH,
  });
  console.log(`🏗️ Packages successfully built`);
};

const publishAllPackages = async ({
  tag,
  verbose,
  dryRun,
}: {
  tag: string;
  verbose?: boolean;
  dryRun?: boolean;
}) => {
  console.log(`📦 Publishing all packages...`);
  const command = `yarn workspaces foreach --all --parallel --no-private --verbose npm publish --tolerate-republish --tag ${tag}`;
  if (verbose) {
    console.log(`📦 Executing: ${command}`);
  }
  if (dryRun) {
    console.log(`📦 Dry run, skipping publish. Would have executed:
    ${chalk.blue(command)}`);
    return;
  }

  /**
   * 'yarn npm publish' will fail if just one package fails to publish.
   * But it will continue through with all the other packages, and --tolerate-republish makes it okay to publish the same version again.
   * So we can safely retry the whole publishing process if it fails.
   * It's not uncommon for the registry to fail often, which Yarn catches by checking the registry after a package has been published.
   */
  await pRetry(
    () =>
      execaCommand(command, {
        stdio: 'inherit',
        cleanup: true,
        cwd: CODE_DIR_PATH,
      }),
    {
      retries: 4,
      onFailedAttempt: (error) =>
        console.log(
          chalk.yellow(
            dedent`❗One or more packages failed to publish, retrying...
            This was attempt number ${error.attemptNumber}, there are ${error.retriesLeft} retries left. 🤞`
          )
        ),
    }
  );
  console.log(`📦 Packages successfully published`);
};

export const run = async (options: unknown) => {
  if (!validateOptions(options)) {
    return;
  }
  const { tag, dryRun, verbose } = options;

  // Get the current version from code/package.json
  const currentVersion = await getCurrentVersion(verbose);
  const isAlreadyPublished = await isCurrentVersionPublished({
    currentVersion,
    packageName: '@storybook/core',
    verbose,
  });
  if (isAlreadyPublished) {
    throw new Error(
      `⛔ Current version (${chalk.green(currentVersion)}) is already published, aborting.`
    );
  }
  await buildAllPackages();
  await publishAllPackages({ tag, verbose, dryRun });

  console.log(
    `✅ Published all packages with version ${chalk.green(currentVersion)}${
      tag ? ` at tag ${chalk.blue(tag)}` : ''
    }`
  );
};

if (esMain(import.meta.url)) {
  const parsed = program.parse();
  run(parsed.opts()).catch((err) => {
    console.error(err);
    process.exit(1);
  });
}<|MERGE_RESOLUTION|>--- conflicted
+++ resolved
@@ -1,16 +1,10 @@
+import { join } from 'node:path';
+
+import { readJson } from '@ndelangen/fs-extra-unified';
 import chalk from 'chalk';
 import program from 'commander';
-<<<<<<< HEAD
-import semver from 'semver';
-import { z } from 'zod';
-import { readJson } from '@ndelangen/fs-extra-unified';
-import dedent from 'ts-dedent';
-=======
 import { execaCommand } from 'execa';
-import { readJson } from 'fs-extra';
->>>>>>> e5960ffe
 import pRetry from 'p-retry';
-import path from 'path';
 import semver from 'semver';
 import dedent from 'ts-dedent';
 import { z } from 'zod';
@@ -44,8 +38,8 @@
   dryRun?: boolean;
 };
 
-const CODE_DIR_PATH = path.join(__dirname, '..', '..', 'code');
-const CODE_PACKAGE_JSON_PATH = path.join(CODE_DIR_PATH, 'package.json');
+const CODE_DIR_PATH = join(__dirname, '..', '..', 'code');
+const CODE_PACKAGE_JSON_PATH = join(CODE_DIR_PATH, 'package.json');
 
 const validateOptions = (options: { [key: string]: any }): options is Options => {
   optionsSchema.parse(options);
