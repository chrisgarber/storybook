--- conflicted
+++ resolved
@@ -16,15 +16,9 @@
   return mockDeep(y);
 });
 
-<<<<<<< HEAD
-const gitClient = vi.mocked(gitClient_);
-const github = vi.mocked(github_);
-const githubInfo = vi.mocked(githubInfo_);
-=======
-const gitClient = jest.mocked(gitClient_, { shallow: false });
-const github = jest.mocked(github_);
-const githubInfo = jest.mocked(githubInfo_);
->>>>>>> bcfb7811
+const gitClient = vi.mocked(gitClient_, true);
+const github = vi.mocked(github_, true);
+const githubInfo = vi.mocked(githubInfo_, true);
 
 const remoteMock = [
   {
