--- conflicted
+++ resolved
@@ -1,17 +1,9 @@
 /* eslint-disable no-underscore-dangle */
-<<<<<<< HEAD
-import 'node:path';
-=======
->>>>>>> 1caffa86
 import { join } from 'node:path';
 
 import { describe, expect, it, vi } from 'vitest';
 
-<<<<<<< HEAD
 import * as fsExtraImp from '@ndelangen/fs-extra-unified';
-=======
-import * as fsExtraImp from 'fs-extra';
->>>>>>> 1caffa86
 import * as simpleGitImp from 'simple-git';
 
 import type * as MockedFSExtra from '../../../code/__mocks__/fs-extra';
