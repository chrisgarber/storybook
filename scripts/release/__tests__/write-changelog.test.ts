--- conflicted
+++ resolved
@@ -1,17 +1,9 @@
 /* eslint-disable no-underscore-dangle */
-<<<<<<< HEAD
-import path from 'node:path';
-
-import { beforeEach, describe, expect, it, vi } from 'vitest';
-
-import * as fsExtraImp from '@ndelangen/fs-extra-unified';
-=======
 import { join } from 'node:path';
 
 import { beforeEach, describe, expect, it, vi } from 'vitest';
 
 import * as fsExtraImp from 'fs-extra';
->>>>>>> 1caffa86
 import { dedent } from 'ts-dedent';
 
 import type * as MockedFSToExtra from '../../../code/__mocks__/fs-extra';
