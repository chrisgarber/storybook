/* eslint-disable no-underscore-dangle */
import { beforeEach, describe, expect, it, vi } from 'vitest';

import * as fsExtraImp from 'fs-extra';
import path from 'path';
import { dedent } from 'ts-dedent';
<<<<<<< HEAD
import { vi, expect, describe, it, beforeEach } from 'vitest';
import * as fsExtraImp from '@ndelangen/fs-extra-unified';
import { run as writeChangelog } from '../write-changelog';
import * as changesUtils_ from '../utils/get-changes';
=======
>>>>>>> e5960ffe

import type * as MockedFSToExtra from '../../../code/__mocks__/fs-extra';
import * as changesUtils_ from '../utils/get-changes';
import { run as writeChangelog } from '../write-changelog';

vi.mock('@ndelangen/fs-extra-unified', async () => import('../../../code/__mocks__/fs-extra'));
vi.mock('node:fs/promises', async () => import('../../../code/__mocks__/fs-extra'));
vi.mock('../utils/get-changes');

const changesUtils = vi.mocked(changesUtils_);

const fsExtra = fsExtraImp as unknown as typeof MockedFSToExtra;

beforeEach(() => {
  vi.restoreAllMocks();

  vi.spyOn(console, 'log').mockImplementation(() => {});
  vi.spyOn(console, 'warn').mockImplementation(() => {});
  vi.spyOn(console, 'error').mockImplementation(() => {});

  fsExtra.__setMockFiles({
    [STABLE_CHANGELOG_PATH]: EXISTING_STABLE_CHANGELOG,
    [PRERELEASE_CHANGELOG_PATH]: EXISTING_PRERELEASE_CHANGELOG,
  });
});

const STABLE_CHANGELOG_PATH = path.join(__dirname, '..', '..', '..', 'CHANGELOG.md');
const PRERELEASE_CHANGELOG_PATH = path.join(__dirname, '..', '..', '..', 'CHANGELOG.prerelease.md');
const LATEST_VERSION_PATH = path.join(
  __dirname,
  '..',
  '..',
  '..',
  'docs',
  'versions',
  'latest.json'
);
const NEXT_VERSION_PATH = path.join(__dirname, '..', '..', '..', 'docs', 'versions', 'next.json');

const EXISTING_STABLE_CHANGELOG = dedent`## 7.0.0

- Core: Some change`;

const EXISTING_PRERELEASE_CHANGELOG = dedent`## 7.1.0-alpha.20

- CLI: Super fast now`;

describe('Write changelog', () => {
  it('should write to stable changelogs and version files in docs', async () => {
    changesUtils.getChanges.mockResolvedValue({
      changes: [],
      changelogText: `## 7.0.1

- React: Make it reactive
- CLI: Not UI`,
    });

    await writeChangelog(['7.0.1'], {});

    expect(fsExtra.writeFile).toHaveBeenCalledTimes(1);
    expect(fsExtra.writeFile.mock.calls[0][0]).toBe(STABLE_CHANGELOG_PATH);
    expect(fsExtra.writeFile.mock.calls[0][1]).toMatchInlineSnapshot(`
      "## 7.0.1

      - React: Make it reactive
      - CLI: Not UI

      ## 7.0.0

      - Core: Some change"
    `);
    expect(fsExtra.writeJson).toBeCalledTimes(1);
    expect(fsExtra.writeJson.mock.calls[0][0]).toBe(LATEST_VERSION_PATH);
    expect(fsExtra.writeJson.mock.calls[0][1]).toMatchInlineSnapshot(`
      {
        "info": {
          "plain": "- React: Make it reactive
      - CLI: Not UI",
        },
        "version": "7.0.1",
      }
    `);
  });

  it('should escape double quotes for json files', async () => {
    changesUtils.getChanges.mockResolvedValue({
      changes: [],
      changelogText: `## 7.0.1

- React: Make it reactive
- Revert "CLI: Not UI"
- CLI: Not UI`,
    });

    await writeChangelog(['7.0.1'], {});

    expect(fsExtra.writeFile).toHaveBeenCalledTimes(1);
    expect(fsExtra.writeFile.mock.calls[0][0]).toBe(STABLE_CHANGELOG_PATH);
    expect(fsExtra.writeFile.mock.calls[0][1]).toMatchInlineSnapshot(`
      "## 7.0.1

      - React: Make it reactive
      - Revert "CLI: Not UI"
      - CLI: Not UI

      ## 7.0.0

      - Core: Some change"
    `);
    expect(fsExtra.writeJson).toBeCalledTimes(1);
    expect(fsExtra.writeJson.mock.calls[0][0]).toBe(LATEST_VERSION_PATH);
    expect(fsExtra.writeJson.mock.calls[0][1]).toMatchInlineSnapshot(`
      {
        "info": {
          "plain": "- React: Make it reactive
      - Revert \\"CLI: Not UI\\"
      - CLI: Not UI",
        },
        "version": "7.0.1",
      }
    `);
  });

  it('should write to prerelase changelogs and version files in docs', async () => {
    changesUtils.getChanges.mockResolvedValue({
      changes: [],
      changelogText: `## 7.1.0-alpha.21

- React: Make it reactive
- CLI: Not UI`,
    });

    await writeChangelog(['7.1.0-alpha.21'], {});

    expect(fsExtra.writeFile).toHaveBeenCalledTimes(1);
    expect(fsExtra.writeFile.mock.calls[0][0]).toBe(PRERELEASE_CHANGELOG_PATH);
    expect(fsExtra.writeFile.mock.calls[0][1]).toMatchInlineSnapshot(`
      "## 7.1.0-alpha.21

      - React: Make it reactive
      - CLI: Not UI

      ## 7.1.0-alpha.20

      - CLI: Super fast now"
    `);
    expect(fsExtra.writeJson).toBeCalledTimes(1);
    expect(fsExtra.writeJson.mock.calls[0][0]).toBe(NEXT_VERSION_PATH);
    expect(fsExtra.writeJson.mock.calls[0][1]).toMatchInlineSnapshot(`
      {
        "info": {
          "plain": "- React: Make it reactive
      - CLI: Not UI",
        },
        "version": "7.1.0-alpha.21",
      }
    `);
  });
});<|MERGE_RESOLUTION|>--- conflicted
+++ resolved
@@ -1,16 +1,9 @@
 /* eslint-disable no-underscore-dangle */
 import { beforeEach, describe, expect, it, vi } from 'vitest';
 
-import * as fsExtraImp from 'fs-extra';
+import * as fsExtraImp from '@ndelangen/fs-extra-unified';
 import path from 'path';
 import { dedent } from 'ts-dedent';
-<<<<<<< HEAD
-import { vi, expect, describe, it, beforeEach } from 'vitest';
-import * as fsExtraImp from '@ndelangen/fs-extra-unified';
-import { run as writeChangelog } from '../write-changelog';
-import * as changesUtils_ from '../utils/get-changes';
-=======
->>>>>>> e5960ffe
 
 import type * as MockedFSToExtra from '../../../code/__mocks__/fs-extra';
 import * as changesUtils_ from '../utils/get-changes';
