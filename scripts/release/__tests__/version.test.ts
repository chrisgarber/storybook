--- conflicted
+++ resolved
@@ -1,15 +1,11 @@
 /* eslint-disable no-underscore-dangle */
-<<<<<<< HEAD
-import { describe, it, expect, vi } from 'vitest';
-import path from 'path';
+import 'node:path';
+import { join } from 'node:path';
+
+import { describe, expect, it, vi } from 'vitest';
+
 import * as fsExtraImp from '@ndelangen/fs-extra-unified';
-=======
-import { describe, expect, it, vi } from 'vitest';
-
->>>>>>> e5960ffe
 import { execaCommand } from 'execa';
-import * as fsExtraImp from 'fs-extra';
-import path from 'path';
 
 import type * as MockedFSToExtra from '../../../code/__mocks__/fs-extra';
 import { run as version } from '../version';
@@ -17,7 +13,6 @@
 vi.mock('@ndelangen/fs-extra-unified', async () => import('../../../code/__mocks__/fs-extra'));
 vi.mock('node:fs/promises', async () => import('../../../code/__mocks__/fs-extra'));
 const fsExtra = fsExtraImp as unknown as typeof MockedFSToExtra;
-
 
 vi.mock('../../../code/core/src/common/src/versions', () => ({
   '@storybook/addon-a11y': '7.1.0-alpha.29',
@@ -39,17 +34,11 @@
 vi.spyOn(console, 'error').mockImplementation(() => {});
 
 describe('Version', () => {
-  const CODE_DIR_PATH = path.join(__dirname, '..', '..', '..', 'code');
-  const CODE_PACKAGE_JSON_PATH = path.join(CODE_DIR_PATH, 'package.json');
-  const MANAGER_API_VERSION_PATH = path.join(
-    CODE_DIR_PATH,
-    'core',
-    'src',
-    'manager-api',
-    'version.ts'
-  );
-  const VERSIONS_PATH = path.join(CODE_DIR_PATH, 'core', 'src', 'common', 'versions.ts');
-  const A11Y_PACKAGE_JSON_PATH = path.join(CODE_DIR_PATH, 'addons', 'a11y', 'package.json');
+  const CODE_DIR_PATH = join(__dirname, '..', '..', '..', 'code');
+  const CODE_PACKAGE_JSON_PATH = join(CODE_DIR_PATH, 'package.json');
+  const MANAGER_API_VERSION_PATH = join(CODE_DIR_PATH, 'core', 'src', 'manager-api', 'version.ts');
+  const VERSIONS_PATH = join(CODE_DIR_PATH, 'core', 'src', 'common', 'versions.ts');
+  const A11Y_PACKAGE_JSON_PATH = join(CODE_DIR_PATH, 'addons', 'a11y', 'package.json');
 
   it('should throw when release type is invalid', async () => {
     fsExtra.__setMockFiles({
@@ -57,7 +46,6 @@
       [MANAGER_API_VERSION_PATH]: `export const version = "1.0.0";`,
       [VERSIONS_PATH]: `export default { "@storybook/addon-a11y": "1.0.0" };`,
     });
-
 
     await expect(version({ releaseType: 'invalid' })).rejects.toThrowErrorMatchingInlineSnapshot(`
       [ZodError: [
@@ -89,7 +77,6 @@
       [VERSIONS_PATH]: `export default { "@storybook/addon-a11y": "1.0.0" };`,
     });
 
-
     await expect(version({ releaseType: 'major', preId: 'alpha' })).rejects
       .toThrowErrorMatchingInlineSnapshot(`
       [ZodError: [
@@ -108,8 +95,6 @@
       [MANAGER_API_VERSION_PATH]: `export const version = "1.0.0";`,
       [VERSIONS_PATH]: `export default { "@storybook/addon-a11y": "1.0.0" };`,
     });
-
-    
 
     await expect(version({ releaseType: 'major', exact: '1.0.0' })).rejects
       .toThrowErrorMatchingInlineSnapshot(`
