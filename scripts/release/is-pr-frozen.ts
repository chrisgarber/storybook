import { setOutput } from '@actions/core';
import chalk from 'chalk';
import program from 'commander';
<<<<<<< HEAD
import { setOutput } from '@actions/core';
import path from 'path';
import { readJson } from '@ndelangen/fs-extra-unified';
=======
import { readJson } from 'fs-extra';
import path from 'path';

>>>>>>> e5960ffe
import { esMain } from '../utils/esmain';
import { getPullInfoFromCommit } from './utils/get-github-info';
import { git } from './utils/git-client';

program
  .name('is-pr-frozen')
  .description(
    'returns true if the versioning pull request associated with the current branch has the "freeze" label'
  )
  .option('-H, --patch', 'Look for patch PR instead of next PR', false)
  .option('-V, --verbose', 'Enable verbose logging', false);

const CODE_DIR_PATH = path.join(__dirname, '..', '..', 'code');
const CODE_PACKAGE_JSON_PATH = path.join(CODE_DIR_PATH, 'package.json');

const getCurrentVersion = async () => {
  console.log(`📐 Reading current version of Storybook...`);
  const { version } = await readJson(CODE_PACKAGE_JSON_PATH);
  return version;
};

const getRepo = async (verbose?: boolean): Promise<string> => {
  const remotes = await git.getRemotes(true);
  const originRemote = remotes.find((remote) => remote.name === 'origin');
  if (!originRemote) {
    console.error(
      'Could not determine repository URL because no remote named "origin" was found. Remotes found:'
    );
    console.dir(remotes, { depth: null, colors: true });
    throw new Error('No remote named "origin" found');
  }
  const pushUrl = originRemote.refs.push;
  const repo = pushUrl.replace(/\.git$/, '').replace(/.*:(\/\/github\.com\/)*/, '');
  if (verbose) {
    console.log(`📦 Extracted repo: ${chalk.blue(repo)}`);
  }
  return repo;
};

export const run = async (options: unknown) => {
  const { verbose, patch } = options as { verbose?: boolean; patch?: boolean };

  const version = await getCurrentVersion();
  const branch = `version-${patch ? 'patch' : 'non-patch'}-from-${version}`;

  console.log(`💬 Determining if pull request from branch '${chalk.blue(branch)}' is frozen`);

  console.log(`⬇️ Fetching remote 'origin/${branch}'...`);
  try {
    await git.fetch('origin', branch, { '--depth': 1 });
  } catch (error) {
    console.warn(
      `❗ Could not fetch remote 'origin/${branch}', it probably does not exist yet, which is okay`
    );
    console.warn(error);
    console.log(`💧 Pull request doesn't exist yet! 😎`);
    if (process.env.GITHUB_ACTIONS === 'true') {
      setOutput('frozen', false);
    }
    return false;
  }

  const commit = await git.revparse(`origin/${branch}`);
  console.log(`🔍 Found commit: ${commit}`);

  const repo = await getRepo(verbose);

  const pullRequest = await getPullInfoFromCommit({ repo, commit }).catch((err) => {
    console.error(`🚨 Could not get pull requests from commit: ${commit}`);
    console.error(err);
    throw err;
  });
  console.log(`🔍 Found pull request:
  ${JSON.stringify(pullRequest, null, 2)}`);

  if (pullRequest.state !== 'OPEN') {
    console.log('❌ The pull request is already closed, ignoring it');
    if (process.env.GITHUB_ACTIONS === 'true') {
      setOutput('frozen', false);
    }
    return false;
  }

  const isFrozen = pullRequest.labels?.includes('freeze');
  if (process.env.GITHUB_ACTIONS === 'true') {
    setOutput('frozen', isFrozen);
  }
  if (isFrozen) {
    console.log(`🧊 Pull request is frozen! 🥶`);
  } else {
    console.log(`🔥 Pull request is on fire! 🥵`);
  }
  return isFrozen;
};

if (esMain(import.meta.url)) {
  const parsed = program.parse();
  run(parsed.opts()).catch((err) => {
    console.error(err);
    process.exit(1);
  });
}<|MERGE_RESOLUTION|>--- conflicted
+++ resolved
@@ -1,15 +1,10 @@
+import { join } from 'node:path';
+
 import { setOutput } from '@actions/core';
+import { readJson } from '@ndelangen/fs-extra-unified';
 import chalk from 'chalk';
 import program from 'commander';
-<<<<<<< HEAD
-import { setOutput } from '@actions/core';
-import path from 'path';
-import { readJson } from '@ndelangen/fs-extra-unified';
-=======
-import { readJson } from 'fs-extra';
-import path from 'path';
 
->>>>>>> e5960ffe
 import { esMain } from '../utils/esmain';
 import { getPullInfoFromCommit } from './utils/get-github-info';
 import { git } from './utils/git-client';
@@ -22,8 +17,8 @@
   .option('-H, --patch', 'Look for patch PR instead of next PR', false)
   .option('-V, --verbose', 'Enable verbose logging', false);
 
-const CODE_DIR_PATH = path.join(__dirname, '..', '..', 'code');
-const CODE_PACKAGE_JSON_PATH = path.join(CODE_DIR_PATH, 'package.json');
+const CODE_DIR_PATH = join(__dirname, '..', '..', 'code');
+const CODE_PACKAGE_JSON_PATH = join(CODE_DIR_PATH, 'package.json');
 
 const getCurrentVersion = async () => {
   console.log(`📐 Reading current version of Storybook...`);
