--- conflicted
+++ resolved
@@ -1,17 +1,8 @@
-<<<<<<< HEAD
-import { readFile } from 'node:fs/promises';
-import path from 'node:path';
-=======
 import { join } from 'node:path';
->>>>>>> 1caffa86
 
 import { setOutput } from '@actions/core';
 import chalk from 'chalk';
 import { program } from 'commander';
-<<<<<<< HEAD
-=======
-import { readFile } from 'fs-extra';
->>>>>>> 1caffa86
 import semver from 'semver';
 import { dedent } from 'ts-dedent';
 
