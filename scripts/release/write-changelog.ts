import chalk from 'chalk';
import program from 'commander';
import { readFile, writeFile, writeJson } from 'fs-extra';
import path from 'path';
import semver from 'semver';
import { z } from 'zod';
<<<<<<< HEAD
import { writeJson } from '@ndelangen/fs-extra-unified';
=======

>>>>>>> e5960ffe
import { esMain } from '../utils/esmain';
import { getChanges } from './utils/get-changes';
import { readFile, writeFile } from 'node:fs/promises';

program
  .name('write-changelog')
  .description(
    'write changelog based on merged PRs and commits. the <version> argument describes the changelog entry heading, but NOT which commits/PRs to include, must be a semver string'
  )
  .arguments('<version>')
  .option('-P, --unpicked-patches', 'Set to only consider PRs labeled with "patch:yes" label')
  .option(
    '-F, --from <tag>',
    'Which tag or commit to generate changelog from, eg. "7.0.7". Leave unspecified to select latest released tag in git history'
  )
  .option(
    '-T, --to <tag>',
    'Which tag or commit to generate changelog to, eg. "7.1.0-beta.8". Leave unspecified to select HEAD commit'
  )
  .option('-D, --dry-run', 'Do not write file, only output to shell', false)
  .option('-V, --verbose', 'Enable verbose logging', false);

const optionsSchema = z.object({
  unpickedPatches: z.boolean().optional(),
  from: z.string().optional(),
  to: z.string().optional(),
  verbose: z.boolean().optional(),
  dryRun: z.boolean().optional(),
});

type Options = {
  unpickedPatches?: boolean;
  from?: string;
  to?: string;
  verbose: boolean;
  dryRun?: boolean;
};

const validateOptions = (args: unknown[], options: { [key: string]: any }): options is Options => {
  optionsSchema.parse(options);
  if (args.length !== 1 || !semver.valid(args[0] as string)) {
    console.error(
      `🚨 Invalid arguments, expected a single argument with the version to generate changelog for, eg. ${chalk.green(
        '7.1.0-beta.8'
      )}`
    );
    return false;
  }
  return true;
};

const writeToChangelogFile = async ({
  changelogText,
  version,
  verbose,
}: {
  changelogText: string;
  version: string;
  verbose?: boolean;
}) => {
  const isPrerelease = semver.prerelease(version) !== null;
  const changelogFilename = isPrerelease ? 'CHANGELOG.prerelease.md' : 'CHANGELOG.md';
  const changelogPath = path.join(__dirname, '..', '..', changelogFilename);

  if (verbose) {
    console.log(`📝 Writing changelog to ${chalk.blue(changelogPath)}`);
  }

  const currentChangelog = await readFile(changelogPath, 'utf-8');
  const nextChangelog = [changelogText, currentChangelog].join('\n\n');

  await writeFile(changelogPath, nextChangelog);
};

const writeToDocsVersionFile = async ({
  changelogText,
  version,
  verbose,
}: {
  changelogText: string;
  version: string;
  verbose?: boolean;
}) => {
  const isPrerelease = semver.prerelease(version) !== null;
  const filename = isPrerelease ? 'next.json' : 'latest.json';
  const filepath = path.join(__dirname, '..', '..', 'docs', 'versions', filename);

  if (verbose) {
    console.log(`📝 Writing changelog to ${chalk.blue(path)}`);
  }

  const textWithoutHeading = changelogText.split('\n').slice(2).join('\n').replaceAll('"', '\\"');

  const content = {
    version,
    info: {
      plain: textWithoutHeading,
    },
  };

  await writeJson(filepath, content);
};

export const run = async (args: unknown[], options: unknown) => {
  if (!validateOptions(args, options)) {
    return;
  }
  const { from, to, unpickedPatches, dryRun, verbose } = options;
  const version = args[0] as string;

  console.log(
    `💬 Generating changelog for ${chalk.blue(version)} between ${chalk.green(
      from || 'latest'
    )} and ${chalk.green(to || 'HEAD')}`
  );

  const { changelogText } = await getChanges({ version, from, to, unpickedPatches, verbose });

  if (dryRun) {
    console.log(`📝 Dry run, not writing file`);
    return;
  }

  await writeToChangelogFile({ changelogText, version, verbose });
  await writeToDocsVersionFile({ changelogText, version, verbose });

  console.log(`✅ Wrote Changelog to file`);
};

if (esMain(import.meta.url)) {
  const parsed = program.parse();
  run(parsed.args, parsed.opts()).catch((err) => {
    console.error(err);
    process.exit(1);
  });
}<|MERGE_RESOLUTION|>--- conflicted
+++ resolved
@@ -1,17 +1,14 @@
+import { readFile, writeFile } from 'node:fs/promises';
+import { join } from 'node:path';
+
+import { writeJson } from '@ndelangen/fs-extra-unified';
 import chalk from 'chalk';
 import program from 'commander';
-import { readFile, writeFile, writeJson } from 'fs-extra';
-import path from 'path';
 import semver from 'semver';
 import { z } from 'zod';
-<<<<<<< HEAD
-import { writeJson } from '@ndelangen/fs-extra-unified';
-=======
 
->>>>>>> e5960ffe
 import { esMain } from '../utils/esmain';
 import { getChanges } from './utils/get-changes';
-import { readFile, writeFile } from 'node:fs/promises';
 
 program
   .name('write-changelog')
@@ -71,7 +68,7 @@
 }) => {
   const isPrerelease = semver.prerelease(version) !== null;
   const changelogFilename = isPrerelease ? 'CHANGELOG.prerelease.md' : 'CHANGELOG.md';
-  const changelogPath = path.join(__dirname, '..', '..', changelogFilename);
+  const changelogPath = join(__dirname, '..', '..', changelogFilename);
 
   if (verbose) {
     console.log(`📝 Writing changelog to ${chalk.blue(changelogPath)}`);
@@ -94,10 +91,10 @@
 }) => {
   const isPrerelease = semver.prerelease(version) !== null;
   const filename = isPrerelease ? 'next.json' : 'latest.json';
-  const filepath = path.join(__dirname, '..', '..', 'docs', 'versions', filename);
+  const filepath = join(__dirname, '..', '..', 'docs', 'versions', filename);
 
   if (verbose) {
-    console.log(`📝 Writing changelog to ${chalk.blue(path)}`);
+    console.log(`📝 Writing changelog to ${chalk.blue(filepath)}`);
   }
 
   const textWithoutHeading = changelogText.split('\n').slice(2).join('\n').replaceAll('"', '\\"');
