--- conflicted
+++ resolved
@@ -1,17 +1,8 @@
-<<<<<<< HEAD
-import { readFile, writeFile } from 'node:fs/promises';
-import { join } from 'node:path';
-
-import { writeJson } from '@ndelangen/fs-extra-unified';
-import chalk from 'chalk';
-import program from 'commander';
-=======
 import { join } from 'node:path';
 
 import chalk from 'chalk';
 import program from 'commander';
 import { readFile, writeFile, writeJson } from 'fs-extra';
->>>>>>> 1caffa86
 import semver from 'semver';
 import { z } from 'zod';
 
