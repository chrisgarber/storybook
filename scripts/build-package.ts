--- conflicted
+++ resolved
@@ -1,13 +1,9 @@
-<<<<<<< HEAD
-import { resolve, posix, sep } from 'path';
+import { posix, resolve, sep } from 'node:path';
+
 import { readJSON } from '@ndelangen/fs-extra-unified';
-=======
 import chalk from 'chalk';
 import program from 'commander';
 import { execaCommand } from 'execa';
-import { readJSON } from 'fs-extra';
-import { posix, resolve, sep } from 'path';
->>>>>>> e5960ffe
 import prompts from 'prompts';
 import windowSize from 'window-size';
 
