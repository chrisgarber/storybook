/**
 * This script is used to copy the resolutions from the root package.json to the sandbox package.json.
 * This is necessary because the sandbox package.json is used to run the tests and the resolutions are needed to run the tests.
 * The vite-ecosystem-ci, though, sets the resolutions in the root package.json.
 */
<<<<<<< HEAD
import { execa, execaCommand } from 'execa';
import fs from 'fs';
import path from 'path';
import { fileURLToPath } from 'url';
=======
import fs from 'node:fs';
import path from 'node:path';
import { fileURLToPath } from 'node:url';

import { execa, execaCommand } from 'execa';
>>>>>>> 81cdbbaf

const filename = fileURLToPath(import.meta.url);
const dirname = path.dirname(filename);

const rootPackageJsonPath = path.resolve(dirname, '../../package.json');
const sandboxPackageJsonPath = path.resolve(
  dirname,
  '../../sandbox/react-vite-default-ts/package.json'
);

const rootPackageJson = JSON.parse(await fs.promises.readFile(rootPackageJsonPath, 'utf-8'));
const sandboxPackageJson = JSON.parse(await fs.promises.readFile(sandboxPackageJsonPath, 'utf-8'));

sandboxPackageJson.resolutions = {
  ...(sandboxPackageJson.resolutions ?? {}),
  ...rootPackageJson.resolutions,
};

await fs.promises.writeFile(sandboxPackageJsonPath, JSON.stringify(sandboxPackageJson, null, 2));
const sandboxFolder = path.dirname(sandboxPackageJsonPath);
await execa('yarn add playwright', { cwd: sandboxFolder, shell: true });
await execaCommand('yarn playwright install', { cwd: sandboxFolder, shell: true });<|MERGE_RESOLUTION|>--- conflicted
+++ resolved
@@ -3,18 +3,11 @@
  * This is necessary because the sandbox package.json is used to run the tests and the resolutions are needed to run the tests.
  * The vite-ecosystem-ci, though, sets the resolutions in the root package.json.
  */
-<<<<<<< HEAD
-import { execa, execaCommand } from 'execa';
-import fs from 'fs';
-import path from 'path';
-import { fileURLToPath } from 'url';
-=======
 import fs from 'node:fs';
 import path from 'node:path';
 import { fileURLToPath } from 'node:url';
 
 import { execa, execaCommand } from 'execa';
->>>>>>> 81cdbbaf
 
 const filename = fileURLToPath(import.meta.url);
 const dirname = path.dirname(filename);
