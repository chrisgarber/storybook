<<<<<<< HEAD
import * as fs from 'node:fs';
import * as path from 'node:path';
=======
import { existsSync, mkdirSync, writeFileSync } from 'node:fs';
import { dirname, join } from 'node:path';
>>>>>>> 1caffa86

import * as templates from '../code/lib/cli-storybook/src/sandbox-templates';

// @ts-expect-error somehow TS thinks there is a default export
const { allTemplates, merged, daily, normal } = (templates.default ||
  templates) as typeof templates;

const projectJson = (name: string, framework: string, tags: string[]) => ({
  name,
  projectType: 'application',
  implicitDependencies: [
    'cli',
    'test',
    'essentials',
    'interactions',
    'links',
    'onboarding',
    'blocks',
    ...(!['storybook-framework-qwik', 'storybook-solidjs-vite'].includes(framework)
      ? [framework]
      : []),
  ],
  targets: {
    sandbox: {},
    'sb:dev': {},
    'sb:build': {},
  },
  tags,
});
Object.entries(allTemplates).forEach(([key, value]) => {
  const p = key.replaceAll('/', '-');
  const full = join(process.cwd(), '../code/sandbox', p, 'project.json');

  console.log(full);
  const framework = value.expected.framework.replace('@storybook/', '');
  console.log(framework);
  console.log();
  const tags = [
    ...(normal.includes(key as any) ? ['ci:normal'] : []),
    ...(merged.includes(key as any) ? ['ci:merged'] : []),
    ...(daily.includes(key as any) ? ['ci:daily'] : []),
  ];
  ensureDirectoryExistence(full);
  console.log(full);
  writeFileSync(
    full,
    '// auto-generated from scripts/create-nx-sandbox-projects.ts\n' +
      JSON.stringify(projectJson(key, framework, tags), null, 2),
    {
      encoding: 'utf-8',
    }
  );
});

function ensureDirectoryExistence(filePath: string): void {
  const dir = dirname(filePath);
  if (existsSync(dir)) {
    return;
  }
  ensureDirectoryExistence(dir);
  mkdirSync(dir);
}<|MERGE_RESOLUTION|>--- conflicted
+++ resolved
@@ -1,10 +1,5 @@
-<<<<<<< HEAD
-import * as fs from 'node:fs';
-import * as path from 'node:path';
-=======
 import { existsSync, mkdirSync, writeFileSync } from 'node:fs';
 import { dirname, join } from 'node:path';
->>>>>>> 1caffa86
 
 import * as templates from '../code/lib/cli-storybook/src/sandbox-templates';
 
