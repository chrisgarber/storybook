{
  "name": "@storybook/scripts",
  "version": "7.0.0-alpha.16",
  "private": true,
  "type": "module",
  "scripts": {
    "bench-packages": "jiti ./bench/bench-packages.ts",
    "build-package": "jiti ./build-package.ts",
    "check": "jiti ./prepare/check-scripts.ts",
    "check-package": "jiti ./check-package.ts",
    "docs:prettier:check": "cd ../docs && prettier --check ./_snippets || echo 'Please run \"docs:prettier:write\" in the \"scripts\" directory to fix the issues'",
    "docs:prettier:write": "cd ../docs && prettier --write ./_snippets",
    "generate-sandboxes": "jiti ./sandbox/generate.ts",
    "get-report-message": "jiti ./get-report-message.ts",
    "get-template": "jiti ./get-template.ts",
    "lint": "yarn lint:js && yarn lint:md",
    "lint:js": "yarn lint:js:cmd .  --quiet",
    "lint:js:cmd": "cross-env NODE_ENV=production eslint --cache --cache-location=../.cache/eslint --ext .js,.jsx,.json,.html,.ts,.tsx,.mjs --report-unused-disable-directives",
    "lint:package": "sort-package-json",
    "local-registry": "jiti ./run-registry.ts",
    "publish": "jiti ./sandbox/publish.ts",
    "release:cancel-preparation-runs": "jiti ./release/cancel-preparation-runs.ts",
    "release:generate-pr-description": "jiti ./release/generate-pr-description.ts",
    "release:get-changelog-from-file": "jiti ./release/get-changelog-from-file.ts",
    "release:get-current-version": "jiti ./release/get-current-version.ts",
    "release:get-version-changelog": "jiti ./release/get-version-changelog.ts",
    "release:is-pr-frozen": "jiti ./release/is-pr-frozen.ts",
    "release:is-prerelease": "jiti ./release/is-prerelease.ts",
    "release:is-version-published": "jiti ./release/is-version-published.ts",
    "release:label-patches": "jiti ./release/label-patches.ts",
    "release:pick-patches": "jiti ./release/pick-patches.ts",
    "release:publish": "jiti ./release/publish.ts",
    "release:unreleased-changes-exists": "jiti ./release/unreleased-changes-exists.ts",
    "release:version": "jiti ./release/version.ts",
    "release:write-changelog": "jiti ./release/write-changelog.ts",
    "strict-ts": "jiti ./strict-ts.ts",
    "task": "jiti ./task.ts",
    "test": "NODE_OPTIONS=--max_old_space_size=4096 vitest run",
    "test:watch": "NODE_OPTIONS=--max_old_space_size=4096 vitest watch",
    "upgrade": "jiti ./task.ts",
    "upload-bench": "jiti ./upload-bench.ts"
  },
  "husky": {
    "hooks": {
      "pre-commit": "yarn lint-staged"
    }
  },
  "lint-staged": {
    "*.{html,js,json,jsx,mjs,ts,tsx}": [
      "yarn lint:js:cmd --fix"
    ],
    "package.json": [
      "yarn lint:package"
    ]
  },
  "resolutions": {
    "esbuild": "^0.24.0",
    "serialize-javascript": "^3.1.0",
    "type-fest": "~2.19"
  },
  "dependencies": {
    "@actions/core": "^1.10.1",
    "@fal-works/esbuild-plugin-global-externals": "^2.1.2",
    "@google-cloud/bigquery": "^6.2.0",
    "@octokit/graphql": "^5.0.5",
    "@octokit/request": "^8.1.2",
    "@polka/parse": "^1.0.0-next.28",
    "@storybook/eslint-config-storybook": "^4.0.0",
    "@storybook/linter-config": "^4.0.0",
    "@testing-library/dom": "^10.4.0",
    "@testing-library/jest-dom": "6.5.0",
    "@testing-library/react": "^16.0.0",
    "@testing-library/user-event": "^14.5.2",
    "@trivago/prettier-plugin-sort-imports": "^4.3.0",
    "@types/cross-spawn": "^6.0.6",
    "@types/detect-port": "^1.3.5",
    "@types/ejs": "^3.1.5",
    "@types/escodegen": "^0.0.6",
    "@types/fs-extra": "^11.0.4",
    "@types/http-server": "^0.12.4",
    "@types/jest": "^29.5.12",
    "@types/node": "^22.0.0",
    "@types/prettier": "^3.0.0",
    "@types/pretty-hrtime": "^1.0.3",
    "@types/prompts": "2.4.9",
    "@types/react": "^18.3.3",
    "@types/react-dom": "^18.3.0",
    "@types/semver": "^7.5.8",
    "@types/serve-static": "^1.15.7",
    "@types/uuid": "^9.0.8",
    "@types/wait-on": "^5.3.4",
    "@types/window-size": "^1.1.4",
    "@typescript-eslint/eslint-plugin": "^7.16.0",
    "@typescript-eslint/experimental-utils": "^5.62.0",
    "@typescript-eslint/parser": "^7.16.0",
    "@vitest/coverage-v8": "^2.1.3",
    "ansi-regex": "^6.0.1",
    "browser-assert": "^1.2.1",
    "chromatic": "^11.5.5",
    "codecov": "^3.8.1",
    "commander": "^12.1.0",
    "cross-env": "^7.0.3",
    "cross-spawn": "^7.0.3",
    "danger": "^12.3.3",
    "dataloader": "^2.2.2",
    "detect-port": "^1.6.1",
    "diff-match-patch-es": "^0.1.0",
    "ejs": "^3.1.10",
    "ejs-lint": "^2.0.0",
    "es-toolkit": "^1.22.0",
    "esbuild": "^0.24.0",
    "esbuild-plugin-alias": "^0.2.1",
    "eslint": "^8.57.0",
    "eslint-config-airbnb-typescript": "^18.0.0",
    "eslint-config-prettier": "^9.1.0",
    "eslint-plugin-depend": "^0.11.0",
    "eslint-plugin-eslint-comments": "^3.2.0",
    "eslint-plugin-file-progress": "^1.4.0",
    "eslint-plugin-html": "^8.1.1",
    "eslint-plugin-import": "^2.29.1",
    "eslint-plugin-json": "^4.0.0",
    "eslint-plugin-jsx-a11y": "^6.8.0",
    "eslint-plugin-prettier": "^5.1.3",
    "eslint-plugin-react": "^7.34.2",
    "eslint-plugin-react-hooks": "^4.6.2",
    "eslint-plugin-storybook": "^0.8.0",
    "execa": "^6.1.0",
    "fast-folder-size": "^2.2.0",
    "fast-glob": "^3.3.2",
    "find-up": "^5.0.0",
    "fs-extra": "^11.2.0",
    "github-release-from-changelog": "^2.1.1",
    "http-server": "^14.1.1",
    "husky": "^4.3.7",
    "json5": "^2.2.3",
    "junit-xml": "^1.2.0",
    "knip": "^5.30.1",
    "lint-staged": "^15.2.7",
    "memoizerific": "^1.11.3",
    "minimatch": "^10.0.1",
    "node-gyp": "^9.3.1",
    "ora": "^5.4.1",
    "p-limit": "^3.1.0",
    "p-retry": "^5.1.2",
    "picocolors": "^1.1.0",
    "playwright": "1.48.1",
    "playwright-core": "1.48.1",
    "polka": "^1.0.0-next.28",
    "prettier": "^3.3.2",
    "prettier-plugin-brace-style": "^0.6.2",
    "prettier-plugin-css-order": "^2.1.2",
    "prettier-plugin-curly": "^0.2.2",
    "prettier-plugin-jsdoc": "^1.3.0",
    "prettier-plugin-merge": "^0.7.0",
    "pretty-bytes": "^6.1.1",
    "pretty-hrtime": "^1.0.3",
    "pretty-ms": "^8.0.0",
    "process": "^0.11.10",
    "prompts": "^2.4.2",
    "react": "^18.3.1",
    "react-dom": "^18.3.1",
    "read-pkg-up": "^7.0.1",
    "recast": "^0.23.9",
    "remark": "^15.0.1",
    "remark-cli": "^12.0.1",
    "remark-lint": "^10.0.0",
    "remark-preset-lint-recommended": "^7.0.0",
    "rollup": "^4.21.0",
    "rollup-plugin-dts": "^6.1.1",
    "semver": "^7.6.2",
    "serve-static": "^1.15.0",
    "simple-git": "^3.25.0",
    "slash": "^3.0.0",
    "sort-package-json": "^2.10.0",
    "tiny-invariant": "^1.3.3",
<<<<<<< HEAD
    "tinyglobby": "^0.2.9",
=======
    "tinyexec": "^0.3.0",
>>>>>>> 3d2eaaf5
    "trash": "^7.2.0",
    "ts-dedent": "^2.2.0",
    "tsup": "^6.7.0",
    "type-fest": "~2.19",
    "typescript": "5.4.5",
    "util": "^0.12.5",
    "uuid": "^9.0.1",
    "vitest": "^2.1.3",
    "wait-on": "^7.2.0",
    "window-size": "^1.1.1",
    "yaml": "^2.4.5",
    "zod": "^3.23.8"
  },
  "devDependencies": {
    "jiti": "^1.21.6"
  },
  "optionalDependencies": {
    "@verdaccio/types": "^10.8.0",
    "verdaccio": "^5.31.1",
    "verdaccio-auth-memory": "^10.2.2"
  },
  "packageManager": "yarn@4.4.0+sha512.91d93b445d9284e7ed52931369bc89a663414e5582d00eea45c67ddc459a2582919eece27c412d6ffd1bd0793ff35399381cb229326b961798ce4f4cc60ddfdb",
  "engines": {
    "node": ">=22.0.0"
  }
}<|MERGE_RESOLUTION|>--- conflicted
+++ resolved
@@ -173,11 +173,8 @@
     "slash": "^3.0.0",
     "sort-package-json": "^2.10.0",
     "tiny-invariant": "^1.3.3",
-<<<<<<< HEAD
+    "tinyexec": "^0.3.0",
     "tinyglobby": "^0.2.9",
-=======
-    "tinyexec": "^0.3.0",
->>>>>>> 3d2eaaf5
     "trash": "^7.2.0",
     "ts-dedent": "^2.2.0",
     "tsup": "^6.7.0",
