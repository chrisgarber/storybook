--- conflicted
+++ resolved
@@ -4,12 +4,8 @@
 import type { Options as ExecaOptions } from 'execa';
 // eslint-disable-next-line depend/ban-dependencies
 import { execaCommand } from 'execa';
-<<<<<<< HEAD
+// eslint-disable-next-line depend/ban-dependencies
 import { copy, emptyDir, ensureDir, move, remove, writeFile } from 'fs-extra';
-=======
-// eslint-disable-next-line depend/ban-dependencies
-import { copy, emptyDir, ensureDir, move, remove, rename, writeFile } from 'fs-extra';
->>>>>>> 9fb3d980
 import pLimit from 'p-limit';
 import { join, relative } from 'path';
 import prettyTime from 'pretty-hrtime';
