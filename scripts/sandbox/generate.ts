import { join, relative } from 'path';
import pLimit from 'p-limit';
import prettyTime from 'pretty-hrtime';
import { copy, emptyDir, ensureDir, move, remove, rename, writeFile } from 'fs-extra';
import { program } from 'commander';
import { temporaryDirectory } from 'tempy';
import { esMain } from '../utils/esmain';

import type { OptionValues } from '../utils/options';
import { createOptions } from '../utils/options';
import { allTemplates as sandboxTemplates } from '../../code/lib/cli/src/sandbox-templates';
import storybookVersions from '../../code/core/src/common/versions';
import { JsPackageManagerFactory } from '../../code/core/src/common/js-package-manager/JsPackageManagerFactory';

import { localizeYarnConfigFiles, setupYarn } from './utils/yarn';
import type { GeneratorConfig } from './utils/types';
import { getStackblitzUrl, renderTemplate } from './utils/template';
import type { JsPackageManager } from '../../code/core/src/common/js-package-manager';
import {
  BEFORE_DIR_NAME,
  AFTER_DIR_NAME,
  SCRIPT_TIMEOUT,
  REPROS_DIRECTORY,
  LOCAL_REGISTRY_URL,
} from '../utils/constants';
import * as ghActions from '@actions/core';
import { dedent } from 'ts-dedent';
import type { SpawnOptions } from 'bun';
import fs from 'fs/promises';
import chalk from 'chalk';

const isCI = process.env.GITHUB_ACTIONS === 'true';

class BeforeScriptExecutionError extends Error {}
class StorybookInitError extends Error {}

const sbInit = async (
  cwd: string,
  envVars: Record<string, unknown> = {},
  flags?: string[],
  debug?: boolean
) => {
<<<<<<< HEAD
  const sbCliBinaryPath = join(__dirname, `../../code/lib/cli/bin/index.js`);
  console.log(`🎁 Installing Storybook`);
=======
  const sbCliBinaryPath = join(__dirname, `../../code/lib/cli/bin/index.cjs`);
  console.log(`🎁 Installing storybook`);
>>>>>>> f0c74cb1
  const env = { STORYBOOK_DISABLE_TELEMETRY: 'true', ...envVars };
  const fullFlags = ['--yes', ...(flags || [])];
  await runCommand(`yarn exec ${sbCliBinaryPath} init ${fullFlags.join(' ')}`, { cwd, env }, debug);
};

const withLocalRegistry = async (packageManager: JsPackageManager, action: () => Promise<void>) => {
  const prevUrl = await packageManager.getRegistryURL();
  let error;
  try {
    console.log(`📦 Configuring local registry: ${LOCAL_REGISTRY_URL}`);
    packageManager.setRegistryURL(LOCAL_REGISTRY_URL);
    await action();
  } catch (e) {
    error = e;
  } finally {
    console.log(`📦 Restoring registry: ${prevUrl}`);
    await packageManager.setRegistryURL(prevUrl);

    if (error) {
      throw error;
    }
  }
};

const addStorybook = async ({
  baseDir,
  localRegistry,
  flags = [],
  debug,
  env = {},
}: {
  baseDir: string;
  localRegistry: boolean;
  flags?: string[];
  debug?: boolean;
  env?: Record<string, unknown>;
}) => {
  const beforeDir = join(baseDir, BEFORE_DIR_NAME);
  const afterDir = join(baseDir, AFTER_DIR_NAME);

  const tmpDir = temporaryDirectory();

  try {
    await fs.cp(beforeDir, tmpDir, { mode: fs.constants.COPYFILE_FICLONE, recursive: true });

    const packageManager = JsPackageManagerFactory.getPackageManager({ force: 'yarn1' }, tmpDir);
    if (localRegistry) {
      await withLocalRegistry(packageManager, async () => {
        await packageManager.addPackageResolutions({
          ...storybookVersions,
          // Yarn1 Issue: https://github.com/storybookjs/storybook/issues/22431
          jackspeak: '2.1.1',
        });
        await sbInit(tmpDir, env, [...flags, '--package-manager=yarn1'], debug);
      });
    } else {
      await sbInit(tmpDir, env, [...flags, '--package-manager=yarn1'], debug);
    }
  } catch (e) {
    await remove(tmpDir);
    throw e;
  }

  await rename(tmpDir, afterDir);
};

export const runCommand = async (
  script: string,
  options: SpawnOptions.OptionsObject<
    SpawnOptions.Writable,
    SpawnOptions.Readable,
    SpawnOptions.Readable
    // Timeout not yet supported
    // https://github.com/oven-sh/bun/issues/1788
  > & { timeout?: number },
  debug = false
) => {
  if (debug) {
    console.log(`Running command: ${script}`);
  }

  const std = debug ? 'inherit' : 'pipe';

  const spawnProcess = Bun.spawn(script.trim().split(' '), {
    stdout: std,
    stderr: 'pipe',
    ...options,
  });

  if ((await spawnProcess.exited) && spawnProcess.exitCode !== 0) {
    const error = await new Response(spawnProcess.stderr).text();

    throw new Error(
      `\nExecution failed of script: \n${chalk.yellow(script)}\nwith error: \n${chalk.red(error)}`
    );
  }

  return spawnProcess.exited;
};

const addDocumentation = async (
  baseDir: string,
  { name, dirName }: { name: string; dirName: string }
) => {
  const afterDir = join(baseDir, AFTER_DIR_NAME);
  const stackblitzConfigPath = join(__dirname, 'templates', '.stackblitzrc');
  const readmePath = join(__dirname, 'templates', 'item.ejs');

  await copy(stackblitzConfigPath, join(afterDir, '.stackblitzrc'));

  const stackblitzUrl = getStackblitzUrl(dirName);
  const contents = await renderTemplate(readmePath, {
    name,
    stackblitzUrl,
  });
  await writeFile(join(afterDir, 'README.md'), contents);
};

const runGenerators = async (
  generators: (GeneratorConfig & { dirName: string })[],
  localRegistry = true,
  debug = false
) => {
  if (debug) {
    console.log('Debug mode enabled. Verbose logs will be printed to the console.');
  }

  console.log(`🤹‍♂️ Generating sandboxes with a concurrency of ${1}`);

  const limit = pLimit(1);

  const generationResults = await Promise.allSettled(
    generators.map(({ dirName, name, script, expected, env }) =>
      limit(async () => {
        const baseDir = join(REPROS_DIRECTORY, dirName);
        const beforeDir = join(baseDir, BEFORE_DIR_NAME);
        try {
          let flags: string[] = [];
          if (expected.renderer === '@storybook/html') flags = ['--type html'];
          else if (expected.renderer === '@storybook/server') flags = ['--type server'];

          const time = process.hrtime();
          console.log(`🧬 Generating ${name} (${dirName})`);
          await emptyDir(baseDir);

          // We do the creation inside a temp dir to avoid yarn container problems
          const createBaseDir = temporaryDirectory();
          if (!script.includes('pnp')) {
            await setupYarn({ cwd: createBaseDir });
          }

          const createBeforeDir = join(createBaseDir, BEFORE_DIR_NAME);

          // Some tools refuse to run inside an existing directory and replace the contents,
          // where as others are very picky about what directories can be called. So we need to
          // handle different modes of operation.
          try {
            if (script.includes('{{beforeDir}}')) {
              const scriptWithBeforeDir = script.replaceAll('{{beforeDir}}', BEFORE_DIR_NAME);

              await runCommand(
                scriptWithBeforeDir,
                {
                  cwd: createBaseDir,
                  timeout: SCRIPT_TIMEOUT,
                },
                debug
              );
            } else {
              await ensureDir(createBeforeDir);
              await runCommand(script, { cwd: createBeforeDir, timeout: SCRIPT_TIMEOUT }, debug);
            }
          } catch (error) {
            const message = `❌ Failed to execute before-script for template: ${name} (${dirName})`;
            if (isCI) {
              ghActions.error(dedent`${message}
                ${(error as any).stack}`);
            } else {
              console.error(message);
              console.error(error);
            }
            throw new BeforeScriptExecutionError(message, { cause: error });
          }

          await localizeYarnConfigFiles(createBaseDir, createBeforeDir);

          // Now move the created before dir into it's final location and add storybook
          await move(createBeforeDir, beforeDir);

          // Make sure there are no git projects in the folder
          await remove(join(beforeDir, '.git'));

          try {
            await addStorybook({ baseDir, localRegistry, flags, debug, env });
          } catch (error) {
            const message = `❌ Failed to initialize Storybook in template: ${name} (${dirName})`;
            if (isCI) {
              ghActions.error(dedent`${message}
                ${(error as any).stack}`);
            } else {
              console.error(message);
              console.error(error);
            }
            throw new StorybookInitError(message, {
              cause: error,
            });
          }
          await addDocumentation(baseDir, { name, dirName });

          console.log(
            `✅ Generated ${name} (${dirName}) in ./${relative(
              process.cwd(),
              baseDir
            )} successfully in ${prettyTime(process.hrtime(time))}`
          );
        } catch (error) {
          throw error;
        } finally {
          // Remove node_modules to save space and avoid GH actions failing
          // They're not uploaded to the git sandboxes repo anyway
          if (process.env.CLEANUP_SANDBOX_NODE_MODULES) {
            console.log(`🗑️ Removing ${join(beforeDir, 'node_modules')}`);
            await remove(join(beforeDir, 'node_modules'));
            console.log(`🗑️ Removing ${join(baseDir, AFTER_DIR_NAME, 'node_modules')}`);
            await remove(join(baseDir, AFTER_DIR_NAME, 'node_modules'));
          }
        }
      })
    )
  );

  const hasGenerationErrors = generationResults.some((result) => result.status === 'rejected');

  if (!isCI) {
    if (hasGenerationErrors) {
      throw new Error(`Some sandboxes failed to generate`);
    }
    return;
  }

  ghActions.summary.addHeading('Sandbox generation summary');

  if (!hasGenerationErrors) {
    await ghActions.summary.addRaw('✅ Success!').write();
    return;
  }

  await ghActions.summary
    .addRaw('Some sandboxes failed, see the job log for detailed errors')
    .addTable([
      [
        { data: 'Name', header: true },
        { data: 'Key', header: true },
        { data: 'Result', header: true },
      ],
      ...generationResults.map((result, index) => {
        const { name, dirName } = generators[index];
        const row = [name, `\`${dirName}\``];
        if (result.status === 'fulfilled') {
          row.push('🟢 Pass');
          return row;
        }
        const generationError = (result as PromiseRejectedResult).reason as Error;
        if (generationError instanceof BeforeScriptExecutionError) {
          row.push('🔴 Failed to execute before script');
        } else if (generationError instanceof StorybookInitError) {
          row.push('🔴 Failed to initialize Storybook');
        } else {
          row.push('🔴 Failed with unknown error');
        }
        return row;
      }),
    ])
    .write();

  throw new Error(`Some sandboxes failed to generate`);
};

export const options = createOptions({
  templates: {
    type: 'string[]',
    description: 'Which templates would you like to create?',
    values: Object.keys(sandboxTemplates),
  },
  exclude: {
    type: 'string[]',
    description: 'Space-delimited list of templates to exclude. Takes precedence over --templates',
    promptType: false,
  },
  localRegistry: {
    type: 'boolean',
    description: 'Generate reproduction from local registry?',
    promptType: false,
  },
  debug: {
    type: 'boolean',
    description: 'Print all the logs to the console',
    promptType: false,
  },
});

export const generate = async ({
  templates,
  exclude,
  localRegistry,
  debug,
}: OptionValues<typeof options>) => {
  const generatorConfigs = Object.entries(sandboxTemplates)
    .map(([dirName, configuration]) => ({
      dirName,
      ...configuration,
    }))
    .filter(({ dirName }) => {
      let include = Array.isArray(templates) ? templates.includes(dirName) : true;
      if (Array.isArray(exclude) && include) {
        include = !exclude.includes(dirName);
      }
      return include;
    });

  await runGenerators(generatorConfigs, localRegistry, debug);
};

if (esMain(import.meta.url)) {
  program
    .description('Generate sandboxes from a set of possible templates')
    .option('--templates [templates...]', 'Space-delimited list of templates to include')
    .option(
      '--exclude [templates...]',
      'Space-delimited list of templates to exclude. Takes precedence over --templates'
    )
    .option('--debug', 'Print all the logs to the console')
    .option('--local-registry', 'Use local registry', false)
    .action((optionValues) => {
      generate(optionValues)
        .catch((e) => {
          console.error(e);
          process.exit(1);
        })
        .then(() => {
          // FIXME: Kill dangling processes. For some reason in CI,
          // the abort signal gets executed but the child process kill
          // does not succeed?!?
          process.exit(0);
        });
    })
    .parse(process.argv);
}<|MERGE_RESOLUTION|>--- conflicted
+++ resolved
@@ -40,13 +40,8 @@
   flags?: string[],
   debug?: boolean
 ) => {
-<<<<<<< HEAD
-  const sbCliBinaryPath = join(__dirname, `../../code/lib/cli/bin/index.js`);
-  console.log(`🎁 Installing Storybook`);
-=======
   const sbCliBinaryPath = join(__dirname, `../../code/lib/cli/bin/index.cjs`);
   console.log(`🎁 Installing storybook`);
->>>>>>> f0c74cb1
   const env = { STORYBOOK_DISABLE_TELEMETRY: 'true', ...envVars };
   const fullFlags = ['--yes', ...(flags || [])];
   await runCommand(`yarn exec ${sbCliBinaryPath} init ${fullFlags.join(' ')}`, { cwd, env }, debug);
