import * as ghActions from '@actions/core';
import { program } from 'commander';
import type { Options as ExecaOptions } from 'execa';
import { execaCommand } from 'execa';
import { copy, emptyDir, ensureDir, move, remove, rename, writeFile } from 'fs-extra';
import pLimit from 'p-limit';
import { join, relative } from 'path';
import prettyTime from 'pretty-hrtime';
<<<<<<< HEAD
import { copy, emptyDir, ensureDir, move, remove } from '@ndelangen/fs-extra-unified';
import { program } from 'commander';
import { execaCommand } from 'execa';
import { esMain } from '../utils/esmain';

import type { OptionValues } from '../utils/options';
import { createOptions } from '../utils/options';
import { allTemplates as sandboxTemplates } from '../../code/lib/cli-storybook/src/sandbox-templates';
import storybookVersions from '../../code/core/src/common/versions';
import { JsPackageManagerFactory } from '../../code/core/src/common/js-package-manager/JsPackageManagerFactory';
=======
import { dedent } from 'ts-dedent';
>>>>>>> e5960ffe

import type { JsPackageManager } from '../../code/core/src/common/js-package-manager';
import { JsPackageManagerFactory } from '../../code/core/src/common/js-package-manager/JsPackageManagerFactory';
import { temporaryDirectory } from '../../code/core/src/common/utils/cli';
import storybookVersions from '../../code/core/src/common/versions';
import { allTemplates as sandboxTemplates } from '../../code/lib/cli-storybook/src/sandbox-templates';
import {
  AFTER_DIR_NAME,
  BEFORE_DIR_NAME,
  LOCAL_REGISTRY_URL,
  REPROS_DIRECTORY,
  SCRIPT_TIMEOUT,
} from '../utils/constants';
<<<<<<< HEAD
import * as ghActions from '@actions/core';
import { dedent } from 'ts-dedent';
import { rename, writeFile } from 'node:fs/promises';
import { temporaryDirectory } from '../../code/core/src/common/utils/cli';
=======
import { esMain } from '../utils/esmain';
import type { OptionValues } from '../utils/options';
import { createOptions } from '../utils/options';
import { getStackblitzUrl, renderTemplate } from './utils/template';
import type { GeneratorConfig } from './utils/types';
import { localizeYarnConfigFiles, setupYarn } from './utils/yarn';
>>>>>>> e5960ffe

const isCI = process.env.GITHUB_ACTIONS === 'true';

class BeforeScriptExecutionError extends Error {}
class StorybookInitError extends Error {}

const sbInit = async (
  cwd: string,
  envVars: Record<string, unknown> = {},
  flags?: string[],
  debug?: boolean
) => {
  const sbCliBinaryPath = join(__dirname, `../../code/lib/create-storybook/bin/index.cjs`);
  console.log(`🎁 Installing storybook`);
  const env = { STORYBOOK_DISABLE_TELEMETRY: 'true', ...envVars };
  const fullFlags = ['--yes', ...(flags || [])];
  await runCommand(`${sbCliBinaryPath} ${fullFlags.join(' ')}`, { cwd, env }, debug);
};

type LocalRegistryProps = {
  packageManager: JsPackageManager;
  action: () => Promise<void>;
  cwd: string;
  env: Record<string, any>;
  debug: boolean;
};

const withLocalRegistry = async ({
  packageManager,
  action,
  cwd,
  env,
  debug,
}: LocalRegistryProps) => {
  const prevUrl = await packageManager.getRegistryURL();
  let error;
  try {
    console.log(`📦 Configuring local registry: ${LOCAL_REGISTRY_URL}`);
    // NOTE: for some reason yarn prefers the npm registry in
    // local development, so always use npm
    await runCommand(`npm config set registry ${LOCAL_REGISTRY_URL}`, { cwd, env }, debug);
    await action();
  } catch (e) {
    error = e;
  } finally {
    console.log(`📦 Restoring registry: ${prevUrl}`);
    await runCommand(`npm config set registry ${prevUrl}`, { cwd, env }, debug);

    if (error) {
      throw error;
    }
  }
};

const addStorybook = async ({
  baseDir,
  localRegistry,
  flags = [],
  debug,
  env = {},
}: {
  baseDir: string;
  localRegistry: boolean;
  flags?: string[];
  debug?: boolean;
  env?: Record<string, unknown>;
}) => {
  const beforeDir = join(baseDir, BEFORE_DIR_NAME);
  const afterDir = join(baseDir, AFTER_DIR_NAME);

  const tmpDir = await temporaryDirectory();

  try {
    await copy(beforeDir, tmpDir);

    const packageManager = JsPackageManagerFactory.getPackageManager({ force: 'yarn1' }, tmpDir);
    if (localRegistry) {
      await withLocalRegistry({
        packageManager,
        action: async () => {
          await packageManager.addPackageResolutions({
            ...storybookVersions,
            // Yarn1 Issue: https://github.com/storybookjs/storybook/issues/22431
            jackspeak: '2.1.1',
          });

          await sbInit(tmpDir, env, [...flags, '--package-manager=yarn1'], debug);
        },
        cwd: tmpDir,
        env,
        debug,
      });
    } else {
      await sbInit(tmpDir, env, [...flags, '--package-manager=yarn1'], debug);
    }
  } catch (e) {
    await remove(tmpDir);
    throw e;
  }

  await rename(tmpDir, afterDir);
};

export const runCommand = async (script: string, options: ExecaOptions, debug = false) => {
  if (debug) {
    console.log(`Running command: ${script}`);
  }

  return execaCommand(script, {
    stdout: debug ? 'inherit' : 'ignore',
    shell: true,
    cleanup: true,
    ...options,
  });
};

const addDocumentation = async (
  baseDir: string,
  { name, dirName }: { name: string; dirName: string }
) => {
  const afterDir = join(baseDir, AFTER_DIR_NAME);
  const stackblitzConfigPath = join(__dirname, 'templates', '.stackblitzrc');
  const readmePath = join(__dirname, 'templates', 'item.ejs');

  await copy(stackblitzConfigPath, join(afterDir, '.stackblitzrc'));

  const stackblitzUrl = getStackblitzUrl(dirName);
  const contents = await renderTemplate(readmePath, {
    name,
    stackblitzUrl,
  });
  await writeFile(join(afterDir, 'README.md'), contents);
};

const runGenerators = async (
  generators: (GeneratorConfig & { dirName: string })[],
  localRegistry = true,
  debug = false
) => {
  if (debug) {
    console.log('Debug mode enabled. Verbose logs will be printed to the console.');
  }

  console.log(`🤹‍♂️ Generating sandboxes with a concurrency of ${1}`);

  const limit = pLimit(1);

  const generationResults = await Promise.allSettled(
    generators.map(({ dirName, name, script, expected, env }) =>
      limit(async () => {
        const baseDir = join(REPROS_DIRECTORY, dirName);
        const beforeDir = join(baseDir, BEFORE_DIR_NAME);
        try {
          let flags: string[] = ['--no-dev'];
          if (expected.renderer === '@storybook/html') flags = ['--type html'];
          else if (expected.renderer === '@storybook/server') flags = ['--type server'];

          const time = process.hrtime();
          console.log(`🧬 Generating ${name} (${dirName})`);
          await emptyDir(baseDir);

          // We do the creation inside a temp dir to avoid yarn container problems
          const createBaseDir = await temporaryDirectory();
          if (!script.includes('pnp')) {
            await setupYarn({ cwd: createBaseDir });
          }

          const createBeforeDir = join(createBaseDir, BEFORE_DIR_NAME);

          // Some tools refuse to run inside an existing directory and replace the contents,
          // where as others are very picky about what directories can be called. So we need to
          // handle different modes of operation.
          try {
            if (script.includes('{{beforeDir}}')) {
              const scriptWithBeforeDir = script.replaceAll('{{beforeDir}}', BEFORE_DIR_NAME);
              await runCommand(
                scriptWithBeforeDir,
                {
                  cwd: createBaseDir,
                  timeout: SCRIPT_TIMEOUT,
                },
                debug
              );
            } else {
              await ensureDir(createBeforeDir);
              await runCommand(script, { cwd: createBeforeDir, timeout: SCRIPT_TIMEOUT }, debug);
            }
          } catch (error) {
            const message = `❌ Failed to execute before-script for template: ${name} (${dirName})`;
            if (isCI) {
              ghActions.error(dedent`${message}
                ${(error as any).stack}`);
            } else {
              console.error(message);
              console.error(error);
            }
            throw new BeforeScriptExecutionError(message, { cause: error });
          }

          await localizeYarnConfigFiles(createBaseDir, createBeforeDir);

          // Now move the created before dir into it's final location and add storybook
          await move(createBeforeDir, beforeDir);

          // Make sure there are no git projects in the folder
          await remove(join(beforeDir, '.git'));

          try {
            await addStorybook({ baseDir, localRegistry, flags, debug, env });
          } catch (error) {
            const message = `❌ Failed to initialize Storybook in template: ${name} (${dirName})`;
            if (isCI) {
              ghActions.error(dedent`${message}
                ${(error as any).stack}`);
            } else {
              console.error(message);
              console.error(error);
            }
            throw new StorybookInitError(message, {
              cause: error,
            });
          }
          await addDocumentation(baseDir, { name, dirName });

          console.log(
            `✅ Generated ${name} (${dirName}) in ./${relative(
              process.cwd(),
              baseDir
            )} successfully in ${prettyTime(process.hrtime(time))}`
          );
        } catch (error) {
          throw error;
        } finally {
          // Remove node_modules to save space and avoid GH actions failing
          // They're not uploaded to the git sandboxes repo anyway
          if (process.env.CLEANUP_SANDBOX_NODE_MODULES) {
            console.log(`🗑️ Removing ${join(beforeDir, 'node_modules')}`);
            await remove(join(beforeDir, 'node_modules'));
            console.log(`🗑️ Removing ${join(baseDir, AFTER_DIR_NAME, 'node_modules')}`);
            await remove(join(baseDir, AFTER_DIR_NAME, 'node_modules'));
          }
        }
      })
    )
  );

  const hasGenerationErrors = generationResults.some((result) => result.status === 'rejected');

  if (!isCI) {
    if (hasGenerationErrors) {
      throw new Error(`Some sandboxes failed to generate`);
    }
    return;
  }

  ghActions.summary.addHeading('Sandbox generation summary');

  if (!hasGenerationErrors) {
    await ghActions.summary.addRaw('✅ Success!').write();
    return;
  }

  await ghActions.summary
    .addRaw('Some sandboxes failed, see the job log for detailed errors')
    .addTable([
      [
        { data: 'Name', header: true },
        { data: 'Key', header: true },
        { data: 'Result', header: true },
      ],
      ...generationResults.map((result, index) => {
        const { name, dirName } = generators[index];
        const row = [name, `\`${dirName}\``];
        if (result.status === 'fulfilled') {
          row.push('🟢 Pass');
          return row;
        }
        const generationError = (result as PromiseRejectedResult).reason as Error;
        if (generationError instanceof BeforeScriptExecutionError) {
          row.push('🔴 Failed to execute before script');
        } else if (generationError instanceof StorybookInitError) {
          row.push('🔴 Failed to initialize Storybook');
        } else {
          row.push('🔴 Failed with unknown error');
        }
        return row;
      }),
    ])
    .write();

  throw new Error(`Some sandboxes failed to generate`);
};

export const options = createOptions({
  templates: {
    type: 'string[]',
    description: 'Which templates would you like to create?',
    values: Object.keys(sandboxTemplates),
  },
  exclude: {
    type: 'string[]',
    description: 'Space-delimited list of templates to exclude. Takes precedence over --templates',
    promptType: false,
  },
  localRegistry: {
    type: 'boolean',
    description: 'Generate reproduction from local registry?',
    promptType: false,
  },
  debug: {
    type: 'boolean',
    description: 'Print all the logs to the console',
    promptType: false,
  },
});

export const generate = async ({
  templates,
  exclude,
  localRegistry,
  debug,
}: OptionValues<typeof options>) => {
  const generatorConfigs = Object.entries(sandboxTemplates)
    .map(([dirName, configuration]) => ({
      dirName,
      ...configuration,
    }))
    .filter(({ dirName }) => {
      let include = Array.isArray(templates) ? templates.includes(dirName) : true;
      if (Array.isArray(exclude) && include) {
        include = !exclude.includes(dirName);
      }
      return include;
    });

  await runGenerators(generatorConfigs, localRegistry, debug);
};

if (esMain(import.meta.url)) {
  program
    .description('Generate sandboxes from a set of possible templates')
    .option('--templates [templates...]', 'Space-delimited list of templates to include')
    .option(
      '--exclude [templates...]',
      'Space-delimited list of templates to exclude. Takes precedence over --templates'
    )
    .option('--debug', 'Print all the logs to the console')
    .option('--local-registry', 'Use local registry', false)
    .action((optionValues) => {
      generate(optionValues)
        .catch((e) => {
          console.error(e);
          process.exit(1);
        })
        .then(() => {
          // FIXME: Kill dangling processes. For some reason in CI,
          // the abort signal gets executed but the child process kill
          // does not succeed?!?
          process.exit(0);
        });
    })
    .parse(process.argv);
}<|MERGE_RESOLUTION|>--- conflicted
+++ resolved
@@ -1,25 +1,14 @@
+import { rename, writeFile } from 'node:fs/promises';
+import { join, relative } from 'node:path';
+
 import * as ghActions from '@actions/core';
+import { copy, emptyDir, ensureDir, move, remove } from '@ndelangen/fs-extra-unified';
 import { program } from 'commander';
 import type { Options as ExecaOptions } from 'execa';
 import { execaCommand } from 'execa';
-import { copy, emptyDir, ensureDir, move, remove, rename, writeFile } from 'fs-extra';
 import pLimit from 'p-limit';
-import { join, relative } from 'path';
 import prettyTime from 'pretty-hrtime';
-<<<<<<< HEAD
-import { copy, emptyDir, ensureDir, move, remove } from '@ndelangen/fs-extra-unified';
-import { program } from 'commander';
-import { execaCommand } from 'execa';
-import { esMain } from '../utils/esmain';
-
-import type { OptionValues } from '../utils/options';
-import { createOptions } from '../utils/options';
-import { allTemplates as sandboxTemplates } from '../../code/lib/cli-storybook/src/sandbox-templates';
-import storybookVersions from '../../code/core/src/common/versions';
-import { JsPackageManagerFactory } from '../../code/core/src/common/js-package-manager/JsPackageManagerFactory';
-=======
 import { dedent } from 'ts-dedent';
->>>>>>> e5960ffe
 
 import type { JsPackageManager } from '../../code/core/src/common/js-package-manager';
 import { JsPackageManagerFactory } from '../../code/core/src/common/js-package-manager/JsPackageManagerFactory';
@@ -33,19 +22,12 @@
   REPROS_DIRECTORY,
   SCRIPT_TIMEOUT,
 } from '../utils/constants';
-<<<<<<< HEAD
-import * as ghActions from '@actions/core';
-import { dedent } from 'ts-dedent';
-import { rename, writeFile } from 'node:fs/promises';
-import { temporaryDirectory } from '../../code/core/src/common/utils/cli';
-=======
 import { esMain } from '../utils/esmain';
 import type { OptionValues } from '../utils/options';
 import { createOptions } from '../utils/options';
 import { getStackblitzUrl, renderTemplate } from './utils/template';
 import type { GeneratorConfig } from './utils/types';
 import { localizeYarnConfigFiles, setupYarn } from './utils/yarn';
->>>>>>> e5960ffe
 
 const isCI = process.env.GITHUB_ACTIONS === 'true';
 
