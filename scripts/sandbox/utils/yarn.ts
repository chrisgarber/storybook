<<<<<<< HEAD
import { join } from 'path';
import { move, remove } from '@ndelangen/fs-extra-unified';
=======
import { move, remove } from 'fs-extra';
import { join } from 'path';
>>>>>>> e5960ffe

import { runCommand } from '../generate';

interface SetupYarnOptions {
  cwd: string;
  pnp?: boolean;
  version?: 'berry' | 'classic';
}

export async function setupYarn({ cwd, pnp = false, version = 'classic' }: SetupYarnOptions) {
  // force yarn
  await runCommand(`touch yarn.lock`, { cwd });
  await runCommand(`yarn set version ${version}`, { cwd });
  if (version === 'berry' && !pnp) {
    await runCommand('yarn config set nodeLinker node-modules', { cwd });
  }
  await remove(join(cwd, 'package.json'));
}

export async function localizeYarnConfigFiles(baseDir: string, beforeDir: string) {
  await Promise.allSettled([
    runCommand(`touch yarn.lock`, { cwd: beforeDir }),
    move(join(baseDir, '.yarn'), join(beforeDir, '.yarn')),
    move(join(baseDir, '.yarnrc.yml'), join(beforeDir, '.yarnrc.yml')),
    move(join(baseDir, '.yarnrc'), join(beforeDir, '.yarnrc')),
  ]);
}<|MERGE_RESOLUTION|>--- conflicted
+++ resolved
@@ -1,10 +1,6 @@
-<<<<<<< HEAD
-import { join } from 'path';
+import { join } from 'node:path';
+
 import { move, remove } from '@ndelangen/fs-extra-unified';
-=======
-import { move, remove } from 'fs-extra';
-import { join } from 'path';
->>>>>>> e5960ffe
 
 import { runCommand } from '../generate';
 
