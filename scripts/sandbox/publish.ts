--- conflicted
+++ resolved
@@ -9,11 +9,8 @@
 import { commitAllToGit } from './utils/git';
 import { REPROS_DIRECTORY } from '../utils/constants';
 import { glob } from 'glob';
-<<<<<<< HEAD
 import { writeFile } from 'node:fs/promises';
-=======
 import { temporaryDirectory } from '../../code/core/src/common/utils/cli';
->>>>>>> 6c644391
 
 export const logger = console;
 
