import program from 'commander';
import { execaCommand } from 'execa';
import { existsSync } from 'fs';
<<<<<<< HEAD
import { copy, emptyDir, remove } from '@ndelangen/fs-extra-unified';
import { execaCommand } from 'execa';

import { getTemplatesData, renderTemplate } from './utils/template';

import { commitAllToGit } from './utils/git';
import { REPROS_DIRECTORY } from '../utils/constants';
import { glob } from 'glob';
import { writeFile } from 'node:fs/promises';
=======
import { copy, emptyDir, remove, writeFile } from 'fs-extra';
import { glob } from 'glob';
import { dirname, join, relative } from 'path';

>>>>>>> e5960ffe
import { temporaryDirectory } from '../../code/core/src/common/utils/cli';
import { REPROS_DIRECTORY } from '../utils/constants';
import { commitAllToGit } from './utils/git';
import { getTemplatesData, renderTemplate } from './utils/template';

export const logger = console;

interface PublishOptions {
  remote?: string;
  push?: boolean;
  branch?: string;
}

const publish = async (options: PublishOptions & { tmpFolder: string }) => {
  const { branch: inputBranch, remote, push, tmpFolder } = options;

  const scriptPath = __dirname;
  const branch = inputBranch || 'next';
  const templatesData = await getTemplatesData(branch === 'main' ? 'main' : 'next');

  logger.log(`👯‍♂️ Cloning the repository ${remote} in branch ${branch}`);
  await execaCommand(`git clone ${remote} .`, { cwd: tmpFolder, cleanup: true });
  await execaCommand(`git checkout ${branch}`, { cwd: tmpFolder, cleanup: true });

  // otherwise old files will stick around and result inconsistent states
  logger.log(`🗑 Delete existing template dirs from clone`);

  // empty all existing directories for sandboxes that have a successful after-storybook directory
  await Promise.all(
    // find all successfully generated after-storybook/README.md files
    // eg. /home/repros/react-vite/default-ts/after-storybook/README.md
    // README.md being the last file generated, thus representing a successful generation
    (await glob(join(REPROS_DIRECTORY, '**', 'after-storybook/README.md'))).map((readmePath) => {
      // get the after-storybook path relative to the source 'repros' directory
      // eg. ./react-vite/default-ts/after-storybook
      const pathRelativeToSource = relative(REPROS_DIRECTORY, dirname(readmePath));
      // get the actual path to the corresponding sandbox directory in the clone
      // eg. /home/sandboxes-clone/react-vite/default-ts
      const sandboxDirectoryToEmpty = join(tmpFolder, pathRelativeToSource, '..');
      return emptyDir(sandboxDirectoryToEmpty);
    })
  );

  logger.log(`🚚 Moving template files into the repository`);

  const templatePath = join(scriptPath, 'templates', 'root.ejs');
  const templateData = { data: templatesData, version: branch === 'main' ? 'latest' : 'next' };

  const output = await renderTemplate(templatePath, templateData);

  await writeFile(join(tmpFolder, 'README.md'), output);

  logger.log(`🚛 Moving all the repros into the repository`);
  await copy(REPROS_DIRECTORY, tmpFolder);

  await commitAllToGit({ cwd: tmpFolder, branch });

  logger.info(`
     🙌 All the examples were bootstrapped:
        - in ${tmpFolder}
        - using the '${branch}' version of Storybook CLI
        - and committed on the '${branch}' branch of a local Git repository

     Also all the files in the 'templates' folder were copied at the root of the Git repository.
    `);

  if (push) {
    await execaCommand(`git push --set-upstream origin ${branch}`, {
      cwd: tmpFolder,
    });
    const remoteRepoUrl = `${remote.replace('.git', '')}/tree/${branch}`;
    logger.info(`🚀 Everything was pushed on ${remoteRepoUrl}`);
  } else {
    logger.info(`
       To publish these examples you just need to:
          - push the branch: 'git push --set-upstream origin ${branch}
      `);
  }
};

program
  .description('Create a sandbox from a set of possible templates')
  .option('--remote <remote>', 'Choose the remote to push the contents to')
  .option('--branch <branch>', 'Choose which branch on the remote')
  .option('--push', 'Whether to push the contents to the remote', false)
  .option('--force-push', 'Whether to force push the changes into the repros repository', false);

program.parse(process.argv);

if (!existsSync(REPROS_DIRECTORY)) {
  throw Error("Couldn't find sandbox directory. Did you forget to run generate-sandboxes?");
}

async function main() {
  const tmpFolder = await temporaryDirectory();
  logger.log(`⏱ Created tmp folder: ${tmpFolder}`);

  const options = program.opts() as PublishOptions;

  publish({ ...options, tmpFolder }).catch(async (e) => {
    logger.error(e);

    if (existsSync(tmpFolder)) {
      logger.log('🚮 Removing the temporary folder..');
      await remove(tmpFolder);
    }
    process.exit(1);
  });
}

main();<|MERGE_RESOLUTION|>--- conflicted
+++ resolved
@@ -1,22 +1,12 @@
+import { existsSync } from 'node:fs';
+import { writeFile } from 'node:fs/promises';
+import { dirname, join, relative } from 'node:path';
+
+import { copy, emptyDir, remove } from '@ndelangen/fs-extra-unified';
 import program from 'commander';
 import { execaCommand } from 'execa';
-import { existsSync } from 'fs';
-<<<<<<< HEAD
-import { copy, emptyDir, remove } from '@ndelangen/fs-extra-unified';
-import { execaCommand } from 'execa';
+import { glob } from 'glob';
 
-import { getTemplatesData, renderTemplate } from './utils/template';
-
-import { commitAllToGit } from './utils/git';
-import { REPROS_DIRECTORY } from '../utils/constants';
-import { glob } from 'glob';
-import { writeFile } from 'node:fs/promises';
-=======
-import { copy, emptyDir, remove, writeFile } from 'fs-extra';
-import { glob } from 'glob';
-import { dirname, join, relative } from 'path';
-
->>>>>>> e5960ffe
 import { temporaryDirectory } from '../../code/core/src/common/utils/cli';
 import { REPROS_DIRECTORY } from '../utils/constants';
 import { commitAllToGit } from './utils/git';
