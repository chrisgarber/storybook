import { spawn } from 'child_process';
import fs from 'fs';
<<<<<<< HEAD
import { remove } from '@ndelangen/fs-extra-unified';
import { spawn } from 'child_process';
=======
import { remove } from 'fs-extra';
>>>>>>> e5960ffe
import trash from 'trash';

const logger = console;

fs.writeFileSync('reset.log', '');

const cleaningProcess = spawn('git', [
  'clean',
  '-xdf',
  '-n',
  '--exclude="/.vscode"',
  '--exclude="/.idea"',
]);

cleaningProcess.stdout.on('data', (data) => {
  if (data && data.toString()) {
    const l = data
      .toString()
      .split(/\n/)
      .forEach((i) => {
        const [, uri] = i.match(/Would remove (.*)$/) || [];

        if (uri) {
          if (
            uri.match(/node_modules/) ||
            uri.match(/dist/) ||
            uri.match(/ts3\.4/) ||
            uri.match(/\.cache/) ||
            uri.match(/dll/)
          ) {
            remove(uri).then(() => {
              logger.log(`deleted ${uri}`);
            });
          } else {
            trash(uri)
              .then(() => {
                logger.log(`trashed ${uri}`);
              })
              .catch((e) => {
                logger.log('failed to trash, will try permanent delete');
                remove(uri);
              });
          }
        }
      });
  }
  fs.appendFile('reset.log', data, (err) => {
    if (err) {
      throw err;
    }
  });
});
cleaningProcess.on('exit', (code) => {
  if (code === 0) {
    logger.log('all went well, files are being trashed now');
  } else {
    logger.error(code);
  }
});<|MERGE_RESOLUTION|>--- conflicted
+++ resolved
@@ -1,11 +1,7 @@
-import { spawn } from 'child_process';
-import fs from 'fs';
-<<<<<<< HEAD
+import { appendFile } from 'node:fs';
+
 import { remove } from '@ndelangen/fs-extra-unified';
 import { spawn } from 'child_process';
-=======
-import { remove } from 'fs-extra';
->>>>>>> e5960ffe
 import trash from 'trash';
 
 const logger = console;
@@ -52,7 +48,7 @@
         }
       });
   }
-  fs.appendFile('reset.log', data, (err) => {
+  appendFile('reset.log', data, (err) => {
     if (err) {
       throw err;
     }
