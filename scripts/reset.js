<<<<<<< HEAD
import { appendFile } from 'node:fs';

import { remove } from '@ndelangen/fs-extra-unified';
import { spawn } from 'child_process';
=======
import { spawn } from 'node:child_process';
import { appendFile, writeFileSync } from 'node:fs';

import { remove } from 'fs-extra';
>>>>>>> 1caffa86
import trash from 'trash';

const logger = console;

writeFileSync('reset.log', '');

const cleaningProcess = spawn('git', [
  'clean',
  '-xdf',
  '-n',
  '--exclude="/.vscode"',
  '--exclude="/.idea"',
]);

cleaningProcess.stdout.on('data', (data) => {
  if (data && data.toString()) {
    const l = data
      .toString()
      .split(/\n/)
      .forEach((i) => {
        const [, uri] = i.match(/Would remove (.*)$/) || [];

        if (uri) {
          if (
            uri.match(/node_modules/) ||
            uri.match(/dist/) ||
            uri.match(/ts3\.4/) ||
            uri.match(/\.cache/) ||
            uri.match(/dll/)
          ) {
            remove(uri).then(() => {
              logger.log(`deleted ${uri}`);
            });
          } else {
            trash(uri)
              .then(() => {
                logger.log(`trashed ${uri}`);
              })
              .catch((e) => {
                logger.log('failed to trash, will try permanent delete');
                remove(uri);
              });
          }
        }
      });
  }
  appendFile('reset.log', data, (err) => {
    if (err) {
      throw err;
    }
  });
});
cleaningProcess.on('exit', (code) => {
  if (code === 0) {
    logger.log('all went well, files are being trashed now');
  } else {
    logger.error(code);
  }
});<|MERGE_RESOLUTION|>--- conflicted
+++ resolved
@@ -1,14 +1,7 @@
-<<<<<<< HEAD
-import { appendFile } from 'node:fs';
-
-import { remove } from '@ndelangen/fs-extra-unified';
-import { spawn } from 'child_process';
-=======
 import { spawn } from 'node:child_process';
 import { appendFile, writeFileSync } from 'node:fs';
 
 import { remove } from 'fs-extra';
->>>>>>> 1caffa86
 import trash from 'trash';
 
 const logger = console;
