/* eslint-disable no-await-in-loop, no-restricted-syntax */
import type { ExecaChildProcess, Options } from 'execa';
<<<<<<< HEAD
=======
import execa from 'execa';
>>>>>>> 6e927f3d
import chalk from 'chalk';

const logger = console;

type StepOptions = {
  startMessage?: string;
  errorMessage?: string;
  dryRun?: boolean;
  debug?: boolean;
  signal?: AbortSignal;
};

// Note this is to fool `ts-node` into not turning the `import()` into a `require()`.
// See: https://github.com/TypeStrong/ts-node/discussions/1290
const dynamicImport = new Function('specifier', 'return import(specifier)');
export const getExeca = async () => (await dynamicImport('execa')) as typeof import('execa');

// Reimplementation of `execaCommand` to use `getExeca`
export const execaCommand = async (
  command: string,
  options: Options = {}
): Promise<ExecaChildProcess<string>> => {
  const { execaCommand } = await getExeca();
  // We await here because execaCommand returns a promise, but that's not what the user expects
  return await execaCommand(command, options);
};

export const exec = async (
  command: string | string[],
  options: Options = {},
  { startMessage, errorMessage, dryRun, debug, signal }: StepOptions = {}
): Promise<void> => {
  const execa = await getExeca()
  logger.info();
  if (startMessage) logger.info(startMessage);

  if (dryRun) {
    logger.info(`\n> ${command}\n`);
    return undefined;
  }

  const defaultOptions: Options = {
    shell: true,
    stdout: debug ? 'inherit' : 'pipe',
    stderr: debug ? 'inherit' : 'pipe',
  };
  let currentChild: ExecaChildProcess<string>;

  // Newer versions of execa have explicit support for abort signals, but this works
  if (signal) {
    signal.addEventListener('abort', () => currentChild.kill());
  }

  try {
    if (typeof command === 'string') {
      logger.debug(`> ${command}`);
      currentChild = execa.execaCommand(command, { ...defaultOptions, ...options });
      await currentChild;
    } else {
      for (const subcommand of command) {
        logger.debug(`> ${subcommand}`);
        currentChild = execa.execaCommand(subcommand, { ...defaultOptions, ...options });
        await currentChild;
      }
    }
  } catch (err) {
    if (!err.killed) {
      logger.error(chalk.red(`An error occurred while executing: \`${command}\``));
      logger.log(`${errorMessage}\n`);
    }

    throw err;
  }

  return undefined;
};<|MERGE_RESOLUTION|>--- conflicted
+++ resolved
@@ -1,9 +1,5 @@
 /* eslint-disable no-await-in-loop, no-restricted-syntax */
 import type { ExecaChildProcess, Options } from 'execa';
-<<<<<<< HEAD
-=======
-import execa from 'execa';
->>>>>>> 6e927f3d
 import chalk from 'chalk';
 
 const logger = console;
@@ -18,6 +14,7 @@
 
 // Note this is to fool `ts-node` into not turning the `import()` into a `require()`.
 // See: https://github.com/TypeStrong/ts-node/discussions/1290
+// eslint-disable-next-line @typescript-eslint/no-implied-eval
 const dynamicImport = new Function('specifier', 'return import(specifier)');
 export const getExeca = async () => (await dynamicImport('execa')) as typeof import('execa');
 
@@ -28,6 +25,7 @@
 ): Promise<ExecaChildProcess<string>> => {
   const { execaCommand } = await getExeca();
   // We await here because execaCommand returns a promise, but that's not what the user expects
+  // eslint-disable-next-line @typescript-eslint/return-await
   return await execaCommand(command, options);
 };
 
@@ -36,7 +34,7 @@
   options: Options = {},
   { startMessage, errorMessage, dryRun, debug, signal }: StepOptions = {}
 ): Promise<void> => {
-  const execa = await getExeca()
+  const execa = await getExeca();
   logger.info();
   if (startMessage) logger.info(startMessage);
 
