--- conflicted
+++ resolved
@@ -36,15 +36,6 @@
 //   generator: 'meteor create {{name}}-{{version}} --minimal --react',
 // };
 
-<<<<<<< HEAD
-export const mithril: Parameters = {
-  framework: 'mithril',
-  name: 'mithril',
-  version: 'latest',
-};
-
-=======
->>>>>>> f16c8912
 export const preact: Parameters = {
   framework: 'preact',
   name: 'preact',
@@ -52,15 +43,6 @@
   ensureDir: false,
 };
 
-<<<<<<< HEAD
-export const rax: Parameters = {
-  framework: 'rax',
-  name: 'rax',
-  version: 'latest',
-};
-
-=======
->>>>>>> f16c8912
 export const react: Parameters = {
   framework: 'react',
   name: 'react',
