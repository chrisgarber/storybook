/* eslint-disable no-restricted-syntax, no-await-in-loop */
import { Command } from 'commander';
import execa from 'execa';
import { resolve, join } from 'path';
import { getJunitXml } from 'junit-xml';
import { outputFile } from 'fs-extra';

import {
  getOptions,
  getCommand,
  getOptionsOrPrompt,
  createOptions,
  OptionValues,
} from './utils/options';
import type { OptionSpecifier } from './utils/options';
import { filterDataForCurrentCircleCINode } from './utils/concurrency';

import TEMPLATES from '../code/lib/cli/src/repro-templates';

const sandboxDir = resolve(__dirname, '../sandbox');

export type Cadence = 'ci' | 'daily' | 'weekly';
export type Template = {
  name: string;
  script: string;
  cadence?: readonly Cadence[];
  skipScripts?: string[];
  // there are other fields but we don't use them here
};
export type TemplateKey = string;
export type Templates = Record<TemplateKey, Template>;

export async function parseCommand(commandline: string) {
  const argv = commandline.split(' ');

  const [yarnOrNpx, scriptName] = argv;

  try {
    const { options } = await import(`./${scriptName}`);

    const command = new Command(scriptName);
    const values = getOptions(command, options as OptionSpecifier, [yarnOrNpx, ...argv]);

    return {
      scriptName,
      command: `yarn ${scriptName}`,
      options,
      values,
    };
  } catch (err) {
    return {
      scriptName,
      command: commandline,
    };
  }
}

export const options = createOptions({
  step: {
    type: 'string',
    description: 'What type of step are you taking per template (for logging and test results)?',
  },
  cadence: {
    type: 'string',
    description: 'What cadence are we running on (i.e. which templates should we use)?',
    values: ['ci', 'daily', 'weekly'] as const,
    required: true,
  },
  script: {
    type: 'string',
    description: 'What command are we running?',
  },
  parallel: {
    type: 'boolean',
    description: 'Run commands in parallel?',
  },
  cd: {
    type: 'boolean',
    description: 'Change directory into sandbox?',
    inverse: true,
  },
  junit: {
    type: 'string',
    description: 'Report results to junit XML file at path',
  },
});

export function filterTemplates(templates: Templates, cadence: Cadence, scriptName: string) {
  const allTemplates = Object.entries(templates);
  const cadenceTemplates = allTemplates.filter(([, template]) =>
    template.cadence.includes(cadence)
  );
  const jobTemplates = cadenceTemplates.filter(([, t]) => !t.skipScripts?.includes(scriptName));
  return Object.fromEntries(filterDataForCurrentCircleCINode(jobTemplates));
}

<<<<<<< HEAD
type RunResult = {
  template: TemplateKey;
  timestamp: Date;
  time: number;
  ok: boolean;
  output?: string;
  err?: Error;
};

const logger = console;
async function runCommand(
  command: string,
  execaOptions: execa.Options,
  { step, template }: { step: string; template: string }
): Promise<RunResult> {
  const timestamp = new Date();
  try {
    logger.log(`${step} ${template}: Running ${command}`);

    const { all } = await execa.command(command, execaOptions);

    console.log(`${step} ${template}: Done.`);

    return { template, timestamp, time: (Date.now() - +timestamp) / 1000, ok: true, output: all };
  } catch (err) {
    console.log(`${step} ${template}: Failed.`);
    console.log(err);
    return { template, timestamp, time: (Date.now() - +timestamp) / 1000, ok: false, err };
  }
}

async function writeJunitXml(step: string, start: Date, results: RunResult[], path: string) {
  const junitXml = getJunitXml({
    time: (Date.now() - +start) / 1000,
    name: `${step} Templates`,
    suites: results.map(({ template, timestamp, time, ok, err, output }) => ({
      name: template,
      timestamp,
      time,
      testCases: [
        {
          name: `${step} ${template}`,
          assertions: 1,
          time,
          systemOut: output?.split('\n'),
          ...(!ok && {
            errors: [err],
          }),
        },
      ],
    })),
  });
  await outputFile(path, junitXml);
  console.log(`Test results written to ${resolve(path)}`);
}

async function run() {
  const {
    step = 'Testing',
    cadence,
    script: commandline,
    parallel,
    cd,
    junit: junitPath,
  } = await getOptionsOrPrompt('yarn multiplex-templates', options);

=======
const logger = console;
export async function oncePerTemplate({
  cadence,
  script: commandline,
  parallel,
}: OptionValues<typeof options>) {
>>>>>>> 759fc9e8
  const command = await parseCommand(commandline);
  const templates = filterTemplates(TEMPLATES, cadence, command.scriptName);

  const start = new Date();
  const toAwait = [];
  for (const template of Object.keys(templates)) {
    let toRun = command.command;

<<<<<<< HEAD
    if (command.options) {
      toRun = getCommand(command.command, command.options, {
        ...command.values,
        template,
      });
    }
=======
    logger.log(`🏃 Running ${toRun}`);
>>>>>>> 759fc9e8

    // Do some simple variable substitution using a #TEMPLATE_X syntax
    const templateEnv = template.toUpperCase().replace(/\/|-/g, '_');
    toRun = toRun.replace('#TEMPLATE_ENV', templateEnv);
    const templateDir = template.replace('/', '-');
    toRun = toRun.replace('#TEMPLATE_DIR', templateDir);
    toRun = toRun.replace('#TEMPLATE', template);

    // Also substitute environment variables into command
    toRun = toRun.replace(/\$([A-Z_]+)/, (_, name) => process.env[name]);

    const execaOptions = cd ? { cwd: join(sandboxDir, templateDir), shell: true } : { shell: true };
    if (parallel) {
      toAwait.push(runCommand(toRun, execaOptions, { step, template }));
    } else {
      toAwait.push(
<<<<<<< HEAD
        Promise.resolve(
          await runCommand(toRun, { stdio: 'inherit', ...execaOptions }, { step, template })
        )
=======
        (async () => {
          await execa.command(toRun);
          logger.log(`✅ Done with ${toRun}`);
        })()
>>>>>>> 759fc9e8
      );
    }
  }

  const results = await Promise.all(toAwait);
  if (junitPath) {
    await writeJunitXml(step, start, results, junitPath);
  }

  if (results.find((result) => !result.ok)) process.exit(1);
}

async function run() {
  const optionValues = await getOptionsOrPrompt('yarn once-per-template', options);
  return oncePerTemplate(optionValues);
}

if (require.main === module) {
  run().catch((err) => {
    logger.error('🚨 An error occurred when executing "once-per-template":');
    logger.error(err);
    process.exit(1);
  });
}<|MERGE_RESOLUTION|>--- conflicted
+++ resolved
@@ -94,7 +94,6 @@
   return Object.fromEntries(filterDataForCurrentCircleCINode(jobTemplates));
 }
 
-<<<<<<< HEAD
 type RunResult = {
   template: TemplateKey;
   timestamp: Date;
@@ -104,7 +103,6 @@
   err?: Error;
 };
 
-const logger = console;
 async function runCommand(
   command: string,
   execaOptions: execa.Options,
@@ -112,16 +110,16 @@
 ): Promise<RunResult> {
   const timestamp = new Date();
   try {
-    logger.log(`${step} ${template}: Running ${command}`);
+    logger.log(`🏃  ${step} ${template}: Running ${command}`);
 
     const { all } = await execa.command(command, execaOptions);
 
-    console.log(`${step} ${template}: Done.`);
+    logger.log(`✅ ${step} ${template}: Done.`);
 
     return { template, timestamp, time: (Date.now() - +timestamp) / 1000, ok: true, output: all };
   } catch (err) {
-    console.log(`${step} ${template}: Failed.`);
-    console.log(err);
+    logger.log(`❌ ${step} ${template}: Failed.`);
+    logger.log(err);
     return { template, timestamp, time: (Date.now() - +timestamp) / 1000, ok: false, err };
   }
 }
@@ -148,27 +146,18 @@
     })),
   });
   await outputFile(path, junitXml);
-  console.log(`Test results written to ${resolve(path)}`);
-}
-
-async function run() {
-  const {
-    step = 'Testing',
-    cadence,
-    script: commandline,
-    parallel,
-    cd,
-    junit: junitPath,
-  } = await getOptionsOrPrompt('yarn multiplex-templates', options);
-
-=======
+  logger.log(`Test results written to ${resolve(path)}`);
+}
+
 const logger = console;
 export async function oncePerTemplate({
+  step = 'Testing',
   cadence,
   script: commandline,
   parallel,
+  cd,
+  junit: junitPath,
 }: OptionValues<typeof options>) {
->>>>>>> 759fc9e8
   const command = await parseCommand(commandline);
   const templates = filterTemplates(TEMPLATES, cadence, command.scriptName);
 
@@ -177,16 +166,12 @@
   for (const template of Object.keys(templates)) {
     let toRun = command.command;
 
-<<<<<<< HEAD
     if (command.options) {
       toRun = getCommand(command.command, command.options, {
         ...command.values,
         template,
       });
     }
-=======
-    logger.log(`🏃 Running ${toRun}`);
->>>>>>> 759fc9e8
 
     // Do some simple variable substitution using a #TEMPLATE_X syntax
     const templateEnv = template.toUpperCase().replace(/\/|-/g, '_');
@@ -203,16 +188,9 @@
       toAwait.push(runCommand(toRun, execaOptions, { step, template }));
     } else {
       toAwait.push(
-<<<<<<< HEAD
         Promise.resolve(
           await runCommand(toRun, { stdio: 'inherit', ...execaOptions }, { step, template })
         )
-=======
-        (async () => {
-          await execa.command(toRun);
-          logger.log(`✅ Done with ${toRun}`);
-        })()
->>>>>>> 759fc9e8
       );
     }
   }
@@ -222,7 +200,8 @@
     await writeJunitXml(step, start, results, junitPath);
   }
 
-  if (results.find((result) => !result.ok)) process.exit(1);
+  const failed = results.find((result) => !result.ok);
+  if (failed) throw failed.err;
 }
 
 async function run() {
