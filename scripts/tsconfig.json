--- conflicted
+++ resolved
@@ -13,13 +13,8 @@
     "esModuleInterop": true,
     "isolatedModules": true,
     "strictBindCallApply": true,
-<<<<<<< HEAD
-    "lib": ["dom", "esnext"],
+    "lib": ["dom", "es2023"],
     "types": ["node"],
-=======
-    "lib": ["dom", "es2023"],
-    "types": ["node", "jest"],
->>>>>>> aa93eb44
     "strict": true,
     "strictNullChecks": false,
     "forceConsistentCasingInFileNames": true,
