--- conflicted
+++ resolved
@@ -133,21 +133,11 @@
 
         // We do the creation inside a temp dir to avoid yarn container problems
         const createBaseDir = directory();
-<<<<<<< HEAD
         await setupYarn({ cwd: createBaseDir });
 
         const createBeforeDir = join(createBaseDir, BEFORE_DIR_NAME);
         const scriptWithBeforeDir = script.replace('{{beforeDir}}', createBeforeDir);
         await runCommand(scriptWithBeforeDir, { cwd: createBaseDir });
-=======
-        const createBeforeDir = join(createBaseDir, BEFORE_DIR_NAME);
-
-        await ensureDir(createBeforeDir);
-
-        await setupYarn({ cwd: createBaseDir });
-
-        await runCommand(script, { cwd: createBeforeDir });
->>>>>>> 149471e4
 
         await localizeYarnConfigFiles(createBaseDir, createBeforeDir);
 
