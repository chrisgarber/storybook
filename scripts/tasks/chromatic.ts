import fs from 'fs-extra';
import type { Task } from '../task';
import { exec } from '../utils/exec';

export const chromatic: Task = {
  before: ['build'],
  junit: true,
  async ready() {
    return false;
  },
  async run(templateKey, { sandboxDir, builtSandboxDir, junitFilename }) {
    const tokenEnvVarName = `CHROMATIC_TOKEN_${templateKey.toUpperCase().replace(/\/|-/g, '_')}`;
    const token = process.env[tokenEnvVarName];
<<<<<<< HEAD
    try {
      await exec(
        `npx chromatic \
          --exit-zero-on-changes \
          --storybook-build-dir=${builtSandboxDir} \
          --junit-report=${junitFilename} \
          --projectToken=${token}`,
        { cwd: sandboxDir }
      );
    } finally {
      if (fs.existsSync(junitFilename)) {
        const junitXml = await (await fs.readFile(junitFilename)).toString();
        const prefixedXml = junitXml.replace(/classname="(.*)"/g, `classname="${templateKey} $1"`);
        await fs.writeFile(junitFilename, prefixedXml);
      }
    }
=======
    return exec(
      `npx chromatic \
        --exit-zero-on-changes \
        --storybook-build-dir=${builtSandboxDir} \
        --junit-report=${junitFilename} \
        --projectToken=${token}`,
      { cwd: sandboxDir },
      { debug: true }
    );
>>>>>>> 30e9e023
  },
};<|MERGE_RESOLUTION|>--- conflicted
+++ resolved
@@ -11,7 +11,6 @@
   async run(templateKey, { sandboxDir, builtSandboxDir, junitFilename }) {
     const tokenEnvVarName = `CHROMATIC_TOKEN_${templateKey.toUpperCase().replace(/\/|-/g, '_')}`;
     const token = process.env[tokenEnvVarName];
-<<<<<<< HEAD
     try {
       await exec(
         `npx chromatic \
@@ -19,7 +18,8 @@
           --storybook-build-dir=${builtSandboxDir} \
           --junit-report=${junitFilename} \
           --projectToken=${token}`,
-        { cwd: sandboxDir }
+        { cwd: sandboxDir },
+        { debug: true }
       );
     } finally {
       if (fs.existsSync(junitFilename)) {
@@ -28,16 +28,5 @@
         await fs.writeFile(junitFilename, prefixedXml);
       }
     }
-=======
-    return exec(
-      `npx chromatic \
-        --exit-zero-on-changes \
-        --storybook-build-dir=${builtSandboxDir} \
-        --junit-report=${junitFilename} \
-        --projectToken=${token}`,
-      { cwd: sandboxDir },
-      { debug: true }
-    );
->>>>>>> 30e9e023
   },
 };