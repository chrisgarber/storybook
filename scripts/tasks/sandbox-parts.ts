--- conflicted
+++ resolved
@@ -407,11 +407,7 @@
       defineConfig({
         plugins: [
           storybookTest({
-<<<<<<< HEAD
             storybookScript: 'yarn storybook --ci',
-=======
-            storybookScript: 'yarn storybook --ci'
->>>>>>> 2e4b1992
           }),
           ${isSvelte ? 'svelteTesting(),' : ''}
           ${isNextjs ? "vitePluginNext({ dir: path.join(__dirname, '..') })," : ''}
