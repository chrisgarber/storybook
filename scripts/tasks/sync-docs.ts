--- conflicted
+++ resolved
@@ -1,7 +1,3 @@
-<<<<<<< HEAD
-import fs from 'node:fs';
-import path from 'node:path';
-=======
 import {
   closeSync,
   copyFile,
@@ -14,7 +10,6 @@
   watch,
 } from 'node:fs';
 import { join } from 'node:path';
->>>>>>> 1caffa86
 
 import type { Task } from '../task';
 import { ask } from '../utils/ask';
