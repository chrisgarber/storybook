--- conflicted
+++ resolved
@@ -1,4 +1,3 @@
-/* eslint-disable import/extensions */
 import { pathExists, remove } from 'fs-extra';
 import { join } from 'path';
 
@@ -28,12 +27,7 @@
     }
 
     // This uses an async import as it depends on `lib/cli` which requires `code` to be installed.
-<<<<<<< HEAD
-    // @ts-expect-error Default import required for dynamic import processed by esbuild
-    const { generate: generateRepro } = await import('../sandbox/generate.ts');
-=======
     const { generate: generateRepro } = await import('../sandbox/generate');
->>>>>>> ac5d1624
 
     await generateRepro({
       templates: [details.key],
