<<<<<<< HEAD
import { pathExists, remove } from '@ndelangen/fs-extra-unified';

=======
import dirSize from 'fast-folder-size';
import { pathExists, remove } from 'fs-extra';
>>>>>>> e5960ffe
import { join } from 'path';
import { promisify } from 'util';

import { now, saveBench } from '../bench/utils';
import type { Task } from '../task';

const logger = console;

export const sandbox: Task = {
  description: 'Create the sandbox from a template',
  dependsOn: ({ template }, { link }) => {
    if ('inDevelopment' in template && template.inDevelopment) {
      return ['run-registry', 'generate'];
    }

    if (link) {
      return ['compile'];
    }

    return ['run-registry'];
  },
  async ready({ sandboxDir }) {
    return pathExists(sandboxDir);
  },
  async run(details, options) {
    if (options.link && details.template.inDevelopment) {
      logger.log(
        `The ${options.template} has inDevelopment property enabled, therefore the sandbox for that template cannot be linked. Enabling --no-link mode..`
      );

      options.link = false;
    }
    if (await this.ready(details)) {
      logger.info('🗑  Removing old sandbox dir');
      await remove(details.sandboxDir);
    }

    const { create, install, addStories, extendMain, init, addExtraDependencies, setImportMap } =
      await import('./sandbox-parts');

    let startTime = now();
    await create(details, options);
    const createTime = now() - startTime;
    const createSize = 0;

    startTime = now();
    await install(details, options);
    const generateTime = now() - startTime;
    const generateSize = await promisify(dirSize)(join(details.sandboxDir, 'node_modules'));

    startTime = now();
    await init(details, options);
    const initTime = now() - startTime;
    const initSize = await promisify(dirSize)(join(details.sandboxDir, 'node_modules'));

    await saveBench(
      'sandbox',
      {
        createTime,
        generateTime,
        initTime,
        createSize,
        generateSize,
        initSize,
        diffSize: initSize - generateSize,
      },
      { rootDir: details.sandboxDir }
    );

    if (!options.skipTemplateStories) {
      await addStories(details, options);
    }

    await addExtraDependencies({
      cwd: details.sandboxDir,
      debug: options.debug,
      dryRun: options.dryRun,
      extraDeps: details.template.modifications?.extraDependencies,
    });

    await extendMain(details, options);

    await setImportMap(details.sandboxDir);

    logger.info(`✅ Storybook sandbox created at ${details.sandboxDir}`);
  },
};<|MERGE_RESOLUTION|>--- conflicted
+++ resolved
@@ -1,12 +1,7 @@
-<<<<<<< HEAD
+import { join } from 'node:path';
+import { promisify } from 'node:util';
+
 import { pathExists, remove } from '@ndelangen/fs-extra-unified';
-
-=======
-import dirSize from 'fast-folder-size';
-import { pathExists, remove } from 'fs-extra';
->>>>>>> e5960ffe
-import { join } from 'path';
-import { promisify } from 'util';
 
 import { now, saveBench } from '../bench/utils';
 import type { Task } from '../task';
