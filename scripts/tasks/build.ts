<<<<<<< HEAD
import { pathExists } from '@ndelangen/fs-extra-unified';
=======
>>>>>>> e5960ffe
import dirSize from 'fast-folder-size';
import { pathExists } from 'fs-extra';
import { join } from 'path';
import { promisify } from 'util';

import { now, saveBench } from '../bench/utils';
import type { Task } from '../task';
import { exec } from '../utils/exec';

export const build: Task = {
  description: 'Build the static version of the sandbox',
  dependsOn: ['sandbox'],
  async ready({ builtSandboxDir }) {
    return pathExists(builtSandboxDir);
  },
  async run({ sandboxDir, template }, { dryRun, debug }) {
    const start = now();

    await exec(
      `yarn build-storybook --quiet ${template.modifications?.testBuild ? '--test' : ''}`,
      { cwd: sandboxDir },
      { dryRun, debug }
    );

    const buildTime = now() - start;
    const dir = join(sandboxDir, 'storybook-static');
    const getSize = promisify(dirSize);
    const buildSize = await getSize(dir).catch(() => 0);
    const buildSbAddonsSize = await getSize(join(dir, 'sb-addons')).catch(() => 0);
    const buildSbCommonSize = await getSize(join(dir, 'sb-common-assets')).catch(() => 0);
    const buildSbManagerSize = await getSize(join(dir, 'sb-manager')).catch(() => 0);
    const buildSbPreviewSize = await getSize(join(dir, 'sb-preview')).catch(() => 0);
    const buildPrebuildSize =
      buildSbAddonsSize + buildSbCommonSize + buildSbManagerSize + buildSbPreviewSize;

    const buildStaticSize = await getSize(join(dir, 'static')).catch(() => 0);
    const buildPreviewSize = buildSize - buildPrebuildSize - buildStaticSize;

    await saveBench(
      'build',
      {
        buildTime,
        buildSize,
        buildSbAddonsSize,
        buildSbCommonSize,
        buildSbManagerSize,
        buildSbPreviewSize,
        buildStaticSize,
        buildPrebuildSize,
        buildPreviewSize,
      },
      { rootDir: sandboxDir }
    );
  },
};<|MERGE_RESOLUTION|>--- conflicted
+++ resolved
@@ -1,9 +1,5 @@
-<<<<<<< HEAD
 import { pathExists } from '@ndelangen/fs-extra-unified';
-=======
->>>>>>> e5960ffe
 import dirSize from 'fast-folder-size';
-import { pathExists } from 'fs-extra';
 import { join } from 'path';
 import { promisify } from 'util';
 
