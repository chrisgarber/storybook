--- conflicted
+++ resolved
@@ -1,17 +1,11 @@
 // Compodoc does not follow symlinks (it ignores them and their contents entirely)
 // So, we need to run a separate compodoc process on every symlink inside the project,
 // then combine the results into one large documentation.json
-<<<<<<< HEAD
+import { lstat, readFile, realpath, writeFile } from 'node:fs/promises';
+import { join, resolve } from 'node:path';
 
-import { join, resolve } from 'path';
-import { realpath, readFile, writeFile, lstat } from 'node:fs/promises';
+import { execaCommand } from 'execa';
 import { globSync } from 'glob';
-=======
->>>>>>> e5960ffe
-import { execaCommand } from 'execa';
-import { lstat, readFile, realpath, writeFile } from 'fs-extra';
-import { globSync } from 'glob';
-import { join, resolve } from 'path';
 
 import { temporaryDirectory } from '../code/core/src/common/utils/cli';
 import { esMain } from './utils/esmain';
