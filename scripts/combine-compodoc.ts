--- conflicted
+++ resolved
@@ -5,11 +5,6 @@
 import { execaCommand } from 'execa';
 // eslint-disable-next-line depend/ban-dependencies
 import { lstat, readFile, realpath, writeFile } from 'fs-extra';
-<<<<<<< HEAD
-=======
-// eslint-disable-next-line depend/ban-dependencies
-import { globSync } from 'glob';
->>>>>>> 3d2eaaf5
 import { join, resolve } from 'path';
 import { glob } from 'tinyglobby';
 
