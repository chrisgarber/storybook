<<<<<<< HEAD
import { readJson } from '@ndelangen/fs-extra-unified';
=======
import fs from 'fs-extra';
>>>>>>> e5960ffe
import { join } from 'path';
import ts from 'typescript';

const run = async ({ cwd }: { cwd: string }) => {
  const {
    bundler: { tsConfig: tsconfigPath = 'tsconfig.json' },
  } = await readJson(join(cwd, 'package.json'));

  const { options, fileNames } = getTSFilesAndConfig(tsconfigPath);
  const { program, host } = getTSProgramAndHost(fileNames, options);

  const tsDiagnostics = getTSDiagnostics(program, cwd, host);
  if (tsDiagnostics.length > 0) {
    console.log(tsDiagnostics);
    process.exit(1);
  } else {
    console.log('no type errors');
  }

  // TODO, add more package checks here, like:
  // - check for missing dependencies/peerDependencies
  // - check for unused exports

  if (process.env.CI !== 'true') {
    console.log('done');
  }
};

run({ cwd: process.cwd() }).catch((err: unknown) => {
  // We can't let the stack try to print, it crashes in a way that sets the exit code to 0.
  // Seems to have something to do with running JSON.parse() on binary / base64 encoded sourcemaps
  // in @cspotcode/source-map-support
  if (err instanceof Error) {
    console.error(err.message);
  }
  process.exit(1);
});

function getTSDiagnostics(program: ts.Program, cwd: string, host: ts.CompilerHost): any {
  return ts.formatDiagnosticsWithColorAndContext(
    ts.getPreEmitDiagnostics(program).filter((d) => d.file?.fileName.startsWith(cwd)),
    host
  );
}

function getTSProgramAndHost(fileNames: string[], options: ts.CompilerOptions) {
  const program = ts.createProgram({
    rootNames: fileNames,
    options: {
      module: ts.ModuleKind.CommonJS,
      ...options,
      declaration: false,
      noEmit: true,
    },
  });

  const host = ts.createCompilerHost(program.getCompilerOptions());
  return { program, host };
}

function getTSFilesAndConfig(tsconfigPath: string) {
  const content = ts.readJsonConfigFile(tsconfigPath, ts.sys.readFile);
  return ts.parseJsonSourceFileConfigFileContent(
    content,
    {
      useCaseSensitiveFileNames: true,
      readDirectory: ts.sys.readDirectory,
      fileExists: ts.sys.fileExists,
      readFile: ts.sys.readFile,
    },
    process.cwd(),
    {
      noEmit: true,
      outDir: join(process.cwd(), 'types'),
      target: ts.ScriptTarget.ES2022,
      declaration: false,
    }
  );
}<|MERGE_RESOLUTION|>--- conflicted
+++ resolved
@@ -1,9 +1,6 @@
-<<<<<<< HEAD
+import { join } from 'node:path';
+
 import { readJson } from '@ndelangen/fs-extra-unified';
-=======
-import fs from 'fs-extra';
->>>>>>> e5960ffe
-import { join } from 'path';
 import ts from 'typescript';
 
 const run = async ({ cwd }: { cwd: string }) => {
