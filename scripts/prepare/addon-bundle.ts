--- conflicted
+++ resolved
@@ -126,12 +126,7 @@
         platform: 'neutral',
         external: [...commonExternals, ...globalManagerPackages, ...globalPreviewPackages],
         esbuildOptions: (options) => {
-<<<<<<< HEAD
-          options.conditions = ['module'];
-          options.platform = 'node';
-=======
           options.platform = 'neutral';
->>>>>>> a47fc43e
           Object.assign(options, getESBuildOptions(optimized));
         },
       })
