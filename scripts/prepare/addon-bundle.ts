import { writeFile } from 'node:fs/promises';
import { builtinModules } from 'node:module';

import type { Metafile } from 'esbuild';
import aliasPlugin from 'esbuild-plugin-alias';
// eslint-disable-next-line depend/ban-dependencies
import * as fs from 'fs-extra';
<<<<<<< HEAD
=======
// eslint-disable-next-line depend/ban-dependencies
import { glob } from 'glob';
>>>>>>> 3d2eaaf5
import { dirname, join, parse, posix, relative, sep } from 'path';
import slash from 'slash';
import { glob } from 'tinyglobby';
import { dedent } from 'ts-dedent';
import type { Options } from 'tsup';
import { build } from 'tsup';
import type { PackageJson } from 'type-fest';

import { globalPackages as globalManagerPackages } from '../../code/core/src/manager/globals/globals';
import { globalPackages as globalPreviewPackages } from '../../code/core/src/preview/globals/globals';
import { exec } from '../utils/exec';
import { esbuild } from './tools';

/* TYPES */

type Formats = 'esm' | 'cjs';
type BundlerConfig = {
  previewEntries: string[];
  managerEntries: string[];
  nodeEntries: string[];
  exportEntries: string[];
  externals: string[];
  pre: string;
  post: string;
  formats: Formats[];
};
type PackageJsonWithBundlerConfig = PackageJson & {
  bundler: BundlerConfig;
};
type DtsConfigSection = Pick<Options, 'dts' | 'tsconfig'>;

/* MAIN */

const OUT_DIR = join(process.cwd(), 'dist');

export const nodeInternals = [
  'module',
  'node:module',
  ...builtinModules.flatMap((m: string) => [m, `node:${m}`]),
];

const run = async ({ cwd, flags }: { cwd: string; flags: string[] }) => {
  const {
    name,
    dependencies,
    peerDependencies,
    bundler: {
      managerEntries = [],
      previewEntries = [],
      nodeEntries = [],
      exportEntries = [],
      externals: extraExternals = [],
      pre,
      post,
      formats = ['esm', 'cjs'],
    },
  } = (await fs.readJson(join(cwd, 'package.json'))) as PackageJsonWithBundlerConfig;

  if (pre) {
    await exec(`jiti ${pre}`, { cwd });
  }

  const metafilesDir = join(
    __dirname,
    '..',
    '..',
    'code',
    'bench',
    'esbuild-metafiles',
    name.replace('@storybook/', '')
  );

  const reset = hasFlag(flags, 'reset');
  const watch = hasFlag(flags, 'watch');
  const optimized = hasFlag(flags, 'optimized');

  if (reset) {
    await fs.emptyDir(OUT_DIR);
    await fs.emptyDir(metafilesDir);
  }

  const tasks: (() => Promise<any>)[] = [];

  const commonOptions: Options = {
    outDir: OUT_DIR,
    metafile: true,
    silent: true,
    treeshake: true,
    shims: false,
    watch,
    clean: false,
  };

  const browserOptions: Options = {
    target: ['chrome100', 'safari15', 'firefox91'],
    platform: 'browser',
    esbuildPlugins: [
      aliasPlugin({
        process: require.resolve('../node_modules/process/browser.js'),
        util: require.resolve('../node_modules/util/util.js'),
        assert: require.resolve('browser-assert'),
      }),
    ],
    format: ['esm'],
    esbuildOptions: (options) => {
      options.conditions = ['module'];
      options.platform = 'browser';
      options.loader = {
        ...options.loader,
        '.png': 'dataurl',
      };
      Object.assign(options, getESBuildOptions(optimized));
    },
  };

  const commonExternals = [
    name,
    ...extraExternals,
    ...Object.keys(dependencies || {}),
    ...Object.keys(peerDependencies || {}),
  ];

  if (exportEntries.length > 0) {
    const { dtsConfig, tsConfigExists } = await getDTSConfigs({
      formats,
      entries: exportEntries,
      optimized,
    });

    tasks.push(async () => {
      await Promise.all([
        build({
          ...commonOptions,
          ...(optimized ? dtsConfig : {}),
          ...browserOptions,
          entry: exportEntries,
          external: [...commonExternals, ...globalManagerPackages, ...globalPreviewPackages],
        }),
        build({
          ...commonOptions,
          ...(optimized ? dtsConfig : {}),
          entry: exportEntries,
          format: ['cjs'],
          target: browserOptions.target,
          platform: 'neutral',
          external: [...commonExternals, ...globalManagerPackages, ...globalPreviewPackages],
          esbuildOptions: (options) => {
            options.platform = 'neutral';
            Object.assign(options, getESBuildOptions(optimized));
          },
        }),
      ]);
      if (!watch) {
        await readMetafiles({ formats: ['esm', 'cjs'] });
      }
    });

    if (tsConfigExists && !optimized) {
      tasks.push(...exportEntries.map((entry) => () => generateDTSMapperFile(entry)));
    }
  }

  if (managerEntries.length > 0) {
    tasks.push(async () => {
      await build({
        ...commonOptions,
        ...browserOptions,
        entry: managerEntries.map((e: string) => slash(join(cwd, e))),
        outExtension: () => ({
          js: '.js',
        }),
        external: [...commonExternals, ...globalManagerPackages],
      });
      if (!watch) {
        await readMetafiles({ formats: ['esm'] });
      }
    });
  }

  if (previewEntries.length > 0) {
    const { dtsConfig, tsConfigExists } = await getDTSConfigs({
      formats,
      entries: previewEntries,
      optimized,
    });
    tasks.push(async () => {
      await build({
        ...commonOptions,
        ...(optimized ? dtsConfig : {}),
        ...browserOptions,
        format: ['esm', 'cjs'],
        entry: previewEntries.map((e: string) => slash(join(cwd, e))),
        external: [...commonExternals, ...globalPreviewPackages],
      });
      if (!watch) {
        await readMetafiles({ formats: ['esm', 'cjs'] });
      }
    });

    if (tsConfigExists && !optimized) {
      tasks.push(...previewEntries.map((entry) => () => generateDTSMapperFile(entry)));
    }
  }

  if (nodeEntries.length > 0) {
    const { dtsConfig, tsConfigExists } = await getDTSConfigs({
      formats: ['esm'],
      entries: nodeEntries,
      optimized,
    });
    tasks.push(async () => {
      await Promise.all([
        build({
          ...commonOptions,
          entry: nodeEntries.map((e: string) => slash(join(cwd, e))),
          format: ['cjs'],
          target: 'node18',
          platform: 'node',
          external: commonExternals,
          esbuildOptions: (c) => {
            c.platform = 'node';
            Object.assign(c, getESBuildOptions(optimized));
          },
        }),
        build({
          ...commonOptions,
          ...(optimized ? dtsConfig : {}),
          entry: nodeEntries.map((e: string) => slash(join(cwd, e))),
          format: ['esm'],
          target: 'node18',
          platform: 'neutral',
          banner: {
            js: dedent`
              import ESM_COMPAT_Module from "node:module";
              import { fileURLToPath as ESM_COMPAT_fileURLToPath } from 'node:url';
              import { dirname as ESM_COMPAT_dirname } from 'node:path';
              const __filename = ESM_COMPAT_fileURLToPath(import.meta.url);
              const __dirname = ESM_COMPAT_dirname(__filename);
              const require = ESM_COMPAT_Module.createRequire(import.meta.url);
            `,
          },
          external: [...commonExternals, ...nodeInternals],
          esbuildOptions: (c) => {
            c.mainFields = ['main', 'module', 'node'];
            c.conditions = ['node', 'module', 'import', 'require'];
            c.platform = 'neutral';
            Object.assign(c, getESBuildOptions(optimized));
          },
        }),
      ]);
      if (!watch) {
        await readMetafiles({ formats: ['esm', 'cjs'] });
      }
    });

    if (tsConfigExists && !optimized) {
      tasks.push(...nodeEntries.map((entry) => () => generateDTSMapperFile(entry)));
    }
  }

  for (const task of tasks) {
    await task();
  }
  const dtsFiles = await glob(OUT_DIR + '/**/*.d.ts');
  await Promise.all(
    dtsFiles.map(async (file) => {
      const content = await fs.readFile(file, 'utf-8');
      await fs.writeFile(
        file,
        content.replace(/from \'core\/dist\/(.*)\'/g, `from 'storybook/internal/$1'`)
      );
    })
  );

  if (!watch) {
    await saveMetafiles({ metafilesDir });
  }

  if (post) {
    await exec(`jiti ${post}`, { cwd }, { debug: true });
  }

  console.log('done');
};

/* UTILS */

// keep in sync with code/lib/manager-api/src/index.ts

async function getDTSConfigs({
  formats,
  entries,
  optimized,
}: {
  formats: Formats[];
  entries: string[];
  optimized: boolean;
}) {
  const tsConfigPath = join(cwd, 'tsconfig.json');
  const tsConfigExists = await fs.pathExists(tsConfigPath);

  const dtsBuild = optimized && formats[0] && tsConfigExists ? formats[0] : undefined;

  const dtsConfig: DtsConfigSection = {
    tsconfig: tsConfigPath,
    dts: {
      entry: entries,
      resolve: true,
    },
  };

  return { dtsBuild, dtsConfig, tsConfigExists };
}

function getESBuildOptions(optimized: boolean) {
  return {
    logLevel: 'error',
    legalComments: 'none',
    minifyWhitespace: optimized,
    minifyIdentifiers: false,
    minifySyntax: optimized,
  };
}

async function generateDTSMapperFile(file: string) {
  const { name: entryName, dir } = parse(file);

  const pathName = join(process.cwd(), dir.replace('./src', 'dist'), `${entryName}.d.ts`);
  const srcName = join(process.cwd(), file);
  const rel = relative(dirname(pathName), dirname(srcName)).split(sep).join(posix.sep);

  await fs.ensureFile(pathName);
  await fs.writeFile(
    pathName,
    dedent`
      // dev-mode
      export * from '${rel}/${entryName}';
    `,
    { encoding: 'utf-8' }
  );
}

const metafile: Metafile = {
  inputs: {},
  outputs: {},
};

async function readMetafiles({ formats }: { formats: Formats[] }) {
  await Promise.all(
    formats.map(async (format) => {
      const fromFilename = `metafile-${format}.json`;
      const currentMetafile = await fs.readJson(join(OUT_DIR, fromFilename));
      metafile.inputs = { ...metafile.inputs, ...currentMetafile.inputs };
      metafile.outputs = { ...metafile.outputs, ...currentMetafile.outputs };

      await fs.rm(join(OUT_DIR, fromFilename));
    })
  );
}

async function saveMetafiles({ metafilesDir }: { metafilesDir: string }) {
  await fs.ensureDir(metafilesDir);

  await writeFile(join(metafilesDir, 'metafile.json'), JSON.stringify(metafile, null, 2));
  await writeFile(
    join(metafilesDir, 'metafile.txt'),
    await esbuild.analyzeMetafile(metafile, { color: false, verbose: false })
  );
}

const hasFlag = (flags: string[], name: string) => !!flags.find((s) => s.startsWith(`--${name}`));

/* SELF EXECUTION */

const flags = process.argv.slice(2);
const cwd = process.cwd();

run({ cwd, flags }).catch((err: unknown) => {
  // We can't let the stack try to print, it crashes in a way that sets the exit code to 0.
  // Seems to have something to do with running JSON.parse() on binary / base64 encoded sourcemaps
  // in @cspotcode/source-map-support
  if (err instanceof Error) {
    console.error(err.stack);
  }
  process.exit(1);
});<|MERGE_RESOLUTION|>--- conflicted
+++ resolved
@@ -5,11 +5,6 @@
 import aliasPlugin from 'esbuild-plugin-alias';
 // eslint-disable-next-line depend/ban-dependencies
 import * as fs from 'fs-extra';
-<<<<<<< HEAD
-=======
-// eslint-disable-next-line depend/ban-dependencies
-import { glob } from 'glob';
->>>>>>> 3d2eaaf5
 import { dirname, join, parse, posix, relative, sep } from 'path';
 import slash from 'slash';
 import { glob } from 'tinyglobby';
