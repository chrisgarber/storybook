--- conflicted
+++ resolved
@@ -1,6 +1,7 @@
 import aliasPlugin from 'esbuild-plugin-alias';
 import * as fs from 'fs-extra';
 import { glob } from 'glob';
+import { builtinModules } from 'node:module';
 import path, { dirname, join, relative } from 'path';
 import slash from 'slash';
 import { dedent } from 'ts-dedent';
@@ -9,13 +10,8 @@
 import type { PackageJson } from 'type-fest';
 
 import { globalPackages as globalManagerPackages } from '../../code/core/src/manager/globals/globals';
-<<<<<<< HEAD
-import { glob } from 'glob';
-import { builtinModules } from 'node:module';
-=======
 import { globalPackages as globalPreviewPackages } from '../../code/core/src/preview/globals/globals';
 import { exec } from '../utils/exec';
->>>>>>> e5960ffe
 
 /* TYPES */
 
