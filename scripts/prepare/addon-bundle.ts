--- conflicted
+++ resolved
@@ -1,10 +1,9 @@
-<<<<<<< HEAD
-=======
+import { readFile, writeFile } from 'node:fs/promises';
+import { dirname, join, parse, posix, relative, sep } from 'node:path';
+
+import { emptyDir, ensureFile, pathExists, readJson } from '@ndelangen/fs-extra-unified';
 import aliasPlugin from 'esbuild-plugin-alias';
-import * as fs from 'fs-extra';
 import { glob } from 'glob';
->>>>>>> e5960ffe
-import path, { dirname, join, relative } from 'path';
 import slash from 'slash';
 import { dedent } from 'ts-dedent';
 import type { Options } from 'tsup';
@@ -12,14 +11,8 @@
 import type { PackageJson } from 'type-fest';
 
 import { globalPackages as globalManagerPackages } from '../../code/core/src/manager/globals/globals';
-<<<<<<< HEAD
-import { glob } from 'glob';
-import { emptyDir, ensureFile, pathExists, readJson } from '@ndelangen/fs-extra-unified';
-import { readFile, writeFile } from 'node:fs/promises';
-=======
 import { globalPackages as globalPreviewPackages } from '../../code/core/src/preview/globals/globals';
 import { exec } from '../utils/exec';
->>>>>>> e5960ffe
 
 /* TYPES */
 
@@ -259,11 +252,11 @@
 }
 
 async function generateDTSMapperFile(file: string) {
-  const { name: entryName, dir } = path.parse(file);
+  const { name: entryName, dir } = parse(file);
 
   const pathName = join(process.cwd(), dir.replace('./src', 'dist'), `${entryName}.d.ts`);
   const srcName = join(process.cwd(), file);
-  const rel = relative(dirname(pathName), dirname(srcName)).split(path.sep).join(path.posix.sep);
+  const rel = relative(dirname(pathName), dirname(srcName)).split(sep).join(posix.sep);
 
   await ensureFile(pathName);
   await writeFile(
