import { writeFile } from 'node:fs/promises';
import { dirname, join } from 'node:path';
import * as process from 'node:process';

import { globalExternals } from '@fal-works/esbuild-plugin-global-externals';
import { spawn } from 'cross-spawn';
import * as esbuild from 'esbuild';
<<<<<<< HEAD
import { pathExists, readJson } from 'fs-extra';
=======
// eslint-disable-next-line depend/ban-dependencies
import { readJson } from 'fs-extra';
// eslint-disable-next-line depend/ban-dependencies
>>>>>>> d5f426cf
import { glob } from 'glob';
import limit from 'p-limit';
import picocolors from 'picocolors';
import * as prettier from 'prettier';
import prettyTime from 'pretty-hrtime';
import * as rollup from 'rollup';
import * as rpd from 'rollup-plugin-dts';
import slash from 'slash';
import sortPackageJson from 'sort-package-json';
import { dedent } from 'ts-dedent';
import * as tsup from 'tsup';
import type * as typefest from 'type-fest';
import typescript from 'typescript';
import ts from 'typescript';

import { CODE_DIRECTORY } from '../utils/constants';

export { globalExternals };

export const dts = async (entry: string, externals: string[], tsconfig: string) => {
  const dir = dirname(entry).replace('src', 'dist');
  const out = await rollup.rollup({
    input: entry,
    external: [...externals, 'ast-types'].map((dep) => new RegExp(`^${dep}($|\\/|\\\\)`)),
    output: { file: entry.replace('src', 'dist').replace('.ts', '.d.ts'), format: 'es' },
    plugins: [
      rpd.dts({
        respectExternal: true,
        tsconfig,
        compilerOptions: {
          esModuleInterop: true,
          baseUrl: '.',
          declaration: true,
          noEmit: false,
          emitDeclarationOnly: true,
          noEmitOnError: true,
          checkJs: false,
          declarationMap: false,
          skipLibCheck: true,
          preserveSymlinks: false,
          target: ts.ScriptTarget.ESNext,
        },
      }),
    ],
  });
  const { output } = await out.generate({
    format: 'es',
    // dir: dirname(entry).replace('src', 'dist'),
    file: entry.replace('src', 'dist').replace('.ts', '.d.ts'),
  });

  await Promise.all(
    output.map(async (o) => {
      if (o.type === 'chunk') {
        await writeFile(join(dir, o.fileName), o.code);
      } else {
        throw new Error(`Unexpected output type: ${o.type} for ${entry} (${o.fileName})`);
      }
    })
  );
};

export { spawn };

export const defineEntry =
  (cwd: string) =>
  (
    entry: string,
    targets: ('node' | 'browser')[],
    generateDTS: boolean = true,
    externals: string[] = [],
    internals: string[] = []
  ) => ({
    file: slash(join(cwd, entry)),
    node: targets.includes('node'),
    browser: targets.includes('browser'),
    dts: generateDTS,
    externals,
    internals,
  });

export const merge = <T extends Record<string, any>>(...objects: T[]): T =>
  Object.assign({}, ...objects);

export const measure = async (fn: () => Promise<void>) => {
  const start = process.hrtime();
  await fn();
  return process.hrtime(start);
};

export {
  typescript,
  tsup,
  typefest,
  process,
  esbuild,
  prettyTime,
  picocolors,
  dedent,
  limit,
  sortPackageJson,
  prettier,
};

export const nodeInternals = [
  'module',
  'node:module',
  ...require('module').builtinModules.flatMap((m: string) => [m, `node:${m}`]),
];

export const getWorkspace = async () => {
  const codePackage = await readJson(join(CODE_DIRECTORY, 'package.json'));
  const {
    workspaces: { packages: patterns },
  } = codePackage;

  const workspaces = await Promise.all(
    (patterns as string[]).map(async (pattern: string) => glob(pattern, { cwd: CODE_DIRECTORY }))
  );

  return Promise.all(
    workspaces
      .flatMap((p) => p.map((i) => join(CODE_DIRECTORY, i)))
      .map(async (packagePath) => {
        const packageJsonPath = join(packagePath, 'package.json');
        if (!(await pathExists(packageJsonPath))) {
          // If we delete a package, then an empty folder might still be left behind on some dev machines
          // In this case, just ignore the folder
          console.warn(
            `No package.json found in ${packagePath}. You might want to delete this folder.`
          );
          return null;
        }
        const pkg = await readJson(packageJsonPath);
        return { ...pkg, path: packagePath } as typefest.PackageJson &
          Required<Pick<typefest.PackageJson, 'name' | 'version'>> & { path: string };
      })
  ).then((packages) => packages.filter((p) => p !== null));
};<|MERGE_RESOLUTION|>--- conflicted
+++ resolved
@@ -5,13 +5,9 @@
 import { globalExternals } from '@fal-works/esbuild-plugin-global-externals';
 import { spawn } from 'cross-spawn';
 import * as esbuild from 'esbuild';
-<<<<<<< HEAD
+// eslint-disable-next-line depend/ban-dependencies
 import { pathExists, readJson } from 'fs-extra';
-=======
 // eslint-disable-next-line depend/ban-dependencies
-import { readJson } from 'fs-extra';
-// eslint-disable-next-line depend/ban-dependencies
->>>>>>> d5f426cf
 import { glob } from 'glob';
 import limit from 'p-limit';
 import picocolors from 'picocolors';
