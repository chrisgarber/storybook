// eslint-disable-next-line depend/ban-dependencies
import { emptyDir, move, readJson } from 'fs-extra';
<<<<<<< HEAD
=======
// eslint-disable-next-line depend/ban-dependencies
import { globSync } from 'glob';
>>>>>>> 3d2eaaf5
import { join } from 'path';
import { glob } from 'tinyglobby';
import * as ts from 'typescript';

import { exec } from '../utils/exec';

const hasFlag = (flags: string[], name: string) => !!flags.find((s) => s.startsWith(`--${name}`));

const run = async ({ cwd, flags }: { cwd: string; flags: string[] }) => {
  const {
    bundler: { pre, post, tsConfig: tsconfigPath = 'tsconfig.json' },
  } = await readJson(join(cwd, 'package.json'));

  if (pre) {
    await exec(`jiti ${pre}`, { cwd });
  }

  const reset = hasFlag(flags, 'reset');
  const watch = hasFlag(flags, 'watch');
  // const optimized = hasFlag(flags, 'optimized');

  if (reset) {
    await emptyDir(join(process.cwd(), 'dist'));
  }

  const content = ts.readJsonConfigFile(tsconfigPath, ts.sys.readFile);

  const out = ts.parseJsonSourceFileConfigFileContent(
    content,
    {
      useCaseSensitiveFileNames: true,
      readDirectory: ts.sys.readDirectory,
      fileExists: ts.sys.fileExists,
      readFile: ts.sys.readFile,
    },
    process.cwd(),
    {
      noEmit: false,
      outDir: join(process.cwd(), 'dist'),
      target: ts.ScriptTarget.ES2020,
      declaration: true,
      sourceMap: false,
    }
  );

  const compilerOptions = out.options;

  if (watch) {
    const watcher = ts.createWatchProgram(
      ts.createWatchCompilerHost(tsconfigPath, compilerOptions, ts.sys)
    );
    watcher.getProgram().emit();
  } else {
    ts.createProgram({
      rootNames: out.fileNames,
      options: { ...compilerOptions, module: ts.ModuleKind.ES2020, declaration: false },
    }).emit();

    const files = await glob(join(process.cwd(), 'dist', '*.js'));
    await Promise.all(files.map((file) => move(file, file.replace('.js', '.mjs'), {})));

    ts.createProgram({
      rootNames: out.fileNames,
      options: { ...compilerOptions, module: ts.ModuleKind.CommonJS },
    }).emit();
  }

  if (post) {
    await exec(`jiti ${post}`, { cwd }, { debug: true });
  }

  if (!watch) {
    if (process.env.CI !== 'true') {
      console.log('done');
    }
  }
};

const flags = process.argv.slice(2);
const cwd = process.cwd();

run({ cwd, flags }).catch((err: unknown) => {
  // We can't let the stack try to print, it crashes in a way that sets the exit code to 0.
  // Seems to have something to do with running JSON.parse() on binary / base64 encoded sourcemaps
  // in @cspotcode/source-map-support
  if (err instanceof Error) {
    console.error(err.message);
  }
  process.exit(1);
});<|MERGE_RESOLUTION|>--- conflicted
+++ resolved
@@ -1,10 +1,5 @@
 // eslint-disable-next-line depend/ban-dependencies
 import { emptyDir, move, readJson } from 'fs-extra';
-<<<<<<< HEAD
-=======
-// eslint-disable-next-line depend/ban-dependencies
-import { globSync } from 'glob';
->>>>>>> 3d2eaaf5
 import { join } from 'path';
 import { glob } from 'tinyglobby';
 import * as ts from 'typescript';
