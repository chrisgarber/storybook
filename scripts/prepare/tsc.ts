--- conflicted
+++ resolved
@@ -1,9 +1,3 @@
-<<<<<<< HEAD
-#!/usr/bin/env ../../node_modules/.bin/ts-node
-/* eslint-disable no-console */
-
-=======
->>>>>>> e559a1ed
 import { join } from 'path';
 import fs, { move } from 'fs-extra';
 import * as ts from 'typescript';
