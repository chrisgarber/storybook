#!/usr/bin/env ../../node_modules/.bin/ts-node

import fs from 'fs-extra';
import path, { dirname, join, relative } from 'path';
import type { Options } from 'tsup';
import type { PackageJson } from 'type-fest';
import { build } from 'tsup';
import aliasPlugin from 'esbuild-plugin-alias';
import dedent from 'ts-dedent';
import slash from 'slash';
import { exec } from '../utils/exec';

/* TYPES */

type Formats = 'esm' | 'cjs';
type BundlerConfig = {
  entries: string[];
  untypedEntries: string[];
  platform: Options['platform'];
  pre: string;
  post: string;
  formats: Formats[];
};
type PackageJsonWithBundlerConfig = PackageJson & {
  bundler: BundlerConfig;
};
type DtsConfigSection = Pick<Options, 'dts' | 'tsconfig'>;

/* MAIN */

const run = async ({ cwd, flags }: { cwd: string; flags: string[] }) => {
  const {
    name,
    dependencies,
    peerDependencies,
<<<<<<< HEAD
    bundler: {
      entries = [],
      // these are extra packages to externalize, dispute them not being in the package.json
      externals = [],
      platform = undefined,
      pre = undefined,
      post = undefined,
    } = {},
  } = await fs.readJson(join(cwd, 'package.json'));
=======
    bundler: { entries = [], untypedEntries = [], platform, pre, post, formats = ['esm', 'cjs'] },
  } = (await fs.readJson(join(cwd, 'package.json'))) as PackageJsonWithBundlerConfig;
>>>>>>> b2545ee4

  if (pre) {
    await exec(`node -r ${__dirname}/../node_modules/esbuild-register/register.js ${pre}`, { cwd });
  }

  const reset = hasFlag(flags, 'reset');
  const watch = hasFlag(flags, 'watch');
  const optimized = hasFlag(flags, 'optimized');

  if (reset) {
    await fs.emptyDir(join(process.cwd(), 'dist'));
  }

  const tasks: Promise<any>[] = [];

  const outDir = join(process.cwd(), 'dist');
  const externals = [
    name,
    ...Object.keys(dependencies || {}),
    ...Object.keys(peerDependencies || {}),
  ];
  const allEntries = [...entries, ...untypedEntries].map((e: string) => slash(join(cwd, e)));

  const { dtsBuild, dtsConfig, tsConfigExists } = await getDTSConfigs({
    formats,
    entries,
    optimized,
  });

  if (formats.includes('esm')) {
    tasks.push(
      build({
        silent: true,
        entry: allEntries,
        watch,
        outDir,
        format: ['esm'],
        target: 'chrome100',
        clean: !watch,
        ...(dtsBuild === 'esm' ? dtsConfig : {}),
        platform: platform || 'browser',
        esbuildPlugins: [
          aliasPlugin({
            process: path.resolve('../node_modules/process/browser.js'),
            util: path.resolve('../node_modules/util/util.js'),
          }),
        ],
        external: externals,

        esbuildOptions: (c) => {
          /* eslint-disable no-param-reassign */
          c.conditions = ['module'];
          c.platform = platform || 'browser';
          Object.assign(c, getESBuildOptions(optimized));
          /* eslint-enable no-param-reassign */
        },
      })
    );
  }

  if (formats.includes('cjs')) {
    tasks.push(
      build({
        silent: true,
        entry: allEntries,
        watch,
        outDir,
        format: ['cjs'],
        target: 'node16',
        ...(dtsBuild === 'cjs' ? dtsConfig : {}),
        platform: 'node',
        clean: !watch,
        external: externals,

        esbuildOptions: (c) => {
          /* eslint-disable no-param-reassign */
          c.platform = 'node';
          Object.assign(c, getESBuildOptions(optimized));
          /* eslint-enable no-param-reassign */
        },
      })
    );
  }

  if (tsConfigExists && !optimized) {
    tasks.push(...entries.map(generateDTSMapperFile));
  }

<<<<<<< HEAD
  await Promise.all([
    // SHIM DTS FILES (only for development)
    ...(optimized
      ? []
      : entries.map(async (file: string) => {
          const { name: entryName, dir } = path.parse(file);

          const pathName = join(process.cwd(), dir.replace('./src', 'dist'), `${entryName}.d.ts`);
          const srcName = join(process.cwd(), file);

          const rel = relative(dirname(pathName), dirname(srcName))
            .split(path.sep)
            .join(path.posix.sep);

          await fs.ensureFile(pathName);
          await fs.writeFile(
            pathName,
            dedent`
              // dev-mode
              export * from '${rel}/${entryName}';
            `
          );
        })),

    // BROWSER EMS
    build({
      silent: true,
      entry: entries.map((e: string) => slash(join(cwd, e))),
      watch,
      ...(tsConfigExists ? { tsconfig: tsConfigPath } : {}),
      outDir: join(process.cwd(), 'dist'),
      format: ['esm'],
      target: 'chrome100',
      clean: !watch,
      platform: platform || 'browser',
      esbuildPlugins: [
        aliasPlugin({
          process: path.resolve('../node_modules/process/browser.js'),
          util: path.resolve('../node_modules/util/util.js'),
        }),
      ],
      external: [
        name,
        ...Object.keys(dependencies || {}),
        ...Object.keys(peerDependencies || {}),
        ...externals,
      ],

      dts:
        optimized && tsConfigExists
          ? {
              entry: entries,
              resolve: true,
            }
          : false,
      esbuildOptions: (c) => {
        /* eslint-disable no-param-reassign */
        c.conditions = ['module'];
        c.logLevel = 'error';
        c.platform = platform || 'browser';
        c.legalComments = 'none';
        c.minifyWhitespace = optimized;
        c.minifyIdentifiers = false;
        c.minifySyntax = optimized;
        /* eslint-enable no-param-reassign */
      },
    }),

    // NODE CJS
    build({
      silent: true,
      entry: entries.map((e: string) => slash(join(cwd, e))),
      watch,
      outDir: join(process.cwd(), 'dist'),
      ...(tsConfigExists ? { tsconfig: tsConfigPath } : {}),
      format: ['cjs'],
      target: 'node16',
      platform: 'node',
      clean: !watch,
      external: [
        name,
        ...Object.keys(dependencies || {}),
        ...Object.keys(peerDependencies || {}),
        ...externals,
      ],

      esbuildOptions: (c) => {
        /* eslint-disable no-param-reassign */
        c.logLevel = 'error';
        c.platform = 'node';
        c.legalComments = 'none';
        c.minifyWhitespace = optimized;
        c.minifyIdentifiers = optimized;
        c.minifySyntax = optimized;
        /* eslint-enable no-param-reassign */
      },
    }),
  ]);
=======
  await Promise.all(tasks);
>>>>>>> b2545ee4

  if (post) {
    await exec(
      `node -r ${__dirname}/../node_modules/esbuild-register/register.js ${post}`,
      { cwd },
      { debug: true }
    );
  }

  console.log('done');
};

/* UTILS */

async function getDTSConfigs({
  formats,
  entries,
  optimized,
}: {
  formats: Formats[];
  entries: string[];
  optimized: boolean;
}) {
  const tsConfigPath = join(cwd, 'tsconfig.json');
  const tsConfigExists = await fs.pathExists(tsConfigPath);

  const dtsBuild = optimized && formats[0] && tsConfigExists ? formats[0] : undefined;

  const dtsConfig: DtsConfigSection = {
    tsconfig: tsConfigPath,
    dts: {
      entry: entries,
      resolve: true,
    },
  };

  return { dtsBuild, dtsConfig, tsConfigExists };
}

function getESBuildOptions(optimized: boolean) {
  return {
    logLevel: 'error',
    legalComments: 'none',
    minifyWhitespace: optimized,
    minifyIdentifiers: false,
    minifySyntax: optimized,
  };
}

async function generateDTSMapperFile(file: string) {
  const { name: entryName, dir } = path.parse(file);

  const pathName = join(process.cwd(), dir.replace('./src', 'dist'), `${entryName}.d.ts`);
  const srcName = join(process.cwd(), file);

  const rel = relative(dirname(pathName), dirname(srcName)).split(path.sep).join(path.posix.sep);

  await fs.ensureFile(pathName);
  await fs.writeFile(
    pathName,
    dedent`
      // dev-mode
      export * from '${rel}/${entryName}';
    `
  );
}

const hasFlag = (flags: string[], name: string) => !!flags.find((s) => s.startsWith(`--${name}`));

/* SELF EXECUTION */

const flags = process.argv.slice(2);
const cwd = process.cwd();

run({ cwd, flags }).catch((err: unknown) => {
  // We can't let the stack try to print, it crashes in a way that sets the exit code to 0.
  // Seems to have something to do with running JSON.parse() on binary / base64 encoded sourcemaps
  // in @cspotcode/source-map-support
  if (err instanceof Error) {
    console.error(err.stack);
  }
  process.exit(1);
});<|MERGE_RESOLUTION|>--- conflicted
+++ resolved
@@ -15,7 +15,7 @@
 type Formats = 'esm' | 'cjs';
 type BundlerConfig = {
   entries: string[];
-  untypedEntries: string[];
+  externals: string[];
   platform: Options['platform'];
   pre: string;
   post: string;
@@ -33,20 +33,15 @@
     name,
     dependencies,
     peerDependencies,
-<<<<<<< HEAD
     bundler: {
       entries = [],
-      // these are extra packages to externalize, dispute them not being in the package.json
-      externals = [],
-      platform = undefined,
-      pre = undefined,
-      post = undefined,
-    } = {},
-  } = await fs.readJson(join(cwd, 'package.json'));
-=======
-    bundler: { entries = [], untypedEntries = [], platform, pre, post, formats = ['esm', 'cjs'] },
+      externals: extraExternals = [],
+      platform,
+      pre,
+      post,
+      formats = ['esm', 'cjs'],
+    },
   } = (await fs.readJson(join(cwd, 'package.json'))) as PackageJsonWithBundlerConfig;
->>>>>>> b2545ee4
 
   if (pre) {
     await exec(`node -r ${__dirname}/../node_modules/esbuild-register/register.js ${pre}`, { cwd });
@@ -65,10 +60,11 @@
   const outDir = join(process.cwd(), 'dist');
   const externals = [
     name,
+    ...extraExternals,
     ...Object.keys(dependencies || {}),
     ...Object.keys(peerDependencies || {}),
   ];
-  const allEntries = [...entries, ...untypedEntries].map((e: string) => slash(join(cwd, e)));
+  const allEntries = entries.map((e: string) => slash(join(cwd, e)));
 
   const { dtsBuild, dtsConfig, tsConfigExists } = await getDTSConfigs({
     formats,
@@ -135,108 +131,7 @@
     tasks.push(...entries.map(generateDTSMapperFile));
   }
 
-<<<<<<< HEAD
-  await Promise.all([
-    // SHIM DTS FILES (only for development)
-    ...(optimized
-      ? []
-      : entries.map(async (file: string) => {
-          const { name: entryName, dir } = path.parse(file);
-
-          const pathName = join(process.cwd(), dir.replace('./src', 'dist'), `${entryName}.d.ts`);
-          const srcName = join(process.cwd(), file);
-
-          const rel = relative(dirname(pathName), dirname(srcName))
-            .split(path.sep)
-            .join(path.posix.sep);
-
-          await fs.ensureFile(pathName);
-          await fs.writeFile(
-            pathName,
-            dedent`
-              // dev-mode
-              export * from '${rel}/${entryName}';
-            `
-          );
-        })),
-
-    // BROWSER EMS
-    build({
-      silent: true,
-      entry: entries.map((e: string) => slash(join(cwd, e))),
-      watch,
-      ...(tsConfigExists ? { tsconfig: tsConfigPath } : {}),
-      outDir: join(process.cwd(), 'dist'),
-      format: ['esm'],
-      target: 'chrome100',
-      clean: !watch,
-      platform: platform || 'browser',
-      esbuildPlugins: [
-        aliasPlugin({
-          process: path.resolve('../node_modules/process/browser.js'),
-          util: path.resolve('../node_modules/util/util.js'),
-        }),
-      ],
-      external: [
-        name,
-        ...Object.keys(dependencies || {}),
-        ...Object.keys(peerDependencies || {}),
-        ...externals,
-      ],
-
-      dts:
-        optimized && tsConfigExists
-          ? {
-              entry: entries,
-              resolve: true,
-            }
-          : false,
-      esbuildOptions: (c) => {
-        /* eslint-disable no-param-reassign */
-        c.conditions = ['module'];
-        c.logLevel = 'error';
-        c.platform = platform || 'browser';
-        c.legalComments = 'none';
-        c.minifyWhitespace = optimized;
-        c.minifyIdentifiers = false;
-        c.minifySyntax = optimized;
-        /* eslint-enable no-param-reassign */
-      },
-    }),
-
-    // NODE CJS
-    build({
-      silent: true,
-      entry: entries.map((e: string) => slash(join(cwd, e))),
-      watch,
-      outDir: join(process.cwd(), 'dist'),
-      ...(tsConfigExists ? { tsconfig: tsConfigPath } : {}),
-      format: ['cjs'],
-      target: 'node16',
-      platform: 'node',
-      clean: !watch,
-      external: [
-        name,
-        ...Object.keys(dependencies || {}),
-        ...Object.keys(peerDependencies || {}),
-        ...externals,
-      ],
-
-      esbuildOptions: (c) => {
-        /* eslint-disable no-param-reassign */
-        c.logLevel = 'error';
-        c.platform = 'node';
-        c.legalComments = 'none';
-        c.minifyWhitespace = optimized;
-        c.minifyIdentifiers = optimized;
-        c.minifySyntax = optimized;
-        /* eslint-enable no-param-reassign */
-      },
-    }),
-  ]);
-=======
   await Promise.all(tasks);
->>>>>>> b2545ee4
 
   if (post) {
     await exec(
