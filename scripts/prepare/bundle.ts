<<<<<<< HEAD
=======
import aliasPlugin from 'esbuild-plugin-alias';
import * as fs from 'fs-extra';
import { glob } from 'glob';
>>>>>>> e5960ffe
import path, { dirname, join, relative } from 'path';
import slash from 'slash';
import { dedent } from 'ts-dedent';
import type { Options } from 'tsup';
import { build } from 'tsup';
import type { PackageJson } from 'type-fest';

import { exec } from '../utils/exec';
<<<<<<< HEAD
import { glob } from 'glob';
import { emptyDir, ensureFile, pathExists, readJson } from '@ndelangen/fs-extra-unified';
import { readFile, writeFile } from 'node:fs/promises';
=======
>>>>>>> e5960ffe

/* TYPES */

type Formats = 'esm' | 'cjs';
type BundlerConfig = {
  entries: string[];
  nodeEntries: string[];
  externals: string[];
  noExternal: string[];
  platform: Options['platform'];
  pre: string;
  post: string;
  formats: Formats[];
};
type PackageJsonWithBundlerConfig = PackageJson & {
  bundler: BundlerConfig;
};
type DtsConfigSection = Pick<Options, 'dts' | 'tsconfig'>;

/* MAIN */

const run = async ({ cwd, flags }: { cwd: string; flags: string[] }) => {
  const {
    name,
    dependencies,
    peerDependencies,
    bundler: {
      entries = [],
      nodeEntries = [],
      externals: extraExternals = [],
      noExternal: extraNoExternal = [],
      platform,
      pre,
      post,
      formats = ['esm', 'cjs'],
    },
  } = (await readJson(join(cwd, 'package.json'))) as PackageJsonWithBundlerConfig;

  if (pre) {
    await exec(`jiti ${pre}`, { cwd });
  }

  const reset = hasFlag(flags, 'reset');
  const watch = hasFlag(flags, 'watch');
  const optimized = hasFlag(flags, 'optimized');

  if (reset) {
    await emptyDir(join(process.cwd(), 'dist'));
  }

  const tasks: Promise<any>[] = [];

  const outDir = join(process.cwd(), 'dist');
  const externals = [
    name,
    ...extraExternals,
    ...Object.keys(dependencies || {}),
    ...Object.keys(peerDependencies || {}),
  ];

  const allEntries = entries.map((e: string) => slash(join(cwd, e)));

  const { dtsBuild, dtsConfig, tsConfigExists } = await getDTSConfigs({
    formats,
    entries,
    optimized,
  });

  /* preset files are always CJS only.
   * Generating an ESM file for them anyway is problematic because they often have a reference to `require`.
   * TSUP generated code will then have a `require` polyfill/guard in the ESM files, which causes issues for webpack.
   */
  const nonPresetEntries = allEntries.filter((f) => !path.parse(f).name.includes('preset'));

  const noExternal = [...extraNoExternal];

  if (formats.includes('esm')) {
    tasks.push(
      build({
        noExternal,
        silent: true,
        treeshake: true,
        entry: nonPresetEntries,
        shims: false,
        watch,
        outDir,
        sourcemap: false,
        format: ['esm'],
        target: platform === 'node' ? ['node18'] : ['chrome100', 'safari15', 'firefox91'],
        clean: false,
        ...(dtsBuild === 'esm' ? dtsConfig : {}),
        platform: platform || 'browser',
        banner:
          platform === 'node'
            ? {
                js: dedent`
            import ESM_COMPAT_Module from "node:module";
            import { fileURLToPath as ESM_COMPAT_fileURLToPath } from 'node:url';
            import { dirname as ESM_COMPAT_dirname } from 'node:path';
            const __filename = ESM_COMPAT_fileURLToPath(import.meta.url);
            const __dirname = ESM_COMPAT_dirname(__filename);
            const require = ESM_COMPAT_Module.createRequire(import.meta.url);
          `,
              }
            : {},

        esbuildPlugins:
          platform === 'node'
            ? []
            : [
                aliasPlugin({
                  process: path.resolve('../node_modules/process/browser.js'),
                  util: path.resolve('../node_modules/util/util.js'),
                }),
              ],
        external: externals,

        esbuildOptions: (c) => {
          c.conditions = ['module'];
          c.platform = platform || 'browser';
          Object.assign(c, getESBuildOptions(optimized));
        },
      })
    );
  }

  if (formats.includes('cjs')) {
    tasks.push(
      build({
        noExternal,
        silent: true,
        entry: allEntries,
        watch,
        outDir,
        sourcemap: false,
        format: ['cjs'],
        target: 'node18',
        ...(dtsBuild === 'cjs' ? dtsConfig : {}),
        platform: 'node',
        clean: false,
        external: externals,

        esbuildOptions: (c) => {
          c.platform = 'node';
          Object.assign(c, getESBuildOptions(optimized));
        },
      })
    );
  }

  if (nodeEntries.length > 0) {
    if (formats.includes('esm')) {
      tasks.push(
        build({
          noExternal,
          silent: true,
          treeshake: true,
          entry: nodeEntries,
          shims: false,
          watch,
          outDir,
          sourcemap: false,
          format: ['esm'],
          target: ['node18'],
          clean: false,
          ...(dtsBuild === 'esm' ? dtsConfig : {}),
          platform: 'node',
          banner: {
            js: dedent`
            import ESM_COMPAT_Module from "node:module";
            import { fileURLToPath as ESM_COMPAT_fileURLToPath } from 'node:url';
            import { dirname as ESM_COMPAT_dirname } from 'node:path';
            const __filename = ESM_COMPAT_fileURLToPath(import.meta.url);
            const __dirname = ESM_COMPAT_dirname(__filename);
            const require = ESM_COMPAT_Module.createRequire(import.meta.url);
          `,
          },

          external: [...externals, 'fs', 'path', 'os'],

          esbuildOptions: (c) => {
            c.conditions = ['module'];
            c.platform = 'node';
            Object.assign(c, getESBuildOptions(optimized));
          },
        })
      );
    }

    if (formats.includes('cjs')) {
      tasks.push(
        build({
          noExternal,
          silent: true,
          entry: nodeEntries,
          watch,
          outDir,
          sourcemap: false,
          format: ['cjs'],
          target: 'node18',
          ...(dtsBuild === 'cjs' ? dtsConfig : {}),
          platform: 'node',
          clean: false,
          external: externals,

          esbuildOptions: (c) => {
            c.platform = 'node';
            Object.assign(c, getESBuildOptions(optimized));
          },
        })
      );
    }
  }

  if (tsConfigExists && !optimized) {
    tasks.push(...entries.map(generateDTSMapperFile));
  }

  await Promise.all(tasks);

  const dtsFiles = await glob(outDir + '/**/*.d.ts');
  await Promise.all(
    dtsFiles.map(async (file) => {
      const content = await readFile(file, 'utf-8');
      await writeFile(
        file,
        content.replace(/from \'core\/dist\/(.*)\'/g, `from 'storybook/internal/$1'`)
      );
    })
  );

  if (post) {
    await exec(`jiti ${post}`, { cwd }, { debug: true });
  }

  if (process.env.CI !== 'true') {
    console.log('done');
  }
};

/* UTILS */

async function getDTSConfigs({
  formats,
  entries,
  optimized,
}: {
  formats: Formats[];
  entries: string[];
  optimized: boolean;
}) {
  const tsConfigPath = join(cwd, 'tsconfig.json');
  const tsConfigExists = await pathExists(tsConfigPath);

  const dtsBuild = optimized && formats[0] && tsConfigExists ? formats[0] : undefined;

  const dtsConfig: DtsConfigSection = {
    tsconfig: tsConfigPath,
    dts: {
      entry: entries,
      resolve: true,
    },
  };

  return { dtsBuild, dtsConfig, tsConfigExists };
}

function getESBuildOptions(optimized: boolean) {
  return {
    logLevel: 'error',
    legalComments: 'none',
    minifyWhitespace: optimized,
    minifyIdentifiers: false,
    minifySyntax: optimized,
  };
}

async function generateDTSMapperFile(file: string) {
  const { name: entryName, dir } = path.parse(file);

  const pathName = join(process.cwd(), dir.replace('./src', 'dist'), `${entryName}.d.ts`);
  const srcName = join(process.cwd(), file);
  const rel = relative(dirname(pathName), dirname(srcName)).split(path.sep).join(path.posix.sep);

  await ensureFile(pathName);
  await writeFile(
    pathName,
    dedent`
      // dev-mode
      export * from '${rel}/${entryName}';
    `,
    { encoding: 'utf-8' }
  );
}

const hasFlag = (flags: string[], name: string) => !!flags.find((s) => s.startsWith(`--${name}`));

/* SELF EXECUTION */

const flags = process.argv.slice(2);
const cwd = process.cwd();

run({ cwd, flags }).catch((err: unknown) => {
  // We can't let the stack try to print, it crashes in a way that sets the exit code to 0.
  // Seems to have something to do with running JSON.parse() on binary / base64 encoded sourcemaps
  // in @cspotcode/source-map-support
  if (err instanceof Error) {
    console.error(err.stack);
  }
  process.exit(1);
});<|MERGE_RESOLUTION|>--- conflicted
+++ resolved
@@ -1,9 +1,8 @@
-<<<<<<< HEAD
-=======
+import { readFile, writeFile } from 'node:fs/promises';
+
+import { emptyDir, ensureFile, pathExists, readJson } from '@ndelangen/fs-extra-unified';
 import aliasPlugin from 'esbuild-plugin-alias';
-import * as fs from 'fs-extra';
 import { glob } from 'glob';
->>>>>>> e5960ffe
 import path, { dirname, join, relative } from 'path';
 import slash from 'slash';
 import { dedent } from 'ts-dedent';
@@ -12,12 +11,6 @@
 import type { PackageJson } from 'type-fest';
 
 import { exec } from '../utils/exec';
-<<<<<<< HEAD
-import { glob } from 'glob';
-import { emptyDir, ensureFile, pathExists, readJson } from '@ndelangen/fs-extra-unified';
-import { readFile, writeFile } from 'node:fs/promises';
-=======
->>>>>>> e5960ffe
 
 /* TYPES */
 
