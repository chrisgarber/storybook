--- conflicted
+++ resolved
@@ -1,12 +1,7 @@
-<<<<<<< HEAD
 import { readFile, writeFile } from 'node:fs/promises';
-import path, { dirname, join, relative } from 'node:path';
+import { dirname, join, parse, posix, relative, resolve, sep } from 'node:path';
 
 import { emptyDir, ensureFile, pathExists, readJson } from '@ndelangen/fs-extra-unified';
-=======
-import { dirname, join, parse, posix, relative, resolve, sep } from 'node:path';
-
->>>>>>> 1caffa86
 import aliasPlugin from 'esbuild-plugin-alias';
 import { glob } from 'glob';
 import slash from 'slash';
