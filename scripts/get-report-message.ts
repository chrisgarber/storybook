<<<<<<< HEAD
import { readJson } from '@ndelangen/fs-extra-unified';
=======
import { execaCommand } from 'execa';
import { readJson } from 'fs-extra';
>>>>>>> e5960ffe
import { join } from 'path';

import { CODE_DIRECTORY } from './utils/constants';
import { esMain } from './utils/esmain';

type Branch = 'main' | 'next' | 'alpha' | 'next-release' | 'latest-release';
type Workflow = 'merged' | 'daily';

const getFooter = async (branch: Branch, workflow: Workflow, job: string) => {
  if (job === 'chromatic-sandboxes') {
    return `\n\nThis might not necessarily be a bug, it could be a visual diff that you have to review and approve. Please check it!`;
  }

  // The CI workflows can run on release branches and we should display the version number
  if (branch === 'next-release' || branch === 'latest-release') {
    const packageJson = await readJson(join(CODE_DIRECTORY, 'package.json'));

    // running in alpha branch we should just show the version which failed
    return `\n**Version: ${packageJson.version}**`;
  }

  const mergeCommits =
    workflow === 'merged'
      ? // show single merge for merged workflow
        `git log -1 --pretty=format:"\`%h\` %<(12)%ar %s [%an]"`
      : // show last 24h merges for daily workflow
        `git log --merges --since="24 hours ago" --pretty=format:"\`%h\` %<(12)%ar %s [%an]"`;

  const result = await execaCommand(mergeCommits, { shell: true, cleanup: true });
  const formattedResult = result.stdout
    // discord needs escaped line breaks
    .replace(/\n/g, '\\n')
    // make links out of pull request ids
    .replace(/Merge pull request #/g, 'https://github.com/storybookjs/storybook/pull/');

  return `\n\n**Relevant PRs:**\n${formattedResult}`;
};

// This command is run in Circle CI on failures, to get a rich message to report to Discord
// Usage: yarn get-report-message type workflow branch
async function run() {
  const [, , workflow = '', template = 'none'] = process.argv;

  if (!workflow) {
    throw new Error('[get-report-message] Missing workflow argument.');
  }

  const { CIRCLE_BRANCH: currentBranch = '', CIRCLE_JOB: currentJob = '' } = process.env;

  if (!currentBranch || !currentJob) {
    throw new Error(
      '[get-report-message] Missing CIRCLE_BRANCH or CIRCLE_JOB environment variables.'
    );
  }

  const title = `Oh no! The **${currentJob}** job has failed${
    template !== 'none' ? ` for **${template}**.` : '.'
  }`;
  const body = `\n\n**Branch**: \`${currentBranch}\`\n**Workflow:** ${workflow}`;
  const footer = await getFooter(currentBranch as Branch, workflow as Workflow, currentJob);

  console.log(`${title}${body}${footer}`.replace(/\n/g, '\\n'));
}

if (esMain(import.meta.url)) {
  run().catch((err) => {
    console.error(err);
    process.exit(1);
  });
}<|MERGE_RESOLUTION|>--- conflicted
+++ resolved
@@ -1,10 +1,7 @@
-<<<<<<< HEAD
+import { join } from 'node:path';
+
 import { readJson } from '@ndelangen/fs-extra-unified';
-=======
 import { execaCommand } from 'execa';
-import { readJson } from 'fs-extra';
->>>>>>> e5960ffe
-import { join } from 'path';
 
 import { CODE_DIRECTORY } from './utils/constants';
 import { esMain } from './utils/esmain';
