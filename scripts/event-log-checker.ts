--- conflicted
+++ resolved
@@ -61,30 +61,6 @@
       assert.equal(bootEvent.payload?.eventType, eventType);
     });
 
-<<<<<<< HEAD
-=======
-    // Test only StoryStoreV7 projects, as ssv6 does not support the storyIndex
-    if (template.modifications?.mainConfig?.features?.storyStoreV7 !== false) {
-      const { exampleStoryCount, exampleDocsCount } = mainEvent.payload?.storyIndex || {};
-      if (['build', 'dev'].includes(eventType)) {
-        test(`${eventType} event should contain 8 stories and 3 docs entries`, () => {
-          assert.equal(
-            exampleStoryCount,
-            8,
-            `Expected 8 stories but received ${exampleStoryCount} instead.`
-          );
-          const expectedDocsCount =
-            template.modifications?.disableDocs || template.modifications?.testBuild ? 0 : 3;
-          assert.equal(
-            exampleDocsCount,
-            expectedDocsCount,
-            `Expected ${expectedDocsCount} docs entries but received ${exampleDocsCount} instead.`
-          );
-        });
-      }
-    }
-
->>>>>>> 856b10db
     test(`main event should be ${eventType} and contain correct id and session id`, () => {
       assert.equal(mainEvent.eventType, eventType);
       assert.notEqual(mainEvent.eventId, bootEvent.eventId);
