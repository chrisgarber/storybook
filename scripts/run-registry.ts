import { exec } from 'node:child_process';
import { mkdir } from 'node:fs/promises';
import http from 'node:http';
import type { Server } from 'node:http';
import { join, resolve as resolvePath } from 'node:path';

import chalk from 'chalk';
<<<<<<< HEAD
import { exec } from 'child_process';
import { program } from 'commander';
=======
import program from 'commander';
>>>>>>> 77800672
import { execa, execaSync } from 'execa';
import { pathExists, readJSON, remove } from 'fs-extra';
import pLimit from 'p-limit';
import { parseConfigFile, runServer } from 'verdaccio';

import { maxConcurrentTasks } from './utils/concurrency';
import { PACKS_DIRECTORY } from './utils/constants';
import { getWorkspaces } from './utils/workspace';

program
  .option('-O, --open', 'keep process open')
  .option('-P, --publish', 'should publish packages');

program.parse(process.argv);

const logger = console;

const root = resolvePath(__dirname, '..');

const startVerdaccio = async () => {
  const ready = {
    proxy: false,
    verdaccio: false,
  };
  return Promise.race([
    new Promise((resolve) => {
      /** The proxy server will sit in front of verdaccio and tunnel traffic to either verdaccio or the actual npm global registry
       * We do this because tunneling all traffic through verdaccio is slow (this might get fixed in verdaccio)
       * With this heuristic we get the best of both worlds:
       * - verdaccio for storybook packages (including unscoped packages such as `storybook` and `sb`)
       * - npm global registry for all other packages
       * - the best performance for both
       *
       * The proxy server listens on port 6001 and verdaccio on port 6002
       *
       * If you want to access the verdaccio UI, you can do so by visiting http://localhost:6002
       */
      const proxy = http.createServer((req, res) => {
        // if request contains "storybook" redirect to verdaccio
        if (req.url?.includes('storybook') || req.url?.includes('/sb') || req.method === 'PUT') {
          res.writeHead(302, { Location: 'http://localhost:6002' + req.url });
          res.end();
        } else {
          // forward to npm registry
          res.writeHead(302, { Location: 'https://registry.npmjs.org' + req.url });
          res.end();
        }
      });

      let verdaccioApp: http.Server<typeof http.IncomingMessage, typeof http.ServerResponse>;

      proxy.listen(6001, () => {
        ready.proxy = true;
        if (ready.verdaccio) {
          resolve(verdaccioApp);
        }
      });
      const cache = join(__dirname, '..', '.verdaccio-cache');
      const config = {
        ...parseConfigFile(join(__dirname, 'verdaccio.yaml')),
        self_path: cache,
      };

      // @ts-expect-error (verdaccio's interface is wrong)
      runServer(config).then((app: Server) => {
        verdaccioApp = app;

        app.listen(6002, () => {
          ready.verdaccio = true;
          if (ready.proxy) {
            resolve(verdaccioApp);
          }
        });
      });
    }),
    new Promise((_, rej) => {
      setTimeout(() => {
        if (!ready.verdaccio || !ready.proxy) {
          rej(new Error(`TIMEOUT - verdaccio didn't start within 10s`));
        }
      }, 10000);
    }),
  ]) as Promise<Server>;
};

const currentVersion = async () => {
  const { version } = await readJSON(join(__dirname, '..', 'code', 'package.json'));
  return version;
};

const publish = async (packages: { name: string; location: string }[], url: string) => {
  logger.log(`Publishing packages with a concurrency of ${maxConcurrentTasks}`);

  const limit = pLimit(maxConcurrentTasks);
  let i = 0;

  /**
   * We need to "pack" our packages before publishing to npm because our package.json files contain yarn specific version "ranges".
   * such as "workspace:*"
   *
   * We can't publish to npm if the package.json contains these ranges. So with `yarn pack` we create a tarball that we can publish.
   *
   * However this bug exists in NPM: https://github.com/npm/cli/issues/4533!
   * Which causes the NPM CLI to disregard the tarball CLI argument and instead re-create a tarball.
   * But NPM doesn't replace the yarn version ranges.
   *
   * So we create the tarball ourselves and move it to another location on the FS.
   * Then we change-directory to that directory and publish the tarball from there.
   */
  await mkdir(PACKS_DIRECTORY, { recursive: true }).catch(() => {});

  return Promise.all(
    packages.map(({ name, location }) =>
      limit(
        () =>
          new Promise((res, rej) => {
            logger.log(
              `🛫 publishing ${name} (${location.replace(resolvePath(join(__dirname, '..')), '.')})`
            );

            const tarballFilename = `${name.replace('@', '').replace('/', '-')}.tgz`;
            const command = `cd ${resolvePath(
              '../code',
              location
            )} && yarn pack --out=${PACKS_DIRECTORY}/${tarballFilename} && cd ${PACKS_DIRECTORY} && npm publish ./${tarballFilename} --registry ${url} --force --ignore-scripts`;
            exec(command, (e) => {
              if (e) {
                rej(e);
              } else {
                i += 1;
                logger.log(`${i}/${packages.length} 🛬 successful publish of ${name}!`);
                res(undefined);
              }
            });
          })
      )
    )
  );
};

const run = async () => {
  const verdaccioUrl = `http://localhost:6001`;

  logger.log(`📐 reading version of storybook`);
  logger.log(`🚛 listing storybook packages`);

  if (!process.env.CI) {
    // when running e2e locally, clear cache to avoid EPUBLISHCONFLICT errors
    const verdaccioCache = resolvePath(__dirname, '..', '.verdaccio-cache');
    if (await pathExists(verdaccioCache)) {
      logger.log(`🗑 cleaning up cache`);
      await remove(verdaccioCache);
    }
  }

  logger.log(`🎬 starting verdaccio (this takes ±5 seconds, so be patient)`);

  const [verdaccioServer, packages, version] = await Promise.all([
    startVerdaccio(),
    getWorkspaces(false),
    currentVersion(),
  ]);

  logger.log(`🌿 verdaccio running on ${verdaccioUrl}`);

  logger.log(`👤 add temp user to verdaccio`);
  await execa(
    'npx',
    // creates a .npmrc file in the root directory of the project
    [
      'npm-auth-to-token',
      '-u',
      'foo',
      '-p',
      's3cret',
      '-e',
      'test@test.com',
      '-r',
      'http://localhost:6002',
    ],
    {
      cwd: root,
    }
  );

  logger.log(`📦 found ${packages.length} storybook packages at version ${chalk.blue(version)}`);

  if (program.publish) {
    await publish(packages, 'http://localhost:6002');
  }

  await execa('npx', ['rimraf', '.npmrc'], { cwd: root });

  if (!program.open) {
    verdaccioServer.close();
    process.exit(0);
  }
};

run().catch((e) => {
  logger.error(e);
  execaSync('npx', ['rimraf', '.npmrc'], { cwd: root });
  process.exit(1);
});<|MERGE_RESOLUTION|>--- conflicted
+++ resolved
@@ -5,12 +5,7 @@
 import { join, resolve as resolvePath } from 'node:path';
 
 import chalk from 'chalk';
-<<<<<<< HEAD
-import { exec } from 'child_process';
 import { program } from 'commander';
-=======
-import program from 'commander';
->>>>>>> 77800672
 import { execa, execaSync } from 'execa';
 import { pathExists, readJSON, remove } from 'fs-extra';
 import pLimit from 'p-limit';
