import { execaCommand } from 'execa';
import fsExtra from 'fs-extra';
import chalk from 'chalk';
import path from 'path';
import program from 'commander';
import http from 'http';

import { runServer, parseConfigFile } from 'verdaccio';
import pLimit from 'p-limit';
import type { Server } from 'http';
import { mkdir } from 'fs/promises';
import { PACKS_DIRECTORY } from './utils/constants';

import { maxConcurrentTasks } from './utils/concurrency';
import { getWorkspaces } from './utils/workspace';
import { execa, execaSync } from 'execa';

program
  .option('-O, --open', 'keep process open')
  .option('-P, --publish', 'should publish packages');

program.parse(process.argv);

const logger = console;

const dirname = path.dirname(new URL(import.meta.url).pathname);
const root = path.resolve(__dirname, '..');

const startVerdaccio = async () => {
  const ready = {
    proxy: false,
    verdaccio: false,
  };
  return Promise.race([
    new Promise((resolve) => {
<<<<<<< HEAD
      const cache = path.join(dirname, '..', '.verdaccio-cache');
=======
      /** The proxy server will sit in front of verdaccio and tunnel traffic to either verdaccio or the actual npm global registry
       * We do this because tunneling all traffic through verdaccio is slow (this might get fixed in verdaccio)
       * With this heuristic we get the best of both worlds:
       * - verdaccio for storybook packages (including unscoped packages such as `storybook` and `sb`)
       * - npm global registry for all other packages
       * - the best performance for both
       *
       * The proxy server listens on port 6001 and verdaccio on port 6002
       *
       * If you want to access the verdaccio UI, you can do so by visiting http://localhost:6002
       */
      const proxy = http.createServer((req, res) => {
        // if request contains "storybook" redirect to verdaccio
        if (req.url?.includes('storybook') || req.url?.includes('/sb') || req.method === 'PUT') {
          res.writeHead(302, { Location: 'http://localhost:6002' + req.url });
          res.end();
        } else {
          // forward to npm registry
          res.writeHead(302, { Location: 'https://registry.npmjs.org' + req.url });
          res.end();
        }
      });

      let verdaccioApp: http.Server<typeof http.IncomingMessage, typeof http.ServerResponse>;

      proxy.listen(6001, () => {
        ready.proxy = true;
        if (ready.verdaccio) {
          resolve(verdaccioApp);
        }
      });
      const cache = path.join(__dirname, '..', '.verdaccio-cache');
>>>>>>> 4931b385
      const config = {
        ...parseConfigFile(path.join(dirname, 'verdaccio.yaml')),
        self_path: cache,
      };

      // @ts-expect-error (verdaccio's interface is wrong)
      runServer(config).then((app: Server) => {
        verdaccioApp = app;

        app.listen(6002, () => {
          ready.verdaccio = true;
          if (ready.proxy) {
            resolve(verdaccioApp);
          }
        });
      });
    }),
    new Promise((_, rej) => {
      setTimeout(() => {
        if (!ready.verdaccio || !ready.proxy) {
          rej(new Error(`TIMEOUT - verdaccio didn't start within 10s`));
        }
      }, 10000);
    }),
  ]) as Promise<Server>;
};

const currentVersion = async () => {
  const { version } = await fsExtra.readJSON(path.join(dirname, '..', 'code', 'package.json'));
  return version;
};

const publish = async (packages: { name: string; location: string }[], url: string) => {
  logger.log(`Publishing packages with a concurrency of ${maxConcurrentTasks}`);

  const limit = pLimit(maxConcurrentTasks);
  let i = 0;

  /**
   * We need to "pack" our packages before publishing to npm because our package.json files contain yarn specific version "ranges".
   * such as "workspace:*"
   *
   * We can't publish to npm if the package.json contains these ranges. So with `yarn pack` we create a tarball that we can publish.
   *
   * However this bug exists in NPM: https://github.com/npm/cli/issues/4533!
   * Which causes the NPM CLI to disregard the tarball CLI argument and instead re-create a tarball.
   * But NPM doesn't replace the yarn version ranges.
   *
   * So we create the tarball ourselves and move it to another location on the FS.
   * Then we change-directory to that directory and publish the tarball from there.
   */
  await mkdir(PACKS_DIRECTORY, { recursive: true }).catch(() => {});

  return Promise.all(
    packages.map(({ name, location }) =>
      limit(
        () =>
          new Promise<void>(async (res, rej) => {
            logger.log(
              `🛫 publishing ${name} (${location.replace(
                path.resolve(path.join(dirname, '..')),
                '.'
              )})`
            );

            const tarballFilename = `${name.replace('@', '').replace('/', '-')}.tgz`;
            const pathLocation = path.resolve('../code', location);
            try {
              await execaCommand(`yarn pack --out ${PACKS_DIRECTORY}/${tarballFilename}`, {
                cwd: pathLocation,
              });
              await execaCommand(
                `npm publish ${tarballFilename} --registry ${url} --force --ignore-scripts`,
                {
                  cwd: PACKS_DIRECTORY,
                }
              );
              i += 1;
              logger.log(`${i}/${packages.length} 🛬 successful publish of ${name}!`);
              res();
            } catch (e) {
              rej(e as any);
            }
          })
      )
    )
  );
};

const run = async () => {
  const verdaccioUrl = `http://localhost:6001`;

  logger.log(`📐 reading version of storybook`);
  logger.log(`🚛 listing storybook packages`);

  if (!process.env.CI) {
    // when running e2e locally, clear cache to avoid EPUBLISHCONFLICT errors
    const verdaccioCache = path.resolve(dirname, '..', '.verdaccio-cache');
    if (await fsExtra.pathExists(verdaccioCache)) {
      logger.log(`🗑 cleaning up cache`);
      await fsExtra.remove(verdaccioCache);
    }
  }

  logger.log(`🎬 starting verdaccio (this takes ±5 seconds, so be patient)`);

  const [verdaccioServer, packages, version] = await Promise.all([
    startVerdaccio(),
    getWorkspaces(false),
    currentVersion(),
  ]);

  logger.log(`🌿 verdaccio running on ${verdaccioUrl}`);

  logger.log(`👤 add temp user to verdaccio`);
  await execa(
    'npx',
    // creates a .npmrc file in the root directory of the project
    [
      'npm-auth-to-token',
      '-u',
      'foo',
      '-p',
      's3cret',
      '-e',
      'test@test.com',
      '-r',
      'http://localhost:6002',
    ],
    {
      cwd: root,
    }
  );

  logger.log(`📦 found ${packages.length} storybook packages at version ${chalk.blue(version)}`);

  if (program.publish) {
    await publish(packages, 'http://localhost:6002');
  }

  return new Promise<void>(async (res) => {
    await execa('npx', ['rimraf', '.npmrc'], { cwd: root });

<<<<<<< HEAD
    if (!program.open) {
      verdaccioServer.close(() => {
        res();
      });
    } else {
      res();
    }
  });
=======
  if (!program.open) {
    verdaccioServer.close();
    process.exit(0);
  }
>>>>>>> 4931b385
};

run().catch((e) => {
  logger.error(e);
  execaSync('npx', ['rimraf', '.npmrc'], { cwd: root });
  process.exit(1);
});<|MERGE_RESOLUTION|>--- conflicted
+++ resolved
@@ -33,9 +33,6 @@
   };
   return Promise.race([
     new Promise((resolve) => {
-<<<<<<< HEAD
-      const cache = path.join(dirname, '..', '.verdaccio-cache');
-=======
       /** The proxy server will sit in front of verdaccio and tunnel traffic to either verdaccio or the actual npm global registry
        * We do this because tunneling all traffic through verdaccio is slow (this might get fixed in verdaccio)
        * With this heuristic we get the best of both worlds:
@@ -67,8 +64,7 @@
           resolve(verdaccioApp);
         }
       });
-      const cache = path.join(__dirname, '..', '.verdaccio-cache');
->>>>>>> 4931b385
+      const cache = path.join(dirname, '..', '.verdaccio-cache');
       const config = {
         ...parseConfigFile(path.join(dirname, 'verdaccio.yaml')),
         self_path: cache,
@@ -212,7 +208,6 @@
   return new Promise<void>(async (res) => {
     await execa('npx', ['rimraf', '.npmrc'], { cwd: root });
 
-<<<<<<< HEAD
     if (!program.open) {
       verdaccioServer.close(() => {
         res();
@@ -221,12 +216,6 @@
       res();
     }
   });
-=======
-  if (!program.open) {
-    verdaccioServer.close();
-    process.exit(0);
-  }
->>>>>>> 4931b385
 };
 
 run().catch((e) => {
