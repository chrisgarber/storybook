import { execaCommand } from 'execa';
import fsExtra from 'fs-extra';
import chalk from 'chalk';
import path from 'path';
import program from 'commander';

import { runServer, parseConfigFile } from 'verdaccio';
import pLimit from 'p-limit';
import type { Server } from 'http';
import { mkdir } from 'fs/promises';
import { PACKS_DIRECTORY } from './utils/constants';

import { maxConcurrentTasks } from './utils/concurrency';
import { getWorkspaces } from './utils/workspace';
import { execa, execaSync } from 'execa';

program
  .option('-O, --open', 'keep process open')
  .option('-P, --publish', 'should publish packages');

program.parse(process.argv);

const logger = console;

<<<<<<< HEAD
const dirname = path.dirname(new URL(import.meta.url).pathname);
=======
const root = path.resolve(__dirname, '..');
>>>>>>> 6fdfe6c9

const startVerdaccio = async () => {
  let resolved = false;
  return Promise.race([
    new Promise((resolve) => {
      const cache = path.join(dirname, '..', '.verdaccio-cache');
      const config = {
        ...parseConfigFile(path.join(dirname, 'verdaccio.yaml')),
        self_path: cache,
      };

      // @ts-expect-error (verdaccio's interface is wrong)
      runServer(config).then((app: Server) => {
        app.listen(6001, () => {
          resolved = true;
          resolve(app);
        });
      });
    }),
    new Promise((_, rej) => {
      setTimeout(() => {
        if (!resolved) {
          resolved = true;
          rej(new Error(`TIMEOUT - verdaccio didn't start within 10s`));
        }
      }, 10000);
    }),
  ]) as Promise<Server>;
};

const currentVersion = async () => {
  const { version } = await fsExtra.readJSON(path.join(dirname, '..', 'code', 'package.json'));
  return version;
};

const publish = async (packages: { name: string; location: string }[], url: string) => {
  logger.log(`Publishing packages with a concurrency of ${maxConcurrentTasks}`);

  const limit = pLimit(maxConcurrentTasks);
  let i = 0;

  /**
   * We need to "pack" our packages before publishing to npm because our package.json files contain yarn specific version "ranges".
   * such as "workspace:*"
   *
   * We can't publish to npm if the package.json contains these ranges. So with `yarn pack` we create a tarball that we can publish.
   *
   * However this bug exists in NPM: https://github.com/npm/cli/issues/4533!
   * Which causes the NPM CLI to disregard the tarball CLI argument and instead re-create a tarball.
   * But NPM doesn't replace the yarn version ranges.
   *
   * So we create the tarball ourselves and move it to another location on the FS.
   * Then we change-directory to that directory and publish the tarball from there.
   */
  await mkdir(PACKS_DIRECTORY, { recursive: true }).catch(() => {});

  return Promise.all(
    packages.map(({ name, location }) =>
      limit(
        () =>
          new Promise<void>(async (res, rej) => {
            logger.log(
              `🛫 publishing ${name} (${location.replace(
                path.resolve(path.join(dirname, '..')),
                '.'
              )})`
            );

            const tarballFilename = `${name.replace('@', '').replace('/', '-')}.tgz`;
<<<<<<< HEAD
            const pathLocation = path.resolve('../code', location);
            try {
              await execaCommand(`yarn pack --out ${PACKS_DIRECTORY}/${tarballFilename}`, {
                cwd: pathLocation,
              });
              // Restricted packages have to be scoped packages, and sb isn't a scoped package
              const isRestricted =
                tarballFilename !== 'sb.tgz' && tarballFilename !== 'storybook.tgz';
              await execaCommand(
                `npm publish ${tarballFilename} --registry ${url} --force ${
                  isRestricted ? '--access restricted' : ''
                } --ignore-scripts`,
                {
                  cwd: PACKS_DIRECTORY,
                }
              );
              i += 1;
              logger.log(`${i}/${packages.length} 🛬 successful publish of ${name}!`);
              res();
            } catch (e) {
              rej(e as any);
            }
          })
      )
    )
  );
};

const addUser = (url: string) =>
  new Promise<void>(async (res, rej) => {
    logger.log(`👤 add temp user to verdaccio`);

    try {
      await execaCommand(
        `npx npm-cli-adduser -r ${url} -a -u foo -p s3cret -e user@example.com -t legacy`
      );
      res();
    } catch (e) {
      rej(e);
    }
  });

=======
            const command = `cd ${path.resolve(
              '../code',
              location
            )} && yarn pack --out=${PACKS_DIRECTORY}/${tarballFilename} && cd ${PACKS_DIRECTORY} && npm publish ./${tarballFilename} --registry ${url} --force --ignore-scripts`;
            exec(command, (e) => {
              if (e) {
                rej(e);
              } else {
                i += 1;
                logger.log(`${i}/${packages.length} 🛬 successful publish of ${name}!`);
                res(undefined);
              }
            });
          })
      )
    )
  );
};

>>>>>>> 6fdfe6c9
const run = async () => {
  const verdaccioUrl = `http://localhost:6001`;

  logger.log(`📐 reading version of storybook`);
  logger.log(`🚛 listing storybook packages`);

  if (!process.env.CI) {
    // when running e2e locally, clear cache to avoid EPUBLISHCONFLICT errors
    const verdaccioCache = path.resolve(dirname, '..', '.verdaccio-cache');
    if (await fsExtra.pathExists(verdaccioCache)) {
      logger.log(`🗑 cleaning up cache`);
      await fsExtra.remove(verdaccioCache);
    }
  }

  logger.log(`🎬 starting verdaccio (this takes ±5 seconds, so be patient)`);

  const [verdaccioServer, packages, version] = await Promise.all([
    startVerdaccio(),
    getWorkspaces(false),
    currentVersion(),
  ]);

  logger.log(`🌿 verdaccio running on ${verdaccioUrl}`);

  logger.log(`👤 add temp user to verdaccio`);
  await execa(
    'npx',
    // creates a .npmrc file in the root directory of the project
    ['npm-auth-to-token', '-u', 'foo', '-p', 's3cret', '-e', 'test@test.com', '-r', verdaccioUrl],
    {
      cwd: root,
    }
  );

  logger.log(`📦 found ${packages.length} storybook packages at version ${chalk.blue(version)}`);

  if (program.publish) {
    await publish(packages, verdaccioUrl);
  }

<<<<<<< HEAD
  return new Promise<void>((res) => {
    if (!program.open) {
      verdaccioServer.close(() => {
        res();
      });
    } else {
      res();
    }
  });
=======
  await execa('npx', ['rimraf', '.npmrc'], { cwd: root });

  if (!program.open) {
    verdaccioServer.close();
  }
>>>>>>> 6fdfe6c9
};

run().catch((e) => {
  logger.error(e);
  execaSync('npx', ['rimraf', '.npmrc'], { cwd: root });
  process.exit(1);
});<|MERGE_RESOLUTION|>--- conflicted
+++ resolved
@@ -22,11 +22,8 @@
 
 const logger = console;
 
-<<<<<<< HEAD
 const dirname = path.dirname(new URL(import.meta.url).pathname);
-=======
 const root = path.resolve(__dirname, '..');
->>>>>>> 6fdfe6c9
 
 const startVerdaccio = async () => {
   let resolved = false;
@@ -96,19 +93,13 @@
             );
 
             const tarballFilename = `${name.replace('@', '').replace('/', '-')}.tgz`;
-<<<<<<< HEAD
             const pathLocation = path.resolve('../code', location);
             try {
               await execaCommand(`yarn pack --out ${PACKS_DIRECTORY}/${tarballFilename}`, {
                 cwd: pathLocation,
               });
-              // Restricted packages have to be scoped packages, and sb isn't a scoped package
-              const isRestricted =
-                tarballFilename !== 'sb.tgz' && tarballFilename !== 'storybook.tgz';
               await execaCommand(
-                `npm publish ${tarballFilename} --registry ${url} --force ${
-                  isRestricted ? '--access restricted' : ''
-                } --ignore-scripts`,
+                `npm publish ${tarballFilename} --registry ${url} --force --ignore-scripts`,
                 {
                   cwd: PACKS_DIRECTORY,
                 }
@@ -125,41 +116,6 @@
   );
 };
 
-const addUser = (url: string) =>
-  new Promise<void>(async (res, rej) => {
-    logger.log(`👤 add temp user to verdaccio`);
-
-    try {
-      await execaCommand(
-        `npx npm-cli-adduser -r ${url} -a -u foo -p s3cret -e user@example.com -t legacy`
-      );
-      res();
-    } catch (e) {
-      rej(e);
-    }
-  });
-
-=======
-            const command = `cd ${path.resolve(
-              '../code',
-              location
-            )} && yarn pack --out=${PACKS_DIRECTORY}/${tarballFilename} && cd ${PACKS_DIRECTORY} && npm publish ./${tarballFilename} --registry ${url} --force --ignore-scripts`;
-            exec(command, (e) => {
-              if (e) {
-                rej(e);
-              } else {
-                i += 1;
-                logger.log(`${i}/${packages.length} 🛬 successful publish of ${name}!`);
-                res(undefined);
-              }
-            });
-          })
-      )
-    )
-  );
-};
-
->>>>>>> 6fdfe6c9
 const run = async () => {
   const verdaccioUrl = `http://localhost:6001`;
 
@@ -201,8 +157,9 @@
     await publish(packages, verdaccioUrl);
   }
 
-<<<<<<< HEAD
-  return new Promise<void>((res) => {
+  return new Promise<void>(async (res) => {
+    await execa('npx', ['rimraf', '.npmrc'], { cwd: root });
+
     if (!program.open) {
       verdaccioServer.close(() => {
         res();
@@ -211,13 +168,6 @@
       res();
     }
   });
-=======
-  await execa('npx', ['rimraf', '.npmrc'], { cwd: root });
-
-  if (!program.open) {
-    verdaccioServer.close();
-  }
->>>>>>> 6fdfe6c9
 };
 
 run().catch((e) => {
