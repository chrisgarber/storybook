--- conflicted
+++ resolved
@@ -2,21 +2,12 @@
 import { mkdir } from 'node:fs/promises';
 import http from 'node:http';
 import type { Server } from 'node:http';
-<<<<<<< HEAD
-import { join, resolve } from 'node:path';
-
-import { pathExists, readJSON, remove } from '@ndelangen/fs-extra-unified';
-import chalk from 'chalk';
-import program from 'commander';
-import { execa, execaSync } from 'execa';
-=======
 import { join, resolve as resolvePath } from 'node:path';
 
 import chalk from 'chalk';
 import program from 'commander';
 import { execa, execaSync } from 'execa';
 import { pathExists, readJSON, remove } from 'fs-extra';
->>>>>>> 1caffa86
 import pLimit from 'p-limit';
 import { parseConfigFile, runServer } from 'verdaccio';
 
@@ -32,11 +23,7 @@
 
 const logger = console;
 
-<<<<<<< HEAD
-const root = resolve(__dirname, '..');
-=======
 const root = resolvePath(__dirname, '..');
->>>>>>> 1caffa86
 
 const startVerdaccio = async () => {
   const ready = {
@@ -136,19 +123,11 @@
         () =>
           new Promise((res, rej) => {
             logger.log(
-<<<<<<< HEAD
-              `🛫 publishing ${name} (${location.replace(resolve(join(__dirname, '..')), '.')})`
-            );
-
-            const tarballFilename = `${name.replace('@', '').replace('/', '-')}.tgz`;
-            const command = `cd ${resolve(
-=======
               `🛫 publishing ${name} (${location.replace(resolvePath(join(__dirname, '..')), '.')})`
             );
 
             const tarballFilename = `${name.replace('@', '').replace('/', '-')}.tgz`;
             const command = `cd ${resolvePath(
->>>>>>> 1caffa86
               '../code',
               location
             )} && yarn pack --out=${PACKS_DIRECTORY}/${tarballFilename} && cd ${PACKS_DIRECTORY} && npm publish ./${tarballFilename} --registry ${url} --force --ignore-scripts`;
@@ -175,11 +154,7 @@
 
   if (!process.env.CI) {
     // when running e2e locally, clear cache to avoid EPUBLISHCONFLICT errors
-<<<<<<< HEAD
-    const verdaccioCache = resolve(__dirname, '..', '.verdaccio-cache');
-=======
     const verdaccioCache = resolvePath(__dirname, '..', '.verdaccio-cache');
->>>>>>> 1caffa86
     if (await pathExists(verdaccioCache)) {
       logger.log(`🗑 cleaning up cache`);
       await remove(verdaccioCache);
