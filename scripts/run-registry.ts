<<<<<<< HEAD
import { exec } from 'child_process';
import { remove, pathExists, readJSON } from '@ndelangen/fs-extra-unified';
=======
>>>>>>> e5960ffe
import chalk from 'chalk';
import { exec } from 'child_process';
import program from 'commander';
import { execa, execaSync } from 'execa';
import { pathExists, readJSON, remove } from 'fs-extra';
import { mkdir } from 'fs/promises';
import http from 'http';
import type { Server } from 'http';
import pLimit from 'p-limit';
import path from 'path';
import { parseConfigFile, runServer } from 'verdaccio';

import { maxConcurrentTasks } from './utils/concurrency';
import { PACKS_DIRECTORY } from './utils/constants';
import { getWorkspaces } from './utils/workspace';

program
  .option('-O, --open', 'keep process open')
  .option('-P, --publish', 'should publish packages');

program.parse(process.argv);

const logger = console;

const root = path.resolve(__dirname, '..');

const startVerdaccio = async () => {
  const ready = {
    proxy: false,
    verdaccio: false,
  };
  return Promise.race([
    new Promise((resolve) => {
      /** The proxy server will sit in front of verdaccio and tunnel traffic to either verdaccio or the actual npm global registry
       * We do this because tunneling all traffic through verdaccio is slow (this might get fixed in verdaccio)
       * With this heuristic we get the best of both worlds:
       * - verdaccio for storybook packages (including unscoped packages such as `storybook` and `sb`)
       * - npm global registry for all other packages
       * - the best performance for both
       *
       * The proxy server listens on port 6001 and verdaccio on port 6002
       *
       * If you want to access the verdaccio UI, you can do so by visiting http://localhost:6002
       */
      const proxy = http.createServer((req, res) => {
        // if request contains "storybook" redirect to verdaccio
        if (req.url?.includes('storybook') || req.url?.includes('/sb') || req.method === 'PUT') {
          res.writeHead(302, { Location: 'http://localhost:6002' + req.url });
          res.end();
        } else {
          // forward to npm registry
          res.writeHead(302, { Location: 'https://registry.npmjs.org' + req.url });
          res.end();
        }
      });

      let verdaccioApp: http.Server<typeof http.IncomingMessage, typeof http.ServerResponse>;

      proxy.listen(6001, () => {
        ready.proxy = true;
        if (ready.verdaccio) {
          resolve(verdaccioApp);
        }
      });
      const cache = path.join(__dirname, '..', '.verdaccio-cache');
      const config = {
        ...parseConfigFile(path.join(__dirname, 'verdaccio.yaml')),
        self_path: cache,
      };

      // @ts-expect-error (verdaccio's interface is wrong)
      runServer(config).then((app: Server) => {
        verdaccioApp = app;

        app.listen(6002, () => {
          ready.verdaccio = true;
          if (ready.proxy) {
            resolve(verdaccioApp);
          }
        });
      });
    }),
    new Promise((_, rej) => {
      setTimeout(() => {
        if (!ready.verdaccio || !ready.proxy) {
          rej(new Error(`TIMEOUT - verdaccio didn't start within 10s`));
        }
      }, 10000);
    }),
  ]) as Promise<Server>;
};

const currentVersion = async () => {
  const { version } = await readJSON(path.join(__dirname, '..', 'code', 'package.json'));
  return version;
};

const publish = async (packages: { name: string; location: string }[], url: string) => {
  logger.log(`Publishing packages with a concurrency of ${maxConcurrentTasks}`);

  const limit = pLimit(maxConcurrentTasks);
  let i = 0;

  /**
   * We need to "pack" our packages before publishing to npm because our package.json files contain yarn specific version "ranges".
   * such as "workspace:*"
   *
   * We can't publish to npm if the package.json contains these ranges. So with `yarn pack` we create a tarball that we can publish.
   *
   * However this bug exists in NPM: https://github.com/npm/cli/issues/4533!
   * Which causes the NPM CLI to disregard the tarball CLI argument and instead re-create a tarball.
   * But NPM doesn't replace the yarn version ranges.
   *
   * So we create the tarball ourselves and move it to another location on the FS.
   * Then we change-directory to that directory and publish the tarball from there.
   */
  await mkdir(PACKS_DIRECTORY, { recursive: true }).catch(() => {});

  return Promise.all(
    packages.map(({ name, location }) =>
      limit(
        () =>
          new Promise((res, rej) => {
            logger.log(
              `🛫 publishing ${name} (${location.replace(
                path.resolve(path.join(__dirname, '..')),
                '.'
              )})`
            );

            const tarballFilename = `${name.replace('@', '').replace('/', '-')}.tgz`;
            const command = `cd ${path.resolve(
              '../code',
              location
            )} && yarn pack --out=${PACKS_DIRECTORY}/${tarballFilename} && cd ${PACKS_DIRECTORY} && npm publish ./${tarballFilename} --registry ${url} --force --ignore-scripts`;
            exec(command, (e) => {
              if (e) {
                rej(e);
              } else {
                i += 1;
                logger.log(`${i}/${packages.length} 🛬 successful publish of ${name}!`);
                res(undefined);
              }
            });
          })
      )
    )
  );
};

const run = async () => {
  const verdaccioUrl = `http://localhost:6001`;

  logger.log(`📐 reading version of storybook`);
  logger.log(`🚛 listing storybook packages`);

  if (!process.env.CI) {
    // when running e2e locally, clear cache to avoid EPUBLISHCONFLICT errors
    const verdaccioCache = path.resolve(__dirname, '..', '.verdaccio-cache');
    if (await pathExists(verdaccioCache)) {
      logger.log(`🗑 cleaning up cache`);
      await remove(verdaccioCache);
    }
  }

  logger.log(`🎬 starting verdaccio (this takes ±5 seconds, so be patient)`);

  const [verdaccioServer, packages, version] = await Promise.all([
    startVerdaccio(),
    getWorkspaces(false),
    currentVersion(),
  ]);

  logger.log(`🌿 verdaccio running on ${verdaccioUrl}`);

  logger.log(`👤 add temp user to verdaccio`);
  await execa(
    'npx',
    // creates a .npmrc file in the root directory of the project
    [
      'npm-auth-to-token',
      '-u',
      'foo',
      '-p',
      's3cret',
      '-e',
      'test@test.com',
      '-r',
      'http://localhost:6002',
    ],
    {
      cwd: root,
    }
  );

  logger.log(`📦 found ${packages.length} storybook packages at version ${chalk.blue(version)}`);

  if (program.publish) {
    await publish(packages, 'http://localhost:6002');
  }

  await execa('npx', ['rimraf', '.npmrc'], { cwd: root });

  if (!program.open) {
    verdaccioServer.close();
    process.exit(0);
  }
};

run().catch((e) => {
  logger.error(e);
  execaSync('npx', ['rimraf', '.npmrc'], { cwd: root });
  process.exit(1);
});<|MERGE_RESOLUTION|>--- conflicted
+++ resolved
@@ -1,18 +1,14 @@
-<<<<<<< HEAD
-import { exec } from 'child_process';
-import { remove, pathExists, readJSON } from '@ndelangen/fs-extra-unified';
-=======
->>>>>>> e5960ffe
+import { exec } from 'node:child_process';
+import { mkdir } from 'node:fs/promises';
+import http from 'node:http';
+import type { Server } from 'node:http';
+import { join, resolve } from 'node:path';
+
+import { pathExists, readJSON, remove } from '@ndelangen/fs-extra-unified';
 import chalk from 'chalk';
-import { exec } from 'child_process';
 import program from 'commander';
 import { execa, execaSync } from 'execa';
-import { pathExists, readJSON, remove } from 'fs-extra';
-import { mkdir } from 'fs/promises';
-import http from 'http';
-import type { Server } from 'http';
 import pLimit from 'p-limit';
-import path from 'path';
 import { parseConfigFile, runServer } from 'verdaccio';
 
 import { maxConcurrentTasks } from './utils/concurrency';
@@ -27,7 +23,7 @@
 
 const logger = console;
 
-const root = path.resolve(__dirname, '..');
+const root = resolve(__dirname, '..');
 
 const startVerdaccio = async () => {
   const ready = {
@@ -35,7 +31,7 @@
     verdaccio: false,
   };
   return Promise.race([
-    new Promise((resolve) => {
+    new Promise((resolvePromise) => {
       /** The proxy server will sit in front of verdaccio and tunnel traffic to either verdaccio or the actual npm global registry
        * We do this because tunneling all traffic through verdaccio is slow (this might get fixed in verdaccio)
        * With this heuristic we get the best of both worlds:
@@ -64,12 +60,12 @@
       proxy.listen(6001, () => {
         ready.proxy = true;
         if (ready.verdaccio) {
-          resolve(verdaccioApp);
+          resolvePromise(verdaccioApp);
         }
       });
-      const cache = path.join(__dirname, '..', '.verdaccio-cache');
+      const cache = join(__dirname, '..', '.verdaccio-cache');
       const config = {
-        ...parseConfigFile(path.join(__dirname, 'verdaccio.yaml')),
+        ...parseConfigFile(join(__dirname, 'verdaccio.yaml')),
         self_path: cache,
       };
 
@@ -80,7 +76,7 @@
         app.listen(6002, () => {
           ready.verdaccio = true;
           if (ready.proxy) {
-            resolve(verdaccioApp);
+            resolvePromise(verdaccioApp);
           }
         });
       });
@@ -96,7 +92,7 @@
 };
 
 const currentVersion = async () => {
-  const { version } = await readJSON(path.join(__dirname, '..', 'code', 'package.json'));
+  const { version } = await readJSON(join(__dirname, '..', 'code', 'package.json'));
   return version;
 };
 
@@ -127,14 +123,11 @@
         () =>
           new Promise((res, rej) => {
             logger.log(
-              `🛫 publishing ${name} (${location.replace(
-                path.resolve(path.join(__dirname, '..')),
-                '.'
-              )})`
+              `🛫 publishing ${name} (${location.replace(resolve(join(__dirname, '..')), '.')})`
             );
 
             const tarballFilename = `${name.replace('@', '').replace('/', '-')}.tgz`;
-            const command = `cd ${path.resolve(
+            const command = `cd ${resolve(
               '../code',
               location
             )} && yarn pack --out=${PACKS_DIRECTORY}/${tarballFilename} && cd ${PACKS_DIRECTORY} && npm publish ./${tarballFilename} --registry ${url} --force --ignore-scripts`;
@@ -161,7 +154,7 @@
 
   if (!process.env.CI) {
     // when running e2e locally, clear cache to avoid EPUBLISHCONFLICT errors
-    const verdaccioCache = path.resolve(__dirname, '..', '.verdaccio-cache');
+    const verdaccioCache = resolve(__dirname, '..', '.verdaccio-cache');
     if (await pathExists(verdaccioCache)) {
       logger.log(`🗑 cleaning up cache`);
       await remove(verdaccioCache);
