--- conflicted
+++ resolved
@@ -2,9 +2,5 @@
   "npmClient": "yarn",
   "useWorkspaces": true,
   "registry": "https://registry.npmjs.org",
-<<<<<<< HEAD
-  "version": "6.1.0-alpha.33"
-=======
   "version": "6.1.0-alpha.35"
->>>>>>> 3775f570
 }