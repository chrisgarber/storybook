--- conflicted
+++ resolved
@@ -2,9 +2,5 @@
   "npmClient": "yarn",
   "useWorkspaces": true,
   "registry": "https://registry.npmjs.org",
-<<<<<<< HEAD
-  "version": "5.2.0-beta.13"
-=======
   "version": "5.2.0-beta.17"
->>>>>>> bba0364e
 }