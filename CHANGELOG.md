--- conflicted
+++ resolved
@@ -1,5 +1,3 @@
-<<<<<<< HEAD
-=======
 ## 7.2.0
 
 This month, we're going to experiment with our launch cycle by making smaller but more frequent releases. Our goal is to bring you new features more quickly, while also smoothing the upgrade process.
@@ -32,7 +30,6 @@
 - UI: Create new form elements in the new Core UI (Input, TextArea, Select) - [#23469](https://github.com/storybookjs/storybook/pull/23469), thanks [@cdedreuille](https://github.com/cdedreuille)!
 
 
->>>>>>> d61d7c0a
 ## 7.1.1
 
 - Angular: Make enableProdMode optional - [#23489](https://github.com/storybookjs/storybook/pull/23489), thanks [@valentinpalkovic](https://github.com/valentinpalkovic)!
