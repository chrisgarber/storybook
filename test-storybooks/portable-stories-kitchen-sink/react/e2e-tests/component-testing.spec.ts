--- conflicted
+++ resolved
@@ -24,14 +24,10 @@
   );
 
   // Write the updated content back to the file asynchronously
-<<<<<<< HEAD
   await fs.writeFile(TEST_STORY_PATH, updatedContent);
-=======
-  await fs.writeFile(testStoryPath, updatedContent);
 
   // the file change causes a HMR event, which causes a browser reload,and that can take a few seconds
   await new Promise((resolve) => setTimeout(resolve, 2000));
->>>>>>> df88bcb6
 };
 
 test.describe("component testing", () => {
