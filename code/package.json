{
  "name": "@storybook/root",
  "version": "8.2.0-alpha.5",
  "private": true,
  "description": "Storybook root",
  "homepage": "https://storybook.js.org/",
  "repository": {
    "type": "git",
    "url": "https://github.com/storybookjs/storybook.git"
  },
  "funding": {
    "type": "opencollective",
    "url": "https://opencollective.com/storybook"
  },
  "workspaces": {
    "packages": [
      "addons/*",
      "frameworks/*",
      "lib/*",
      "deprecated/*",
      "builders/*",
      "ui/*",
      "presets/*",
      "renderers/*"
    ]
  },
  "scripts": {
    "affected:test": "nx show projects --affected -t test | xargs -I # echo --project # | xargs yarn test:watch",
    "await-serve-storybooks": "wait-on http://localhost:8001",
    "build": "NODE_ENV=production yarn --cwd ../scripts build-package",
    "changelog": "pr-log --sloppy --cherry-pick",
    "changelog:next": "pr-log --sloppy --since-prerelease",
    "check": "NODE_ENV=production yarn --cwd ../scripts check-package",
    "ci-tests": "yarn task --task check --no-link --start-from=install && yarn lint && yarn test && cd ../scripts && yarn test",
    "danger": "danger",
    "generate-sandboxes": "yarn --cwd ../scripts generate-sandboxes",
    "github-release": "github-release-from-changelog",
    "i": "yarn --cwd .. i",
    "lint": "yarn lint:js && yarn lint:md",
    "lint:ejs": "ejslint **/*.ejs",
    "lint:js": "yarn lint:js:cmd .  --quiet",
    "lint:js:cmd": "cross-env NODE_ENV=production eslint --cache --cache-location=../.cache/eslint --ext .js,.jsx,.json,.html,.ts,.tsx,.mjs --report-unused-disable-directives",
    "lint:md": "../scripts/node_modules/.bin/remark -q .",
    "lint:other": "prettier --write '**/*.{css,html,json,md,yml}'",
    "lint:package": "sort-package-json",
    "local-registry": "yarn --cwd ../scripts local-registry",
    "publish-sandboxes": "yarn --cwd ../scripts publish",
    "storybook:blocks": "STORYBOOK_BLOCKS_ONLY=true yarn storybook:ui",
    "storybook:blocks:build": "STORYBOOK_BLOCKS_ONLY=true yarn storybook:ui:build",
    "storybook:blocks:chromatic": "STORYBOOK_BLOCKS_ONLY=true yarn storybook:ui:chromatic --project-token=${CHROMATIC_TOKEN_STORYBOOK_BLOCKS:-MISSING_PROJECT_TOKEN}",
    "storybook:ui": "NODE_OPTIONS=\"--preserve-symlinks --preserve-symlinks-main\" ./lib/cli/bin/index.js dev --port 6006 --config-dir ./ui/.storybook",
    "storybook:ui:build": "NODE_OPTIONS=\"--preserve-symlinks --preserve-symlinks-main\" ./lib/cli/bin/index.js build --config-dir ./ui/.storybook --webpack-stats-json",
    "storybook:ui:chromatic": "../scripts/node_modules/.bin/chromatic --build-script-name storybook:ui:build --storybook-base-dir ./ --project-token=${CHROMATIC_TOKEN_STORYBOOK_UI:-MISSING_PROJECT_TOKEN} --exit-zero-on-changes --exit-once-uploaded",
    "task": "yarn --cwd ../scripts task",
    "test": "NODE_OPTIONS=--max_old_space_size=4096 vitest run",
    "test:watch": "NODE_OPTIONS=--max_old_space_size=4096 vitest watch"
  },
  "husky": {
    "hooks": {
      "pre-commit": "yarn lint-staged"
    }
  },
  "lint-staged": {
    "*.{html,js,json,jsx,mjs,ts,tsx}": [
      "yarn lint:js:cmd --fix"
    ],
    "package.json": [
      "yarn lint:package"
    ],
    "*.ejs": [
      "../scripts/node_modules/.bin/ejslint"
    ],
    "*.{css,html,json,md,yml}": [
      "../scripts/node_modules/.bin/prettier --write"
    ]
  },
  "browserslist": [
    "defaults"
  ],
  "resolutions": {
    "@playwright/test": "1.36.0",
    "@storybook/theming": "workspace:*",
    "@testing-library/jest-dom/aria-query": "5.1.3",
    "@types/node": "^18.0.0",
    "@vitest/expect": "patch:@vitest/expect@npm%3A1.3.1#~/.yarn/patches/@vitest-expect-npm-1.3.1-973071a540.patch",
    "esbuild": "^0.20.1",
    "playwright": "1.36.0",
    "playwright-core": "1.36.0",
    "serialize-javascript": "^3.1.0",
    "type-fest": "~2.19"
  },
  "dependencies": {
    "@chromatic-com/storybook": "^1.3.2",
    "@nx/eslint": "18.0.6",
    "@nx/vite": "18.0.6",
    "@nx/workspace": "18.0.6",
    "@playwright/test": "1.36.0",
    "@storybook/addon-a11y": "workspace:*",
    "@storybook/addon-actions": "workspace:*",
    "@storybook/addon-backgrounds": "workspace:*",
    "@storybook/addon-controls": "workspace:*",
    "@storybook/addon-docs": "workspace:*",
    "@storybook/addon-essentials": "workspace:*",
    "@storybook/addon-highlight": "workspace:*",
    "@storybook/addon-interactions": "workspace:*",
    "@storybook/addon-jest": "workspace:*",
    "@storybook/addon-links": "workspace:*",
    "@storybook/addon-mdx-gfm": "workspace:*",
    "@storybook/addon-measure": "workspace:*",
    "@storybook/addon-onboarding": "workspace:*",
    "@storybook/addon-outline": "workspace:*",
    "@storybook/addon-storysource": "workspace:*",
    "@storybook/addon-toolbars": "workspace:*",
    "@storybook/addon-viewport": "workspace:*",
    "@storybook/angular": "workspace:*",
    "@storybook/bench": "next",
    "@storybook/blocks": "workspace:*",
    "@storybook/builder-manager": "workspace:*",
    "@storybook/builder-vite": "workspace:*",
    "@storybook/builder-webpack5": "workspace:*",
    "@storybook/channels": "workspace:*",
    "@storybook/cli": "workspace:*",
    "@storybook/client-logger": "workspace:*",
    "@storybook/codemod": "workspace:*",
    "@storybook/components": "workspace:*",
    "@storybook/core-common": "workspace:*",
    "@storybook/core-events": "workspace:*",
    "@storybook/core-server": "workspace:*",
    "@storybook/core-webpack": "workspace:*",
    "@storybook/csf": "^0.1.7",
    "@storybook/csf-plugin": "workspace:*",
    "@storybook/csf-tools": "workspace:*",
    "@storybook/docs-tools": "workspace:*",
    "@storybook/ember": "workspace:*",
    "@storybook/eslint-config-storybook": "^4.0.0",
    "@storybook/global": "^5.0.0",
    "@storybook/html": "workspace:*",
    "@storybook/html-vite": "workspace:*",
    "@storybook/html-webpack5": "workspace:*",
    "@storybook/instrumenter": "workspace:*",
    "@storybook/linter-config": "^4.0.0",
    "@storybook/manager": "workspace:*",
    "@storybook/manager-api": "workspace:*",
    "@storybook/nextjs": "workspace:*",
    "@storybook/node-logger": "workspace:*",
    "@storybook/preact": "workspace:*",
    "@storybook/preact-vite": "workspace:*",
    "@storybook/preact-webpack5": "workspace:*",
    "@storybook/preset-create-react-app": "workspace:*",
    "@storybook/preset-html-webpack": "workspace:*",
    "@storybook/preset-preact-webpack": "workspace:*",
    "@storybook/preset-react-webpack": "workspace:*",
    "@storybook/preset-server-webpack": "workspace:*",
    "@storybook/preset-svelte-webpack": "workspace:*",
    "@storybook/preset-vue3-webpack": "workspace:*",
    "@storybook/preview": "workspace:*",
    "@storybook/preview-api": "workspace:*",
    "@storybook/react": "workspace:*",
    "@storybook/react-vite": "workspace:*",
    "@storybook/react-webpack5": "workspace:*",
    "@storybook/router": "workspace:*",
    "@storybook/server": "workspace:*",
    "@storybook/server-webpack5": "workspace:*",
    "@storybook/source-loader": "workspace:*",
    "@storybook/svelte": "workspace:*",
    "@storybook/svelte-webpack5": "workspace:*",
    "@storybook/telemetry": "workspace:*",
    "@storybook/test": "workspace:*",
    "@storybook/theming": "workspace:*",
    "@storybook/types": "workspace:*",
    "@storybook/vue3": "workspace:*",
    "@storybook/vue3-vite": "workspace:*",
    "@storybook/vue3-webpack5": "workspace:*",
    "@storybook/web-components": "workspace:*",
    "@storybook/web-components-vite": "workspace:*",
    "@storybook/web-components-webpack5": "workspace:*",
    "@testing-library/dom": "^7.29.4",
    "@testing-library/jest-dom": "6.1.4",
    "@testing-library/react": "^14.0.0",
    "@testing-library/user-event": "^14.4.3",
<<<<<<< HEAD
=======
    "@types/express": "^4.17.21",
>>>>>>> b43f792e
    "@types/fs-extra": "^11.0.1",
    "@types/lodash": "^4.14.167",
    "@types/mock-require": "^2.0.3",
    "@types/node": "^18.0.0",
    "@types/react": "^18.0.37",
    "@types/react-dom": "^18.0.11",
    "@types/semver": "^7.3.4",
    "@types/serve-static": "^1.13.8",
    "@typescript-eslint/experimental-utils": "^5.62.0",
    "@typescript-eslint/parser": "^6.18.1",
    "@vitejs/plugin-react": "^3.0.1",
    "@vitest/coverage-v8": "^1.2.2",
    "concurrently": "^5.3.0",
    "cross-env": "^7.0.3",
    "danger": "^11.2.6",
    "esbuild": "^0.18.0 || ^0.19.0 || ^0.20.0",
    "esbuild-loader": "^3.0.0",
    "esbuild-plugin-alias": "^0.2.1",
    "eslint": "^8.56.0",
    "eslint-import-resolver-typescript": "^3.6.1",
    "eslint-plugin-local-rules": "portal:../scripts/eslint-plugin-local-rules",
    "eslint-plugin-storybook": "^0.8.0",
    "fs-extra": "^11.1.0",
    "github-release-from-changelog": "^2.1.1",
    "glob": "^10.0.0",
    "http-server": "^14.1.1",
    "husky": "^4.3.7",
    "lint-staged": "^13.2.2",
    "lodash": "^4.17.21",
    "mock-require": "^3.0.3",
    "node-gyp": "^9.3.1",
    "nx": "18.0.6",
    "prettier": "^3.1.1",
    "process": "^0.11.10",
    "raf": "^3.4.1",
    "react": "^18.2.0",
    "react-dom": "^18.2.0",
    "semver": "^7.3.7",
    "serve-static": "^1.14.1",
    "svelte": "^5.0.0-next.65",
    "trash": "^7.0.0",
    "ts-dedent": "^2.0.0",
    "ts-node": "^10.9.1",
    "typescript": "^5.4.3",
    "util": "^0.12.4",
    "vite": "^4.0.0",
    "vitest": "^1.2.2",
    "wait-on": "^7.0.1"
  },
  "dependenciesMeta": {
    "ejs": {
      "built": false
    },
    "level": {
      "built": false
    },
    "node-uuid": {
      "built": false,
      "unplugged": false
    },
    "nodemon": {
      "built": false
    },
    "parcel": {
      "built": false
    },
    "preact": {
      "built": false
    },
    "yorkie": {
      "built": false
    }
  },
  "packageManager": "yarn@4.1.1",
  "engines": {
    "node": ">=18.0.0"
  },
  "collective": {
    "type": "opencollective",
    "url": "https://opencollective.com/storybook"
  },
  "nx": {
    "name": "root",
    "includedScripts": []
  },
  "pr-log": {
    "skipLabels": [
      "cleanup"
    ],
    "validLabels": [
      [
        "BREAKING CHANGE",
        "Breaking Changes"
      ],
      [
        "feature request",
        "Features"
      ],
      [
        "bug",
        "Bug Fixes"
      ],
      [
        "documentation",
        "Documentation"
      ],
      [
        "maintenance",
        "Maintenance"
      ],
      [
        "build",
        "Build"
      ],
      [
        "dependencies",
        "Dependency Upgrades"
      ]
    ]
  }
}<|MERGE_RESOLUTION|>--- conflicted
+++ resolved
@@ -178,10 +178,6 @@
     "@testing-library/jest-dom": "6.1.4",
     "@testing-library/react": "^14.0.0",
     "@testing-library/user-event": "^14.4.3",
-<<<<<<< HEAD
-=======
-    "@types/express": "^4.17.21",
->>>>>>> b43f792e
     "@types/fs-extra": "^11.0.1",
     "@types/lodash": "^4.14.167",
     "@types/mock-require": "^2.0.3",
