--- conflicted
+++ resolved
@@ -156,12 +156,9 @@
     "@storybook/svelte": "workspace:*",
     "@storybook/svelte-webpack5": "workspace:*",
     "@storybook/test": "workspace:*",
-<<<<<<< HEAD
     "@storybook/testing-library": "next",
-=======
     "@storybook/theming": "workspace:*",
     "@storybook/types": "workspace:*",
->>>>>>> 183ac323
     "@storybook/vue3": "workspace:*",
     "@storybook/vue3-vite": "workspace:*",
     "@storybook/vue3-webpack5": "workspace:*",
