--- conflicted
+++ resolved
@@ -176,13 +176,8 @@
     "@vitejs/plugin-react": "^3.0.1",
     "@vitest/coverage-v8": "^1.2.2",
     "cross-env": "^7.0.3",
-<<<<<<< HEAD
-    "danger": "^11.2.6",
-    "esbuild": "^0.18.0 || ^0.19.0 || ^0.20.0 || ^0.21.0",
-=======
     "danger": "^12.3.3",
     "esbuild": "^0.18.0 || ^0.19.0 || ^0.20.0 || ^0.21.0 || ^0.22.0 || ^0.23.0",
->>>>>>> 707a207e
     "esbuild-loader": "^4.2.0",
     "esbuild-plugin-alias": "^0.2.1",
     "eslint": "^8.56.0",
