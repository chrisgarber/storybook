{
  "name": "@storybook/root",
<<<<<<< HEAD
  "version": "7.6.17",
=======
  "version": "8.0.0-rc.5",
>>>>>>> 82e153f4
  "private": true,
  "description": "Storybook root",
  "homepage": "https://storybook.js.org/",
  "repository": {
    "type": "git",
    "url": "https://github.com/storybookjs/storybook.git"
  },
  "funding": {
    "type": "opencollective",
    "url": "https://opencollective.com/storybook"
  },
  "workspaces": {
    "packages": [
      "addons/*",
      "frameworks/*",
      "lib/*",
      "deprecated/*",
      "builders/*",
      "ui/*",
      "presets/*",
      "renderers/*"
    ]
  },
  "scripts": {
    "await-serve-storybooks": "wait-on http://localhost:8001",
    "build": "NODE_ENV=production yarn --cwd ../scripts build-package",
    "changelog": "pr-log --sloppy --cherry-pick",
    "changelog:next": "pr-log --sloppy --since-prerelease",
    "check": "NODE_ENV=production yarn --cwd ../scripts check-package",
    "ci-tests": "yarn task --task check --no-link --start-from=install && yarn lint && yarn test && cd ../scripts && yarn test",
    "danger": "danger",
    "generate-sandboxes": "yarn --cwd ../scripts generate-sandboxes",
    "github-release": "github-release-from-changelog",
    "lint": "yarn lint:js && yarn lint:md",
    "lint:ejs": "ejslint **/*.ejs",
    "lint:js": "yarn lint:js:cmd .  --quiet",
    "lint:js:cmd": "cross-env NODE_ENV=production eslint --cache --cache-location=../.cache/eslint --ext .js,.jsx,.json,.html,.ts,.tsx,.mjs --report-unused-disable-directives",
    "lint:md": "../scripts/node_modules/.bin/remark -q .",
    "lint:other": "prettier --write '**/*.{css,html,json,md,yml}'",
    "lint:package": "sort-package-json",
    "local-registry": "yarn --cwd ../scripts local-registry",
    "publish-sandboxes": "yarn --cwd ../scripts publish",
    "storybook:blocks": "STORYBOOK_BLOCKS_ONLY=true yarn storybook:ui",
    "storybook:blocks:build": "STORYBOOK_BLOCKS_ONLY=true yarn storybook:ui:build",
    "storybook:blocks:chromatic": "STORYBOOK_BLOCKS_ONLY=true yarn storybook:ui:chromatic --project-token=${CHROMATIC_TOKEN_STORYBOOK_BLOCKS:-MISSING_PROJECT_TOKEN}",
    "storybook:ui": "NODE_OPTIONS=\"--preserve-symlinks --preserve-symlinks-main\" ./lib/cli/bin/index.js dev --port 6006 --config-dir ./ui/.storybook",
    "storybook:ui:build": "NODE_OPTIONS=\"--preserve-symlinks --preserve-symlinks-main\" ./lib/cli/bin/index.js build --config-dir ./ui/.storybook",
    "storybook:ui:chromatic": "yarn chromatic --build-script-name storybook:ui:build --storybook-config-dir ./ui/.storybook --storybook-base-dir ./code --project-token=${CHROMATIC_TOKEN_STORYBOOK_UI:-MISSING_PROJECT_TOKEN} --only-changed --exit-zero-on-changes --exit-once-uploaded",
    "task": "yarn --cwd ../scripts task",
    "test": "NODE_OPTIONS=--max_old_space_size=4096 vitest run",
    "test:watch": "NODE_OPTIONS=--max_old_space_size=4096 vitest watch"
  },
  "husky": {
    "hooks": {
      "pre-commit": "yarn lint-staged"
    }
  },
  "lint-staged": {
    "*.{html,js,json,jsx,mjs,ts,tsx}": [
      "yarn lint:js:cmd --fix"
    ],
    "package.json": [
      "yarn lint:package"
    ],
    "*.ejs": [
      "../scripts/node_modules/.bin/ejslint"
    ],
    "*.{css,html,json,md,yml}": [
      "../scripts/node_modules/.bin/prettier --write"
    ]
  },
  "browserslist": [
    "defaults"
  ],
  "resolutions": {
    "@playwright/test": "1.36.0",
    "@storybook/theming": "workspace:*",
    "@types/node": "^18.0.0",
    "@vitest/expect@1.1.3": "patch:@vitest/expect@npm%3A1.1.3#~/.yarn/patches/@vitest-expect-npm-1.1.3-2062bf533f.patch",
    "esbuild": "^0.20.1",
    "playwright": "1.36.0",
    "@storybook/theming": "workspace:*",
    "playwright-core": "1.36.0",
    "serialize-javascript": "^3.1.0",
    "type-fest": "~2.19"
  },
  "dependencies": {
    "@nx/workspace": "17.0.2",
    "@playwright/test": "1.36.0",
    "@storybook/addon-a11y": "workspace:*",
    "@storybook/addon-actions": "workspace:*",
    "@storybook/addon-backgrounds": "workspace:*",
    "@storybook/addon-controls": "workspace:*",
    "@storybook/addon-docs": "workspace:*",
    "@storybook/addon-essentials": "workspace:*",
    "@storybook/addon-highlight": "workspace:*",
    "@storybook/addon-interactions": "workspace:*",
    "@storybook/addon-jest": "workspace:*",
    "@storybook/addon-links": "workspace:*",
    "@storybook/addon-mdx-gfm": "workspace:*",
    "@storybook/addon-measure": "workspace:*",
    "@storybook/addon-onboarding": "workspace:*",
    "@storybook/addon-outline": "workspace:*",
    "@storybook/addon-storysource": "workspace:*",
    "@storybook/addon-toolbars": "workspace:*",
    "@storybook/addon-viewport": "workspace:*",
    "@storybook/angular": "workspace:*",
    "@storybook/bench": "next",
    "@storybook/blocks": "workspace:*",
    "@storybook/builder-manager": "workspace:*",
    "@storybook/builder-vite": "workspace:*",
    "@storybook/builder-webpack5": "workspace:*",
    "@storybook/channels": "workspace:*",
    "@storybook/cli": "workspace:*",
    "@storybook/client-logger": "workspace:*",
    "@storybook/codemod": "workspace:*",
    "@storybook/components": "workspace:*",
    "@storybook/core-common": "workspace:*",
    "@storybook/core-events": "workspace:*",
    "@storybook/core-server": "workspace:*",
    "@storybook/core-webpack": "workspace:*",
    "@storybook/csf": "^0.1.2",
    "@storybook/csf-plugin": "workspace:*",
    "@storybook/csf-tools": "workspace:*",
    "@storybook/docs-tools": "workspace:*",
    "@storybook/ember": "workspace:*",
    "@storybook/eslint-config-storybook": "^4.0.0",
    "@storybook/global": "^5.0.0",
    "@storybook/html": "workspace:*",
    "@storybook/html-vite": "workspace:*",
    "@storybook/html-webpack5": "workspace:*",
    "@storybook/instrumenter": "workspace:*",
    "@storybook/linter-config": "^4.0.0",
    "@storybook/manager": "workspace:*",
    "@storybook/manager-api": "workspace:*",
    "@storybook/nextjs": "workspace:*",
    "@storybook/node-logger": "workspace:*",
    "@storybook/preact": "workspace:*",
    "@storybook/preact-vite": "workspace:*",
    "@storybook/preact-webpack5": "workspace:*",
    "@storybook/preset-create-react-app": "workspace:*",
    "@storybook/preset-html-webpack": "workspace:*",
    "@storybook/preset-preact-webpack": "workspace:*",
    "@storybook/preset-react-webpack": "workspace:*",
    "@storybook/preset-server-webpack": "workspace:*",
    "@storybook/preset-svelte-webpack": "workspace:*",
    "@storybook/preset-vue3-webpack": "workspace:*",
    "@storybook/preview": "workspace:*",
    "@storybook/preview-api": "workspace:*",
    "@storybook/react": "workspace:*",
    "@storybook/react-vite": "workspace:*",
    "@storybook/react-webpack5": "workspace:*",
    "@storybook/router": "workspace:*",
    "@storybook/server": "workspace:*",
    "@storybook/server-webpack5": "workspace:*",
    "@storybook/source-loader": "workspace:*",
    "@storybook/svelte": "workspace:*",
    "@storybook/svelte-webpack5": "workspace:*",
    "@storybook/telemetry": "workspace:*",
    "@storybook/test": "workspace:*",
    "@storybook/testing-library": "next",
    "@storybook/theming": "workspace:*",
    "@storybook/types": "workspace:*",
    "@storybook/vue3": "workspace:*",
    "@storybook/vue3-vite": "workspace:*",
    "@storybook/vue3-webpack5": "workspace:*",
    "@storybook/web-components": "workspace:*",
    "@storybook/web-components-vite": "workspace:*",
    "@storybook/web-components-webpack5": "workspace:*",
    "@testing-library/dom": "^7.29.4",
    "@testing-library/jest-dom": "^6.1.4",
    "@testing-library/react": "^14.0.0",
    "@testing-library/user-event": "^14.4.3",
    "@types/express": "^4.17.11",
    "@types/fs-extra": "^11.0.1",
    "@types/lodash": "^4.14.167",
    "@types/mock-require": "^2.0.3",
    "@types/node": "^18.0.0",
    "@types/react": "^18.0.37",
    "@types/react-dom": "^18.0.11",
    "@types/semver": "^7.3.4",
    "@types/serve-static": "^1.13.8",
    "@typescript-eslint/experimental-utils": "^5.62.0",
    "@typescript-eslint/parser": "^6.18.1",
    "@vitejs/plugin-react": "^3.0.1",
    "@vitest/coverage-v8": "^1.2.2",
    "chromatic": "7.1.0",
    "concurrently": "^5.3.0",
    "cross-env": "^7.0.3",
    "danger": "^11.2.6",
    "esbuild": "^0.18.0 || ^0.19.0 || ^0.20.0",
    "esbuild-loader": "^3.0.0",
    "esbuild-plugin-alias": "^0.2.1",
    "eslint": "^8.56.0",
    "eslint-import-resolver-typescript": "^3.6.1",
    "eslint-plugin-local-rules": "portal:../scripts/eslint-plugin-local-rules",
    "eslint-plugin-storybook": "^0.8.0",
    "fs-extra": "^11.1.0",
    "github-release-from-changelog": "^2.1.1",
    "glob": "^10.0.0",
    "http-server": "^14.1.1",
    "husky": "^4.3.7",
    "lint-staged": "^13.2.2",
    "lodash": "^4.17.21",
    "mock-require": "^3.0.3",
    "node-gyp": "^9.3.1",
    "nx": "17.0.2",
    "prettier": "^3.1.1",
    "process": "^0.11.10",
    "raf": "^3.4.1",
    "react": "^18.2.0",
    "react-dom": "^18.2.0",
    "semver": "^7.3.7",
    "serve-static": "^1.14.1",
    "svelte": "^5.0.0-next.65",
    "trash": "^7.0.0",
    "ts-dedent": "^2.0.0",
    "ts-node": "^10.9.1",
    "typescript": "^5.3.2",
    "util": "^0.12.4",
    "vite": "^4.0.0",
    "vite-plugin-turbosnap": "^1.0.1",
    "vitest": "^1.2.2",
    "wait-on": "^7.0.1"
  },
  "devDependencies": {
    "@chromaui/addon-visual-tests": "^0.0.124"
  },
  "dependenciesMeta": {
    "ejs": {
      "built": false
    },
    "level": {
      "built": false
    },
    "node-uuid": {
      "built": false,
      "unplugged": false
    },
    "nodemon": {
      "built": false
    },
    "parcel": {
      "built": false
    },
    "preact": {
      "built": false
    },
    "yorkie": {
      "built": false
    }
  },
  "packageManager": "yarn@4.0.2",
  "engines": {
    "node": ">=18.0.0"
  },
  "collective": {
    "type": "opencollective",
    "url": "https://opencollective.com/storybook"
  },
  "pr-log": {
    "skipLabels": [
      "cleanup"
    ],
    "validLabels": [
      [
        "BREAKING CHANGE",
        "Breaking Changes"
      ],
      [
        "feature request",
        "Features"
      ],
      [
        "bug",
        "Bug Fixes"
      ],
      [
        "documentation",
        "Documentation"
      ],
      [
        "maintenance",
        "Maintenance"
      ],
      [
        "build",
        "Build"
      ],
      [
        "dependencies",
        "Dependency Upgrades"
      ]
    ]
  }
}<|MERGE_RESOLUTION|>--- conflicted
+++ resolved
@@ -1,10 +1,6 @@
 {
   "name": "@storybook/root",
-<<<<<<< HEAD
-  "version": "7.6.17",
-=======
   "version": "8.0.0-rc.5",
->>>>>>> 82e153f4
   "private": true,
   "description": "Storybook root",
   "homepage": "https://storybook.js.org/",
@@ -86,7 +82,6 @@
     "@vitest/expect@1.1.3": "patch:@vitest/expect@npm%3A1.1.3#~/.yarn/patches/@vitest-expect-npm-1.1.3-2062bf533f.patch",
     "esbuild": "^0.20.1",
     "playwright": "1.36.0",
-    "@storybook/theming": "workspace:*",
     "playwright-core": "1.36.0",
     "serialize-javascript": "^3.1.0",
     "type-fest": "~2.19"
