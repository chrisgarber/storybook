{
  "name": "@storybook/root",
  "version": "7.0.0-alpha.47",
  "private": true,
  "description": "Storybook is an open source tool for developing UI components in isolation for React, Vue and Angular. It makes building stunning UIs organized and efficient.",
  "keywords": [
    "angular",
    "angularjs",
    "au2",
    "aurelia",
    "aurelia2",
    "babel",
    "components",
    "documentation",
    "frontend",
    "jamstack",
    "markup",
    "mdx",
    "react",
    "reactjs",
    "reuseable",
    "storybook",
    "storybookjs",
    "templated",
    "tool",
    "ui",
    "user interface",
    "vue",
    "vuejs"
  ],
  "homepage": "https://storybook.js.org/",
  "repository": {
    "type": "git",
    "url": "https://github.com/storybookjs/storybook.git"
  },
  "funding": {
    "type": "opencollective",
    "url": "https://opencollective.com/storybook"
  },
  "workspaces": {
    "packages": [
      "addons/*",
      "addons/storyshots/*",
      "examples/*",
      "examples-native/*",
      "frameworks/*",
      "lib/*",
      "lib/cli/test/run/*",
      "ui/*",
      "presets/*",
      "renderers/*"
    ]
  },
  "scripts": {
    "await-serve-storybooks": "wait-on http://localhost:8001",
    "build": "NODE_ENV=production node ../scripts/build-package.js",
    "changelog": "pr-log --sloppy --cherry-pick",
    "changelog:next": "pr-log --sloppy --since-prerelease",
    "check": "NODE_ENV=production node ../scripts/check-package.js",
    "ci-tests": "yarn task --task check --no-link --start-from=install && yarn lint && yarn test",
    "coverage": "codecov",
    "danger": "danger",
    "generate-repros": "zx ../scripts/repros-generator/index.mjs",
    "generate-repros-next": "ts-node ../scripts/next-repro-generators/generate-repros.ts",
    "github-release": "github-release-from-changelog",
    "linear-export": "ts-node --project=../scripts/tsconfig.json ../scripts/linear-export.ts",
    "lint": "yarn lint:js && yarn lint:md",
    "lint:ejs": "ejslint **/*.ejs",
    "lint:js": "yarn lint:js:cmd .  --quiet",
    "lint:js:cmd": "cross-env NODE_ENV=production eslint --cache --cache-location=../.cache/eslint --ext .js,.jsx,.json,.html,.ts,.tsx,.mjs --report-unused-disable-directives",
    "lint:md": "remark -q .",
    "lint:other": "prettier --write '**/*.{css,html,json,md,yml}'",
    "lint:package": "sort-package-json",
    "local-registry": "ts-node --project=../scripts/tsconfig.json ../scripts/run-registry.ts --port 6001",
    "publish-repros": "ts-node ../scripts/next-repro-generators/publish.ts",
    "publish:debug": "npm run publish:latest -- --npm-tag=debug --no-push",
    "publish:latest": "lerna publish --exact --concurrency 1 --force-publish",
    "publish:next": "npm run publish:latest -- --npm-tag=next",
    "storybook:blocks": "BLOCKS_ONLY=true yarn storybook:ui",
    "storybook:blocks:build": "BLOCKS_ONLY=true yarn storybook:ui:build",
    "storybook:blocks:chromatic": "BLOCKS_ONLY=true yarn storybook:ui:chromatic --project-token=${CHROMATIC_TOKEN_STORYBOOK_BLOCKS:-MISSING_PROJECT_TOKEN}",
    "storybook:ui": "NODE_OPTIONS=\"--preserve-symlinks --preserve-symlinks-main\" ./lib/cli/bin/index.js dev --port 6006 --config-dir ./ui/.storybook --no-manager-cache",
    "storybook:ui:build": "NODE_OPTIONS=\"--preserve-symlinks --preserve-symlinks-main\" ./lib/cli/bin/index.js build --config-dir ./ui/.storybook",
    "storybook:ui:chromatic": "yarn chromatic --build-script-name storybook:ui:build --storybook-config-dir ./ui/.storybook --storybook-base-dir ./code/ui --project-token=${CHROMATIC_TOKEN_STORYBOOK_UI:-MISSING_PROJECT_TOKEN} --only-changed --exit-zero-on-changes --exit-once-uploaded",
    "task": "cd .. && yarn task",
    "test": "NODE_OPTIONS=--max_old_space_size=4096 jest --config ./jest.config.js",
    "test:cli": "npm --prefix lib/cli run test"
  },
  "husky": {
    "hooks": {
      "pre-commit": "yarn lint-staged"
    }
  },
  "lint-staged": {
    "*.{html,js,json,jsx,mjs,ts,tsx}": [
      "yarn lint:js:cmd --fix"
    ],
    "package.json": [
      "yarn lint:package"
    ],
    "*.ejs": [
      "ejslint"
    ],
    "*.{css,html,json,md,yml}": [
      "prettier --write"
    ]
  },
  "browserslist": [
    "defaults"
  ],
  "resolutions": {
    "@nrwl/cli": "14.6.1",
    "@typescript-eslint/eslint-plugin": "^5.40.1",
    "@typescript-eslint/experimental-utils": "^5.40.1",
    "@typescript-eslint/parser": "^5.40.1",
    "boxen": "^5.1.2",
    "esbuild": "^0.14.48",
    "eslint": "^8.26.0",
    "serialize-javascript": "^3.1.0",
    "typescript": "~4.6.3",
    "webpack": "5"
  },
  "dependencies": {
    "@babel/cli": "^7.17.6",
    "@babel/core": "^7.17.5",
    "@babel/plugin-proposal-class-properties": "^7.16.7",
    "@babel/plugin-proposal-decorators": "^7.17.2",
    "@babel/plugin-proposal-export-default-from": "^7.16.7",
    "@babel/plugin-proposal-object-rest-spread": "^7.17.3",
    "@babel/plugin-proposal-private-methods": "^7.16.11",
    "@babel/plugin-syntax-dynamic-import": "^7.8.3",
    "@babel/plugin-transform-arrow-functions": "^7.16.7",
    "@babel/plugin-transform-block-scoping": "^7.16.7",
    "@babel/plugin-transform-destructuring": "^7.17.3",
    "@babel/plugin-transform-shorthand-properties": "^7.16.7",
    "@babel/preset-env": "^7.16.11",
    "@babel/preset-flow": "^7.16.7",
    "@babel/preset-react": "^7.16.7",
    "@babel/preset-typescript": "^7.16.7",
    "@babel/runtime": "^7.17.2",
    "@compodoc/compodoc": "^1.1.18",
    "@emotion/babel-plugin": "^11.10.2",
    "@emotion/jest": "^11.10.0",
    "@linear/sdk": "^1.21.0",
    "@nrwl/cli": "14.6.1",
    "@nrwl/nx-cloud": "14.6.0",
    "@nrwl/workspace": "14.6.1",
    "@playwright/test": "1.27.0",
    "@storybook/addon-a11y": "workspace:*",
    "@storybook/addon-actions": "workspace:*",
    "@storybook/addon-backgrounds": "workspace:*",
    "@storybook/addon-controls": "workspace:*",
    "@storybook/addon-docs": "workspace:*",
    "@storybook/addon-essentials": "workspace:*",
    "@storybook/addon-highlight": "workspace:*",
    "@storybook/addon-interactions": "workspace:*",
    "@storybook/addon-jest": "workspace:*",
    "@storybook/addon-links": "workspace:*",
    "@storybook/addon-measure": "workspace:*",
    "@storybook/addon-outline": "workspace:*",
    "@storybook/addon-storyshots": "workspace:*",
    "@storybook/addon-storyshots-puppeteer": "workspace:*",
    "@storybook/addon-storysource": "workspace:*",
    "@storybook/addon-toolbars": "workspace:*",
    "@storybook/addon-viewport": "workspace:*",
    "@storybook/addons": "workspace:*",
    "@storybook/angular": "workspace:*",
    "@storybook/api": "workspace:*",
    "@storybook/babel-plugin-require-context-hook": "1.0.1",
    "@storybook/blocks": "workspace:*",
    "@storybook/builder-manager": "workspace:*",
    "@storybook/builder-vite": "workspace:*",
    "@storybook/builder-webpack5": "workspace:*",
    "@storybook/channel-postmessage": "workspace:*",
    "@storybook/channel-websocket": "workspace:*",
    "@storybook/channels": "workspace:*",
    "@storybook/cli": "workspace:*",
    "@storybook/client-api": "workspace:*",
    "@storybook/client-logger": "workspace:*",
    "@storybook/codemod": "workspace:*",
    "@storybook/components": "workspace:*",
    "@storybook/core-client": "workspace:*",
    "@storybook/core-common": "workspace:*",
    "@storybook/core-events": "workspace:*",
    "@storybook/core-server": "workspace:*",
    "@storybook/core-webpack": "workspace:*",
<<<<<<< HEAD
    "@storybook/csf": "0.0.2--canary.53.4879818.0",
=======
    "@storybook/csf": "next",
    "@storybook/csf-plugin": "workspace:*",
>>>>>>> b0b6c6b3
    "@storybook/csf-tools": "workspace:*",
    "@storybook/docs-tools": "workspace:*",
    "@storybook/ember": "workspace:*",
    "@storybook/eslint-config-storybook": "^3.1.2",
    "@storybook/html": "workspace:*",
    "@storybook/html-webpack5": "workspace:*",
    "@storybook/instrumenter": "workspace:*",
    "@storybook/jest": "^0.0.10",
    "@storybook/linter-config": "^2.5.0",
    "@storybook/manager": "workspace:*",
    "@storybook/nextjs": "workspace:*",
    "@storybook/node-logger": "workspace:*",
    "@storybook/postinstall": "workspace:*",
    "@storybook/preact": "workspace:*",
    "@storybook/preact-webpack5": "workspace:*",
    "@storybook/preset-html-webpack": "workspace:*",
    "@storybook/preset-preact-webpack": "workspace:*",
    "@storybook/preset-react-webpack": "workspace:*",
    "@storybook/preset-server-webpack": "workspace:*",
    "@storybook/preset-svelte-webpack": "workspace:*",
    "@storybook/preset-vue-webpack": "workspace:*",
    "@storybook/preset-vue3-webpack": "workspace:*",
    "@storybook/preset-web-components-webpack": "workspace:*",
    "@storybook/preview-web": "workspace:*",
    "@storybook/react": "workspace:*",
    "@storybook/react-vite": "workspace:*",
    "@storybook/react-webpack5": "workspace:*",
    "@storybook/router": "workspace:*",
    "@storybook/server": "workspace:*",
    "@storybook/server-webpack5": "workspace:*",
    "@storybook/source-loader": "workspace:*",
    "@storybook/store": "workspace:*",
    "@storybook/svelte": "workspace:*",
    "@storybook/svelte-webpack5": "workspace:*",
    "@storybook/telemetry": "workspace:*",
    "@storybook/testing-library": "0.0.14-next.0",
    "@storybook/theming": "workspace:*",
    "@storybook/types": "workspace:*",
    "@storybook/vue": "workspace:*",
    "@storybook/vue-webpack5": "workspace:*",
    "@storybook/vue3": "workspace:*",
    "@storybook/vue3-vite": "workspace:*",
    "@storybook/vue3-webpack5": "workspace:*",
    "@storybook/web-components": "workspace:*",
    "@storybook/web-components-vite": "workspace:*",
    "@storybook/web-components-webpack5": "workspace:*",
    "@testing-library/dom": "^7.29.4",
    "@testing-library/jest-dom": "^5.11.9",
    "@testing-library/react": "^11.2.2",
    "@testing-library/user-event": "^13.2.1",
    "@types/detect-port": "^1.3.2",
    "@types/doctrine": "^0.0.3",
    "@types/enzyme": "^3.10.8",
    "@types/escodegen": "^0.0.6",
    "@types/express": "^4.17.11",
    "@types/fs-extra": "^9.0.6",
    "@types/jest": "^26.0.16",
    "@types/js-yaml": "^3.12.6",
    "@types/lodash": "^4.14.167",
    "@types/node": "^16.0.0",
    "@types/node-cleanup": "^2.1.1",
    "@types/prompts": "2.0.11",
    "@types/react": "^16.14.23",
    "@types/react-dom": "^16.9.14",
    "@types/semver": "^7.3.4",
    "@types/serve-static": "^1.13.8",
    "@types/shelljs": "^0.8.7",
    "@types/terser-webpack-plugin": "^5.2.0",
    "@types/webpack-dev-middleware": "^5.3.0",
    "@typescript-eslint/eslint-plugin": "^5.40.1",
    "@typescript-eslint/experimental-utils": "^5.40.1",
    "@typescript-eslint/parser": "^5.40.1",
    "@vitejs/plugin-react": "^2.1.0",
    "babel-core": "^7.0.0-bridge.0",
    "babel-eslint": "^10.1.0",
    "babel-jest": "^26.6.3",
    "babel-loader": "^8.2.5",
    "babel-plugin-add-react-displayname": "^0.0.5",
    "babel-plugin-dynamic-import-node": "^2.3.3",
    "babel-plugin-macros": "^3.0.1",
    "chalk": "^4.1.0",
    "chromatic": "^6.10.2",
    "codecov": "^3.8.1",
    "commander": "^6.2.1",
    "concurrently": "^5.3.0",
    "cross-env": "^7.0.3",
    "danger": "^10.6.2",
    "detect-port": "^1.3.0",
    "ejs-lint": "^1.2.2",
    "enzyme": "^3.11.0",
    "enzyme-adapter-react-16": "^1.15.5",
    "esbuild": "^0.14.48",
    "esbuild-loader": "^2.19.0",
    "esbuild-plugin-alias": "^0.2.1",
    "eslint": "^8.26.0",
    "eslint-plugin-import": "^2.26.0",
    "eslint-plugin-react": "^7.31.10",
    "eslint-plugin-storybook": "^0.6.6",
    "esm": "^3.2.25",
    "execa": "^5.0.0",
    "express": "^4.17.1",
    "fs-extra": "^9.0.1",
    "github-release-from-changelog": "^2.1.1",
    "glob": "^7.1.6",
    "global": "^4.4.0",
    "http-server": "^0.12.3",
    "husky": "^4.3.7",
    "jest": "^26.6.3",
    "jest-environment-jsdom": "^26.6.2",
    "jest-environment-jsdom-thirteen": "^1.0.1",
    "jest-enzyme": "^7.1.2",
    "jest-image-snapshot": "^4.3.0",
    "jest-jasmine2": "^26.6.3",
    "jest-junit": "^13.0.0",
    "jest-os-detection": "^1.3.1",
    "jest-raw-loader": "^1.0.1",
    "jest-serializer-html": "^7.0.0",
    "jest-watch-typeahead": "^0.6.1",
    "js-yaml": "^3.14.1",
    "lerna": "^3.22.1",
    "lint-staged": "^10.5.4",
    "lodash": "^4.17.21",
    "mocha-list-tests": "^1.0.5",
    "node-cleanup": "^2.1.2",
    "node-fetch": "^2.6.1",
    "node-gyp": "^8.4.0",
    "npmlog": "^5.0.1",
    "nx": "14.6.1",
    "p-limit": "^3.1.0",
    "playwright": "1.27.0",
    "prettier": "2.7.1",
    "process": "^0.11.10",
    "prompts": "^2.4.0",
    "raf": "^3.4.1",
    "react": "^16.8.0",
    "read-pkg-up": "^7.0.1",
    "regenerator-runtime": "^0.13.7",
    "remark": "^13.0.0",
    "remark-cli": "^9.0.0",
    "remark-lint": "^8.0.0",
    "remark-preset-lint-recommended": "^5.0.0",
    "semver": "^7.3.7",
    "serve-static": "^1.14.1",
    "shelljs": "^0.8.5",
    "shx": "^0.3.2",
    "sort-package-json": "^1.48.1",
    "terser-webpack-plugin": "^5.3.1",
    "trash": "^7.0.0",
    "ts-dedent": "^2.0.0",
    "ts-jest": "^26.4.4",
    "ts-node": "^10.4.0",
    "tsup": "^6.2.2",
    "typescript": "~4.6.3",
    "util": "^0.12.4",
    "vite": "^3.1.7",
    "wait-on": "^5.2.1",
    "web-component-analyzer": "^1.1.6",
    "webpack": "5",
    "webpack-dev-middleware": "^5.3.1",
    "window-size": "^1.1.1",
    "zx": "^7.0.3"
  },
  "devDependencies": {
    "expect-type": "^0.14.2"
  },
  "dependenciesMeta": {
    "@compodoc/compodoc": {
      "built": false
    },
    "ejs": {
      "built": false
    },
    "level": {
      "built": false
    },
    "node-uuid": {
      "built": false,
      "unplugged": false
    },
    "nodemon": {
      "built": false
    },
    "parcel": {
      "built": false
    },
    "preact": {
      "built": false
    },
    "yorkie": {
      "built": false
    }
  },
  "optionalDependencies": {
    "puppeteer": "^2.1.1",
    "ts-loader": "^9.2.8",
    "verdaccio": "^4.10.0",
    "verdaccio-auth-memory": "^9.7.2"
  },
  "packageManager": "yarn@3.2.4",
  "engines": {
    "node": ">=10.13.0",
    "yarn": ">=1.3.2"
  },
  "collective": {
    "type": "opencollective",
    "url": "https://opencollective.com/storybook"
  },
  "pr-log": {
    "skipLabels": [
      "cleanup"
    ],
    "validLabels": [
      [
        "BREAKING CHANGE",
        "Breaking Changes"
      ],
      [
        "feature request",
        "Features"
      ],
      [
        "bug",
        "Bug Fixes"
      ],
      [
        "documentation",
        "Documentation"
      ],
      [
        "maintenance",
        "Maintenance"
      ],
      [
        "build",
        "Build"
      ],
      [
        "dependencies",
        "Dependency Upgrades"
      ],
      [
        "other",
        "Other"
      ]
    ]
  }
}<|MERGE_RESOLUTION|>--- conflicted
+++ resolved
@@ -184,12 +184,8 @@
     "@storybook/core-events": "workspace:*",
     "@storybook/core-server": "workspace:*",
     "@storybook/core-webpack": "workspace:*",
-<<<<<<< HEAD
-    "@storybook/csf": "0.0.2--canary.53.4879818.0",
-=======
     "@storybook/csf": "next",
     "@storybook/csf-plugin": "workspace:*",
->>>>>>> b0b6c6b3
     "@storybook/csf-tools": "workspace:*",
     "@storybook/docs-tools": "workspace:*",
     "@storybook/ember": "workspace:*",
