--- conflicted
+++ resolved
@@ -76,11 +76,7 @@
   ],
   "resolutions": {
     "@playwright/test": "1.36.0",
-<<<<<<< HEAD
-    "@types/node": "^18.0.0",
-=======
     "@types/node": "^22.0.0",
->>>>>>> e46747e3
     "@vitest/expect@npm:2.0.5": "patch:@vitest/expect@npm%3A2.0.5#~/.yarn/patches/@vitest-expect-npm-2.0.5-8933466cce.patch",
     "esbuild": "^0.23.0",
     "playwright": "1.36.0",
