--- conflicted
+++ resolved
@@ -260,13 +260,8 @@
     "@vitejs/plugin-react": "^2.1.0",
     "babel-core": "^7.0.0-bridge.0",
     "babel-eslint": "^10.1.0",
-<<<<<<< HEAD
-    "babel-jest": "^29.0.0",
-    "babel-loader": "^8.2.5",
-=======
-    "babel-jest": "^28.1.3",
+    "babel-jest": "^29.1.3",
     "babel-loader": "^8.3.0",
->>>>>>> c8e52a0f
     "babel-plugin-add-react-displayname": "^0.0.5",
     "babel-plugin-dynamic-import-node": "^2.3.3",
     "babel-plugin-macros": "^3.0.1",
