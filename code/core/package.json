--- conflicted
+++ resolved
@@ -278,19 +278,11 @@
   },
   "dependencies": {
     "@storybook/csf": "^0.1.11",
-<<<<<<< HEAD
-    "browser-assert": "^1.2.1",
-    "esbuild": "^0.18.0 || ^0.19.0 || ^0.20.0 || ^0.21.0 || ^0.22.0 || ^0.23.0",
-    "esbuild-register": "^3.5.0",
-=======
-    "@types/express": "^4.17.21",
     "better-opn": "^3.0.2",
     "browser-assert": "^1.2.1",
     "esbuild": "^0.18.0 || ^0.19.0 || ^0.20.0 || ^0.21.0 || ^0.22.0 || ^0.23.0",
     "esbuild-register": "^3.5.0",
-    "express": "^4.19.2",
     "jsdoc-type-pratt-parser": "^4.0.0",
->>>>>>> f529029a
     "process": "^0.11.10",
     "recast": "^0.23.5",
     "semver": "^7.6.2",
