--- conflicted
+++ resolved
@@ -34,22 +34,16 @@
   SELECT_STORY,
   SET_CONFIG,
   SET_CURRENT_STORY,
+  SET_FILTER,
   SET_INDEX,
   SET_STORIES,
   STORY_ARGS_UPDATED,
   STORY_CHANGED,
   STORY_INDEX_INVALIDATED,
   STORY_MISSING,
-<<<<<<< HEAD
-  DOCS_PREPARED,
-  SET_CURRENT_STORY,
-  SET_CONFIG,
-  SET_FILTER,
-=======
   STORY_PREPARED,
   STORY_SPECIFIED,
   UPDATE_STORY_ARGS,
->>>>>>> e5960ffe
 } from '@storybook/core/core-events';
 
 import { getEventMetadata } from '../lib/events';
