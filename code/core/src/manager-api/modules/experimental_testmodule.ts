import { Addon_TypesEnum, type StoryId } from '@storybook/core/types';

import {
  TESTING_MODULE_CANCEL_TEST_RUN_REQUEST,
  TESTING_MODULE_RUN_ALL_REQUEST,
  TESTING_MODULE_RUN_REQUEST,
  TESTING_MODULE_WATCH_MODE_REQUEST,
  type TestProviderId,
  type TestProviderState,
  type TestProviders,
  type TestingModuleRunRequestPayload,
  type TestingModuleWatchModeRequestPayload,
} from '@storybook/core/core-events';

import invariant from 'tiny-invariant';

import type { ModuleFn } from '../lib/types';

export type SubState = {
  testProviders: TestProviders;
};

const initialTestProviderState: TestProviderState = {
  details: {} as { [key: string]: any },
  cancellable: false,
  cancelling: false,
  running: false,
  watching: false,
  failed: false,
  crashed: false,
};

interface RunOptions {
  entryId?: StoryId;
}

export type SubAPI = {
  getTestProviderState(id: string): TestProviderState | undefined;
  updateTestProviderState(id: TestProviderId, update: Partial<TestProviderState>): void;
  clearTestProviderState(id: TestProviderId): void;
  runTestProvider(id: TestProviderId, options?: RunOptions): () => void;
  setTestProviderWatchMode(id: TestProviderId, watchMode: boolean): void;
  cancelTestProvider(id: TestProviderId): void;
};

export const init: ModuleFn<SubAPI, SubState> = ({ store, fullAPI }) => {
  const state: SubState = {
    testProviders: store.getState().testProviders || {},
  };

  const api: SubAPI = {
    getTestProviderState(id) {
      const { testProviders } = store.getState();
      return testProviders?.[id];
    },
    updateTestProviderState(id, update) {
      return store.setState(
        ({ testProviders }) => {
<<<<<<< HEAD
          const currentState = testProviders[id];
          const updatedState = currentState.stateUpdater?.(currentState, update) ?? {
            ...currentState,
            ...update,
          };
          return { testProviders: { ...testProviders, [id]: updatedState } };
=======
          return {
            testProviders: {
              ...testProviders,
              [id]: {
                ...testProviders[id],
                ...update,
                details: {
                  ...(testProviders[id].details || {}),
                  ...(update.details || {}),
                },
              },
            },
          };
>>>>>>> a6155b6c
        },
        { persistence: 'session' }
      );
    },
    clearTestProviderState(id) {
      const update = {
        cancelling: false,
        running: true,
        failed: false,
        crashed: false,
        progress: undefined,
      };
      return store.setState(
        ({ testProviders }) => {
          return { testProviders: { ...testProviders, [id]: { ...testProviders[id], ...update } } };
        },
        { persistence: 'session' }
      );
    },
    runTestProvider(id, options) {
      const index = store.getState().index;
      invariant(index, 'The index is currently unavailable');

      const provider = store.getState().testProviders[id];

      const indexUrl = new URL('index.json', window.location.href).toString();

      if (!options?.entryId) {
        const payload: TestingModuleRunRequestPayload = {
          providerId: id,
          indexUrl,
          config: provider.config,
        };

        fullAPI.emit(TESTING_MODULE_RUN_REQUEST, payload);

        // For backwards compatibility:
        fullAPI.emit(TESTING_MODULE_RUN_ALL_REQUEST, { providerId: id });

        return () => api.cancelTestProvider(id);
      }

      const entry = index[options.entryId];
      invariant(entry, `No entry found in the index for id '${options.entryId}'`);

      const findStories = (entryId: StoryId, results: StoryId[] = []): StoryId[] => {
        const node = index[entryId];
        if (node.type === 'story') {
          results.push(node.id);
        } else if ('children' in node) {
          node.children.forEach((childId) => findStories(childId, results));
        }
        return results;
      };

      const payload: TestingModuleRunRequestPayload = {
        providerId: id,
        indexUrl,
        storyIds: findStories(options.entryId),
        config: provider.config,
      };
      fullAPI.emit(TESTING_MODULE_RUN_REQUEST, payload);
      return () => api.cancelTestProvider(id);
    },
    setTestProviderWatchMode(id, watchMode) {
      api.updateTestProviderState(id, { watching: watchMode });
      const config = store.getState().testProviders[id].config;
      fullAPI.emit(TESTING_MODULE_WATCH_MODE_REQUEST, {
        providerId: id,
        watchMode,
        config,
      } as TestingModuleWatchModeRequestPayload);
    },
    cancelTestProvider(id) {
      api.updateTestProviderState(id, { cancelling: true });
      fullAPI.emit(TESTING_MODULE_CANCEL_TEST_RUN_REQUEST, { providerId: id });
    },
  };

  const initModule = async () => {
    const initialState: TestProviders = Object.fromEntries(
      Object.entries(fullAPI.getElements(Addon_TypesEnum.experimental_TEST_PROVIDER)).map(
        ([id, config]) => [
          id,
          {
            ...config,
            ...initialTestProviderState,
            ...(state?.testProviders?.[id] || {}),
          } as TestProviders[0],
        ]
      )
    );

    store.setState({ testProviders: initialState }, { persistence: 'session' });
  };
  return { init: initModule, state, api };
};<|MERGE_RESOLUTION|>--- conflicted
+++ resolved
@@ -56,28 +56,13 @@
     updateTestProviderState(id, update) {
       return store.setState(
         ({ testProviders }) => {
-<<<<<<< HEAD
           const currentState = testProviders[id];
           const updatedState = currentState.stateUpdater?.(currentState, update) ?? {
             ...currentState,
             ...update,
+            details: { ...currentState.details, ...update.details },
           };
           return { testProviders: { ...testProviders, [id]: updatedState } };
-=======
-          return {
-            testProviders: {
-              ...testProviders,
-              [id]: {
-                ...testProviders[id],
-                ...update,
-                details: {
-                  ...(testProviders[id].details || {}),
-                  ...(update.details || {}),
-                },
-              },
-            },
-          };
->>>>>>> a6155b6c
         },
         { persistence: 'session' }
       );
