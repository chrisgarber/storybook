--- conflicted
+++ resolved
@@ -19,6 +19,7 @@
 };
 
 const initialTestProviderState: TestProviderState = {
+  config: {} as { [key: string]: any },
   details: {} as { [key: string]: any },
   cancellable: false,
   cancelling: false,
@@ -76,21 +77,10 @@
       );
     },
     runTestProvider(id, options) {
-<<<<<<< HEAD
-      if (!options?.entryId) {
-        const provider = store.getState().testProviders[id];
-        const payload: TestingModuleRunAllRequestPayload = {
-          providerId: id,
-          config: provider.config,
-        };
-        fullAPI.emit(TESTING_MODULE_RUN_ALL_REQUEST, payload);
-        return () => api.cancelTestProvider(id);
-      }
-
-=======
->>>>>>> 53c8fcbd
       const index = store.getState().index;
       invariant(index, 'The index is currently unavailable');
+
+      const provider = store.getState().testProviders[id];
 
       const indexUrl = new URL('index.json', window.location.href).toString();
 
@@ -98,7 +88,9 @@
         const payload: TestingModuleRunRequestPayload = {
           providerId: id,
           indexUrl,
+          config: provider.config,
         };
+
         fullAPI.emit(TESTING_MODULE_RUN_REQUEST, payload);
         return () => api.cancelTestProvider(id);
       }
@@ -120,6 +112,7 @@
         providerId: id,
         indexUrl,
         storyIds: findStories(options.entryId),
+        config: provider.config,
       };
       fullAPI.emit(TESTING_MODULE_RUN_REQUEST, payload);
       return () => api.cancelTestProvider(id);
