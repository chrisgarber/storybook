--- conflicted
+++ resolved
@@ -478,31 +478,16 @@
   /** @deprecated Use render instead */
   title?: (state: TestProviderConfig & Addon_TestProviderState<Details, Config>) => ReactNode;
   /** @deprecated Use render instead */
-<<<<<<< HEAD
-  description?: (state: TestProviderConfig & Addon_TestProviderState<Details>) => ReactNode;
-  render?: (state: TestProviderConfig & Addon_TestProviderState<Details>) => ReactNode;
-  sidebarContextMenu?: (
-    options: {
-      context: API_HashEntry;
-      state: Addon_TestProviderState<Details>;
-    },
-    components: { ListItem: typeof ListItem }
-  ) => ReactNode;
-  stateUpdater?: (
-    state: TestProviderConfig & Addon_TestProviderState<Details>,
-    update: Partial<Addon_TestProviderState<Details>>
-  ) => void | Partial<TestProviderConfig & Addon_TestProviderState<Details>>;
-=======
   description?: (state: TestProviderConfig & Addon_TestProviderState<Details, Config>) => ReactNode;
   render?: (state: TestProviderConfig & Addon_TestProviderState<Details, Config>) => ReactNode;
   sidebarContextMenu?: (options: {
     context: API_HashEntry;
-    state: Addon_TestProviderState<Details>;
+    state: Addon_TestProviderState<Details, Config>;
   }) => ReactNode;
-  mapStatusUpdate?: (
-    state: Addon_TestProviderState<Details>
-  ) => API_StatusUpdate | ((state: API_StatusState) => API_StatusUpdate);
->>>>>>> ac039988
+  stateUpdater?: (
+    state: TestProviderConfig & Addon_TestProviderState<Details, Config>,
+    update: Partial<Addon_TestProviderState<Details, Config>>
+  ) => void | Partial<TestProviderConfig & Addon_TestProviderState<Details, Config>>;
   runnable?: boolean;
   watchable?: boolean;
 }
