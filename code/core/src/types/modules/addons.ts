--- conflicted
+++ resolved
@@ -478,24 +478,12 @@
   /** @deprecated Use render instead */
   title?: (state: TestProviderConfig & Addon_TestProviderState<Details, Config>) => ReactNode;
   /** @deprecated Use render instead */
-<<<<<<< HEAD
   description?: (state: TestProviderConfig & Addon_TestProviderState<Details, Config>) => ReactNode;
   render?: (state: TestProviderConfig & Addon_TestProviderState<Details, Config>) => ReactNode;
-  sidebarContextMenu?: (
-    options: {
-      context: API_HashEntry;
-      state: Addon_TestProviderState<Details>;
-    },
-    components: { ListItem: typeof ListItem }
-  ) => ReactNode;
-=======
-  description?: (state: TestProviderConfig & Addon_TestProviderState<Details>) => ReactNode;
-  render?: (state: TestProviderConfig & Addon_TestProviderState<Details>) => ReactNode;
   sidebarContextMenu?: (options: {
     context: API_HashEntry;
     state: Addon_TestProviderState<Details>;
   }) => ReactNode;
->>>>>>> 9a2767f6
   mapStatusUpdate?: (
     state: Addon_TestProviderState<Details>
   ) => API_StatusUpdate | ((state: API_StatusState) => API_StatusUpdate);
