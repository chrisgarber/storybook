/* eslint-disable @typescript-eslint/naming-convention */
<<<<<<< HEAD
import type { FileSystemCache } from 'file-system-cache';
=======
import type { Router } from 'express';
>>>>>>> 2d3ee31a
// should be node:http, but that caused the ui/manager to fail to build, might be able to switch this back once ui/manager is in the core
import type { Server as HttpServer, IncomingMessage, ServerResponse } from 'http';
import type { Server as NetServer } from 'net';
import type { Options as TelejsonOptions } from 'telejson';
import type { PackageJson as PackageJsonFromTypeFest } from 'type-fest';

import type { FileSystemCache } from '../../common/utils/file-cache';
import type { Indexer, StoriesEntry } from './indexer';

/** ⚠️ This file contains internal WIP types they MUST NOT be exported outside this package for now! */

export type BuilderName = 'webpack5' | '@storybook/builder-webpack5' | string;
export type RendererName = string;

interface ServerChannel {
  emit(type: string, args?: any): void;
}

export interface CoreConfig {
  builder?:
    | BuilderName
    | {
        name: BuilderName;
        options?: Record<string, any>;
      };
  renderer?: RendererName;
  disableWebpackDefaults?: boolean;
  channelOptions?: Partial<TelejsonOptions>;
  /** Disables the generation of project.json, a file containing Storybook metadata */
  disableProjectJson?: boolean;
  /**
   * Disables Storybook telemetry
   *
   * @see https://storybook.js.org/telemetry
   */
  disableTelemetry?: boolean;

  /** Disables notifications for Storybook updates. */
  disableWhatsNewNotifications?: boolean;
  /**
   * Enable crash reports to be sent to Storybook telemetry
   *
   * @see https://storybook.js.org/telemetry
   */
  enableCrashReports?: boolean;
  /**
   * Enable CORS headings to run document in a "secure context" see:
   * https://developer.mozilla.org/en-US/docs/Web/JavaScript/Reference/Global_Objects/SharedArrayBuffer#security_requirements
   * This enables these headers in development-mode: Cross-Origin-Opener-Policy: same-origin
   *
   * ```text
   * Cross-Origin-Embedder-Policy: require-corp
   * ```
   */
  crossOriginIsolated?: boolean;
}

interface DirectoryMapping {
  from: string;
  to: string;
}

export interface Presets {
  apply(
    extension: 'typescript',
    config: TypescriptOptions,
    args?: Options
  ): Promise<TypescriptOptions>;
  apply(extension: 'framework', config?: {}, args?: any): Promise<Preset>;
  apply(extension: 'babel', config?: {}, args?: any): Promise<any>;
  apply(extension: 'swc', config?: {}, args?: any): Promise<any>;
  apply(extension: 'entries', config?: [], args?: any): Promise<unknown>;
  apply(extension: 'stories', config?: [], args?: any): Promise<StoriesEntry[]>;
  apply(extension: 'managerEntries', config: [], args?: any): Promise<string[]>;
  apply(extension: 'refs', config?: [], args?: any): Promise<StorybookConfigRaw['refs']>;
  apply(
    extension: 'core',
    config?: StorybookConfigRaw['core'],
    args?: any
  ): Promise<NonNullable<StorybookConfigRaw['core']>>;
  apply(
    extension: 'docs',
    config?: StorybookConfigRaw['docs'],
    args?: any
  ): Promise<NonNullable<StorybookConfigRaw['docs']>>;
  apply(
    extension: 'features',
    config?: StorybookConfigRaw['features'],
    args?: any
  ): Promise<NonNullable<StorybookConfigRaw['features']>>;
  apply(
    extension: 'typescript',
    config?: StorybookConfigRaw['typescript'],
    args?: any
  ): Promise<NonNullable<StorybookConfigRaw['typescript']>>;
  apply(
    extension: 'build',
    config?: StorybookConfigRaw['build'],
    args?: any
  ): Promise<NonNullable<StorybookConfigRaw['build']>>;
  apply(
    extension: 'staticDirs',
    config?: StorybookConfigRaw['staticDirs'],
    args?: any
  ): Promise<StorybookConfigRaw['staticDirs']>;
  apply<T>(extension: string, config?: T, args?: unknown): Promise<T>;
}

export interface LoadedPreset {
  name: string;
  preset: any;
  options: any;
}

export type PresetConfig =
  | string
  | {
      name: string;
      options?: unknown;
    };

export interface Ref {
  id: string;
  url: string;
  title: string;
  version: string;
  type?: string;
  disable?: boolean;
}

export interface VersionCheck {
  success: boolean;
  cached: boolean;
  data?: any;
  error?: any;
  time: number;
}

export interface Stats {
  toJson: () => any;
}

export interface BuilderResult {
  totalTime?: ReturnType<typeof process.hrtime>;
  stats?: Stats;
}

export type PackageJson = PackageJsonFromTypeFest & Record<string, any>;

// TODO: This could be exported to the outside world and used in `options.ts` file of each `@storybook/APP`
// like it's described in docs/api/new-frameworks.md
export interface LoadOptions {
  packageJson?: PackageJson;
  outputDir?: string;
  configDir?: string;
  cacheKey?: string;
  ignorePreview?: boolean;
  extendServer?: (server: HttpServer) => void;
}

export interface CLIOptions {
  port?: number;
  ignorePreview?: boolean;
  previewUrl?: string;
  forceBuildPreview?: boolean;
  disableTelemetry?: boolean;
  enableCrashReports?: boolean;
  host?: string;
  initialPath?: string;
  exactPort?: boolean;
  configDir?: string;
  https?: boolean;
  sslCa?: string[];
  sslCert?: string;
  sslKey?: string;
  smokeTest?: boolean;
  managerCache?: boolean;
  open?: boolean;
  ci?: boolean;
  loglevel?: string;
  quiet?: boolean;
  versionUpdates?: boolean;
  docs?: boolean;
  test?: boolean;
  debugWebpack?: boolean;
  webpackStatsJson?: string | boolean;
  statsJson?: string | boolean;
  outputDir?: string;
}

export interface BuilderOptions {
  configType?: 'DEVELOPMENT' | 'PRODUCTION';
  ignorePreview?: boolean;
  cache?: FileSystemCache;
  configDir: string;
  docsMode?: boolean;
  features?: StorybookConfigRaw['features'];
  versionCheck?: VersionCheck;
  disableWebpackDefaults?: boolean;
  serverChannelUrl?: string;
}

export interface StorybookConfigOptions {
  presets: Presets;
  presetsList?: LoadedPreset[];
}

export type Options = LoadOptions &
  StorybookConfigOptions &
  CLIOptions &
  BuilderOptions & { build?: TestBuildConfig };

// A minimal version of Polka's interface to avoid exposing internal implementation details
export type Middleware<T extends IncomingMessage = IncomingMessage> = (
  req: T & IncomingMessage,
  res: ServerResponse,
  next: (err?: string | Error) => Promise<void> | void
) => Promise<void> | void;

interface ServerApp<T extends IncomingMessage = IncomingMessage> {
  server: NetServer;

  use(pattern: RegExp | string, ...handlers: Middleware<T>[]): this;
  use(...handlers: Middleware<T>[]): this;

  get(pattern: RegExp | string, ...handlers: Middleware<T>[]): this;
  post(pattern: RegExp | string, ...handlers: Middleware<T>[]): this;
  put(pattern: RegExp | string, ...handlers: Middleware<T>[]): this;
  patch(pattern: RegExp | string, ...handlers: Middleware<T>[]): this;
  delete(pattern: RegExp | string, ...handlers: Middleware<T>[]): this;
  head(pattern: RegExp | string, ...handlers: Middleware<T>[]): this;
  options(pattern: RegExp | string, ...handlers: Middleware<T>[]): this;
  connect(pattern: RegExp | string, ...handlers: Middleware<T>[]): this;
  trace(pattern: RegExp | string, ...handlers: Middleware<T>[]): this;
}

export interface Builder<Config, BuilderStats extends Stats = Stats> {
  getConfig: (options: Options) => Promise<Config>;
  start: (args: {
    options: Options;
    startTime: ReturnType<typeof process.hrtime>;
    router: ServerApp;
    server: HttpServer;
    channel: ServerChannel;
  }) => Promise<void | {
    stats?: BuilderStats;
    totalTime: ReturnType<typeof process.hrtime>;
    bail: (e?: Error) => Promise<void>;
  }>;
  build: (arg: {
    options: Options;
    startTime: ReturnType<typeof process.hrtime>;
  }) => Promise<void | BuilderStats>;
  bail: (e?: Error) => Promise<void>;
  corePresets?: string[];
  overridePresets?: string[];
}

/** Options for TypeScript usage within Storybook. */
export interface TypescriptOptions {
  /**
   * Enables type checking within Storybook.
   *
   * @default `false`
   */
  check: boolean;

  /**
   * Disable parsing TypeScript files through compiler.
   *
   * @default `false`
   */
  skipCompiler: boolean;
}

export type Preset =
  | string
  | {
      name: string;
      options?: any;
    };

/** An additional script that gets injected into the preview or the manager, */
export type Entry = string;

type CoreCommon_StorybookRefs = Record<
  string,
  { title: string; url: string } | { disable: boolean; expanded?: boolean }
>;

export type DocsOptions = {
  /** What should we call the generated docs entries? */
  defaultName?: string;
  /**
   * Should we generate a docs entry per CSF file? Set to 'tag' (the default) to generate an entry
   * for every CSF file with the 'autodocs' tag.
   *
   * @deprecated Use `tags: ['autodocs']` in `.storybook/preview.js` instead
   */
  autodocs?: boolean | 'tag';
  /** Only show doc entries in the side bar (usually set with the `--docs` CLI flag) */
  docsMode?: boolean;
};

export interface TestBuildFlags {
  /**
   * The package @storybook/blocks will be excluded from the bundle, even when imported in e.g. the
   * preview.
   */
  disableBlocks?: boolean;
  /** Disable specific addons */
  disabledAddons?: string[];
  /** Filter out .mdx stories entries */
  disableMDXEntries?: boolean;
  /** Override autodocs to be disabled */
  disableAutoDocs?: boolean;
  /** Override docgen to be disabled. */
  disableDocgen?: boolean;
  /** Override sourcemaps generation to be disabled. */
  disableSourcemaps?: boolean;
  /** Override tree-shaking (dead code elimination) to be disabled. */
  disableTreeShaking?: boolean;
  /** Minify with ESBuild when using webpack. */
  esbuildMinify?: boolean;
}

export interface TestBuildConfig {
  test?: TestBuildFlags;
}

type Tag = string;

export interface TagOptions {
  excludeFromSidebar: boolean;
  excludeFromDocsStories: boolean;
}

export type TagsOptions = Record<Tag, Partial<TagOptions>>;

/**
 * The interface for Storybook configuration used internally in presets The difference is that these
 * values are the raw values, AKA, not wrapped with `PresetValue<>`
 */
export interface StorybookConfigRaw {
  /**
   * Sets the addons you want to use with Storybook.
   *
   * @example
   *
   * ```ts
   * addons = ['@storybook/addon-essentials'];
   * addons = [{ name: '@storybook/addon-essentials', options: { backgrounds: false } }];
   * ```
   */
  addons?: Preset[];
  core?: CoreConfig;
  staticDirs?: (DirectoryMapping | string)[];
  logLevel?: string;
  features?: {
    /** Filter args with a "target" on the type from the render function (EXPERIMENTAL) */
    argTypeTargetsV7?: boolean;

    /** Apply decorators from preview.js before decorators from addons or frameworks */
    legacyDecoratorFileOrder?: boolean;

    /**
     * Disallow implicit actions during rendering. This will be the default in Storybook 8.
     *
     * This will make sure that your story renders the same no matter if docgen is enabled or not.
     */
    disallowImplicitActionsInRenderV8?: boolean;

    /** Enable asynchronous component rendering in React renderer */
    experimentalRSC?: boolean;

    /** Use globals & globalTypes for configuring the viewport addon */
    viewportStoryGlobals?: boolean;
    /** Use globals & globalTypes for configuring the backgrounds addon */
    backgroundsStoryGlobals?: boolean;
  };

  build?: TestBuildConfig;

  stories: StoriesEntry[];

  framework?: Preset;

  typescript?: Partial<TypescriptOptions>;

  refs?: CoreCommon_StorybookRefs;

  // We cannot use a particular Babel type here because we need to support a variety of versions
  babel?: any;

  swc?: any;

  env?: Record<string, string>;

  // We cannot use a particular Babel type here because we need to support a variety of versions
  babelDefault?: any;

  previewAnnotations?: Entry[];

  experimental_indexers?: Indexer[];

  docs?: DocsOptions;

  previewHead?: string;

  previewBody?: string;

  previewMainTemplate?: string;

  managerHead?: string;

  tags?: TagsOptions;
}

/**
 * The interface for Storybook configuration in `main.ts` files. This interface is public All values
 * should be wrapped with `PresetValue<>`, though there are a few exceptions: `addons`, `framework`
 */
export interface StorybookConfig {
  /**
   * Sets the addons you want to use with Storybook.
   *
   * @example
   *
   * ```
   * addons = ['@storybook/addon-essentials'];
   * addons = [{ name: '@storybook/addon-essentials', options: { backgrounds: false } }];
   * ```
   */
  addons?: StorybookConfigRaw['addons'];
  core?: PresetValue<StorybookConfigRaw['core']>;
  /**
   * Sets a list of directories of static files to be loaded by Storybook server
   *
   * @example
   *
   * ```ts
   * staticDirs = ['./public'];
   * staticDirs = [{ from: './public', to: '/assets' }];
   * ```
   */
  staticDirs?: PresetValue<StorybookConfigRaw['staticDirs']>;
  logLevel?: PresetValue<StorybookConfigRaw['logLevel']>;
  features?: PresetValue<StorybookConfigRaw['features']>;

  build?: PresetValue<StorybookConfigRaw['build']>;

  /**
   * Tells Storybook where to find stories.
   *
   * @example
   *
   * ```ts
   * stories = ['./src/*.stories.@(j|t)sx?'];
   * stories = async () => [...(await myCustomStoriesEntryBuilderFunc())];
   * ```
   */
  stories: PresetValue<StorybookConfigRaw['stories']>;

  /** Framework, e.g. '@storybook/react-vite', required in v7 */
  framework?: StorybookConfigRaw['framework'];

  /** Controls how Storybook handles TypeScript files. */
  typescript?: PresetValue<StorybookConfigRaw['typescript']>;

  /** References external Storybooks */
  refs?: PresetValue<StorybookConfigRaw['refs']>;

  /** Modify or return babel config. */
  babel?: PresetValue<StorybookConfigRaw['babel']>;

  /** Modify or return swc config. */
  swc?: PresetValue<StorybookConfigRaw['swc']>;

  /** Modify or return env config. */
  env?: PresetValue<StorybookConfigRaw['env']>;

  /** Modify or return babel config. */
  babelDefault?: PresetValue<StorybookConfigRaw['babelDefault']>;

  /** Add additional scripts to run in the preview a la `.storybook/preview.js` */
  previewAnnotations?: PresetValue<StorybookConfigRaw['previewAnnotations']>;

  /** Process CSF files for the story index. */
  experimental_indexers?: PresetValue<StorybookConfigRaw['experimental_indexers']>;

  /** Docs related features in index generation */
  docs?: PresetValue<StorybookConfigRaw['docs']>;

  /**
   * Programmatically modify the preview head/body HTML. The previewHead and previewBody functions
   * accept a string, which is the existing head/body, and return a modified string.
   */
  previewHead?: PresetValue<StorybookConfigRaw['previewHead']>;

  previewBody?: PresetValue<StorybookConfigRaw['previewBody']>;

  /**
   * Programmatically override the preview's main page template. This should return a reference to a
   * file containing an `.ejs` template that will be interpolated with environment variables.
   *
   * @example
   *
   * ```ts
   * previewMainTemplate = '.storybook/index.ejs';
   * ```
   */
  previewMainTemplate?: PresetValue<StorybookConfigRaw['previewMainTemplate']>;

  /**
   * Programmatically modify the preview head/body HTML. The managerHead function accept a string,
   * which is the existing head content, and return a modified string.
   */
  managerHead?: PresetValue<StorybookConfigRaw['managerHead']>;

  /** Configure non-standard tag behaviors */
  tags?: PresetValue<StorybookConfigRaw['tags']>;
}

export type PresetValue<T> = T | ((config: T, options: Options) => T | Promise<T>);

export type PresetProperty<K, TStorybookConfig = StorybookConfigRaw> =
  | TStorybookConfig[K extends keyof TStorybookConfig ? K : never]
  | PresetPropertyFn<K, TStorybookConfig>;

export type PresetPropertyFn<K, TStorybookConfig = StorybookConfigRaw, TOptions = {}> = (
  config: TStorybookConfig[K extends keyof TStorybookConfig ? K : never],
  options: Options & TOptions
) =>
  | TStorybookConfig[K extends keyof TStorybookConfig ? K : never]
  | Promise<TStorybookConfig[K extends keyof TStorybookConfig ? K : never]>;

export interface CoreCommon_ResolvedAddonPreset {
  type: 'presets';
  name: string;
}

export type PreviewAnnotation = string | { bare: string; absolute: string };

export interface CoreCommon_ResolvedAddonVirtual {
  type: 'virtual';
  name: string;
  managerEntries?: string[];
  previewAnnotations?: PreviewAnnotation[];
  presets?: (string | { name: string; options?: any })[];
}

export type CoreCommon_OptionsEntry = { name: string };
export type CoreCommon_AddonEntry = string | CoreCommon_OptionsEntry;
export type CoreCommon_AddonInfo = { name: string; inEssentials: boolean };

export interface CoreCommon_StorybookInfo {
  version: string;
  // FIXME: these are renderers for now,
  // need to update with framework OR fix
  // the calling code
  framework: string;
  frameworkPackage: string;
  renderer: string;
  rendererPackage: string;
  configDir?: string;
  mainConfig?: string;
  previewConfig?: string;
  managerConfig?: string;
}

/**
 * Given a generic string type, returns that type but ensures that a string in general is compatible
 * with it. We use this construct to ensure that IDEs can provide better autocompletion for string
 * types. This is, for example, needed for main config fields, where we want to ensure that the user
 * can provide a custom string, but also a string that is compatible with the type.
 *
 * @example
 *
 * ```ts
 * type Framework = CompatibleString<'@storybook/nextjs'>;
 * const framework: Framework = '@storybook/nextjs'; // valid and will be autocompleted const framework: Framework =
 * path.dirname(require.resolve(path.join('@storybook/nextjs', 'package.json'))); // valid
 * ```
 */
export type CompatibleString<T extends string> = T | (string & {});<|MERGE_RESOLUTION|>--- conflicted
+++ resolved
@@ -1,9 +1,4 @@
 /* eslint-disable @typescript-eslint/naming-convention */
-<<<<<<< HEAD
-import type { FileSystemCache } from 'file-system-cache';
-=======
-import type { Router } from 'express';
->>>>>>> 2d3ee31a
 // should be node:http, but that caused the ui/manager to fail to build, might be able to switch this back once ui/manager is in the core
 import type { Server as HttpServer, IncomingMessage, ServerResponse } from 'http';
 import type { Server as NetServer } from 'net';
