--- conflicted
+++ resolved
@@ -26,15 +26,8 @@
       };
   renderer?: RendererName;
   disableWebpackDefaults?: boolean;
-<<<<<<< HEAD
   channelOptions?: Partial<TelejsonOptions>;
-  /**
-   * Disables the generation of project.json, a file containing Storybook metadata
-   */
-=======
-  channelOptions?: Partial<telejson.Options>;
   /** Disables the generation of project.json, a file containing Storybook metadata */
->>>>>>> b35e93da
   disableProjectJson?: boolean;
   /**
    * Disables Storybook telemetry
