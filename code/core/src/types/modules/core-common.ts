/* eslint-disable @typescript-eslint/naming-convention */
<<<<<<< HEAD
import type { FileSystemCache } from 'file-system-cache';
import type { Options as TelejsonOptions } from 'telejson';
import type { Server } from '../../core-server/utils/server-connect';
import type { Server as HttpServer } from 'http';
=======
import type { Router } from 'express';
import type { FileSystemCache } from 'file-system-cache';
// should be node:http, but that caused the ui/manager to fail to build, might be able to switch this back once ui/manager is in the core
import type { Server } from 'http';
import type * as telejson from 'telejson';
>>>>>>> 70e24c09
import type { PackageJson as PackageJsonFromTypeFest } from 'type-fest';

import type { Indexer, StoriesEntry } from './indexer';

/**
 * ⚠️ This file contains internal WIP types they MUST NOT be exported outside this package for now!
 */

export type BuilderName = 'webpack5' | '@storybook/builder-webpack5' | string;
export type RendererName = string;

interface ServerChannel {
  emit(type: string, args?: any): void;
}

export interface CoreConfig {
  builder?:
    | BuilderName
    | {
        name: BuilderName;
        options?: Record<string, any>;
      };
  renderer?: RendererName;
  disableWebpackDefaults?: boolean;
  channelOptions?: Partial<TelejsonOptions>;
  /**
   * Disables the generation of project.json, a file containing Storybook metadata
   */
  disableProjectJson?: boolean;
  /**
   * Disables Storybook telemetry
   * @see https://storybook.js.org/telemetry
   */
  disableTelemetry?: boolean;

  /**
   * Disables notifications for Storybook updates.
   */
  disableWhatsNewNotifications?: boolean;
  /**
   * Enable crash reports to be sent to Storybook telemetry
   * @see https://storybook.js.org/telemetry
   */
  enableCrashReports?: boolean;
  /**
   * enable CORS headings to run document in a "secure context"
   * see: https://developer.mozilla.org/en-US/docs/Web/JavaScript/Reference/Global_Objects/SharedArrayBuffer#security_requirements
   * This enables these headers in development-mode:
   *   Cross-Origin-Opener-Policy: same-origin
   *   Cross-Origin-Embedder-Policy: require-corp
   */
  crossOriginIsolated?: boolean;
}

interface DirectoryMapping {
  from: string;
  to: string;
}

export interface Presets {
  apply(
    extension: 'typescript',
    config: TypescriptOptions,
    args?: Options
  ): Promise<TypescriptOptions>;
  apply(extension: 'framework', config?: {}, args?: any): Promise<Preset>;
  apply(extension: 'babel', config?: {}, args?: any): Promise<any>;
  apply(extension: 'swc', config?: {}, args?: any): Promise<any>;
  apply(extension: 'entries', config?: [], args?: any): Promise<unknown>;
  apply(extension: 'stories', config?: [], args?: any): Promise<StoriesEntry[]>;
  apply(extension: 'managerEntries', config: [], args?: any): Promise<string[]>;
  apply(extension: 'refs', config?: [], args?: any): Promise<StorybookConfigRaw['refs']>;
  apply(
    extension: 'core',
    config?: StorybookConfigRaw['core'],
    args?: any
  ): Promise<NonNullable<StorybookConfigRaw['core']>>;
  apply(
    extension: 'docs',
    config?: StorybookConfigRaw['docs'],
    args?: any
  ): Promise<NonNullable<StorybookConfigRaw['docs']>>;
  apply(
    extension: 'features',
    config?: StorybookConfigRaw['features'],
    args?: any
  ): Promise<NonNullable<StorybookConfigRaw['features']>>;
  apply(
    extension: 'typescript',
    config?: StorybookConfigRaw['typescript'],
    args?: any
  ): Promise<NonNullable<StorybookConfigRaw['typescript']>>;
  apply(
    extension: 'build',
    config?: StorybookConfigRaw['build'],
    args?: any
  ): Promise<NonNullable<StorybookConfigRaw['build']>>;
  apply(
    extension: 'staticDirs',
    config?: StorybookConfigRaw['staticDirs'],
    args?: any
  ): Promise<StorybookConfigRaw['staticDirs']>;
  apply<T>(extension: string, config?: T, args?: unknown): Promise<T>;
}

export interface LoadedPreset {
  name: string;
  preset: any;
  options: any;
}

export type PresetConfig =
  | string
  | {
      name: string;
      options?: unknown;
    };

export interface Ref {
  id: string;
  url: string;
  title: string;
  version: string;
  type?: string;
  disable?: boolean;
}

export interface VersionCheck {
  success: boolean;
  cached: boolean;
  data?: any;
  error?: any;
  time: number;
}

export interface Stats {
  toJson: () => any;
}

export interface BuilderResult {
  totalTime?: ReturnType<typeof process.hrtime>;
  stats?: Stats;
}

export type PackageJson = PackageJsonFromTypeFest & Record<string, any>;

// TODO: This could be exported to the outside world and used in `options.ts` file of each `@storybook/APP`
// like it's described in docs/api/new-frameworks.md
export interface LoadOptions {
  packageJson: PackageJson;
  outputDir?: string;
  configDir?: string;
  cacheKey?: string;
  ignorePreview?: boolean;
  extendServer?: (server: HttpServer) => void;
}

export interface CLIOptions {
  port?: number;
  ignorePreview?: boolean;
  previewUrl?: string;
  forceBuildPreview?: boolean;
  disableTelemetry?: boolean;
  enableCrashReports?: boolean;
  host?: string;
  initialPath?: string;
  exactPort?: boolean;
  configDir?: string;
  https?: boolean;
  sslCa?: string[];
  sslCert?: string;
  sslKey?: string;
  smokeTest?: boolean;
  managerCache?: boolean;
  open?: boolean;
  ci?: boolean;
  loglevel?: string;
  quiet?: boolean;
  versionUpdates?: boolean;
  docs?: boolean;
  test?: boolean;
  debugWebpack?: boolean;
  webpackStatsJson?: string | boolean;
  statsJson?: string | boolean;
  outputDir?: string;
}

export interface BuilderOptions {
  configType?: 'DEVELOPMENT' | 'PRODUCTION';
  ignorePreview?: boolean;
  cache?: FileSystemCache;
  configDir: string;
  docsMode?: boolean;
  features?: StorybookConfigRaw['features'];
  versionCheck?: VersionCheck;
  disableWebpackDefaults?: boolean;
  serverChannelUrl?: string;
}

export interface StorybookConfigOptions {
  presets: Presets;
  presetsList?: LoadedPreset[];
}

export type Options = LoadOptions &
  StorybookConfigOptions &
  CLIOptions &
  BuilderOptions & { build?: TestBuildConfig };

export interface Builder<Config, BuilderStats extends Stats = Stats> {
  getConfig: (options: Options) => Promise<Config>;
  start: (args: {
    options: Options;
    startTime: ReturnType<typeof process.hrtime>;
    app: Server;
    server: HttpServer;
    channel: ServerChannel;
  }) => Promise<void | {
    stats?: BuilderStats;
    totalTime: ReturnType<typeof process.hrtime>;
    bail: (e?: Error) => Promise<void>;
  }>;
  build: (arg: {
    options: Options;
    startTime: ReturnType<typeof process.hrtime>;
  }) => Promise<void | BuilderStats>;
  bail: (e?: Error) => Promise<void>;
  corePresets?: string[];
  overridePresets?: string[];
}

/**
 * Options for TypeScript usage within Storybook.
 */
export interface TypescriptOptions {
  /**
   * Enables type checking within Storybook.
   *
   * @default `false`
   */
  check: boolean;

  /**
   * Disable parsing TypeScript files through compiler.
   *
   * @default `false`
   */
  skipCompiler: boolean;
}

export type Preset =
  | string
  | {
      name: string;
      options?: any;
    };

/**
 * An additional script that gets injected into the
 * preview or the manager,
 */
export type Entry = string;

type CoreCommon_StorybookRefs = Record<
  string,
  { title: string; url: string } | { disable: boolean; expanded?: boolean }
>;

export type DocsOptions = {
  /**
   * What should we call the generated docs entries?
   */
  defaultName?: string;
  /**
   * Should we generate a docs entry per CSF file?
   * Set to 'tag' (the default) to generate an entry for every CSF file with the
   * 'autodocs' tag.
   *
   * @deprecated Use `tags: ['autodocs']` in `.storybook/preview.js` instead
   */
  autodocs?: boolean | 'tag';
  /**
   * Only show doc entries in the side bar (usually set with the `--docs` CLI flag)
   */
  docsMode?: boolean;
};

export interface TestBuildFlags {
  /**
   * The package @storybook/blocks will be excluded from the bundle, even when imported in e.g. the preview.
   */
  disableBlocks?: boolean;
  /**
   * Disable specific addons
   */
  disabledAddons?: string[];
  /**
   * Filter out .mdx stories entries
   */
  disableMDXEntries?: boolean;
  /**
   * Override autodocs to be disabled
   */
  disableAutoDocs?: boolean;
  /**
   * Override docgen to be disabled.
   */
  disableDocgen?: boolean;
  /**
   * Override sourcemaps generation to be disabled.
   */
  disableSourcemaps?: boolean;
  /**
   * Override tree-shaking (dead code elimination) to be disabled.
   */
  disableTreeShaking?: boolean;
  /**
   * Minify with ESBuild when using webpack.
   */
  esbuildMinify?: boolean;
}

export interface TestBuildConfig {
  test?: TestBuildFlags;
}

type Tag = string;

export interface TagOptions {
  excludeFromSidebar: boolean;
  excludeFromDocsStories: boolean;
}

export type TagsOptions = Record<Tag, Partial<TagOptions>>;

/**
 * The interface for Storybook configuration used internally in presets
 * The difference is that these values are the raw values, AKA, not wrapped with `PresetValue<>`
 */
export interface StorybookConfigRaw {
  /**
   * Sets the addons you want to use with Storybook.
   *
   * @example `['@storybook/addon-essentials']` or `[{ name: '@storybook/addon-essentials', options: { backgrounds: false } }]`
   */
  addons?: Preset[];
  core?: CoreConfig;
  staticDirs?: (DirectoryMapping | string)[];
  logLevel?: string;
  features?: {
    /**
     * Filter args with a "target" on the type from the render function (EXPERIMENTAL)
     */
    argTypeTargetsV7?: boolean;

    /**
     * Apply decorators from preview.js before decorators from addons or frameworks
     */
    legacyDecoratorFileOrder?: boolean;

    /**
     * Disallow implicit actions during rendering. This will be the default in Storybook 8.
     *
     * This will make sure that your story renders the same no matter if docgen is enabled or not.
     */
    disallowImplicitActionsInRenderV8?: boolean;

    /**
     * Enable asynchronous component rendering in React renderer
     */
    experimentalRSC?: boolean;

    /**
     * use globals & globalTypes for configuring the viewport addon
     */
    viewportStoryGlobals?: boolean;
    /**
     * use globals & globalTypes for configuring the backgrounds addon
     */
    backgroundsStoryGlobals?: boolean;
  };

  build?: TestBuildConfig;

  stories: StoriesEntry[];

  framework?: Preset;

  typescript?: Partial<TypescriptOptions>;

  refs?: CoreCommon_StorybookRefs;

  // We cannot use a particular Babel type here because we need to support a variety of versions
  babel?: any;

  swc?: any;

  env?: Record<string, string>;

  // We cannot use a particular Babel type here because we need to support a variety of versions
  babelDefault?: any;

  previewAnnotations?: Entry[];

  experimental_indexers?: Indexer[];

  docs?: DocsOptions;

  previewHead?: string;

  previewBody?: string;

  previewMainTemplate?: string;

  managerHead?: string;

  tags?: TagsOptions;
}

/**
 * The interface for Storybook configuration in `main.ts` files.
 * This interface is public
 * All values should be wrapped with `PresetValue<>`, though there are a few exceptions: `addons`, `framework`
 */
export interface StorybookConfig {
  /**
   * Sets the addons you want to use with Storybook.
   *
   * @example `['@storybook/addon-essentials']` or `[{ name: '@storybook/addon-essentials', options: { backgrounds: false } }]`
   */
  addons?: StorybookConfigRaw['addons'];
  core?: PresetValue<StorybookConfigRaw['core']>;
  /**
   * Sets a list of directories of static files to be loaded by Storybook server
   *
   * @example `['./public']` or `[{from: './public', 'to': '/assets'}]`
   */
  staticDirs?: PresetValue<StorybookConfigRaw['staticDirs']>;
  logLevel?: PresetValue<StorybookConfigRaw['logLevel']>;
  features?: PresetValue<StorybookConfigRaw['features']>;

  build?: PresetValue<StorybookConfigRaw['build']>;

  /**
   * Tells Storybook where to find stories.
   *
   * @example `['./src/*.stories.@(j|t)sx?']` or `async () => [...(await myCustomStoriesEntryBuilderFunc())]`
   */
  stories: PresetValue<StorybookConfigRaw['stories']>;

  /**
   * Framework, e.g. '@storybook/react-vite', required in v7
   */
  framework?: StorybookConfigRaw['framework'];

  /**
   * Controls how Storybook handles TypeScript files.
   */
  typescript?: PresetValue<StorybookConfigRaw['typescript']>;

  /**
   * References external Storybooks
   */
  refs?: PresetValue<StorybookConfigRaw['refs']>;

  /**
   * Modify or return babel config.
   */
  babel?: PresetValue<StorybookConfigRaw['babel']>;

  /**
   * Modify or return swc config.
   */
  swc?: PresetValue<StorybookConfigRaw['swc']>;

  /**
   * Modify or return env config.
   */
  env?: PresetValue<StorybookConfigRaw['env']>;

  /**
   * Modify or return babel config.
   */
  babelDefault?: PresetValue<StorybookConfigRaw['babelDefault']>;

  /**
   * Add additional scripts to run in the preview a la `.storybook/preview.js`
   */
  previewAnnotations?: PresetValue<StorybookConfigRaw['previewAnnotations']>;

  /**
   * Process CSF files for the story index.
   */
  experimental_indexers?: PresetValue<StorybookConfigRaw['experimental_indexers']>;

  /**
   * Docs related features in index generation
   */
  docs?: PresetValue<StorybookConfigRaw['docs']>;

  /**
   * Programmatically modify the preview head/body HTML.
   * The previewHead and previewBody functions accept a string,
   * which is the existing head/body, and return a modified string.
   */
  previewHead?: PresetValue<StorybookConfigRaw['previewHead']>;

  previewBody?: PresetValue<StorybookConfigRaw['previewBody']>;

  /**
   * Programmatically override the preview's main page template.
   * This should return a reference to a file containing an `.ejs` template
   * that will be interpolated with environment variables.
   *
   * @example '.storybook/index.ejs'
   */
  previewMainTemplate?: PresetValue<StorybookConfigRaw['previewMainTemplate']>;

  /**
   * Programmatically modify the preview head/body HTML.
   * The managerHead function accept a string,
   * which is the existing head content, and return a modified string.
   */
  managerHead?: PresetValue<StorybookConfigRaw['managerHead']>;

  /**
   * Configure non-standard tag behaviors
   */
  tags?: PresetValue<StorybookConfigRaw['tags']>;
}

export type PresetValue<T> = T | ((config: T, options: Options) => T | Promise<T>);

export type PresetProperty<K, TStorybookConfig = StorybookConfigRaw> =
  | TStorybookConfig[K extends keyof TStorybookConfig ? K : never]
  | PresetPropertyFn<K, TStorybookConfig>;

export type PresetPropertyFn<K, TStorybookConfig = StorybookConfigRaw, TOptions = {}> = (
  config: TStorybookConfig[K extends keyof TStorybookConfig ? K : never],
  options: Options & TOptions
) =>
  | TStorybookConfig[K extends keyof TStorybookConfig ? K : never]
  | Promise<TStorybookConfig[K extends keyof TStorybookConfig ? K : never]>;

export interface CoreCommon_ResolvedAddonPreset {
  type: 'presets';
  name: string;
}

export type PreviewAnnotation = string | { bare: string; absolute: string };

export interface CoreCommon_ResolvedAddonVirtual {
  type: 'virtual';
  name: string;
  managerEntries?: string[];
  previewAnnotations?: PreviewAnnotation[];
  presets?: (string | { name: string; options?: any })[];
}

export type CoreCommon_OptionsEntry = { name: string };
export type CoreCommon_AddonEntry = string | CoreCommon_OptionsEntry;
export type CoreCommon_AddonInfo = { name: string; inEssentials: boolean };

export interface CoreCommon_StorybookInfo {
  version: string;
  // FIXME: these are renderers for now,
  // need to update with framework OR fix
  // the calling code
  framework: string;
  frameworkPackage: string;
  renderer: string;
  rendererPackage: string;
  configDir?: string;
  mainConfig?: string;
  previewConfig?: string;
  managerConfig?: string;
}

/**
 * Given a generic string type, returns that type but ensures that a string in general is compatible with it.
 * We use this construct to ensure that IDEs can provide better autocompletion for string types.
 * This is, for example, needed for main config fields, where we want to ensure that the user can provide
 * a custom string, but also a string that is compatible with the type.
 * @example
 * type Framework = CompatibleString<'@storybook/nextjs'>
 * const framework: Framework = '@storybook/nextjs'; // valid and will be autocompleted
 * const framework: Framework = path.dirname(require.resolve(path.join("@storybook/nextjs", "package.json"))) // valid
 */
export type CompatibleString<T extends string> = T | (string & {});<|MERGE_RESOLUTION|>--- conflicted
+++ resolved
@@ -1,18 +1,11 @@
 /* eslint-disable @typescript-eslint/naming-convention */
-<<<<<<< HEAD
-import type { FileSystemCache } from 'file-system-cache';
-import type { Options as TelejsonOptions } from 'telejson';
-import type { Server } from '../../core-server/utils/server-connect';
-import type { Server as HttpServer } from 'http';
-=======
-import type { Router } from 'express';
 import type { FileSystemCache } from 'file-system-cache';
 // should be node:http, but that caused the ui/manager to fail to build, might be able to switch this back once ui/manager is in the core
-import type { Server } from 'http';
-import type * as telejson from 'telejson';
->>>>>>> 70e24c09
+import type { Server as HttpServer } from 'http';
+import type { Options as TelejsonOptions } from 'telejson';
 import type { PackageJson as PackageJsonFromTypeFest } from 'type-fest';
 
+import type { Server } from '../../core-server/utils/server-connect';
 import type { Indexer, StoriesEntry } from './indexer';
 
 /**
