--- conflicted
+++ resolved
@@ -1,13 +1,8 @@
-<<<<<<< HEAD
-import picocolors from 'picocolors';
-import { gt, satisfies } from 'semver';
-=======
 import { existsSync, readFileSync } from 'node:fs';
 import { readFile, writeFile } from 'node:fs/promises';
 import { dirname, resolve } from 'node:path';
 
-import chalk from 'chalk';
->>>>>>> 00c1524e
+import picocolors from 'picocolors';
 import type { CommonOptions } from 'execa';
 import { execaCommand, execaCommandSync } from 'execa';
 import { gt, satisfies } from 'semver';
