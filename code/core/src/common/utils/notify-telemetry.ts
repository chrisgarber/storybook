--- conflicted
+++ resolved
@@ -1,9 +1,5 @@
-<<<<<<< HEAD
 import picocolors from 'picocolors';
-=======
-import chalk from 'chalk';
 
->>>>>>> 00c1524e
 import { cache } from './cache';
 
 const TELEMETRY_KEY_NOTIFY_DATE = 'telemetry-notification-date';
