--- conflicted
+++ resolved
@@ -4,15 +4,9 @@
 
 import { getInterpretedFile } from './interpret-files';
 
-<<<<<<< HEAD
 export async function loadPreviewOrConfigFile({ configDir }: { configDir: string }) {
-  const storybookConfigPath = await getInterpretedFile(path.resolve(configDir, 'config'));
-  const storybookPreviewPath = await getInterpretedFile(path.resolve(configDir, 'preview'));
-=======
-export function loadPreviewOrConfigFile({ configDir }: { configDir: string }) {
-  const storybookConfigPath = getInterpretedFile(resolve(configDir, 'config'));
-  const storybookPreviewPath = getInterpretedFile(resolve(configDir, 'preview'));
->>>>>>> 16960c0d
+  const storybookConfigPath = await getInterpretedFile(resolve(configDir, 'config'));
+  const storybookPreviewPath = await getInterpretedFile(resolve(configDir, 'preview'));
 
   if (storybookConfigPath && storybookPreviewPath) {
     throw new Error(dedent`
