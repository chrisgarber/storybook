<<<<<<< HEAD
import { readJSON } from '@ndelangen/fs-extra-unified';
=======
>>>>>>> e5960ffe
import { dirname, join } from 'node:path';

import type { Options, Ref } from '@storybook/core/types';

import { logger } from '@storybook/core/node-logger';

import { findUp } from 'find-up';
import { readJSON } from 'fs-extra';
import resolveFrom from 'resolve-from';

export const getAutoRefs = async (options: Options): Promise<Record<string, Ref>> => {
  const location = await findUp('package.json', { cwd: options.configDir });
  if (!location) {
    return {};
  }
  const directory = dirname(location);

  const { dependencies = [], devDependencies = [] } = (await readJSON(location)) || {};
  const deps = Object.keys({ ...dependencies, ...devDependencies });

  const list = await Promise.all(
    deps.map(async (d) => {
      try {
        const l = resolveFrom(directory, join(d, 'package.json'));

        const { storybook, name, version } = (await readJSON(l)) || {};

        if (storybook?.url) {
          return { id: name, ...storybook, version };
        }
      } catch (error) {
        if ((error as any).code === 'ERR_PACKAGE_PATH_NOT_EXPORTED') {
          // silent warning because user can't do anything about it
          // "package.json" is not part of the package's "exports" field in its package.json
          return undefined;
        }
        logger.warn(`unable to find package.json for ${d}`);
        return undefined;
      }
      return undefined;
    })
  );

  return list.filter(Boolean).reduce(
    (acc, cur) => ({
      ...acc,
      [cur.id]: {
        id: cur.id.toLowerCase(),
        url: stripTrailingSlash(cur.url),
        title: cur.title,
        version: cur.version,
      },
    }),
    {}
  );
};

const checkRef = (url: string) =>
  fetch(`${url}/iframe.html`).then(
    async ({ ok, status }) => {
      if (ok) {
        if (status !== 200) {
          return false;
        }

        // so the status is ok, but if we'd ask for JSON we might get a response saying we need to authenticate.
        const data = await fetch(`${url}/iframe.html`, {
          headers: { Accept: 'application/json' },
        });
        // we might receive non-JSON as a response, because the service ignored our request for JSON response type.
        if (data.ok && (await (data as any).json().catch(() => ({}))).loginUrl) {
          return false;
        }
      }
      return ok;
    },
    () => false
  );

const stripTrailingSlash = (url: string) => url.replace(/\/$/, '');

const toTitle = (input: string) => {
  const result = input
    .replace(/[A-Z]/g, (f) => ` ${f}`)
    .replace(/[-_][A-Z]/gi, (f) => ` ${f.toUpperCase()}`)
    .replace(/-/g, ' ')
    .replace(/_/g, ' ');

  return `${result.substring(0, 1).toUpperCase()}${result.substring(1)}`.trim();
};

export async function getRefs(options: Options) {
  if (options.test) {
    return {};
  }

  const refs = await options.presets.apply<Record<string, Ref>>('refs', await getAutoRefs(options));

  Object.entries(refs).forEach(([key, value]: [string, Ref]) => {
    if (value.disable) {
      // Also delete the ref that is disabled in definedRefs
      delete refs[key];

      return;
    }

    refs[key.toLowerCase()] = {
      ...value,
      id: key.toLowerCase(),
      title: value.title || toTitle(value.id || key),
      url: stripTrailingSlash(value.url),
    };
  });

  // verify the refs are publicly reachable, if they are not we'll require stories.json at runtime, otherwise the ref won't work
  await Promise.all(
    Object.entries(refs).map(async ([k, value]) => {
      const ok = await checkRef(value.url);

      refs[k] = { ...value, type: ok ? 'server-checked' : 'unknown' };
    })
  );

  return refs;
}<|MERGE_RESOLUTION|>--- conflicted
+++ resolved
@@ -1,15 +1,11 @@
-<<<<<<< HEAD
-import { readJSON } from '@ndelangen/fs-extra-unified';
-=======
->>>>>>> e5960ffe
 import { dirname, join } from 'node:path';
 
 import type { Options, Ref } from '@storybook/core/types';
 
 import { logger } from '@storybook/core/node-logger';
 
+import { readJSON } from '@ndelangen/fs-extra-unified';
 import { findUp } from 'find-up';
-import { readJSON } from 'fs-extra';
 import resolveFrom from 'resolve-from';
 
 export const getAutoRefs = async (options: Options): Promise<Record<string, Ref>> => {
