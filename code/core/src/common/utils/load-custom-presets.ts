--- conflicted
+++ resolved
@@ -12,19 +12,11 @@
 }): Promise<PresetConfig[]> {
   validateConfigurationFiles(configDir);
 
-<<<<<<< HEAD
-  const presets = await serverRequire(path.resolve(configDir, 'presets'));
-  const main = await serverRequire(path.resolve(configDir, 'main'));
+  const presets = await serverRequire(resolve(configDir, 'presets'));
+  const main = await serverRequire(resolve(configDir, 'main'));
 
   if (main) {
-    const resolved = await serverResolve(path.resolve(configDir, 'main'));
-=======
-  const presets = serverRequire(resolve(configDir, 'presets'));
-  const main = serverRequire(resolve(configDir, 'main'));
-
-  if (main) {
-    const resolved = serverResolve(resolve(configDir, 'main'));
->>>>>>> 16960c0d
+    const resolved = await serverResolve(resolve(configDir, 'main'));
     if (resolved) {
       return [resolved];
     }
