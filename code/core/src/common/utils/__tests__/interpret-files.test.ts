--- conflicted
+++ resolved
@@ -11,13 +11,8 @@
 });
 
 describe('interpret-files', () => {
-<<<<<<< HEAD
   it('will interpret file as file.ts when it exists in fs', async () => {
-    mock({
-=======
-  it('will interpret file as file.ts when it exists in fs', () => {
     vol.fromNestedJSON({
->>>>>>> 16960c0d
       'path/to/file.ts': 'ts file contents',
     });
 
@@ -26,13 +21,8 @@
     expect(file).toEqual('path/to/file.ts');
   });
 
-<<<<<<< HEAD
   it('will interpret file as file.js when both are in fs', async () => {
-    mock({
-=======
-  it('will interpret file as file.js when both are in fs', () => {
     vol.fromNestedJSON({
->>>>>>> 16960c0d
       'path/to/file.js': 'js file contents',
       'path/to/file.ts': 'ts file contents',
     });
@@ -42,13 +32,8 @@
     expect(file).toEqual('path/to/file.js');
   });
 
-<<<<<<< HEAD
   it('will interpret file even if extension is already present', async () => {
-    mock({
-=======
-  it('will interpret file even if extension is already present', () => {
     vol.fromNestedJSON({
->>>>>>> 16960c0d
       'path/to/file.js': 'js file contents',
       'path/to/file.ts': 'ts file contents',
     });
@@ -58,13 +43,8 @@
     expect(file).toEqual('path/to/file.js');
   });
 
-<<<<<<< HEAD
   it('will return undefined if there is no candidate of a file in fs', async () => {
-    mock({
-=======
-  it('will return undefined if there is no candidate of a file in fs', () => {
     vol.fromNestedJSON({
->>>>>>> 16960c0d
       'path/to/file.js': 'js file contents',
     });
 
@@ -73,13 +53,8 @@
     expect(file).toBeUndefined();
   });
 
-<<<<<<< HEAD
   it('will interpret file as file.mts when it exists in fs', async () => {
-    mock({
-=======
-  it('will interpret file as file.mts when it exists in fs', () => {
     vol.fromNestedJSON({
->>>>>>> 16960c0d
       'path/to/file.mts': 'ts file contents',
     });
 
@@ -88,13 +63,8 @@
     expect(file).toEqual('path/to/file.mts');
   });
 
-<<<<<<< HEAD
   it('will interpret file as file.cts when it exists in fs', async () => {
-    mock({
-=======
-  it('will interpret file as file.cts when it exists in fs', () => {
     vol.fromNestedJSON({
->>>>>>> 16960c0d
       'path/to/file.cts': 'ts file contents',
     });
 
