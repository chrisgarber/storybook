--- conflicted
+++ resolved
@@ -1,24 +1,16 @@
-<<<<<<< HEAD
 import { dirname } from 'node:path';
 
-import { afterEach, beforeEach, describe, expect, it } from 'vitest';
+import { afterEach, beforeEach, describe, expect, it, vi } from 'vitest';
 
-import mock from 'mock-fs';
+import { vol } from 'memfs';
 
 import { getPreviewBodyTemplate, getPreviewHeadTemplate } from '../template';
-=======
-import { describe, beforeEach, afterEach, it, expect, vi } from 'vitest';
-import { getPreviewHeadTemplate, getPreviewBodyTemplate } from '../template';
-import { dirname } from 'node:path';
-
-import { vol } from 'memfs';
 
 vi.mock('fs', async () => {
   const memfs = await vi.importActual('memfs');
 
   return { default: memfs.fs, ...(memfs as any).fs };
 });
->>>>>>> e46747e3
 
 const HEAD_HTML_CONTENTS = '<script>console.log("custom script!");</script>';
 const BASE_HTML_CONTENTS = '<script>console.log("base script!");</script>';
