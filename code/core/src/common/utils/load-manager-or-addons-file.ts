--- conflicted
+++ resolved
@@ -6,15 +6,9 @@
 
 import { getInterpretedFile } from './interpret-files';
 
-<<<<<<< HEAD
 export async function loadManagerOrAddonsFile({ configDir }: { configDir: string }) {
-  const storybookCustomAddonsPath = await getInterpretedFile(path.resolve(configDir, 'addons'));
-  const storybookCustomManagerPath = await getInterpretedFile(path.resolve(configDir, 'manager'));
-=======
-export function loadManagerOrAddonsFile({ configDir }: { configDir: string }) {
-  const storybookCustomAddonsPath = getInterpretedFile(resolve(configDir, 'addons'));
-  const storybookCustomManagerPath = getInterpretedFile(resolve(configDir, 'manager'));
->>>>>>> 16960c0d
+  const storybookCustomAddonsPath = await getInterpretedFile(resolve(configDir, 'addons'));
+  const storybookCustomManagerPath = await getInterpretedFile(resolve(configDir, 'manager'));
 
   if (storybookCustomAddonsPath || storybookCustomManagerPath) {
     logger.info('=> Loading custom manager config');
