--- conflicted
+++ resolved
@@ -1,12 +1,5 @@
-<<<<<<< HEAD
-import fse, { readFile, readJson, writeJson } from 'fs-extra';
-import { dedent } from 'ts-dedent';
-import detectIndent from 'detect-indent';
-import prompts from 'prompts';
 import picocolors from 'picocolors';
-=======
 import { existsSync } from 'node:fs';
->>>>>>> 00c1524e
 
 import type { JsPackageManager } from '@storybook/core/common';
 import { paddedLog } from '@storybook/core/common';
