--- conflicted
+++ resolved
@@ -1,14 +1,5 @@
-<<<<<<< HEAD
-import picocolors from 'picocolors';
-import fs from 'fs';
-import fse from 'fs-extra';
-import path, { join } from 'path';
-import { coerce, satisfies } from 'semver';
-import stripJsonComments from 'strip-json-comments';
-=======
 import { existsSync, readFileSync, writeFileSync } from 'node:fs';
 import { join, resolve } from 'node:path';
->>>>>>> 00c1524e
 
 import {
   frameworkToRenderer as CoreFrameworkToRenderer,
@@ -19,7 +10,7 @@
 import { versions as storybookMonorepoPackages } from '@storybook/core/common';
 import type { SupportedFrameworks, SupportedRenderers } from '@storybook/core/types';
 
-import chalk from 'chalk';
+import picocolors from 'picocolors';
 import { findUpSync } from 'find-up';
 import { copy, copySync, pathExists, readFile, writeFile } from 'fs-extra';
 import { coerce, satisfies } from 'semver';
