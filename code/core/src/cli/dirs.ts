--- conflicted
+++ resolved
@@ -1,16 +1,12 @@
+import { dirname, join } from 'path';
+
+import downloadTarballDefault from '@ndelangen/get-tarball';
+import getNpmTarballUrlDefault from 'get-npm-tarball-url';
+
 import type { JsPackageManager } from '@storybook/core/common';
 import { temporaryDirectory, versions } from '@storybook/core/common';
 import type { SupportedFrameworks } from '@storybook/core/types';
 
-<<<<<<< HEAD
-import downloadTarballDefault from '@ndelangen/get-tarball';
-import getNpmTarballUrlDefault from 'get-npm-tarball-url';
-
-=======
-import downloadTarball from '@ndelangen/get-tarball';
-import getNpmTarballUrl from 'get-npm-tarball-url';
-import { dirname, join } from 'path';
->>>>>>> 425bec6f
 import invariant from 'tiny-invariant';
 
 import { externalFrameworks } from './project_types';
