import React from 'react';
import type { ReactElement } from 'react';

import { styled } from '@storybook/core/theming';
import type { API_HashEntry, API_StatusState, API_StatusValue } from '@storybook/core/types';
import { CircleIcon } from '@storybook/icons';

import { getDescendantIds } from './tree';
<<<<<<< HEAD
import { CircleIcon } from '@storybook/icons';
import { UseSymbol } from '../components/sidebar/IconSymbols';
=======
>>>>>>> e5960ffe

const SmallIcons = styled(CircleIcon)({
  // specificity hack
  '&&&': {
    width: 6,
    height: 6,
  },
});

const LoadingIcons = styled(SmallIcons)(({ theme: { animation, color, base } }) => ({
  // specificity hack
  animation: `${animation.glow} 1.5s ease-in-out infinite`,
  color: base === 'light' ? color.mediumdark : color.darker,
}));

export const statusPriority: API_StatusValue[] = ['unknown', 'pending', 'success', 'warn', 'error'];
export const statusMapping: Record<API_StatusValue, [ReactElement | null, string | null]> = {
  unknown: [null, null],
  pending: [<LoadingIcons key="icon" />, 'currentColor'],
  success: [
    <svg key="icon" viewBox="0 0 14 14" width="14" height="14">
      <UseSymbol type="success" />
    </svg>,
    'currentColor',
  ],
  warn: [
    <svg key="icon" viewBox="0 0 14 14" width="14" height="14">
      <UseSymbol type="warning" />
    </svg>,
    '#A15C20',
  ],
  error: [
    <svg key="icon" viewBox="0 0 14 14" width="14" height="14">
      <UseSymbol type="error" />
    </svg>,
    'brown',
  ],
};

export const getHighestStatus = (statuses: API_StatusValue[]): API_StatusValue => {
  return statusPriority.reduce(
    (acc, status) => (statuses.includes(status) ? status : acc),
    'unknown'
  );
};

export function getGroupStatus(
  collapsedData: {
    [x: string]: Partial<API_HashEntry>;
  },
  status: API_StatusState
): Record<string, API_StatusValue> {
  return Object.values(collapsedData).reduce<Record<string, API_StatusValue>>((acc, item) => {
    if (item.type === 'group' || item.type === 'component') {
      // @ts-expect-error (non strict)
      const leafs = getDescendantIds(collapsedData as any, item.id, false)
        .map((id) => collapsedData[id])
        .filter((i) => i.type === 'story');

      const combinedStatus = getHighestStatus(
        // @ts-expect-error (non strict)
        leafs.flatMap((story) => Object.values(status?.[story.id] || {})).map((s) => s.status)
      );

      if (combinedStatus) {
        // @ts-expect-error (non strict)
        acc[item.id] = combinedStatus;
      }
    }
    return acc;
  }, {});
}<|MERGE_RESOLUTION|>--- conflicted
+++ resolved
@@ -1,16 +1,12 @@
+import type { ReactElement } from 'react';
 import React from 'react';
-import type { ReactElement } from 'react';
 
 import { styled } from '@storybook/core/theming';
 import type { API_HashEntry, API_StatusState, API_StatusValue } from '@storybook/core/types';
 import { CircleIcon } from '@storybook/icons';
 
+import { UseSymbol } from '../components/sidebar/IconSymbols';
 import { getDescendantIds } from './tree';
-<<<<<<< HEAD
-import { CircleIcon } from '@storybook/icons';
-import { UseSymbol } from '../components/sidebar/IconSymbols';
-=======
->>>>>>> e5960ffe
 
 const SmallIcons = styled(CircleIcon)({
   // specificity hack
