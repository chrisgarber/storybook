--- conflicted
+++ resolved
@@ -177,13 +177,8 @@
   );
 };
 
-<<<<<<< HEAD
-interface TestingModuleProps {
+export interface TestingModuleProps {
   testProviders: TestProviders[keyof TestProviders][];
-=======
-export interface TestingModuleProps {
-  testProviders: (Addon_TestProviderType & { running?: boolean; watching?: boolean })[];
->>>>>>> d8f4a43a
   errorCount: number;
   errorsActive: boolean;
   setErrorsActive: (active: boolean) => void;
