import React, { type SyntheticEvent, useCallback, useEffect, useRef, useState } from 'react';

import { Button, TooltipNote } from '@storybook/core/components';
import { WithTooltip } from '@storybook/core/components';
import { keyframes, styled } from '@storybook/core/theming';
import { ChevronSmallUpIcon, PlayAllHollowIcon } from '@storybook/icons';

import { TESTING_MODULE_CONFIG_CHANGE, type TestProviders } from '@storybook/core/core-events';
import { useStorybookApi } from '@storybook/core/manager-api';

import { LegacyRender } from './LegacyRender';

const DEFAULT_HEIGHT = 500;

const spin = keyframes({
  '0%': { transform: 'rotate(0deg)' },
  '10%': { transform: 'rotate(10deg)' },
  '40%': { transform: 'rotate(170deg)' },
  '50%': { transform: 'rotate(180deg)' },
  '60%': { transform: 'rotate(190deg)' },
  '90%': { transform: 'rotate(350deg)' },
  '100%': { transform: 'rotate(360deg)' },
});

const Outline = styled.div<{
  crashed: boolean;
  failed: boolean;
  running: boolean;
  updated: boolean;
}>(({ crashed, failed, running, theme, updated }) => ({
  position: 'relative',
  lineHeight: '20px',
  width: '100%',
  padding: 1,
  overflow: 'hidden',
  backgroundColor: `var(--sb-sidebar-bottom-card-background, ${theme.background.content})`,
  borderRadius:
    `var(--sb-sidebar-bottom-card-border-radius, ${theme.appBorderRadius + 1}px)` as any,
  boxShadow: `inset 0 0 0 1px ${crashed && !running ? theme.color.negative : updated ? theme.color.positive : theme.appBorderColor}, var(--sb-sidebar-bottom-card-box-shadow, 0 1px 2px 0 rgba(0, 0, 0, 0.05), 0px -5px 20px 10px ${theme.background.app})`,
  transition: 'box-shadow 1s',

  '&:after': {
    content: '""',
    display: running ? 'block' : 'none',
    position: 'absolute',
    left: '50%',
    top: '50%',
    marginLeft: 'calc(max(100vw, 100vh) * -0.5)',
    marginTop: 'calc(max(100vw, 100vh) * -0.5)',
    height: 'max(100vw, 100vh)',
    width: 'max(100vw, 100vh)',
    animation: `${spin} 3s linear infinite`,
    background: failed
      ? // Hardcoded colors to prevent themes from messing with them (orange+gold, secondary+seafoam)
        `conic-gradient(transparent 90deg, #FC521F 150deg, #FFAE00 210deg, transparent 270deg)`
      : `conic-gradient(transparent 90deg, #029CFD 150deg, #37D5D3 210deg, transparent 270deg)`,
    opacity: 1,
    willChange: 'auto',
  },
}));

const Card = styled.div(({ theme }) => ({
  position: 'relative',
  zIndex: 1,
  borderRadius: theme.appBorderRadius,
  backgroundColor: theme.background.content,

  '&:hover #testing-module-collapse-toggle': {
    opacity: 1,
  },
}));

const Collapsible = styled.div(({ theme }) => ({
  overflow: 'hidden',

  willChange: 'auto',
  boxShadow: `inset 0 -1px 0 ${theme.appBorderColor}`,
}));

const Content = styled.div({
  display: 'flex',
  flexDirection: 'column',
});

const Bar = styled.div<{ onClick?: (e: SyntheticEvent) => void }>(({ onClick }) => ({
  display: 'flex',
  width: '100%',
  cursor: onClick ? 'pointer' : 'default',
  userSelect: 'none',
  alignItems: 'center',
  justifyContent: 'space-between',
  overflow: 'hidden',
  padding: '6px',
}));

const Filters = styled.div({
  display: 'flex',
  flexBasis: '100%',
  justifyContent: 'flex-end',
  gap: 6,
});

const CollapseToggle = styled(Button)({
  opacity: 0,
  transition: 'opacity 250ms',
  willChange: 'auto',
  '&:focus, &:hover': {
    opacity: 1,
  },
});

const StatusButton = styled(Button)<{ status: 'negative' | 'warning' }>(
  { minWidth: 28 },
  ({ active, status, theme }) =>
    !active &&
    (theme.base === 'light'
      ? {
          background: {
            negative: theme.background.negative,
            warning: theme.background.warning,
          }[status],
          color: {
            negative: theme.color.negativeText,
            warning: theme.color.warningText,
          }[status],
        }
      : {
          background: {
            negative: `${theme.color.negative}22`,
            warning: `${theme.color.warning}22`,
          }[status],
          color: {
            negative: theme.color.negative,
            warning: theme.color.warning,
          }[status],
        })
);

const TestProvider = styled.div(({ theme }) => ({
  padding: 4,

  '&:not(:last-child)': {
    boxShadow: `inset 0 -1px 0 ${theme.appBorderColor}`,
  },
}));

interface TestingModuleProps {
  testProviders: TestProviders[keyof TestProviders][];
  errorCount: number;
  errorsActive: boolean;
  setErrorsActive: (active: boolean) => void;
  warningCount: number;
  warningsActive: boolean;
  setWarningsActive: (active: boolean) => void;
}

export const TestingModule = ({
  testProviders,
  errorCount,
  errorsActive,
  setErrorsActive,
  warningCount,
  warningsActive,
  setWarningsActive,
}: TestingModuleProps) => {
  const api = useStorybookApi();

  const timeoutRef = useRef<null | ReturnType<typeof setTimeout>>(null);
  const contentRef = useRef<HTMLDivElement>(null);
  const [updated, setUpdated] = useState(false);
  const [isCollapsed, setCollapsed] = useState(true);
  const [isSlow, setSlow] = useState(false);
  const [maxHeight, setMaxHeight] = useState(DEFAULT_HEIGHT);

<<<<<<< HEAD
=======
  const [isCollapsed, setCollapsed] = useState(false);
  const [isChangingCollapse, setChangingCollapse] = useState(false);
>>>>>>> 965b4c19
  useEffect(() => {
    if (contentRef.current) {
      setMaxHeight(contentRef.current?.getBoundingClientRect().height || DEFAULT_HEIGHT);

      const resizeObserver = new ResizeObserver(() => {
        requestAnimationFrame(() => {
          if (contentRef.current && !isCollapsed) {
            const height = contentRef.current?.getBoundingClientRect().height || DEFAULT_HEIGHT;

            setMaxHeight(height);
          }
        });
      });
      resizeObserver.observe(contentRef.current);
      return () => resizeObserver.disconnect();
    }
  }, [isCollapsed]);

  useEffect(() => {
    let timeout: ReturnType<typeof setTimeout>;
    const handler = () => {
      setUpdated(true);
      timeout = setTimeout(setUpdated, 1000, false);
    };
    api.on(TESTING_MODULE_CONFIG_CHANGE, handler);
    return () => {
      api.off(TESTING_MODULE_CONFIG_CHANGE, handler);
      clearTimeout(timeout);
    };
  }, [api]);

  const toggleCollapsed = useCallback((event: SyntheticEvent) => {
    event.stopPropagation();
    setChangingCollapse(true);
    setCollapsed((s) => !s);
    if (timeoutRef.current) {
      clearTimeout(timeoutRef.current);
    }
    timeoutRef.current = setTimeout(() => {
      setChangingCollapse(false);
    }, 250);
  }, []);

  const isRunning = testProviders.some((tp) => tp.running);
  const isCrashed = testProviders.some((tp) => tp.crashed);
  const isFailed = testProviders.some((tp) => tp.failed);
  const hasTestProviders = testProviders.length > 0;

  if (!hasTestProviders && (!errorCount || !warningCount)) {
    return null;
  }

  return (
    <Outline
      id="storybook-testing-module"
      running={isRunning}
      crashed={isCrashed}
      failed={isFailed || errorCount > 0}
      updated={updated}
    >
      <Card>
        {hasTestProviders && (
          <Collapsible
            data-testid="collapse"
            style={{
              transition: isChangingCollapse ? 'max-height 250ms' : 'max-height 0ms',
              display: hasTestProviders ? 'block' : 'none',
              maxHeight: isCollapsed ? 0 : maxHeight,
            }}
          >
            <Content ref={contentRef}>
              {testProviders.map((state) => {
                const { render: Render } = state;
<<<<<<< HEAD
                return (
                  <TestProvider key={state.id} data-module-id={state.id}>
                    {Render ? <Render {...state} /> : <LegacyRender {...state} />}
=======
                return Render ? (
                  <Fragment key={state.id}>
                    <Render {...state} />
                  </Fragment>
                ) : (
                  <TestProvider key={state.id}>
                    <LegacyRender {...state} />
>>>>>>> 965b4c19
                  </TestProvider>
                );
              })}
            </Content>
          </Collapsible>
        )}

        <Bar {...(hasTestProviders ? { onClick: toggleCollapsed } : {})}>
          {hasTestProviders && (
            <Button
              variant="ghost"
              padding="small"
              onClick={(e: SyntheticEvent) => {
                e.stopPropagation();
                testProviders
                  .filter((state) => !state.crashed && !state.running && state.runnable)
                  .forEach(({ id }) => api.runTestProvider(id));
              }}
              disabled={isRunning}
            >
              <PlayAllHollowIcon />
              {isRunning ? 'Running...' : 'Run tests'}
            </Button>
          )}
          <Filters>
            {hasTestProviders && (
              <CollapseToggle
                variant="ghost"
                padding="small"
                onClick={toggleCollapsed}
                id="testing-module-collapse-toggle"
                aria-label={isCollapsed ? 'Expand testing module' : 'Collapse testing module'}
              >
                <ChevronSmallUpIcon
                  style={{
                    transform: isCollapsed ? 'none' : 'rotate(180deg)',
                    transition: 'transform 250ms',
                    willChange: 'auto',
                  }}
                />
              </CollapseToggle>
            )}

            {errorCount > 0 && (
              <WithTooltip
                hasChrome={false}
                tooltip={<TooltipNote note="Toggle errors" />}
                trigger="hover"
              >
                <StatusButton
                  id="errors-found-filter"
                  variant="ghost"
                  padding={errorCount < 10 ? 'medium' : 'small'}
                  status="negative"
                  active={errorsActive}
                  onClick={(e: SyntheticEvent) => {
                    e.stopPropagation();
                    setErrorsActive(!errorsActive);
                  }}
                  aria-label="Toggle errors"
                >
                  {errorCount < 100 ? errorCount : '99+'}
                </StatusButton>
              </WithTooltip>
            )}
            {warningCount > 0 && (
              <WithTooltip
                hasChrome={false}
                tooltip={<TooltipNote note="Toggle warnings" />}
                trigger="hover"
              >
                <StatusButton
                  id="warnings-found-filter"
                  variant="ghost"
                  padding={warningCount < 10 ? 'medium' : 'small'}
                  status="warning"
                  active={warningsActive}
                  onClick={(e: SyntheticEvent) => {
                    e.stopPropagation();
                    setWarningsActive(!warningsActive);
                  }}
                  aria-label="Toggle warnings"
                >
                  {warningCount < 100 ? warningCount : '99+'}
                </StatusButton>
              </WithTooltip>
            )}
          </Filters>
        </Bar>
      </Card>
    </Outline>
  );
};<|MERGE_RESOLUTION|>--- conflicted
+++ resolved
@@ -167,16 +167,11 @@
 
   const timeoutRef = useRef<null | ReturnType<typeof setTimeout>>(null);
   const contentRef = useRef<HTMLDivElement>(null);
-  const [updated, setUpdated] = useState(false);
-  const [isCollapsed, setCollapsed] = useState(true);
-  const [isSlow, setSlow] = useState(false);
   const [maxHeight, setMaxHeight] = useState(DEFAULT_HEIGHT);
-
-<<<<<<< HEAD
-=======
+  const [isUpdated, setUpdated] = useState(false);
   const [isCollapsed, setCollapsed] = useState(false);
   const [isChangingCollapse, setChangingCollapse] = useState(false);
->>>>>>> 965b4c19
+
   useEffect(() => {
     if (contentRef.current) {
       setMaxHeight(contentRef.current?.getBoundingClientRect().height || DEFAULT_HEIGHT);
@@ -235,7 +230,7 @@
       running={isRunning}
       crashed={isCrashed}
       failed={isFailed || errorCount > 0}
-      updated={updated}
+      updated={isUpdated}
     >
       <Card>
         {hasTestProviders && (
@@ -250,19 +245,9 @@
             <Content ref={contentRef}>
               {testProviders.map((state) => {
                 const { render: Render } = state;
-<<<<<<< HEAD
                 return (
                   <TestProvider key={state.id} data-module-id={state.id}>
                     {Render ? <Render {...state} /> : <LegacyRender {...state} />}
-=======
-                return Render ? (
-                  <Fragment key={state.id}>
-                    <Render {...state} />
-                  </Fragment>
-                ) : (
-                  <TestProvider key={state.id}>
-                    <LegacyRender {...state} />
->>>>>>> 965b4c19
                   </TestProvider>
                 );
               })}
