--- conflicted
+++ resolved
@@ -8,16 +8,11 @@
 
 import type { State } from '@storybook/core/manager-api';
 
-import type { Link } from '../../../components/components/tooltip/TooltipLinkList';
 import { useMenu } from '../../container/Menu';
 import { LayoutProvider } from '../layout/LayoutProvider';
 import { type MenuList, SidebarMenu } from './Menu';
 
-<<<<<<< HEAD
-const fakemenu: Link[][] = [
-=======
 const fakemenu: MenuList = [
->>>>>>> 9aa2f867
   [
     { title: 'has icon', icon: <LinkIcon />, id: 'icon' },
     { title: 'has no icon', id: 'non' },
