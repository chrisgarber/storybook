--- conflicted
+++ resolved
@@ -8,7 +8,6 @@
 
 import { action } from '@storybook/addon-actions';
 
-import type { Link } from '../../../components/components/tooltip/TooltipLinkList';
 import { Heading } from './Heading';
 
 type Story = StoryFn<typeof Heading>;
@@ -24,11 +23,7 @@
   ],
 } as Meta<typeof Heading>;
 
-<<<<<<< HEAD
-const menuItems: Link[][] = [
-=======
 const menuItems = [
->>>>>>> 9aa2f867
   [
     { title: 'Menu Item 1', onClick: action('onActivateMenuItem'), id: '1' },
     { title: 'Menu Item 2', onClick: action('onActivateMenuItem'), id: '2' },
