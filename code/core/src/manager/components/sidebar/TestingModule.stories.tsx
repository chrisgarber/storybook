--- conflicted
+++ resolved
@@ -246,7 +246,6 @@
       ...testProviders.slice(1),
     ],
   },
-<<<<<<< HEAD
   play: Expanded.play,
 };
 
@@ -255,12 +254,11 @@
   play: async (context) => {
     await Expanded.play!(context);
     triggerUpdate?.();
-=======
+  },
 };
 
 export const NoTestProvider: Story = {
   args: {
     testProviders: [],
->>>>>>> 8ebbba45
   },
 };