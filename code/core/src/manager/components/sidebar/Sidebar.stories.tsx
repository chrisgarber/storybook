import React from 'react';

<<<<<<< HEAD
import type { IndexHash, State } from '@storybook/core/manager-api';
import { ManagerContext, types } from '@storybook/core/manager-api';
import type { StoryObj, Meta } from '@storybook/react';
import { within, userEvent, expect, fn } from '@storybook/test';
import type { Addon_SidebarTopType, API_StatusState } from '@storybook/core/types';
=======
>>>>>>> e5960ffe
import { Button, IconButton } from '@storybook/core/components';
import type { Addon_SidebarTopType } from '@storybook/core/types';
import { FaceHappyIcon } from '@storybook/icons';
import type { Meta, StoryObj } from '@storybook/react';
import { expect, fn, userEvent, within } from '@storybook/test';

import type { IndexHash, State } from '@storybook/core/manager-api';
import { ManagerContext, types } from '@storybook/core/manager-api';

import { LayoutProvider } from '../layout/LayoutProvider';
import { standardData as standardHeaderData } from './Heading.stories';
import { IconSymbols } from './IconSymbols';
import { DEFAULT_REF_ID, Sidebar } from './Sidebar';
import { mockDataset } from './mockdata';
import type { RefType } from './types';

const wait = (ms: number) =>
  new Promise<void>((resolve) => {
    setTimeout(resolve, ms);
  });

const { menu } = standardHeaderData;
const index = mockDataset.withRoot as IndexHash;
const storyId = 'root-1-child-a2--grandchild-a1-1';

export const simpleData = { menu, index, storyId };
export const loadingData = { menu };

const managerContext: any = {
  state: {
    docsOptions: {
      defaultName: 'Docs',
      autodocs: 'tag',
      docsMode: false,
    },
  },
  api: {
    emit: fn().mockName('api::emit'),
    on: fn().mockName('api::on'),
    off: fn().mockName('api::off'),
    getShortcutKeys: fn(() => ({ search: ['control', 'shift', 's'] })).mockName(
      'api::getShortcutKeys'
    ),
    selectStory: fn().mockName('api::selectStory'),
    experimental_setFilter: fn().mockName('api::experimental_setFilter'),
  },
};

const meta = {
  component: Sidebar,
  title: 'Sidebar/Sidebar',
  excludeStories: /.*Data$/,
  parameters: { layout: 'fullscreen' },
  args: {
    previewInitialized: true,
    menu,
    extra: [] as Addon_SidebarTopType[],
    index: index,
    storyId,
    refId: DEFAULT_REF_ID,
    refs: {},
    status: {},
    showCreateStoryButton: true,
  },
  decorators: [
    (storyFn) => (
      <ManagerContext.Provider value={managerContext}>
        <LayoutProvider>
          <IconSymbols />
          {storyFn()}
        </LayoutProvider>
      </ManagerContext.Provider>
    ),
  ],
  globals: { sb_theme: 'side-by-side' },
} satisfies Meta<typeof Sidebar>;

export default meta;

type Story = StoryObj<typeof meta>;

const refs: Record<string, RefType> = {
  optimized: {
    id: 'optimized',
    title: 'This is a ref',
    url: 'https://example.com',
    type: 'lazy',
    index,
    previewInitialized: true,
  },
};

// eslint-disable-next-line local-rules/no-uncategorized-errors
const indexError = new Error('Failed to load index');

const refsError = {
  optimized: {
    ...refs.optimized,
    // @ts-expect-error (non strict)
    index: undefined as IndexHash,
    indexError,
  },
};

const refsEmpty = {
  optimized: {
    ...refs.optimized,
    // type: 'auto-inject',
    index: {} as IndexHash,
  },
};

export const Simple: Story = {};

export const SimpleInProduction: Story = {
  args: {
    showCreateStoryButton: false,
  },
};

export const Loading: Story = {
  args: {
    previewInitialized: false,
    index: undefined,
  },
};

export const Empty: Story = {
  args: {
    index: {},
  },
};

export const IndexError: Story = {
  args: {
    indexError,
  },
};

export const WithRefs: Story = {
  args: {
    refs,
  },
};

export const LoadingWithRefs: Story = {
  args: {
    ...Loading.args,
    refs,
  },
};

export const LoadingWithRefError: Story = {
  args: {
    ...Loading.args,
    refs: refsError,
  },
};

export const WithRefEmpty: Story = {
  args: {
    ...Empty.args,
    refs: refsEmpty,
  },
};

export const StatusesCollapsed: Story = {
  args: {
    status: Object.entries(index).reduce<State['status']>((acc, [id, item]) => {
      if (item.type !== 'story') {
        return acc;
      }

      if (item.name.includes('B')) {
        return {
          ...acc,
          [id]: {
            addonA: { status: 'warn', title: 'Addon A', description: 'We just wanted you to know' },
            addonB: { status: 'error', title: 'Addon B', description: 'This is a big deal!' },
          },
        };
      }
      return acc;
    }, {}),
  },
};

export const StatusesOpen: Story = {
  ...StatusesCollapsed,
  args: {
    ...StatusesCollapsed.args,
    status: Object.entries(index).reduce<State['status']>((acc, [id, item]) => {
      if (item.type !== 'story') {
        return acc;
      }

      return {
        ...acc,
        [id]: {
          addonA: { status: 'warn', title: 'Addon A', description: 'We just wanted you to know' },
          addonB: { status: 'error', title: 'Addon B', description: 'This is a big deal!' },
        },
      };
    }, {}),
  },
};

export const Searching: Story = {
  ...StatusesOpen,
  parameters: { chromatic: { delay: 2200 } },
  globals: { sb_theme: 'light' },
  decorators: [
    (StoryFn) => (
      <div style={{ width: '100vw', height: '100vh', position: 'relative' }}>
        <StoryFn />
      </div>
    ),
  ],
  play: async ({ canvasElement, step }) => {
    await step('wait 2000ms', () => wait(2000));
    const canvas = await within(canvasElement);
    const search = await canvas.findByPlaceholderText('Find components');
    userEvent.clear(search);
    userEvent.type(search, 'B2');
  },
};

export const Bottom: Story = {
  decorators: [
    (storyFn) => (
      <ManagerContext.Provider
        value={{
          ...managerContext,
          state: {
            ...managerContext.state,
            status: {
              [storyId]: {
                vitest: { status: 'warn', title: '', description: '' },
                vta: { status: 'error', title: '', description: '' },
              },
              'root-1-child-a2--grandchild-a1-2': {
                vitest: { status: 'warn', title: '', description: '' },
              },
            } satisfies API_StatusState,
          },
        }}
      >
        {storyFn()}
      </ManagerContext.Provider>
    ),
  ],
};

/**
 * Given the following sequence of events:
 * 1. Story is selected at the top of the sidebar
 * 2. The sidebar is scrolled to the bottom
 * 3. Some re-rendering happens because of a changed state/prop
 * The sidebar should remain scrolled to the bottom
 */
export const Scrolled: Story = {
  parameters: {
    // we need a very short viewport
    viewport: {
      defaultViewport: 'mobile1',
      defaultOrientation: 'landscape',
    },
  },
  args: {
    storyId: 'group-1--child-b1',
  },
  globals: { sb_theme: 'light' },
  decorators: [
    (StoryFn) => (
      <div style={{ width: '100vw', height: '100vh', position: 'relative' }}>
        <StoryFn />
      </div>
    ),
  ],

  render: (args) => {
    const [, setState] = React.useState(0);
    return (
      <>
        <button
          style={{ position: 'absolute', zIndex: 10, bottom: 0, right: 0 }}
          onClick={() => setState(() => Math.random())}
        >
          Change state
        </button>
        <Sidebar {...args} />
      </>
    );
  },
  play: async ({ canvasElement, step }) => {
    const canvas = await within(canvasElement);
    const scrollable = await canvasElement.querySelector('[data-radix-scroll-area-viewport]');
    await step('expand component', async () => {
      const componentNode = await canvas.queryAllByText('Child A2')[1];
      await userEvent.click(componentNode);
    });
    await wait(100);
    await step('scroll to bottom', async () => {
      // @ts-expect-error (non strict)
      scrollable.scrollTo(0, scrollable.scrollHeight);
    });
    await step('toggle parent state', async () => {
      const button = await canvas.findByRole('button', { name: 'Change state' });
      await userEvent.click(button);
    });
    await wait(100);

    // expect the scrollable to be scrolled to the bottom
    // @ts-expect-error (non strict)
    await expect(scrollable.scrollTop).toBe(scrollable.scrollHeight - scrollable.clientHeight);
  },
};<|MERGE_RESOLUTION|>--- conflicted
+++ resolved
@@ -1,21 +1,11 @@
 import React from 'react';
 
-<<<<<<< HEAD
-import type { IndexHash, State } from '@storybook/core/manager-api';
-import { ManagerContext, types } from '@storybook/core/manager-api';
-import type { StoryObj, Meta } from '@storybook/react';
-import { within, userEvent, expect, fn } from '@storybook/test';
-import type { Addon_SidebarTopType, API_StatusState } from '@storybook/core/types';
-=======
->>>>>>> e5960ffe
-import { Button, IconButton } from '@storybook/core/components';
-import type { Addon_SidebarTopType } from '@storybook/core/types';
-import { FaceHappyIcon } from '@storybook/icons';
+import type { API_StatusState, Addon_SidebarTopType } from '@storybook/core/types';
 import type { Meta, StoryObj } from '@storybook/react';
 import { expect, fn, userEvent, within } from '@storybook/test';
 
 import type { IndexHash, State } from '@storybook/core/manager-api';
-import { ManagerContext, types } from '@storybook/core/manager-api';
+import { ManagerContext } from '@storybook/core/manager-api';
 
 import { LayoutProvider } from '../layout/LayoutProvider';
 import { standardData as standardHeaderData } from './Heading.stories';
