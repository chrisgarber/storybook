--- conflicted
+++ resolved
@@ -1,12 +1,19 @@
-import type { MutableRefObject } from 'react';
+import type { ComponentProps, MutableRefObject } from 'react';
 import React, { useCallback, useMemo, useRef } from 'react';
 
 import { Button, IconButton, TooltipLinkList, WithTooltip } from '@storybook/core/components';
-import { styled } from '@storybook/core/theming';
-import { CollapseIcon as CollapseIconSvg, ExpandAltIcon } from '@storybook/icons';
+import { styled, useTheme } from '@storybook/core/theming';
+import {
+  CollapseIcon as CollapseIconSvg,
+  ExpandAltIcon,
+  StatusFailIcon,
+  StatusPassIcon,
+  StatusWarnIcon,
+  SyncIcon,
+} from '@storybook/icons';
+import type { API_StatusValue, StoryId } from '@storybook/types';
 
 import { PRELOAD_ENTRIES } from '@storybook/core/core-events';
-import { useStorybookApi } from '@storybook/core/manager-api';
 import type {
   API,
   ComponentEntry,
@@ -15,34 +22,9 @@
   StoriesHash,
   StoryEntry,
 } from '@storybook/core/manager-api';
-<<<<<<< HEAD
-import { styled, useTheme } from '@storybook/core/theming';
-import { Button, IconButton, TooltipLinkList, WithTooltip } from '@storybook/core/components';
+import { useStorybookApi } from '@storybook/core/manager-api';
+
 import { transparentize } from 'polished';
-import type { ComponentProps, MutableRefObject } from 'react';
-import React, { useCallback, useMemo, useRef } from 'react';
-
-import { PRELOAD_ENTRIES } from '@storybook/core/core-events';
-import {
-  ExpandAltIcon,
-  CollapseIcon as CollapseIconSvg,
-  SyncIcon,
-  StatusFailIcon,
-  StatusWarnIcon,
-  StatusPassIcon,
-} from '@storybook/icons';
-import type { StoryId, API_StatusValue } from '@storybook/types';
-
-import { ComponentNode, DocumentNode, GroupNode, RootNode, StoryNode } from './TreeNode';
-
-import type { ExpandAction, ExpandedState } from './useExpanded';
-
-import { useExpanded } from './useExpanded';
-import type { Highlight, Item } from './types';
-=======
-
-import { transparentize } from 'polished';
->>>>>>> e5960ffe
 
 import { getGroupStatus, getHighestStatus, statusMapping } from '../../utils/status';
 import {
@@ -53,19 +35,14 @@
   isStoryHoistable,
 } from '../../utils/tree';
 import { useLayout } from '../layout/LayoutProvider';
-<<<<<<< HEAD
 import { IconSymbols, UseSymbol } from './IconSymbols';
-import { CollapseIcon } from './components/CollapseIcon';
+import { StatusButton } from './StatusButton';
 import { StatusContext, useStatusSummary } from './StatusContext';
-import { StatusButton } from './StatusButton';
-=======
-import { IconSymbols } from './IconSymbols';
 import { ComponentNode, DocumentNode, GroupNode, RootNode, StoryNode } from './TreeNode';
 import { CollapseIcon } from './components/CollapseIcon';
 import type { Highlight, Item } from './types';
 import type { ExpandAction, ExpandedState } from './useExpanded';
 import { useExpanded } from './useExpanded';
->>>>>>> e5960ffe
 
 const Container = styled.div<{ hasOrphans: boolean }>((props) => ({
   marginTop: props.hasOrphans ? 20 : 0,
