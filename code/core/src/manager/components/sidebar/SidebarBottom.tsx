import React, { Fragment, useEffect, useRef, useState } from 'react';

import { styled } from '@storybook/core/theming';
import { type API_FilterFunction } from '@storybook/core/types';

import {
  TESTING_MODULE_CRASH_REPORT,
  TESTING_MODULE_PROGRESS_REPORT,
  type TestingModuleCrashReportPayload,
  type TestingModuleProgressReportPayload,
} from '@storybook/core/core-events';
import {
  type API,
  type State,
  useStorybookApi,
  useStorybookState,
} from '@storybook/core/manager-api';

import { NotificationList } from '../notifications/NotificationList';
import { TestingModule } from './TestingModule';

// This ID is used dynamically add/remove space at the bottom to prevent overlapping the main sidebar content.
const SIDEBAR_BOTTOM_SPACER_ID = 'sidebar-bottom-spacer';
// This ID is used by some integrators to target the (fixed position) sidebar bottom element so it should remain stable.
const SIDEBAR_BOTTOM_WRAPPER_ID = 'sidebar-bottom-wrapper';

const filterNone: API_FilterFunction = () => true;
const filterWarn: API_FilterFunction = ({ status = {} }) =>
  Object.values(status).some((value) => value?.status === 'warn');
const filterError: API_FilterFunction = ({ status = {} }) =>
  Object.values(status).some((value) => value?.status === 'error');
const filterBoth: API_FilterFunction = ({ status = {} }) =>
  Object.values(status).some((value) => value?.status === 'warn' || value?.status === 'error');

const getFilter = (warningsActive = false, errorsActive = false) => {
  if (warningsActive && errorsActive) {
    return filterBoth;
  }

  if (warningsActive) {
    return filterWarn;
  }

  if (errorsActive) {
    return filterError;
  }
  return filterNone;
};

const Spacer = styled.div({
  pointerEvents: 'none',
});

const Content = styled.div(({ theme }) => ({
  position: 'absolute',
  bottom: 0,
  left: 0,
  right: 0,
  padding: 12,
  display: 'flex',
  flexDirection: 'column',
  gap: 12,
  color: theme.color.defaultText,
  fontSize: theme.typography.size.s1,

  '&:empty': {
    display: 'none',
  },

  // Integrators can use these to style their custom additions
  '--sb-sidebar-bottom-card-background': theme.background.content,
  '--sb-sidebar-bottom-card-border': `1px solid ${theme.appBorderColor}`,
  '--sb-sidebar-bottom-card-border-radius': `${theme.appBorderRadius + 1}px`,
  '--sb-sidebar-bottom-card-box-shadow': `0 1px 2px 0 rgba(0, 0, 0, 0.05), 0px -5px 20px 10px ${theme.background.app}`,
}));

interface SidebarBottomProps {
  api: API;
  notifications: State['notifications'];
  status: State['status'];
  isDevelopment?: boolean;
}

export const SidebarBottomBase = ({
  api,
  notifications = [],
  status = {},
  isDevelopment,
}: SidebarBottomProps) => {
  const spacerRef = useRef<HTMLDivElement | null>(null);
  const wrapperRef = useRef<HTMLDivElement | null>(null);
  const [warningsActive, setWarningsActive] = useState(false);
  const [errorsActive, setErrorsActive] = useState(false);
  const { testProviders } = useStorybookState();

  const warnings = Object.values(status).filter((statusByAddonId) =>
    Object.values(statusByAddonId).some((value) => value?.status === 'warn')
  );
  const errors = Object.values(status).filter((statusByAddonId) =>
    Object.values(statusByAddonId).some((value) => value?.status === 'error')
  );
  const hasWarnings = warnings.length > 0;
  const hasErrors = errors.length > 0;

  useEffect(() => {
    if (spacerRef.current && wrapperRef.current) {
      const resizeObserver = new ResizeObserver(() => {
        if (spacerRef.current && wrapperRef.current) {
          spacerRef.current.style.height = `${wrapperRef.current.scrollHeight}px`;
        }
      });
      resizeObserver.observe(wrapperRef.current);
      return () => resizeObserver.disconnect();
    }
  }, []);

  useEffect(() => {
    const filter = getFilter(hasWarnings && warningsActive, hasErrors && errorsActive);
    api.experimental_setFilter('sidebar-bottom-filter', filter);
  }, [api, hasWarnings, hasErrors, warningsActive, errorsActive]);

  useEffect(() => {
    const onCrashReport = ({ providerId, ...details }: TestingModuleCrashReportPayload) => {
      api.updateTestProviderState(providerId, {
        error: { name: 'Crashed!', message: details.error.message },
        running: false,
        crashed: true,
        watching: false,
      });
    };

    const onProgressReport = ({ providerId, ...result }: TestingModuleProgressReportPayload) => {
<<<<<<< HEAD
      api.updateTestProviderState(
        providerId,
        result.status === 'failed'
          ? { ...result, running: false, failed: true }
          : { ...result, running: result.status === 'pending' }
      );
=======
      const statusResult = 'status' in result ? result.status : undefined;

      if (statusResult === 'failed') {
        api.updateTestProviderState(providerId, { ...result, running: false, failed: true });
      } else {
        const update = { ...result, running: statusResult === 'pending' };
        api.updateTestProviderState(providerId, update);

        const { mapStatusUpdate, ...state } = testProviders[providerId];
        const statusUpdate = mapStatusUpdate?.({ ...state, ...update });
        if (statusUpdate) {
          api.experimental_updateStatus(providerId, statusUpdate);
        }
      }
>>>>>>> a6155b6c
    };

    api.on(TESTING_MODULE_CRASH_REPORT, onCrashReport);
    api.on(TESTING_MODULE_PROGRESS_REPORT, onProgressReport);

    return () => {
      api.off(TESTING_MODULE_CRASH_REPORT, onCrashReport);
      api.off(TESTING_MODULE_PROGRESS_REPORT, onProgressReport);
    };
  }, [api, testProviders]);

  const testProvidersArray = Object.values(testProviders || {});
  if (!hasWarnings && !hasErrors && !testProvidersArray.length && !notifications.length) {
    return null;
  }

  return (
    <Fragment>
      <Spacer id={SIDEBAR_BOTTOM_SPACER_ID} ref={spacerRef}></Spacer>
      <Content id={SIDEBAR_BOTTOM_WRAPPER_ID} ref={wrapperRef}>
        <NotificationList notifications={notifications} clearNotification={api.clearNotification} />
        {isDevelopment && (
          <TestingModule
            {...{
              testProviders: testProvidersArray,
              errorCount: errors.length,
              errorsActive,
              setErrorsActive,
              warningCount: warnings.length,
              warningsActive,
              setWarningsActive,
            }}
          />
        )}
      </Content>
    </Fragment>
  );
};

export const SidebarBottom = ({ isDevelopment }: { isDevelopment?: boolean }) => {
  const api = useStorybookApi();
  const { notifications, status } = useStorybookState();

  return (
    <SidebarBottomBase
      api={api}
      notifications={notifications}
      status={status}
      isDevelopment={isDevelopment}
    />
  );
};<|MERGE_RESOLUTION|>--- conflicted
+++ resolved
@@ -130,29 +130,13 @@
     };
 
     const onProgressReport = ({ providerId, ...result }: TestingModuleProgressReportPayload) => {
-<<<<<<< HEAD
+      const statusResult = 'status' in result ? result.status : undefined;
       api.updateTestProviderState(
         providerId,
-        result.status === 'failed'
+        statusResult === 'failed'
           ? { ...result, running: false, failed: true }
-          : { ...result, running: result.status === 'pending' }
+          : { ...result, running: statusResult === 'pending' }
       );
-=======
-      const statusResult = 'status' in result ? result.status : undefined;
-
-      if (statusResult === 'failed') {
-        api.updateTestProviderState(providerId, { ...result, running: false, failed: true });
-      } else {
-        const update = { ...result, running: statusResult === 'pending' };
-        api.updateTestProviderState(providerId, update);
-
-        const { mapStatusUpdate, ...state } = testProviders[providerId];
-        const statusUpdate = mapStatusUpdate?.({ ...state, ...update });
-        if (statusUpdate) {
-          api.experimental_updateStatus(providerId, statusUpdate);
-        }
-      }
->>>>>>> a6155b6c
     };
 
     api.on(TESTING_MODULE_CRASH_REPORT, onCrashReport);
