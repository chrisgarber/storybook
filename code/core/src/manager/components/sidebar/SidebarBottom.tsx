--- conflicted
+++ resolved
@@ -129,18 +129,13 @@
       });
     };
 
-<<<<<<< HEAD
     const onProgressReport = async ({
       providerId,
       ...result
     }: TestingModuleProgressReportPayload) => {
-      if (result.status === 'failed') {
-=======
-    const onProgressReport = ({ providerId, ...result }: TestingModuleProgressReportPayload) => {
       const statusResult = 'status' in result ? result.status : undefined;
 
       if (statusResult === 'failed') {
->>>>>>> 56666f0e
         api.updateTestProviderState(providerId, { ...result, running: false, failed: true });
       } else {
         const update = { ...result, running: statusResult === 'pending' };
