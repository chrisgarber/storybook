--- conflicted
+++ resolved
@@ -1,21 +1,11 @@
 import React, { useEffect, useRef, useState } from 'react';
 
 import { styled } from '@storybook/core/theming';
-<<<<<<< HEAD
 import { type API_FilterFunction, type API_StatusValue } from '@storybook/core/types';
-=======
-import { type API_FilterFunction } from '@storybook/core/types';
->>>>>>> 9c2e6241
 
 import {
   TESTING_MODULE_CRASH_REPORT,
   TESTING_MODULE_PROGRESS_REPORT,
-<<<<<<< HEAD
-  TESTING_MODULE_RUN_ALL_REQUEST,
-  type TestProviderId,
-=======
->>>>>>> 9c2e6241
-  type TestProviderState,
   type TestingModuleCrashReportPayload,
   type TestingModuleProgressReportPayload,
 } from '@storybook/core/core-events';
@@ -33,18 +23,6 @@
 const SIDEBAR_BOTTOM_SPACER_ID = 'sidebar-bottom-spacer';
 // This ID is used by some integrators to target the (fixed position) sidebar bottom element so it should remain stable.
 const SIDEBAR_BOTTOM_WRAPPER_ID = 'sidebar-bottom-wrapper';
-
-const STORAGE_KEY = '@storybook/manager/test-providers';
-
-const initialTestProviderState: TestProviderState = {
-  details: {} as { [key: string]: any },
-  cancellable: false,
-  cancelling: false,
-  running: false,
-  watching: false,
-  failed: false,
-  crashed: false,
-};
 
 const filterNone: API_FilterFunction = () => true;
 const filterWarn: API_FilterFunction = ({ status = {} }) =>
@@ -149,21 +127,10 @@
       });
     };
 
-<<<<<<< HEAD
-    const clearState = ({ providerId }: { providerId: TestProviderId }) => {
-      api.clearTestProviderState(providerId);
-      api.experimental_updateStatus(providerId, (state = {}) =>
-        Object.fromEntries(Object.keys(state).map((key) => [key, null]))
-      );
-    };
-
     const onProgressReport = async ({
       providerId,
       ...result
     }: TestingModuleProgressReportPayload) => {
-=======
-    const onProgressReport = ({ providerId, ...result }: TestingModuleProgressReportPayload) => {
->>>>>>> 9c2e6241
       if (result.status === 'failed') {
         api.updateTestProviderState(providerId, { ...result, running: false, failed: true });
       } else {
