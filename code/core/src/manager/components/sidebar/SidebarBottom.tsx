import React, { useCallback, useEffect, useMemo, useState } from 'react';

import { styled } from '@storybook/core/theming';
import { type API_FilterFunction, Addon_TypesEnum } from '@storybook/core/types';

import {
  TESTING_MODULE_CANCEL_TEST_RUN_REQUEST,
  TESTING_MODULE_CRASH_REPORT,
  TESTING_MODULE_PROGRESS_REPORT,
  TESTING_MODULE_RUN_ALL_REQUEST,
  TESTING_MODULE_WATCH_MODE_REQUEST,
  type TestProviderId,
  type TestProviderState,
  type TestProviders,
  type TestingModuleProgressReportPayload,
} from '@storybook/core/core-events';
import {
  type API,
  type State,
  useStorybookApi,
  useStorybookState,
} from '@storybook/core/manager-api';

import { throttle } from 'es-toolkit';

import { NotificationList } from '../notifications/NotificationList';
import { TestingModule } from './TestingModule';

const initialTestProviderState: TestProviderState = {
  details: {} as { [key: string]: any },
  cancellable: false,
  cancelling: false,
  running: false,
  watching: false,
  failed: false,
};

const filterNone: API_FilterFunction = () => true;
const filterWarn: API_FilterFunction = ({ status = {} }) =>
  Object.values(status).some((value) => value?.status === 'warn');
const filterError: API_FilterFunction = ({ status = {} }) =>
  Object.values(status).some((value) => value?.status === 'error');
const filterBoth: API_FilterFunction = ({ status = {} }) =>
  Object.values(status).some((value) => value?.status === 'warn' || value?.status === 'error');

const getFilter = (warningsActive = false, errorsActive = false) => {
  if (warningsActive && errorsActive) {
    return filterBoth;
  }

  if (warningsActive) {
    return filterWarn;
  }

  if (errorsActive) {
    return filterError;
  }
  return filterNone;
};

const Wrapper = styled.div({
  transition: 'height 250ms',
});

const Content = styled.div(({ theme }) => ({
  position: 'absolute',
  bottom: 0,
  left: 0,
  right: 0,
  padding: 12,
  display: 'flex',
  flexDirection: 'column',
  gap: 12,
  color: theme.color.defaultText,
  fontSize: theme.typography.size.s1,

  '&:empty': {
    display: 'none',
  },

  // Integrators can use these to style their custom additions
  '--sb-sidebar-bottom-card-background': theme.background.content,
  '--sb-sidebar-bottom-card-border': `1px solid ${theme.appBorderColor}`,
  '--sb-sidebar-bottom-card-border-radius': `${theme.appBorderRadius + 1}px`,
  '--sb-sidebar-bottom-card-box-shadow': `0 1px 2px 0 rgba(0, 0, 0, 0.05), 0px -5px 20px 10px ${theme.background.app}`,
}));

interface SidebarBottomProps {
  api: API;
  notifications: State['notifications'];
  status: State['status'];
}

export const SidebarBottomBase = ({ api, notifications = [], status = {} }: SidebarBottomProps) => {
  const [warningsActive, setWarningsActive] = useState(false);
  const [errorsActive, setErrorsActive] = useState(false);
  const [contentHeight, setContentHeight] = useState(0);
  const [testProviders, setTestProviders] = useState<TestProviders>(() =>
    Object.fromEntries(
      Object.entries(api.getElements(Addon_TypesEnum.experimental_TEST_PROVIDER)).map(
        ([id, config]) => [id, { ...config, ...initialTestProviderState }]
      )
    )
  );

  const resizeObserverCallback = useMemo(
    () => throttle((element) => setContentHeight(element.clientHeight || 0), 250),
    []
  );

  const warnings = Object.values(status).filter((statusByAddonId) =>
    Object.values(statusByAddonId).some((value) => value?.status === 'warn')
  );
  const errors = Object.values(status).filter((statusByAddonId) =>
    Object.values(statusByAddonId).some((value) => value?.status === 'error')
  );
  const hasWarnings = warnings.length > 0;
  const hasErrors = errors.length > 0;

  const updateTestProvider = useCallback(
    (id: TestProviderId, update: Partial<TestProviderState>) =>
      setTestProviders((state) => ({ ...state, [id]: { ...state[id], ...update } })),
    []
  );

  const onRunTests = useCallback(
    (id: TestProviderId) => {
      const startingState: Partial<TestProviderState> = {
        cancelling: false,
        running: true,
        failed: false,
      };
      setTestProviders((state) => ({ ...state, [id]: { ...state[id], ...startingState } }));
      api.experimental_updateStatus(id, (state = {}) =>
        Object.fromEntries(Object.keys(state).map((key) => [key, null]))
      );
      api.emit(TESTING_MODULE_RUN_ALL_REQUEST, { providerId: id });
    },
    [api]
  );

  const onCancelTests = useCallback(
    (id: TestProviderId) => {
      updateTestProvider(id, { cancelling: true });
      api.emit(TESTING_MODULE_CANCEL_TEST_RUN_REQUEST, { providerId: id });
    },
    [api, updateTestProvider]
  );

  const onSetWatchMode = useCallback(
    (providerId: string, watchMode: boolean) => {
      updateTestProvider(providerId, { watching: watchMode });
      api.emit(TESTING_MODULE_WATCH_MODE_REQUEST, { providerId, watchMode });
    },
    [api, updateTestProvider]
  );

  useEffect(() => {
    const wrapper = document.getElementById('sidebar-bottom');
    if (wrapper) {
      const resizeObserver = new ResizeObserver(() => resizeObserverCallback(wrapper));
      resizeObserver.observe(wrapper);
      return () => resizeObserver.disconnect();
    }
  }, [resizeObserverCallback]);

  useEffect(() => {
    const filter = getFilter(hasWarnings && warningsActive, hasErrors && errorsActive);
    api.experimental_setFilter('sidebar-bottom-filter', filter);
  }, [api, hasWarnings, hasErrors, warningsActive, errorsActive]);

  useEffect(() => {
    const onCrashReport = ({ providerId, ...details }: { providerId: string }) => {
      updateTestProvider(providerId, { details, failed: true });
    };

    const onProgressReport = ({ providerId, ...payload }: TestingModuleProgressReportPayload) => {
      if (payload.status === 'failed') {
        updateTestProvider(providerId, { running: false, failed: true });
      } else {
        const update = { ...payload, running: payload.status === 'pending' };
        updateTestProvider(providerId, update);

        const { mapStatusUpdate, ...state } = testProviders[providerId];
        const statusUpdate = mapStatusUpdate?.({ ...state, ...update });
        if (statusUpdate) {
          api.experimental_updateStatus(providerId, statusUpdate);
        }
      }
    };

    api.getChannel()?.on(TESTING_MODULE_CRASH_REPORT, onCrashReport);
    api.getChannel()?.on(TESTING_MODULE_PROGRESS_REPORT, onProgressReport);

    return () => {
      api.getChannel()?.off(TESTING_MODULE_CRASH_REPORT, onCrashReport);
      api.getChannel()?.off(TESTING_MODULE_PROGRESS_REPORT, onProgressReport);
    };
  }, [api, testProviders, updateTestProvider]);

  const testProvidersArray = Object.values(testProviders);
  if (!hasWarnings && !hasErrors && !testProvidersArray.length) {
    return null;
  }

  return (
    <Wrapper id="sidebar-bottom-wrapper" style={{ height: contentHeight }}>
      <Content id="sidebar-bottom">
        <NotificationList notifications={notifications} clearNotification={api.clearNotification} />
        <TestingModule
          {...{
            testProviders: testProvidersArray,
            errorCount: errors.length,
            errorsActive,
            setErrorsActive,
            warningCount: warnings.length,
            warningsActive,
            setWarningsActive,
            onRunTests,
            onCancelTests,
            onSetWatchMode,
          }}
        />
      </Content>
    </Wrapper>
  );
};

const TESTING_MODULE_ID = 'storybook-testing-module';

export const SidebarBottom = () => {
  const api = useStorybookApi();
  const { notifications, status } = useStorybookState();
<<<<<<< HEAD
=======

  useEffect(() => {
    api.getChannel()?.on(TESTING_MODULE_RUN_PROGRESS_RESPONSE, (data) => {
      if ('payload' in data) {
        // console.log('progress', data);
        // TODO clear statuses
        api.experimental_updateStatus(data.providerId, processTestReport(data.payload));
      } else {
        // console.log('error', data);
      }
    });
  }, [api]);

>>>>>>> d8f4a43a
  return <SidebarBottomBase api={api} notifications={notifications} status={status} />;
};<|MERGE_RESOLUTION|>--- conflicted
+++ resolved
@@ -231,21 +231,5 @@
 export const SidebarBottom = () => {
   const api = useStorybookApi();
   const { notifications, status } = useStorybookState();
-<<<<<<< HEAD
-=======
-
-  useEffect(() => {
-    api.getChannel()?.on(TESTING_MODULE_RUN_PROGRESS_RESPONSE, (data) => {
-      if ('payload' in data) {
-        // console.log('progress', data);
-        // TODO clear statuses
-        api.experimental_updateStatus(data.providerId, processTestReport(data.payload));
-      } else {
-        // console.log('error', data);
-      }
-    });
-  }, [api]);
-
->>>>>>> d8f4a43a
   return <SidebarBottomBase api={api} notifications={notifications} status={status} />;
 };