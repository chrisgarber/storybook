import React, { useMemo, useState } from 'react';

<<<<<<< HEAD
import { Button, ScrollArea, Spaced } from '@storybook/core/components';
=======
import {
  IconButton,
  ScrollArea,
  Spaced,
  TooltipNote,
  WithTooltip,
} from '@storybook/core/components';
>>>>>>> 59fac370
import { styled } from '@storybook/core/theming';
import type { API_LoadedRefData, Addon_SidebarTopType, StoryIndex } from '@storybook/core/types';
import { global } from '@storybook/global';
import { PlusIcon } from '@storybook/icons';

<<<<<<< HEAD
import {
  TESTING_MODULE_RUN_ALL_REQUEST,
  type TestingModuleRunAllRequestPayload,
} from '@storybook/core/core-events';
import { type State, useStorybookApi } from '@storybook/core/manager-api';

import { MEDIA_DESKTOP_BREAKPOINT } from '../../constants';
import { useLayout } from '../layout/LayoutProvider';
=======
import { type State, useStorybookApi } from '@storybook/core/manager-api';

import { MEDIA_DESKTOP_BREAKPOINT } from '../../constants';
import { CreateNewStoryFileModal } from './CreateNewStoryFileModal';
>>>>>>> 59fac370
import { Explorer } from './Explorer';
import type { HeadingProps } from './Heading';
import { Heading } from './Heading';
import { Search } from './Search';
import { SearchResults } from './SearchResults';
import { SidebarBottom } from './SidebarBottom';
<<<<<<< HEAD
import { TEST_PROVIDER_ID } from './Tree';
=======
import { TagsFilter } from './TagsFilter';
>>>>>>> 59fac370
import type { CombinedDataset, Selection } from './types';
import { useLastViewed } from './useLastViewed';

export const DEFAULT_REF_ID = 'storybook_internal';

const Container = styled.nav(({ theme }) => ({
  position: 'absolute',
  zIndex: 1,
  left: 0,
  top: 0,
  bottom: 0,
  right: 0,
  width: '100%',
  height: '100%',
  display: 'flex',
  flexDirection: 'column',
  background: theme.background.content,

  [MEDIA_DESKTOP_BREAKPOINT]: {
    background: theme.background.app,
  },
}));

const Top = styled(Spaced)({
  paddingLeft: 12,
  paddingRight: 12,
  paddingBottom: 20,
  paddingTop: 16,
  flex: 1,
});

<<<<<<< HEAD
=======
const Bottom = styled.div(({ theme }) => ({
  borderTop: `1px solid ${theme.appBorderColor}`,
  padding: theme.layoutMargin / 2,
  display: 'flex',
  flexWrap: 'wrap',
  gap: theme.layoutMargin / 2,
  backgroundColor: theme.barBg,

  '&:empty': {
    display: 'none',
  },
}));

const TooltipNoteWrapper = styled(TooltipNote)({
  margin: 0,
});

const CreateNewStoryButton = styled(IconButton)(({ theme }) => ({
  color: theme.color.mediumdark,
  width: 32,
  height: 32,
  borderRadius: theme.appBorderRadius + 2,
}));

>>>>>>> 59fac370
const Swap = React.memo(function Swap({
  children,
  condition,
}: {
  children: React.ReactNode;
  condition: boolean;
}) {
  const [a, b] = React.Children.toArray(children);
  return (
    <>
      <div style={{ display: condition ? 'block' : 'none' }}>{a}</div>
      <div style={{ display: condition ? 'none' : 'block' }}>{b}</div>
    </>
  );
});

const useCombination = (
  index: SidebarProps['index'],
  indexError: SidebarProps['indexError'],
  previewInitialized: SidebarProps['previewInitialized'],
  status: SidebarProps['status'],
  refs: SidebarProps['refs']
): CombinedDataset => {
  const hash = useMemo(
    () => ({
      [DEFAULT_REF_ID]: {
        index,
        indexError,
        previewInitialized,
        status,
        title: null,
        id: DEFAULT_REF_ID,
        url: 'iframe.html',
      },
      ...refs,
    }),
    [refs, index, indexError, previewInitialized, status]
  );
  // @ts-expect-error (non strict)
  return useMemo(() => ({ hash, entries: Object.entries(hash) }), [hash]);
};

const isDevelopment = global.CONFIG_TYPE === 'DEVELOPMENT';
const isRendererReact = global.STORYBOOK_RENDERER === 'react';

export interface SidebarProps extends API_LoadedRefData {
  refs: State['refs'];
  status: State['status'];
  menu: any[];
  extra: Addon_SidebarTopType[];
  storyId?: string;
  refId?: string;
  menuHighlighted?: boolean;
  enableShortcuts?: boolean;
  onMenuClick?: HeadingProps['onMenuClick'];
  showCreateStoryButton?: boolean;
  indexJson?: StoryIndex;
}
export const Sidebar = React.memo(function Sidebar({
  // @ts-expect-error (non strict)
  storyId = null,
  refId = DEFAULT_REF_ID,
  index,
  indexJson,
  indexError,
  status,
  previewInitialized,
  menu,
  extra,
  menuHighlighted = false,
  enableShortcuts = true,
  refs = {},
  onMenuClick,
  showCreateStoryButton = isDevelopment && isRendererReact,
}: SidebarProps) {
  const [isFileSearchModalOpen, setIsFileSearchModalOpen] = useState(false);
  // @ts-expect-error (non strict)
  const selected: Selection = useMemo(() => storyId && { storyId, refId }, [storyId, refId]);
  const dataset = useCombination(index, indexError, previewInitialized, status, refs);
  const isLoading = !index && !indexError;
  const lastViewedProps = useLastViewed(selected);
<<<<<<< HEAD
  const { isMobile } = useLayout();
=======
  const api = useStorybookApi();
>>>>>>> 59fac370

  return (
    <Container className="container sidebar-container">
      <ScrollArea vertical offset={3} scrollbarSize={6}>
        <Top row={1.6}>
          <Heading
            className="sidebar-header"
            menuHighlighted={menuHighlighted}
            menu={menu}
            extra={extra}
            skipLinkHref="#storybook-preview-wrapper"
            isLoading={isLoading}
            onMenuClick={onMenuClick}
          />
          <Search
            dataset={dataset}
            enableShortcuts={enableShortcuts}
            searchBarContent={
              showCreateStoryButton && (
                <>
                  <WithTooltip
                    trigger="hover"
                    hasChrome={false}
                    tooltip={<TooltipNoteWrapper note="Create a new story" />}
                  >
                    <CreateNewStoryButton
                      onClick={() => {
                        setIsFileSearchModalOpen(true);
                      }}
                      variant="outline"
                    >
                      <PlusIcon />
                    </CreateNewStoryButton>
                  </WithTooltip>
                  <CreateNewStoryFileModal
                    open={isFileSearchModalOpen}
                    onOpenChange={setIsFileSearchModalOpen}
                  />
                </>
              )
            }
            searchFieldContent={
              indexJson && (
                <TagsFilter api={api} indexJson={indexJson} isDevelopment={isDevelopment} />
              )
            }
            {...lastViewedProps}
          >
            {({
              query,
              results,
              isBrowsing,
              closeMenu,
              getMenuProps,
              getItemProps,
              highlightedIndex,
            }) => (
              <Swap condition={isBrowsing}>
                <Explorer
                  dataset={dataset}
                  selected={selected}
                  isLoading={isLoading}
                  isBrowsing={isBrowsing}
                />
                <SearchResults
                  query={query}
                  results={results}
                  closeMenu={closeMenu}
                  getMenuProps={getMenuProps}
                  getItemProps={getItemProps}
                  highlightedIndex={highlightedIndex}
                  enableShortcuts={enableShortcuts}
                  isLoading={isLoading}
                  clearLastViewed={lastViewedProps.clearLastViewed}
                />
              </Swap>
            )}
          </Search>
        </Top>
        {isMobile || isLoading ? null : <SidebarBottom />}
      </ScrollArea>
    </Container>
  );
});<|MERGE_RESOLUTION|>--- conflicted
+++ resolved
@@ -1,8 +1,5 @@
 import React, { useMemo, useState } from 'react';
 
-<<<<<<< HEAD
-import { Button, ScrollArea, Spaced } from '@storybook/core/components';
-=======
 import {
   IconButton,
   ScrollArea,
@@ -10,38 +7,24 @@
   TooltipNote,
   WithTooltip,
 } from '@storybook/core/components';
->>>>>>> 59fac370
 import { styled } from '@storybook/core/theming';
 import type { API_LoadedRefData, Addon_SidebarTopType, StoryIndex } from '@storybook/core/types';
 import { global } from '@storybook/global';
 import { PlusIcon } from '@storybook/icons';
 
-<<<<<<< HEAD
-import {
-  TESTING_MODULE_RUN_ALL_REQUEST,
-  type TestingModuleRunAllRequestPayload,
-} from '@storybook/core/core-events';
 import { type State, useStorybookApi } from '@storybook/core/manager-api';
 
 import { MEDIA_DESKTOP_BREAKPOINT } from '../../constants';
 import { useLayout } from '../layout/LayoutProvider';
-=======
-import { type State, useStorybookApi } from '@storybook/core/manager-api';
-
-import { MEDIA_DESKTOP_BREAKPOINT } from '../../constants';
 import { CreateNewStoryFileModal } from './CreateNewStoryFileModal';
->>>>>>> 59fac370
 import { Explorer } from './Explorer';
 import type { HeadingProps } from './Heading';
 import { Heading } from './Heading';
 import { Search } from './Search';
 import { SearchResults } from './SearchResults';
 import { SidebarBottom } from './SidebarBottom';
-<<<<<<< HEAD
+import { TagsFilter } from './TagsFilter';
 import { TEST_PROVIDER_ID } from './Tree';
-=======
-import { TagsFilter } from './TagsFilter';
->>>>>>> 59fac370
 import type { CombinedDataset, Selection } from './types';
 import { useLastViewed } from './useLastViewed';
 
@@ -73,21 +56,6 @@
   flex: 1,
 });
 
-<<<<<<< HEAD
-=======
-const Bottom = styled.div(({ theme }) => ({
-  borderTop: `1px solid ${theme.appBorderColor}`,
-  padding: theme.layoutMargin / 2,
-  display: 'flex',
-  flexWrap: 'wrap',
-  gap: theme.layoutMargin / 2,
-  backgroundColor: theme.barBg,
-
-  '&:empty': {
-    display: 'none',
-  },
-}));
-
 const TooltipNoteWrapper = styled(TooltipNote)({
   margin: 0,
 });
@@ -99,7 +67,6 @@
   borderRadius: theme.appBorderRadius + 2,
 }));
 
->>>>>>> 59fac370
 const Swap = React.memo(function Swap({
   children,
   condition,
@@ -181,11 +148,8 @@
   const dataset = useCombination(index, indexError, previewInitialized, status, refs);
   const isLoading = !index && !indexError;
   const lastViewedProps = useLastViewed(selected);
-<<<<<<< HEAD
   const { isMobile } = useLayout();
-=======
   const api = useStorybookApi();
->>>>>>> 59fac370
 
   return (
     <Container className="container sidebar-container">
