<<<<<<< HEAD
import type { ReactNode, ComponentProps, SyntheticEvent } from 'react';
=======
import type { ComponentProps, ReactNode } from 'react';
>>>>>>> e5960ffe
import React from 'react';

import { styled } from '@storybook/core/theming';

import memoize from 'memoizerific';
import { transparentize } from 'polished';

export interface TitleProps {
  children?: ReactNode;
  active?: boolean;
  loading?: boolean;
  disabled?: boolean;
}
const Title = styled(({ active, loading, disabled, ...rest }: TitleProps) => <span {...rest} />)<{
  active: boolean;
  loading: boolean;
  disabled: boolean;
}>(
  ({ theme }) => ({
    color: theme.color.defaultText,
    // Previously was theme.typography.weight.normal but this weight does not exists in Theme
    fontWeight: theme.typography.weight.regular,
  }),
  ({ active, theme }) =>
    active
      ? {
          color: theme.color.secondary,
          fontWeight: theme.typography.weight.bold,
        }
      : {},
  ({ loading, theme }) =>
    loading
      ? {
          display: 'inline-block',
          flex: 'none',
          ...theme.animation.inlineGlow,
        }
      : {},
  ({ disabled, theme }) =>
    disabled
      ? {
          color: transparentize(0.7, theme.color.defaultText),
        }
      : {}
);

export interface RightProps {
  active?: boolean;
}

const Right = styled.span<RightProps>({
  display: 'flex',
  '& svg': {
    height: 12,
    width: 12,
    margin: '3px 0',
    verticalAlign: 'top',
  },
  '& path': {
    fill: 'inherit',
  },
});

const Center = styled.span<{ isIndented: boolean }>(
  {
    flex: 1,
    textAlign: 'left',
    display: 'flex',
    flexDirection: 'column',
  },
  ({ isIndented }) => (isIndented ? { marginLeft: 24 } : {})
);

export interface CenterTextProps {
  active?: boolean;
  disabled?: boolean;
}

const CenterText = styled.span<CenterTextProps>(
  ({ theme }) => ({
    fontSize: '11px',
    lineHeight: '14px',
  }),
  ({ active, theme }) =>
    active
      ? {
          color: theme.color.secondary,
        }
      : {},
  ({ theme, disabled }) =>
    disabled
      ? {
          color: theme.textMutedColor,
        }
      : {}
);

export interface LeftProps {
  active?: boolean;
}

const Left = styled.span<LeftProps>(
  ({ active, theme }) =>
    active
      ? {
          color: theme.color.secondary,
        }
      : {},
  () => ({
    display: 'flex',
    maxWidth: 14,
  })
);

export interface ItemProps {
  disabled?: boolean;
  href?: string;
  onClick?: (event: SyntheticEvent, ...args: any[]) => any;
}

const Item = styled.div<ItemProps>(
  ({ theme }) => ({
    width: '100%',
    border: 'none',
    background: 'none',
    fontSize: theme.typography.size.s1,
    transition: 'all 150ms ease-out',
    color: theme.color.dark,
    textDecoration: 'none',
    justifyContent: 'space-between',

    lineHeight: '18px',
    padding: '7px 10px',
    display: 'flex',
    alignItems: 'center',

    '& > * + *': {
      paddingLeft: 10,
    },
  }),
  ({ theme, href, onClick }) =>
    (href || onClick) && {
      cursor: 'pointer',
      '&:hover': {
        background: theme.background.hoverable,
      },
      '&:hover svg': {
        opacity: 1,
      },
    },
  ({ disabled }) => disabled && { cursor: 'not-allowed' }
);

const getItemProps = memoize(100)((onClick, href, LinkWrapper) => ({
  ...(onClick && {
    as: 'button',
    onClick,
  }),
  ...(href && {
    as: 'a',
    href,
    ...(LinkWrapper && {
      as: LinkWrapper,
      to: href,
    }),
  }),
}));

export type LinkWrapperType = (props: any) => ReactNode;

export interface ListItemProps extends Omit<ComponentProps<typeof Item>, 'href' | 'title'> {
  loading?: boolean;
  title?: ReactNode;
  center?: ReactNode;
  right?: ReactNode;
  icon?: ReactNode;
  active?: boolean;
  disabled?: boolean;
  href?: string;
  LinkWrapper?: LinkWrapperType;
  isIndented?: boolean;
}

const ListItem = ({
  loading = false,
  title = <span>Loading state</span>,
  center = null,
  right = null,

  active = false,
  disabled = false,
  isIndented,
  href = undefined,
  onClick = undefined,
  icon,
  LinkWrapper = undefined,
  ...rest
}: ListItemProps) => {
  const commonProps = { active, disabled };
  const itemProps = getItemProps(onClick, href, LinkWrapper);

  return (
    <Item {...rest} {...commonProps} {...itemProps}>
      <>
        {icon && <Left {...commonProps}>{icon}</Left>}
        {title || center ? (
          <Center isIndented={!!(!icon && isIndented)}>
            {title && (
              <Title {...commonProps} loading={loading}>
                {title}
              </Title>
            )}
            {center && <CenterText {...commonProps}>{center}</CenterText>}
          </Center>
        ) : null}
        {right && <Right {...commonProps}>{right}</Right>}
      </>
    </Item>
  );
};

export default ListItem;<|MERGE_RESOLUTION|>--- conflicted
+++ resolved
@@ -1,8 +1,4 @@
-<<<<<<< HEAD
-import type { ReactNode, ComponentProps, SyntheticEvent } from 'react';
-=======
-import type { ComponentProps, ReactNode } from 'react';
->>>>>>> e5960ffe
+import type { ComponentProps, ReactNode, SyntheticEvent } from 'react';
 import React from 'react';
 
 import { styled } from '@storybook/core/theming';
