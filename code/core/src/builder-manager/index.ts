--- conflicted
+++ resolved
@@ -1,9 +1,5 @@
+import { writeFile } from 'node:fs/promises';
 import { dirname, join, parse } from 'node:path';
-<<<<<<< HEAD
-import { copy, remove } from '@ndelangen/fs-extra-unified';
-import express from 'express';
-=======
->>>>>>> e5960ffe
 
 import { stringifyProcessEnvs } from '@storybook/core/common';
 
@@ -11,10 +7,10 @@
 import { logger } from '@storybook/core/node-logger';
 
 import { globalExternals } from '@fal-works/esbuild-plugin-global-externals';
+import { copy, remove } from '@ndelangen/fs-extra-unified';
 import { pnpPlugin } from '@yarnpkg/esbuild-plugin-pnp';
 import aliasPlugin from 'esbuild-plugin-alias';
 import express from 'express';
-import fs from 'fs-extra';
 
 import type {
   BuilderBuildResult,
@@ -27,13 +23,9 @@
 import { getData } from './utils/data';
 import { readOrderedFiles } from './utils/files';
 import { buildFrameworkGlobalsFromOptions } from './utils/framework';
-<<<<<<< HEAD
-import { writeFile } from 'node:fs/promises';
-=======
 import { wrapManagerEntries } from './utils/managerEntries';
 import { safeResolve } from './utils/safeResolve';
 import { getTemplatePath, renderHTML } from './utils/template';
->>>>>>> e5960ffe
 
 let compilation: Compilation;
 let asyncIterator: ReturnType<StarterFunction> | ReturnType<BuilderFunction>;
