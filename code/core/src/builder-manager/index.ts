import { dirname, join, parse } from 'node:path';
<<<<<<< HEAD
import fs from 'fs-extra';
import sirv from 'sirv';
=======
>>>>>>> 70e24c09

import { stringifyProcessEnvs } from '@storybook/core/common';

import { globalsModuleInfoMap } from '@storybook/core/manager/globals-module-info';
import { logger } from '@storybook/core/node-logger';

import { globalExternals } from '@fal-works/esbuild-plugin-global-externals';
import { pnpPlugin } from '@yarnpkg/esbuild-plugin-pnp';
import aliasPlugin from 'esbuild-plugin-alias';
import express from 'express';
import fs from 'fs-extra';

import type {
  BuilderBuildResult,
  BuilderFunction,
  BuilderStartResult,
  Compilation,
  ManagerBuilder,
  StarterFunction,
} from './types';
import { getData } from './utils/data';
import { readOrderedFiles } from './utils/files';
import { buildFrameworkGlobalsFromOptions } from './utils/framework';
import { wrapManagerEntries } from './utils/managerEntries';
import { safeResolve } from './utils/safeResolve';
import { getTemplatePath, renderHTML } from './utils/template';

const isRootPath = /^\/($|\?)/;
let compilation: Compilation;
let asyncIterator: ReturnType<StarterFunction> | ReturnType<BuilderFunction>;

export const getConfig: ManagerBuilder['getConfig'] = async (options) => {
  const [addonsEntryPoints, customManagerEntryPoint, tsconfigPath, envs] = await Promise.all([
    options.presets.apply('managerEntries', []),
    safeResolve(join(options.configDir, 'manager')),
    getTemplatePath('addon.tsconfig.json'),
    options.presets.apply<Record<string, string>>('env'),
  ]);

  const entryPoints = customManagerEntryPoint
    ? [...addonsEntryPoints, customManagerEntryPoint]
    : addonsEntryPoints;

  return {
    entryPoints: await wrapManagerEntries(entryPoints, options.cacheKey),
    outdir: join(options.outputDir || './', 'sb-addons'),
    format: 'iife',
    write: false,
    ignoreAnnotations: true,
    resolveExtensions: ['.ts', '.tsx', '.mjs', '.js', '.jsx'],
    outExtension: { '.js': '.js' },
    loader: {
      '.js': 'jsx',
      // media
      '.png': 'dataurl',
      '.gif': 'dataurl',
      '.jpg': 'dataurl',
      '.jpeg': 'dataurl',
      '.svg': 'dataurl',
      '.webp': 'dataurl',
      '.webm': 'dataurl',
      '.mp3': 'dataurl',
      // modern fonts
      '.woff2': 'dataurl',
      // legacy font formats
      '.woff': 'dataurl',
      '.eot': 'dataurl',
      '.ttf': 'dataurl',
    },
    target: ['chrome100', 'safari15', 'firefox91'],
    platform: 'browser',
    bundle: true,
    minify: true,
    sourcemap: false,
    conditions: ['browser', 'module', 'default'],

    jsxFactory: 'React.createElement',
    jsxFragment: 'React.Fragment',
    jsx: 'transform',
    jsxImportSource: 'react',

    tsconfig: tsconfigPath,

    legalComments: 'external',
    plugins: [
      aliasPlugin({
        process: require.resolve('process/browser.js'),
        util: require.resolve('util/util.js'),
        assert: require.resolve('browser-assert'),
      }),
      globalExternals(globalsModuleInfoMap),
      pnpPlugin(),
    ],

    banner: {
      js: 'try{',
    },
    footer: {
      js: '}catch(e){ console.error("[Storybook] One of your manager-entries failed: " + import.meta.url, e); }',
    },

    define: {
      'process.env': JSON.stringify(envs),
      ...stringifyProcessEnvs(envs),
      global: 'window',
      module: '{}',
    },
  };
};

export const executor = {
  get: async () => {
    const { build } = await import('esbuild');
    return build;
  },
};

/**
 * This function is a generator so that we can abort it mid process
 * in case of failure coming from other processes e.g. preview builder
 *
 * I am sorry for making you read about generators today :')
 */
const starter: StarterFunction = async function* starterGeneratorFn({
  startTime,
  options,
  app,
}) {
  if (!options.quiet) {
    logger.info('=> Starting manager..');
  }

  const {
    config,
    favicon,
    customHead,
    features,
    instance,
    refs,
    template,
    title,
    logLevel,
    docsOptions,
    tagsOptions,
  } = await getData(options);

  yield;

  // make sure we clear output directory of addons dir before starting
  // this could cause caching issues where addons are loaded when they shouldn't
  const addonsDir = config.outdir;
  await fs.remove(addonsDir);

  yield;

  compilation = await instance({
    ...config,
  });

  yield;

  const coreDirOrigin = join(
    dirname(require.resolve('@storybook/core/package.json')),
    'dist',
    'manager'
  );

  const serveAddons = sirv(addonsDir, {
    maxAge: 300000,
    dev: true,
    immutable: true,
  });
  const serveCore = sirv(coreDirOrigin, {
    maxAge: 300000,
    dev: true,
    immutable: true,
  });
  // TODO (43081j): maybe abstract this into a reusable function
  app.use('/sb-addons', (req, res, next) => {
    if (!req.url || req.url === '/') {
      next();
      return;
    }

    serveAddons(req, res, next);
  });
  app.use('/sb-manager', (req, res, next) => {
    if (!req.url || req.url === '/') {
      next();
      return;
    }

    serveCore(req, res, next);
  });

  const { cssFiles, jsFiles } = await readOrderedFiles(addonsDir, compilation?.outputFiles);

  // Build additional global values
  const globals: Record<string, any> = await buildFrameworkGlobalsFromOptions(options);

  yield;

  const html = await renderHTML(
    template,
    title,
    favicon,
    customHead,
    cssFiles,
    jsFiles,
    features,
    refs,
    logLevel,
    docsOptions,
    tagsOptions,
    options,
    globals
  );

  yield;

  app.use('/', ({ url }, res, next) => {
    if (url && isRootPath.test(url)) {
      res.statusCode = 200;
      res.write(html);
      res.end();
    } else {
      next();
    }
  });
  app.use(`/index.html`, (req, res) => {
    res.statusCode = 200;
    res.write(html);
    res.end();
  });

  return {
    bail,
    stats: {
      toJson: () => ({}),
    },
    totalTime: process.hrtime(startTime),
  } as BuilderStartResult;
};

/**
 * This function is a generator so that we can abort it mid process
 * in case of failure coming from other processes e.g. preview builder
 *
 * I am sorry for making you read about generators today :')
 */
const builder: BuilderFunction = async function* builderGeneratorFn({ startTime, options }) {
  if (!options.outputDir) {
    throw new Error('outputDir is required');
  }
  logger.info('=> Building manager..');
  const {
    config,
    customHead,
    favicon,
    features,
    instance,
    refs,
    template,
    title,
    logLevel,
    docsOptions,
    tagsOptions,
  } = await getData(options);
  yield;

  const addonsDir = config.outdir;
  const coreDirOrigin = join(
    dirname(require.resolve('@storybook/core/package.json')),
    'dist',
    'manager'
  );
  const coreDirTarget = join(options.outputDir, `sb-manager`);

  // TODO: this doesn't watch, we should change this to use the esbuild watch API: https://esbuild.github.io/api/#watch
  compilation = await instance({
    ...config,

    minify: true,
  });

  yield;

  const managerFiles = fs.copy(coreDirOrigin, coreDirTarget, {
    filter: (src) => {
      const { ext } = parse(src);
      if (ext) {
        return ext === '.js';
      }
      return true;
    },
  });
  const { cssFiles, jsFiles } = await readOrderedFiles(addonsDir, compilation?.outputFiles);

  // Build additional global values
  const globals: Record<string, any> = await buildFrameworkGlobalsFromOptions(options);

  yield;

  const html = await renderHTML(
    template,
    title,
    favicon,
    customHead,
    cssFiles,
    jsFiles,
    features,
    refs,
    logLevel,
    docsOptions,
    tagsOptions,
    options,
    globals
  );

  await Promise.all([
    //
    fs.writeFile(join(options.outputDir, 'index.html'), html),
    managerFiles,
  ]);

  logger.trace({ message: '=> Manager built', time: process.hrtime(startTime) });

  return {
    toJson: () => ({}),
  } as BuilderBuildResult;
};

export const bail: ManagerBuilder['bail'] = async () => {
  if (asyncIterator) {
    try {
      // we tell the builder (that started) to stop ASAP and wait
      await asyncIterator.throw(new Error());
    } catch (e) {
      //
    }
  }
};

export const start: ManagerBuilder['start'] = async (options) => {
  asyncIterator = starter(options);
  let result;

  do {
    result = await asyncIterator.next();
  } while (!result.done);

  return result.value;
};

export const build: ManagerBuilder['build'] = async (options) => {
  asyncIterator = builder(options);
  let result;

  do {
    result = await asyncIterator.next();
  } while (!result.done);

  return result.value;
};

export const corePresets: ManagerBuilder['corePresets'] = [];
export const overridePresets: ManagerBuilder['overridePresets'] = [];<|MERGE_RESOLUTION|>--- conflicted
+++ resolved
@@ -1,9 +1,4 @@
 import { dirname, join, parse } from 'node:path';
-<<<<<<< HEAD
-import fs from 'fs-extra';
-import sirv from 'sirv';
-=======
->>>>>>> 70e24c09
 
 import { stringifyProcessEnvs } from '@storybook/core/common';
 
@@ -13,8 +8,8 @@
 import { globalExternals } from '@fal-works/esbuild-plugin-global-externals';
 import { pnpPlugin } from '@yarnpkg/esbuild-plugin-pnp';
 import aliasPlugin from 'esbuild-plugin-alias';
-import express from 'express';
 import fs from 'fs-extra';
+import sirv from 'sirv';
 
 import type {
   BuilderBuildResult,
@@ -127,11 +122,7 @@
  *
  * I am sorry for making you read about generators today :')
  */
-const starter: StarterFunction = async function* starterGeneratorFn({
-  startTime,
-  options,
-  app,
-}) {
+const starter: StarterFunction = async function* starterGeneratorFn({ startTime, options, app }) {
   if (!options.quiet) {
     logger.info('=> Starting manager..');
   }
