--- conflicted
+++ resolved
@@ -9,12 +9,7 @@
 import { globalExternals } from '@fal-works/esbuild-plugin-global-externals';
 import { pnpPlugin } from '@yarnpkg/esbuild-plugin-pnp';
 import aliasPlugin from 'esbuild-plugin-alias';
-<<<<<<< HEAD
-import fs from 'fs-extra';
 import sirv from 'sirv';
-=======
-import express from 'express';
->>>>>>> f529029a
 
 import type {
   BuilderBuildResult,
