--- conflicted
+++ resolved
@@ -1,14 +1,9 @@
+import { readFile } from 'node:fs/promises';
 import { dirname, join } from 'node:path';
 
 import type { DocsOptions, Options, Ref, TagsOptions } from '@storybook/core/types';
 
-<<<<<<< HEAD
-import type { DocsOptions, TagsOptions, Options, Ref } from '@storybook/core/types';
-import { readFile } from 'node:fs/promises';
-=======
 import { render } from 'ejs';
-import fs from 'fs-extra';
->>>>>>> e5960ffe
 
 export const getTemplatePath = async (template: string) => {
   return join(dirname(require.resolve('@storybook/core/package.json')), 'assets/server', template);
