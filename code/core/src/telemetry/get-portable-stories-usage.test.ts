--- conflicted
+++ resolved
@@ -9,10 +9,6 @@
   it('should ignores node_modules, non-source files', async () => {
     const usage = await getPortableStoriesFileCountUncached(mocksDir);
     // you can verify with: `git grep -m1 -c composeStor | wc -l`
-<<<<<<< HEAD
-    expect(usage).toMatchInlineSnapshot(`15`);
-=======
     expect(usage).toMatchInlineSnapshot(`2`);
->>>>>>> 7f138a4b
   });
 });