--- conflicted
+++ resolved
@@ -211,47 +211,31 @@
 
 export class MountMustBeDestructuredError extends StorybookError {
   constructor(public data: { playFunction: string }) {
-<<<<<<< HEAD
-    super();
-  }
-
-  readonly documentation =
-    'https://storybook.js.org/docs/writing-tests/interaction-testing#run-code-before-each-test';
-
-  template() {
     const transpiled =
       /function\s*\*|regeneratorRuntime|asyncToGenerator|_ref|param|_0|__async/.test(
-        this.data.playFunction
+        data.playFunction
       );
 
-    return dedent`
-    To use mount in the play function, you must use object destructuring, e.g. play: ({ mount }) => {}.
-    ${
-      !transpiled
-        ? ''
-        : dedent`
-      \nIt seems that your builder is configured to transpile destructuring.
-      To use the mount prop, you need to configure your builder to transpile not further than ES2017.          
-      `
-    }
+    super({
+      category: Category.PREVIEW_API,
+      code: 12,
+      documentation:
+        'https://storybook.js.org/docs/writing-tests/interaction-testing#run-code-before-each-test',
+      message: dedent`
+      To use mount in the play function, you must use object destructuring, e.g. play: ({ mount }) => {}.
+      ${
+        !transpiled
+          ? ''
+          : dedent`
+            It seems that your builder is configured to transpile destructuring.
+            To use the mount prop, you need to configure your builder to transpile not further than ES2017.          
+            `
+      }
     
-    Received the following play function:
-    ${this.data.playFunction}
-       
-
-    `;
-=======
-    super({
-      category: Category.PREVIEW_API,
-      code: 12,
-      message: dedent`
-        To use mount in the play function, you must use object destructuring, e.g. play: ({ mount }) => {}.
-        
-        Instead received:
-        ${data.playFunction}
-      `,
-    });
->>>>>>> f54e780f
+      Received the following play function:
+      ${data.playFunction}
+      `,
+    });
   }
 }
 
