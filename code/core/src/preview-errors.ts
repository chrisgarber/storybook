import { dedent } from 'ts-dedent';
import { StorybookError } from './storybook-error';

/**
 * If you can't find a suitable category for your error, create one
 * based on the package name/file path of which the error is thrown.
 * For instance:
 * If it's from @storybook/client-logger, then CLIENT-LOGGER
 *
 * Categories are prefixed by a logical grouping, e.g. PREVIEW_ or FRAMEWORK_
 * to prevent manager and preview errors from having the same category and error code.
 */
export enum Category {
  BLOCKS = 'BLOCKS',
  DOCS_TOOLS = 'DOCS-TOOLS',
  PREVIEW_CLIENT_LOGGER = 'PREVIEW_CLIENT-LOGGER',
  PREVIEW_CHANNELS = 'PREVIEW_CHANNELS',
  PREVIEW_CORE_EVENTS = 'PREVIEW_CORE-EVENTS',
  PREVIEW_INSTRUMENTER = 'PREVIEW_INSTRUMENTER',
  PREVIEW_API = 'PREVIEW_API',
  PREVIEW_REACT_DOM_SHIM = 'PREVIEW_REACT-DOM-SHIM',
  PREVIEW_ROUTER = 'PREVIEW_ROUTER',
  PREVIEW_THEMING = 'PREVIEW_THEMING',
  RENDERER_HTML = 'RENDERER_HTML',
  RENDERER_PREACT = 'RENDERER_PREACT',
  RENDERER_REACT = 'RENDERER_REACT',
  RENDERER_SERVER = 'RENDERER_SERVER',
  RENDERER_SVELTE = 'RENDERER_SVELTE',
  RENDERER_VUE = 'RENDERER_VUE',
  RENDERER_VUE3 = 'RENDERER_VUE3',
  RENDERER_WEB_COMPONENTS = 'RENDERER_WEB-COMPONENTS',
  FRAMEWORK_NEXTJS = 'FRAMEWORK_NEXTJS',
}

export class MissingStoryAfterHmrError extends StorybookError {
  readonly category = Category.PREVIEW_API;

  readonly code = 1;

  constructor(public data: { storyId: string }) {
    super();
  }

  template() {
    return dedent`
    Couldn't find story matching id '${this.data.storyId}' after HMR.
    - Did you just rename a story?
    - Did you remove it from your CSF file?
    - Are you sure a story with the id '${this.data.storyId}' exists?
    - Please check the values in the stories field of your main.js config and see if they would match your CSF File.
    - Also check the browser console and terminal for potential error messages.`;
  }
}

export class ImplicitActionsDuringRendering extends StorybookError {
  readonly category = Category.PREVIEW_API;

  readonly code = 2;

  readonly documentation =
    'https://github.com/storybookjs/storybook/blob/next/MIGRATION.md#using-implicit-actions-during-rendering-is-deprecated-for-example-in-the-play-function';

  constructor(public data: { phase: string; name: string; deprecated: boolean }) {
    super();
  }

  template() {
    return dedent`
      We detected that you use an implicit action arg while ${this.data.phase} of your story.  
      ${this.data.deprecated ? `\nThis is deprecated and won't work in Storybook 8 anymore.\n` : ``}
      Please provide an explicit spy to your args like this:
        import { fn } from '@storybook/test';
        ... 
        args: {
         ${this.data.name}: fn()
        }
    `;
  }
}

export class CalledExtractOnStoreError extends StorybookError {
  readonly category = Category.PREVIEW_API;

  readonly code = 3;

  template() {
    return dedent`
    Cannot call \`storyStore.extract()\` without calling \`storyStore.cacheAllCsfFiles()\` first.

    You probably meant to call \`await preview.extract()\` which does the above for you.`;
  }
}

export class MissingRenderToCanvasError extends StorybookError {
  readonly category = Category.PREVIEW_API;

  readonly code = 4;

  readonly documentation =
    'https://github.com/storybookjs/storybook/blob/next/MIGRATION.md#mainjs-framework-field';

  template() {
    return dedent`
      Expected your framework's preset to export a \`renderToCanvas\` field.

      Perhaps it needs to be upgraded for Storybook 6.4?`;
  }
}

export class CalledPreviewMethodBeforeInitializationError extends StorybookError {
  readonly category = Category.PREVIEW_API;

  readonly code = 5;

  constructor(public data: { methodName: string }) {
    super();
  }

  template() {
    return dedent`
      Called \`Preview.${this.data.methodName}()\` before initialization.
      
      The preview needs to load the story index before most methods can be called. If you want
      to call \`${this.data.methodName}\`, try \`await preview.initializationPromise;\` first.
      
      If you didn't call the above code, then likely it was called by an addon that needs to
      do the above.`;
  }
}

export class StoryIndexFetchError extends StorybookError {
  readonly category = Category.PREVIEW_API;

  readonly code = 6;

  constructor(public data: { text: string }) {
    super();
  }

  template() {
    return dedent`
      Error fetching \`/index.json\`:
      
      ${this.data.text}

      If you are in development, this likely indicates a problem with your Storybook process,
      check the terminal for errors.

      If you are in a deployed Storybook, there may have been an issue deploying the full Storybook
      build.`;
  }
}

export class MdxFileWithNoCsfReferencesError extends StorybookError {
  readonly category = Category.PREVIEW_API;

  readonly code = 7;

  constructor(public data: { storyId: string }) {
    super();
  }

  template() {
    return dedent`
      Tried to render docs entry ${this.data.storyId} but it is a MDX file that has no CSF
      references, or autodocs for a CSF file that some doesn't refer to itself.
      
      This likely is an internal error in Storybook's indexing, or you've attached the
      \`attached-mdx\` tag to an MDX file that is not attached.`;
  }
}

export class EmptyIndexError extends StorybookError {
  readonly category = Category.PREVIEW_API;

  readonly code = 8;

  template() {
    return dedent`
      Couldn't find any stories in your Storybook.

        - Please check your stories field of your main.js config: does it match correctly?
        - Also check the browser console and terminal for error messages.`;
  }
}

export class NoStoryMatchError extends StorybookError {
  readonly category = Category.PREVIEW_API;

  readonly code = 9;

  constructor(public data: { storySpecifier: string }) {
    super();
  }

  template() {
    return dedent`
      Couldn't find story matching '${this.data.storySpecifier}'.

        - Are you sure a story with that id exists?
        - Please check your stories field of your main.js config.
        - Also check the browser console and terminal for error messages.`;
  }
}

export class MissingStoryFromCsfFileError extends StorybookError {
  readonly category = Category.PREVIEW_API;

  readonly code = 10;

  constructor(public data: { storyId: string }) {
    super();
  }

  template() {
    return dedent`
    Couldn't find story matching id '${this.data.storyId}' after importing a CSF file.

    The file was indexed as if the story was there, but then after importing the file in the browser
    we didn't find the story. Possible reasons:
    - You are using a custom story indexer that is misbehaving.
    - You have a custom file loader that is removing or renaming exports.

    Please check your browser console and terminal for errors that may explain the issue.`;
  }
}

export class StoryStoreAccessedBeforeInitializationError extends StorybookError {
  readonly category = Category.PREVIEW_API;

  readonly code = 11;

  template() {
    return dedent`
    Cannot access the Story Store until the index is ready.

    It is not recommended to use methods directly on the Story Store anyway, in Storybook 9 we will
    remove access to the store entirely`;
  }
}

export class MountMustBeDestructuredError extends StorybookError {
  readonly category = Category.PREVIEW_API;

  readonly code = 12;

  constructor(public data: { playFunction: string }) {
    super();
  }

  template() {
    return dedent`
    To use mount in the play function, you must use object destructuring, e.g. play: ({ mount }) => {}.
    
    Instead received:
    ${this.data.playFunction}
    `;
  }
}

export class TestingLibraryMustBeConfiguredError extends StorybookError {
  readonly category = Category.PREVIEW_API;

  readonly code = 13;

  template() {
    return dedent`
    You must configure testingLibraryRender to use play in portable stories.
    
    import { render } from '@testing-library/[renderer]';
    
    setProjectAnnotations({
      testingLibraryRender: render,
    });
    
    For other testing renderers, you can configure renderToCanvas:
    
    import { render } from 'your-renderer';
    
    setProjectAnnotations({
      renderToCanvas: ({ storyFn }) => {
        const Story = storyFn();
        
        // Svelte
        render(Story.Component, Story.props);
        
        // Vue
        render(Story);
        
        // or for React
        render(<Story/>);
      },
    });
    
    `;
  }
}

<<<<<<< HEAD
export class NoRenderFunctionError extends StorybookError {
=======
export class NoStoryMountedError extends StorybookError {
>>>>>>> b34500df
  readonly category = Category.PREVIEW_API;

  readonly code = 14;

<<<<<<< HEAD
  constructor(public data: { id: string }) {
    super();
  }

  template() {
    return dedent`
    No render function available for storyId '${this.data.id}'
=======
  template() {
    return dedent`
    No story is mounted in your story.
    
    This usually occurs when you destructure mount in the play function, but forgot to call it.
    
    For example:

    async play({ mount, canvasElement }) {
      // 👈mount should be called: await mount(); 
      const canvas = within(canvasElement);
      const button = await canvas.findByRole('button');
      await userEvent.click(button);
    };
>>>>>>> b34500df
    `;
  }
}

export class NextJsSharpError extends StorybookError {
  readonly category = Category.FRAMEWORK_NEXTJS;

  readonly code = 1;

  readonly documentation = 'https://storybook.js.org/docs/get-started/nextjs#faq';

  template() {
    return dedent`
    You are importing avif images, but you don't have sharp installed.

    You have to install sharp in order to use image optimization features in Next.js.
    `;
  }
}

export class NextjsRouterMocksNotAvailable extends StorybookError {
  readonly category = Category.FRAMEWORK_NEXTJS;

  readonly code = 2;

  constructor(public data: { importType: string }) {
    super();
  }

  template() {
    return dedent`
      Tried to access router mocks from "${this.data.importType}" but they were not created yet. You might be running code in an unsupported environment.
    `;
  }
}

export class UnknownArgTypesError extends StorybookError {
  readonly category = Category.DOCS_TOOLS;

  readonly code = 1;

  readonly documentation = 'https://github.com/storybookjs/storybook/issues/26606';

  constructor(public data: { type: object; language: string }) {
    super();
  }

  template() {
    return dedent`There was a failure when generating detailed ArgTypes in ${
      this.data.language
    } for:
    
    ${JSON.stringify(this.data.type, null, 2)} 
    
    Storybook will fall back to use a generic type description instead.

    This type is either not supported or it is a bug in the docgen generation in Storybook.
    If you think this is a bug, please detail it as much as possible in the Github issue.`;
  }
}<|MERGE_RESOLUTION|>--- conflicted
+++ resolved
@@ -296,24 +296,27 @@
   }
 }
 
-<<<<<<< HEAD
 export class NoRenderFunctionError extends StorybookError {
-=======
+  readonly category = Category.PREVIEW_API;
+
+  readonly code = 14;
+
+  constructor(public data: { id: string }) {
+    super();
+  }
+
+  template() {
+    return dedent`
+    No render function available for storyId '${this.data.id}'
+    `;
+  }
+}
+
 export class NoStoryMountedError extends StorybookError {
->>>>>>> b34500df
-  readonly category = Category.PREVIEW_API;
-
-  readonly code = 14;
-
-<<<<<<< HEAD
-  constructor(public data: { id: string }) {
-    super();
-  }
-
-  template() {
-    return dedent`
-    No render function available for storyId '${this.data.id}'
-=======
+  readonly category = Category.PREVIEW_API;
+
+  readonly code = 15;
+
   template() {
     return dedent`
     No story is mounted in your story.
@@ -328,7 +331,6 @@
       const button = await canvas.findByRole('button');
       await userEvent.click(button);
     };
->>>>>>> b34500df
     `;
   }
 }
