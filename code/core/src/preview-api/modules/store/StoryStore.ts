--- conflicted
+++ resolved
@@ -374,12 +374,8 @@
           loaded: {},
           step: (label, play) => story.runStep(label, play, context),
           context: null!,
+          mount: null!,
           canvas: {} as Canvas,
-          mount: null!,
-<<<<<<< HEAD
-=======
-          canvas: {} as Canvas,
->>>>>>> cbadff43
           viewMode: 'story',
         } as StoryContext<TRenderer>;
 
