/* eslint-disable no-underscore-dangle */
/* eslint-disable @typescript-eslint/naming-convention */
import { type CleanupCallback, isExportStory } from '@storybook/csf';
import { dedent } from 'ts-dedent';
import type {
  Args,
  Canvas,
  ComponentAnnotations,
  ComposedStoryFn,
  ComposeStoryFn,
  LegacyStoryAnnotationsOrFn,
  NamedOrDefaultProjectAnnotations,
  Parameters,
  PreparedStory,
  ProjectAnnotations,
  RenderContext,
  Renderer,
  Store_CSFExports,
  StoryContext,
  StrictArgTypes,
} from '@storybook/core/types';

import { HooksContext } from '../../../addons';
import { composeConfigs } from './composeConfigs';
import { prepareContext, prepareStory } from './prepareStory';
import { normalizeStory } from './normalizeStory';
import { normalizeComponentAnnotations } from './normalizeComponentAnnotations';
import { getValuesFromArgTypes } from './getValuesFromArgTypes';
import { normalizeProjectAnnotations } from './normalizeProjectAnnotations';
import { mountDestructured } from '../../../modules/preview-web/render/mount-utils';
import { MountMustBeDestructuredError } from '@storybook/core/preview-errors';

let globalProjectAnnotations: ProjectAnnotations<any> = {};

const DEFAULT_STORY_TITLE = 'ComposedStory';
const DEFAULT_STORY_NAME = 'Unnamed Story';

function extractAnnotation<TRenderer extends Renderer = Renderer>(
  annotation: NamedOrDefaultProjectAnnotations<TRenderer>
) {
  if (!annotation) return {};
  // support imports such as
  // import * as annotations from '.storybook/preview'
  // import annotations from '.storybook/preview'
  // in both cases: 1 - the file has a default export; 2 - named exports only
  return 'default' in annotation ? annotation.default : annotation;
}

export function setProjectAnnotations<TRenderer extends Renderer = Renderer>(
  projectAnnotations:
    | NamedOrDefaultProjectAnnotations<TRenderer>
    | NamedOrDefaultProjectAnnotations<TRenderer>[]
): ProjectAnnotations<TRenderer> {
  const annotations = Array.isArray(projectAnnotations) ? projectAnnotations : [projectAnnotations];
  globalProjectAnnotations = composeConfigs(annotations.map(extractAnnotation));

  return globalProjectAnnotations;
}

const cleanups: CleanupCallback[] = [];

export function composeStory<TRenderer extends Renderer = Renderer, TArgs extends Args = Args>(
  storyAnnotations: LegacyStoryAnnotationsOrFn<TRenderer>,
  componentAnnotations: ComponentAnnotations<TRenderer, TArgs>,
  projectAnnotations?: ProjectAnnotations<TRenderer>,
  defaultConfig?: ProjectAnnotations<TRenderer>,
  exportsName?: string
): ComposedStoryFn<TRenderer, Partial<TArgs>> {
  if (storyAnnotations === undefined) {
    // eslint-disable-next-line local-rules/no-uncategorized-errors
    throw new Error('Expected a story but received undefined.');
  }

  // @TODO: Support auto title

  componentAnnotations.title = componentAnnotations.title ?? DEFAULT_STORY_TITLE;
  const normalizedComponentAnnotations =
    normalizeComponentAnnotations<TRenderer>(componentAnnotations);

  const storyName =
    exportsName ||
    storyAnnotations.storyName ||
    storyAnnotations.story?.name ||
    storyAnnotations.name ||
    DEFAULT_STORY_NAME;

  const normalizedStory = normalizeStory<TRenderer>(
    storyName,
    storyAnnotations,
    normalizedComponentAnnotations
  );

  // TODO: Remove this in 9.0
  // We can only use the renderToCanvas definition of the default config when testingLibraryRender is set
  // This makes sure, that when the user doesn't do this, and doesn't provide its own renderToCanvas definition,
  // we fall back to the < 8.1 behavior of the play function.

  const fallback =
    defaultConfig &&
    !globalProjectAnnotations?.testingLibraryRender &&
    !projectAnnotations?.testingLibraryRender;

  const normalizedProjectAnnotations = normalizeProjectAnnotations<TRenderer>(
    composeConfigs([
      {
        ...defaultConfig,
        renderToCanvas: fallback ? undefined : defaultConfig?.renderToCanvas,
      },
      globalProjectAnnotations,
      projectAnnotations ?? {},
    ])
  );

  const story = prepareStory<TRenderer>(
    normalizedStory,
    normalizedComponentAnnotations,
    normalizedProjectAnnotations
  );

  const globalsFromGlobalTypes = getValuesFromArgTypes(normalizedProjectAnnotations.globalTypes);

  const initializeContext = () => {
    const context: StoryContext<TRenderer> = prepareContext({
      hooks: new HooksContext(),
      globals: {
        ...globalsFromGlobalTypes,
        ...normalizedProjectAnnotations.initialGlobals,
      },
      args: { ...story.initialArgs },
      viewMode: 'story',
      loaded: {},
      abortSignal: new AbortController().signal,
      step: (label, play) => story.runStep(label, play, context),
      canvasElement: globalThis?.document?.body,
      canvas: {} as Canvas,
      ...story,
      context: null!,
      mount: null!,
    });

    context.context = context;

    if (story.renderToCanvas) {
      context.renderToCanvas = async () => {
        // Consolidate this renderContext with Context in SB 9.0
        const unmount = await story.renderToCanvas?.(
          {
            componentId: story.componentId,
            title: story.title,
            id: story.id,
            name: story.name,
            tags: story.tags,
            showError: (error) => {},
            showException: (error) => {},
            forceRemount: true,
            storyContext: context,
            storyFn: () => story.unboundStoryFn(context),
            unboundStoryFn: story.unboundStoryFn,
          } as RenderContext<TRenderer>,
          context.canvasElement
        );
        if (unmount) {
          cleanups.push(unmount);
        }
      };
    }

    context.mount = story.mount(context);

    return context;
  };

  let loadedContext: StoryContext<TRenderer> | undefined;

  // TODO: Remove in 9.0
  const backwardsCompatiblePlay = async (
    extraContext?: Partial<StoryContext<TRenderer, Partial<TArgs>>>
  ) => {
    const context = initializeContext();
    if (loadedContext) {
      context.loaded = loadedContext.loaded;
    }
    Object.assign(context, extraContext);
    return story.playFunction!(context);
  };
  const newPlay = (extraContext?: Partial<StoryContext<TRenderer, Partial<TArgs>>>) => {
    const context = initializeContext();
    Object.assign(context, extraContext);
    return playStory(story, context);
  };
  const playFunction =
    !story.renderToCanvas && story.playFunction
      ? backwardsCompatiblePlay
      : !story.renderToCanvas && !story.playFunction
        ? undefined
        : newPlay;

  const composedStory: ComposedStoryFn<TRenderer, Partial<TArgs>> = Object.assign(
    function storyFn(extraArgs?: Partial<TArgs>) {
      const context = initializeContext();
      if (loadedContext) {
        context.loaded = loadedContext.loaded;
      }
      context.args = {
        ...context.initialArgs,
        ...extraArgs,
      };
<<<<<<< HEAD

      if (cleanups.length > 0 && !previousCleanupsDone) {
        let humanReadableIdentifier = storyName;
        if (story.title !== DEFAULT_STORY_TITLE) {
          // prefix with title unless it's the generic ComposedStory title
          humanReadableIdentifier = `${story.title} - ${humanReadableIdentifier}`;
        }
        if (storyName === DEFAULT_STORY_NAME && Object.keys(context.args).length > 0) {
          // suffix with args if it's an unnamed story and there are args
          humanReadableIdentifier = `${humanReadableIdentifier} (${Object.keys(context.args).join(
            ', '
          )})`;
        }
        console.warn(
          dedent`Some stories were not cleaned up before rendering '${humanReadableIdentifier}'.

          You should load the story with \`await Story.load()\` before rendering it.`
        );
        // TODO: Add a link to the docs when they are ready
        // eg. "See https://storybook.js.org/docs/api/portable-stories-${process.env.JEST_WORKER_ID !== undefined ? 'jest' : 'vitest'}#3-load for more information."
      }
      return story.unboundStoryFn(prepareContext(context));
=======
      return story.unboundStoryFn(context);
>>>>>>> 67d9c5b0
    },
    {
      id: story.id,
      storyName,
      load: async () => {
        // First run any registered cleanup function
        for (const callback of [...cleanups].reverse()) await callback();
        cleanups.length = 0;

        const context = initializeContext();

        context.loaded = await story.applyLoaders(context);

        cleanups.push(...(await story.applyBeforeEach(context)).filter(Boolean));

        loadedContext = context;
      },
      args: story.initialArgs as Partial<TArgs>,
      parameters: story.parameters as Parameters,
      argTypes: story.argTypes as StrictArgTypes<TArgs>,
      play: playFunction!,
      tags: story.tags,
    }
  );

  return composedStory;
}

export function composeStories<TModule extends Store_CSFExports>(
  storiesImport: TModule,
  globalConfig: ProjectAnnotations<Renderer>,
  composeStoryFn: ComposeStoryFn
) {
  const { default: meta, __esModule, __namedExportsOrder, ...stories } = storiesImport;
  const composedStories = Object.entries(stories).reduce((storiesMap, [exportsName, story]) => {
    if (!isExportStory(exportsName, meta)) {
      return storiesMap;
    }

    const result = Object.assign(storiesMap, {
      [exportsName]: composeStoryFn(
        story as LegacyStoryAnnotationsOrFn,
        meta,
        globalConfig,
        exportsName
      ),
    });
    return result;
  }, {});

  return composedStories;
}

type WrappedStoryRef = { __pw_type: 'jsx' | 'importRef' };
type UnwrappedJSXStoryRef = {
  __pw_type: 'jsx';
  type: UnwrappedImportStoryRef;
};
type UnwrappedImportStoryRef = ComposedStoryFn & {
  playPromise?: Promise<void>;
  renderingEnded?: PromiseWithResolvers<void>;
};

declare global {
  function __pwUnwrapObject(
    storyRef: WrappedStoryRef
  ): Promise<UnwrappedJSXStoryRef | UnwrappedImportStoryRef>;
}

export function createPlaywrightTest<TFixture extends { extend: any }>(
  baseTest: TFixture
): TFixture {
  return baseTest.extend({
    mount: async ({ mount, page }: any, use: any) => {
      await use(async (storyRef: WrappedStoryRef, ...restArgs: any) => {
        // Playwright CT deals with JSX import references differently than normal imports
        // and we can currently only handle JSX import references
        if (
          !('__pw_type' in storyRef) ||
          ('__pw_type' in storyRef && storyRef.__pw_type !== 'jsx')
        ) {
          // eslint-disable-next-line local-rules/no-uncategorized-errors
          throw new Error(dedent`
              Portable stories in Playwright CT only work when referencing JSX elements.
              Please use JSX format for your components such as:

              instead of:
              await mount(MyComponent, { props: { foo: 'bar' } })

              do:
              await mount(<MyComponent foo="bar"/>)

              More info: https://storybook.js.org/docs/api/portable-stories-playwright
            `);
        }

        await page.evaluate(async (wrappedStoryRef: WrappedStoryRef) => {
          const unwrappedStoryRef = await globalThis.__pwUnwrapObject?.(wrappedStoryRef);
          const story =
            '__pw_type' in unwrappedStoryRef ? unwrappedStoryRef.type : unwrappedStoryRef;
          return story?.load?.();
        }, storyRef);

        // mount the story
        const mountResult = await mount(storyRef, ...restArgs);

        // play the story in the browser
        await page.evaluate(async (wrappedStoryRef: WrappedStoryRef) => {
          const unwrappedStoryRef = await globalThis.__pwUnwrapObject?.(wrappedStoryRef);
          const story =
            '__pw_type' in unwrappedStoryRef ? unwrappedStoryRef.type : unwrappedStoryRef;
          const canvasElement = document.querySelector('#root');
          return story?.play?.({ canvasElement });
        }, storyRef);

        return mountResult;
      });
    },
  });
}

// TODO At some point this function should live in prepareStory and become the core of StoryRender.render as well.
// Will make a follow up PR for that
async function playStory<TRenderer extends Renderer>(
  story: PreparedStory<TRenderer>,
  context: StoryContext<TRenderer>
) {
  for (const callback of [...cleanups].reverse()) await callback();
  cleanups.length = 0;

  context.loaded = await story.applyLoaders(context);
  if (context.abortSignal.aborted) return;

  cleanups.push(...(await story.applyBeforeEach(context)).filter(Boolean));

  const playFunction = story.playFunction;

  const isMountDestructured = playFunction && mountDestructured(playFunction);

  if (!isMountDestructured) {
    await context.mount();
  }

  if (context.abortSignal.aborted) return;

  if (playFunction) {
    if (!isMountDestructured) {
      context.mount = async () => {
        throw new MountMustBeDestructuredError({ playFunction: playFunction.toString() });
      };
    }
    await playFunction(context);
  }
}<|MERGE_RESOLUTION|>--- conflicted
+++ resolved
@@ -205,32 +205,7 @@
         ...context.initialArgs,
         ...extraArgs,
       };
-<<<<<<< HEAD
-
-      if (cleanups.length > 0 && !previousCleanupsDone) {
-        let humanReadableIdentifier = storyName;
-        if (story.title !== DEFAULT_STORY_TITLE) {
-          // prefix with title unless it's the generic ComposedStory title
-          humanReadableIdentifier = `${story.title} - ${humanReadableIdentifier}`;
-        }
-        if (storyName === DEFAULT_STORY_NAME && Object.keys(context.args).length > 0) {
-          // suffix with args if it's an unnamed story and there are args
-          humanReadableIdentifier = `${humanReadableIdentifier} (${Object.keys(context.args).join(
-            ', '
-          )})`;
-        }
-        console.warn(
-          dedent`Some stories were not cleaned up before rendering '${humanReadableIdentifier}'.
-
-          You should load the story with \`await Story.load()\` before rendering it.`
-        );
-        // TODO: Add a link to the docs when they are ready
-        // eg. "See https://storybook.js.org/docs/api/portable-stories-${process.env.JEST_WORKER_ID !== undefined ? 'jest' : 'vitest'}#3-load for more information."
-      }
-      return story.unboundStoryFn(prepareContext(context));
-=======
       return story.unboundStoryFn(context);
->>>>>>> 67d9c5b0
     },
     {
       id: story.id,
