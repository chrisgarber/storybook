import type { Args } from '@storybook/core/types';

import { once } from '@storybook/core/client-logger';

import isPlainObject from 'lodash/isPlainObject.js';
import { type Options, parse } from 'picoquery';
import { dedent } from 'ts-dedent';

// Keep this in sync with validateArgs in router/src/utils.ts
const VALIDATION_REGEXP = /^[a-zA-Z0-9 _-]*$/;
const NUMBER_REGEXP = /^-?[0-9]+(\.[0-9]+)?$/;
const HEX_REGEXP = /^#([a-f0-9]{3,4}|[a-f0-9]{6}|[a-f0-9]{8})$/i;
const COLOR_REGEXP =
  /^(rgba?|hsla?)\(([0-9]{1,3}),\s?([0-9]{1,3})%?,\s?([0-9]{1,3})%?,?\s?([0-9](\.[0-9]{1,2})?)?\)$/i;
const validateArgs = (key = '', value: unknown): boolean => {
  if (key === null) {
    return false;
  }

  if (key === '' || !VALIDATION_REGEXP.test(key)) {
    return false;
  }

  if (value === null || value === undefined) {
    return true;
  } // encoded as `!null` or `!undefined` // encoded as `!null` or `!undefined`

  // encoded as `!null` or `!undefined`
  if (value instanceof Date) {
    return true;
  } // encoded as modified ISO string // encoded as modified ISO string

  // encoded as modified ISO string
  if (typeof value === 'number' || typeof value === 'boolean') {
    return true;
  }
  if (typeof value === 'string') {
    return (
      VALIDATION_REGEXP.test(value) ||
      NUMBER_REGEXP.test(value) ||
      HEX_REGEXP.test(value) ||
      COLOR_REGEXP.test(value)
    );
  }

  if (Array.isArray(value)) {
    return value.every((v) => validateArgs(key, v));
  }

  if (isPlainObject(value)) {
    return Object.entries(value as object).every(([k, v]) => validateArgs(k, v));
  }
  return false;
};

const QS_OPTIONS: Partial<Options> = {
  delimiter: ';', // we're parsing a single query param
<<<<<<< HEAD
  nesting: true,
  arrayRepeat: true,
  arrayRepeatSyntax: 'bracket',
  nestingSyntax: 'js', // objects are encoded using dot notation
  valueDeserializer(str: string) {
    if (str.startsWith('!')) {
      if (str === '!undefined') return undefined;
      if (str === '!null') return null;
      if (str === '!true') return true;
      if (str === '!false') return false;
      if (str.startsWith('!date(') && str.endsWith(')')) return new Date(str.slice(6, -1));
      if (str.startsWith('!hex(') && str.endsWith(')')) return `#${str.slice(5, -1)}`;
=======
  allowDots: true, // objects are encoded using dot notation
  allowSparse: true, // arrays will be merged on top of their initial value
  decoder(
    str: string,
    defaultDecoder: (str: string, decoder?: any, charset?: string) => string,
    charset: string,
    type: 'key' | 'value'
  ) {
    if (type === 'value' && str.startsWith('!')) {
      if (str === '!undefined') {
        return undefined;
      }

      if (str === '!null') {
        return null;
      }

      if (str === '!true') {
        return true;
      }

      if (str === '!false') {
        return false;
      }

      if (str.startsWith('!date(') && str.endsWith(')')) {
        return new Date(str.slice(6, -1));
      }

      if (str.startsWith('!hex(') && str.endsWith(')')) {
        return `#${str.slice(5, -1)}`;
      }
>>>>>>> b35e93da

      const color = str.slice(1).match(COLOR_REGEXP);
      if (color) {
        if (str.startsWith('!rgba')) {
          return `${color[1]}(${color[2]}, ${color[3]}, ${color[4]}, ${color[5]})`;
        }

        if (str.startsWith('!hsla')) {
          return `${color[1]}(${color[2]}, ${color[3]}%, ${color[4]}%, ${color[5]})`;
        }
        return str.startsWith('!rgb')
          ? `${color[1]}(${color[2]}, ${color[3]}, ${color[4]})`
          : `${color[1]}(${color[2]}, ${color[3]}%, ${color[4]}%)`;
      }
    }
<<<<<<< HEAD
    if (NUMBER_REGEXP.test(str)) return Number(str);
    return str;
=======

    if (type === 'value' && NUMBER_REGEXP.test(str)) {
      return Number(str);
    }
    return defaultDecoder(str, defaultDecoder, charset);
>>>>>>> b35e93da
  },
};
export const parseArgsParam = (argsString: string): Args => {
  const parts = argsString.split(';').map((part) => part.replace('=', '~').replace(':', '='));
<<<<<<< HEAD
  return Object.entries(parse(parts.join(';'), QS_OPTIONS)).reduce((acc, [key, value]) => {
    if (validateArgs(key, value)) return Object.assign(acc, { [key]: value });
=======
  return Object.entries(qs.parse(parts.join(';'), QS_OPTIONS)).reduce((acc, [key, value]) => {
    if (validateArgs(key, value)) {
      return Object.assign(acc, { [key]: value });
    }
>>>>>>> b35e93da
    once.warn(dedent`
      Omitted potentially unsafe URL args.

      More info: https://storybook.js.org/docs/react/writing-stories/args#setting-args-through-the-url
    `);
    return acc;
  }, {} as Args);
};<|MERGE_RESOLUTION|>--- conflicted
+++ resolved
@@ -55,29 +55,12 @@
 
 const QS_OPTIONS: Partial<Options> = {
   delimiter: ';', // we're parsing a single query param
-<<<<<<< HEAD
   nesting: true,
   arrayRepeat: true,
   arrayRepeatSyntax: 'bracket',
   nestingSyntax: 'js', // objects are encoded using dot notation
   valueDeserializer(str: string) {
     if (str.startsWith('!')) {
-      if (str === '!undefined') return undefined;
-      if (str === '!null') return null;
-      if (str === '!true') return true;
-      if (str === '!false') return false;
-      if (str.startsWith('!date(') && str.endsWith(')')) return new Date(str.slice(6, -1));
-      if (str.startsWith('!hex(') && str.endsWith(')')) return `#${str.slice(5, -1)}`;
-=======
-  allowDots: true, // objects are encoded using dot notation
-  allowSparse: true, // arrays will be merged on top of their initial value
-  decoder(
-    str: string,
-    defaultDecoder: (str: string, decoder?: any, charset?: string) => string,
-    charset: string,
-    type: 'key' | 'value'
-  ) {
-    if (type === 'value' && str.startsWith('!')) {
       if (str === '!undefined') {
         return undefined;
       }
@@ -101,7 +84,6 @@
       if (str.startsWith('!hex(') && str.endsWith(')')) {
         return `#${str.slice(5, -1)}`;
       }
->>>>>>> b35e93da
 
       const color = str.slice(1).match(COLOR_REGEXP);
       if (color) {
@@ -117,29 +99,19 @@
           : `${color[1]}(${color[2]}, ${color[3]}%, ${color[4]}%)`;
       }
     }
-<<<<<<< HEAD
-    if (NUMBER_REGEXP.test(str)) return Number(str);
-    return str;
-=======
 
-    if (type === 'value' && NUMBER_REGEXP.test(str)) {
+    if (NUMBER_REGEXP.test(str)) {
       return Number(str);
     }
-    return defaultDecoder(str, defaultDecoder, charset);
->>>>>>> b35e93da
+    return str;
   },
 };
 export const parseArgsParam = (argsString: string): Args => {
   const parts = argsString.split(';').map((part) => part.replace('=', '~').replace(':', '='));
-<<<<<<< HEAD
   return Object.entries(parse(parts.join(';'), QS_OPTIONS)).reduce((acc, [key, value]) => {
-    if (validateArgs(key, value)) return Object.assign(acc, { [key]: value });
-=======
-  return Object.entries(qs.parse(parts.join(';'), QS_OPTIONS)).reduce((acc, [key, value]) => {
     if (validateArgs(key, value)) {
       return Object.assign(acc, { [key]: value });
     }
->>>>>>> b35e93da
     once.warn(dedent`
       Omitted potentially unsafe URL args.
 
