import type { Args } from '@storybook/core/types';

import { once } from '@storybook/core/client-logger';

<<<<<<< HEAD
import isPlainObject from 'lodash/isPlainObject.js';
import { type Options, parse } from 'picoquery';
=======
import { isPlainObject } from 'es-toolkit';
import qs from 'qs';
>>>>>>> 13db1c70
import { dedent } from 'ts-dedent';

// Keep this in sync with validateArgs in router/src/utils.ts
const VALIDATION_REGEXP = /^[a-zA-Z0-9 _-]*$/;
const NUMBER_REGEXP = /^-?[0-9]+(\.[0-9]+)?$/;
const HEX_REGEXP = /^#([a-f0-9]{3,4}|[a-f0-9]{6}|[a-f0-9]{8})$/i;
const COLOR_REGEXP =
  /^(rgba?|hsla?)\(([0-9]{1,3}),\s?([0-9]{1,3})%?,\s?([0-9]{1,3})%?,?\s?([0-9](\.[0-9]{1,2})?)?\)$/i;
const validateArgs = (key = '', value: unknown): boolean => {
  if (key === null) {
    return false;
  }

  if (key === '' || !VALIDATION_REGEXP.test(key)) {
    return false;
  }

  if (value === null || value === undefined) {
    return true;
  } // encoded as `!null` or `!undefined` // encoded as `!null` or `!undefined`

  // encoded as `!null` or `!undefined`
  if (value instanceof Date) {
    return true;
  } // encoded as modified ISO string // encoded as modified ISO string

  // encoded as modified ISO string
  if (typeof value === 'number' || typeof value === 'boolean') {
    return true;
  }
  if (typeof value === 'string') {
    return (
      VALIDATION_REGEXP.test(value) ||
      NUMBER_REGEXP.test(value) ||
      HEX_REGEXP.test(value) ||
      COLOR_REGEXP.test(value)
    );
  }

  if (Array.isArray(value)) {
    return value.every((v) => validateArgs(key, v));
  }

  if (isPlainObject(value)) {
    return Object.entries(value as object).every(([k, v]) => validateArgs(k, v));
  }
  return false;
};

const QUERY_OPTIONS: Partial<Options> = {
  delimiter: ';', // we're parsing a single query param
  nesting: true,
  arrayRepeat: true,
  arrayRepeatSyntax: 'bracket',
  nestingSyntax: 'js', // objects are encoded using dot notation
  valueDeserializer(str: string) {
    if (str.startsWith('!')) {
      if (str === '!undefined') {
        return undefined;
      }

      if (str === '!null') {
        return null;
      }

      if (str === '!true') {
        return true;
      }

      if (str === '!false') {
        return false;
      }

      if (str.startsWith('!date(') && str.endsWith(')')) {
        return new Date(str.replaceAll(' ', '+').slice(6, -1));
      }

      if (str.startsWith('!hex(') && str.endsWith(')')) {
        return `#${str.slice(5, -1)}`;
      }

      const color = str.slice(1).match(COLOR_REGEXP);
      if (color) {
        if (str.startsWith('!rgba') || str.startsWith('!RGBA')) {
          return `${color[1]}(${color[2]}, ${color[3]}, ${color[4]}, ${color[5]})`;
        }

        if (str.startsWith('!hsla') || str.startsWith('!HSLA')) {
          return `${color[1]}(${color[2]}, ${color[3]}%, ${color[4]}%, ${color[5]})`;
        }
        return str.startsWith('!rgb') || str.startsWith('!RGB')
          ? `${color[1]}(${color[2]}, ${color[3]}, ${color[4]})`
          : `${color[1]}(${color[2]}, ${color[3]}%, ${color[4]}%)`;
      }
    }

    if (NUMBER_REGEXP.test(str)) {
      return Number(str);
    }
    return str;
  },
};
export const parseArgsParam = (argsString: string): Args => {
  const parts = argsString.split(';').map((part) => part.replace('=', '~').replace(':', '='));
  return Object.entries(parse(parts.join(';'), QUERY_OPTIONS)).reduce((acc, [key, value]) => {
    if (validateArgs(key, value)) {
      return Object.assign(acc, { [key]: value });
    }
    once.warn(dedent`
      Omitted potentially unsafe URL args.

      More info: https://storybook.js.org/docs/react/writing-stories/args#setting-args-through-the-url
    `);
    return acc;
  }, {} as Args);
};<|MERGE_RESOLUTION|>--- conflicted
+++ resolved
@@ -2,13 +2,8 @@
 
 import { once } from '@storybook/core/client-logger';
 
-<<<<<<< HEAD
-import isPlainObject from 'lodash/isPlainObject.js';
+import { isPlainObject } from 'es-toolkit';
 import { type Options, parse } from 'picoquery';
-=======
-import { isPlainObject } from 'es-toolkit';
-import qs from 'qs';
->>>>>>> 13db1c70
 import { dedent } from 'ts-dedent';
 
 // Keep this in sync with validateArgs in router/src/utils.ts
