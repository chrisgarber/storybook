--- conflicted
+++ resolved
@@ -1,14 +1,10 @@
 import { dirname, join } from 'node:path';
-<<<<<<< HEAD
-import * as fs from '@ndelangen/fs-extra-unified';
-=======
 
 import { expect, it, vi } from 'vitest';
 
->>>>>>> e5960ffe
 import { logger } from '@storybook/core/node-logger';
 
-import * as fs from 'fs-extra';
+import * as fs from '@ndelangen/fs-extra-unified';
 
 import * as m from './common-preset';
 
