--- conflicted
+++ resolved
@@ -1,12 +1,7 @@
-<<<<<<< HEAD
-import { pathExists } from '@ndelangen/fs-extra-unified';
-import { logger } from '@storybook/core/node-logger';
-import { telemetry } from '@storybook/core/telemetry';
-=======
+import { readFile } from 'node:fs/promises';
 import { dirname, isAbsolute, join } from 'node:path';
 
 import type { Channel } from '@storybook/core/channels';
->>>>>>> e5960ffe
 import {
   getDirectoryFromWorkingDir,
   getPreviewBodyTemplate,
@@ -27,21 +22,15 @@
 import { readCsf } from '@storybook/core/csf-tools';
 import { logger } from '@storybook/core/node-logger';
 
-import { pathExists, readFile } from 'fs-extra';
+import { pathExists } from '@ndelangen/fs-extra-unified';
 import { dedent } from 'ts-dedent';
 
 import { initCreateNewStoryChannel } from '../server-channel/create-new-story-channel';
 import { initFileSearchChannel } from '../server-channel/file-search-channel';
 import { defaultStaticDirs } from '../utils/constants';
 import { initializeSaveStory } from '../utils/save-story/save-story';
-<<<<<<< HEAD
-import { initFileSearchChannel } from '../server-channel/file-search-channel';
-import { initCreateNewStoryChannel } from '../server-channel/create-new-story-channel';
-import { readFile } from 'node:fs/promises';
-=======
 import { parseStaticDir } from '../utils/server-statics';
 import { type OptionsWithRequiredCache, initializeWhatsNew } from '../utils/whats-new';
->>>>>>> e5960ffe
 
 const interpolate = (string: string, data: Record<string, string> = {}) =>
   Object.entries(data).reduce((acc, [k, v]) => acc.replace(new RegExp(`%${k}%`, 'g'), v), string);
