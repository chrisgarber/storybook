<<<<<<< HEAD
import chalk from 'chalk';
import { copy, emptyDir, ensureDir } from '@ndelangen/fs-extra-unified';
=======
>>>>>>> e5960ffe
import { dirname, join, relative, resolve } from 'node:path';

import {
  loadAllPresets,
  loadMainConfig,
  logConfig,
  normalizeStories,
  resolveAddonName,
} from '@storybook/core/common';
import { getPrecedingUpgrade, telemetry } from '@storybook/core/telemetry';
import type { BuilderOptions, CLIOptions, LoadOptions, Options } from '@storybook/core/types';
import { global } from '@storybook/global';

import { logger } from '@storybook/core/node-logger';

import chalk from 'chalk';
import { copy, emptyDir, ensureDir } from 'fs-extra';

import { StoryIndexGenerator } from './utils/StoryIndexGenerator';
import { buildOrThrow } from './utils/build-or-throw';
import { copyAllStaticFilesRelativeToMain } from './utils/copy-all-static-files';
import { getBuilders } from './utils/get-builders';
import { extractStorybookMetadata } from './utils/metadata';
import { outputStats } from './utils/output-stats';
import { extractStoriesJson } from './utils/stories-json';
import { summarizeIndex } from './utils/summarizeIndex';

export type BuildStaticStandaloneOptions = CLIOptions &
  LoadOptions &
  BuilderOptions & { outputDir: string };

export async function buildStaticStandalone(options: BuildStaticStandaloneOptions) {
  options.configType = 'PRODUCTION';

  if (options.outputDir === '') {
    throw new Error("Won't remove current directory. Check your outputDir!");
  }

  options.outputDir = resolve(options.outputDir);
  options.configDir = resolve(options.configDir);

  logger.info(`=> Cleaning outputDir: ${chalk.cyan(relative(process.cwd(), options.outputDir))}`);
  if (options.outputDir === '/') {
    throw new Error("Won't remove directory '/'. Check your outputDir!");
  }
  await emptyDir(options.outputDir);
  await ensureDir(options.outputDir);

  const config = await loadMainConfig(options);
  const { framework } = config;
  const corePresets = [];

  const frameworkName = typeof framework === 'string' ? framework : framework?.name;
  if (frameworkName) {
    corePresets.push(join(frameworkName, 'preset'));
  } else if (!options.ignorePreview) {
    logger.warn(`you have not specified a framework in your ${options.configDir}/main.js`);
  }

  logger.info('=> Loading presets');
  let presets = await loadAllPresets({
    corePresets: [
      require.resolve('@storybook/core/core-server/presets/common-preset'),
      ...corePresets,
    ],
    overridePresets: [
      require.resolve('@storybook/core/core-server/presets/common-override-preset'),
    ],
    isCritical: true,
    ...options,
  });

  const { renderer } = await presets.apply('core', {});
  const build = await presets.apply('build', {});
  const [previewBuilder, managerBuilder] = await getBuilders({ ...options, presets, build });

  const resolvedRenderer = renderer
    ? resolveAddonName(options.configDir, renderer, options)
    : undefined;
  presets = await loadAllPresets({
    corePresets: [
      require.resolve('@storybook/core/core-server/presets/common-preset'),
      ...(managerBuilder.corePresets || []),
      ...(previewBuilder.corePresets || []),
      ...(resolvedRenderer ? [resolvedRenderer] : []),
      ...corePresets,
    ],
    overridePresets: [
      ...(previewBuilder.overridePresets || []),
      require.resolve('@storybook/core/core-server/presets/common-override-preset'),
    ],
    ...options,
    build,
  });

  const [features, core, staticDirs, indexers, stories, docsOptions] = await Promise.all([
    presets.apply('features'),
    presets.apply('core'),
    presets.apply('staticDirs'),
    presets.apply('experimental_indexers', []),
    presets.apply('stories'),
    presets.apply('docs', {}),
  ]);

  const fullOptions: Options = {
    ...options,
    presets,
    features,
    build,
  };

  const effects: Promise<void>[] = [];

  global.FEATURES = features;

  await buildOrThrow(async () =>
    managerBuilder.build({ startTime: process.hrtime(), options: fullOptions })
  );

  if (staticDirs) {
    effects.push(
      copyAllStaticFilesRelativeToMain(staticDirs, options.outputDir, options.configDir)
    );
  }

  const coreServerPublicDir = join(
    dirname(require.resolve('@storybook/core/package.json')),
    'assets/browser'
  );
  effects.push(copy(coreServerPublicDir, options.outputDir));

  let initializedStoryIndexGenerator: Promise<StoryIndexGenerator | undefined> =
    Promise.resolve(undefined);
  if (!options.ignorePreview) {
    const workingDir = process.cwd();
    const directories = {
      configDir: options.configDir,
      workingDir,
    };
    const normalizedStories = normalizeStories(stories, directories);
    const generator = new StoryIndexGenerator(normalizedStories, {
      ...directories,
      indexers,
      docs: docsOptions,
      build,
    });

    initializedStoryIndexGenerator = generator.initialize().then(() => generator);
    effects.push(
      extractStoriesJson(
        join(options.outputDir, 'index.json'),
        initializedStoryIndexGenerator as Promise<StoryIndexGenerator>
      )
    );
  }

  if (!core?.disableProjectJson) {
    effects.push(
      extractStorybookMetadata(join(options.outputDir, 'project.json'), options.configDir)
    );
  }

  if (options.debugWebpack) {
    logConfig('Preview webpack config', await previewBuilder.getConfig(fullOptions));
  }

  if (options.ignorePreview) {
    logger.info(`=> Not building preview`);
  } else {
    logger.info('=> Building preview..');
  }

  const startTime = process.hrtime();
  await Promise.all([
    ...(options.ignorePreview
      ? []
      : [
          previewBuilder
            .build({
              startTime,
              options: fullOptions,
            })
            .then(async (previewStats) => {
              logger.trace({ message: '=> Preview built', time: process.hrtime(startTime) });

              const statsOption = options.webpackStatsJson || options.statsJson;
              if (statsOption) {
                const target = statsOption === true ? options.outputDir : statsOption;
                await outputStats(target, previewStats);
              }
            })
            .catch((error) => {
              logger.error('=> Failed to build the preview');
              process.exitCode = 1;
              throw error;
            }),
        ]),
    ...effects,
  ]);

  // Now the code has successfully built, we can count this as a 'dev' event.
  if (!core?.disableTelemetry) {
    effects.push(
      initializedStoryIndexGenerator.then(async (generator) => {
        const storyIndex = await generator?.getIndex();
        const payload = {
          precedingUpgrade: await getPrecedingUpgrade(),
        };
        if (storyIndex) {
          Object.assign(payload, {
            storyIndex: summarizeIndex(storyIndex),
          });
        }
        await telemetry('build', payload, { configDir: options.configDir });
      })
    );
  }

  logger.info(`=> Output directory: ${options.outputDir}`);
}<|MERGE_RESOLUTION|>--- conflicted
+++ resolved
@@ -1,8 +1,3 @@
-<<<<<<< HEAD
-import chalk from 'chalk';
-import { copy, emptyDir, ensureDir } from '@ndelangen/fs-extra-unified';
-=======
->>>>>>> e5960ffe
 import { dirname, join, relative, resolve } from 'node:path';
 
 import {
@@ -18,8 +13,8 @@
 
 import { logger } from '@storybook/core/node-logger';
 
+import { copy, emptyDir, ensureDir } from '@ndelangen/fs-extra-unified';
 import chalk from 'chalk';
-import { copy, emptyDir, ensureDir } from 'fs-extra';
 
 import { StoryIndexGenerator } from './utils/StoryIndexGenerator';
 import { buildOrThrow } from './utils/build-or-throw';
