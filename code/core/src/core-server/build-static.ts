--- conflicted
+++ resolved
@@ -1,8 +1,3 @@
-<<<<<<< HEAD
-import picocolors from 'picocolors';
-import { copy, emptyDir, ensureDir } from 'fs-extra';
-=======
->>>>>>> 00c1524e
 import { dirname, join, relative, resolve } from 'node:path';
 
 import {
@@ -18,7 +13,7 @@
 
 import { logger } from '@storybook/core/node-logger';
 
-import chalk from 'chalk';
+import picocolors from 'picocolors';
 import { copy, emptyDir, ensureDir } from 'fs-extra';
 
 import { StoryIndexGenerator } from './utils/StoryIndexGenerator';
