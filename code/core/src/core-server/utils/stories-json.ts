import type { Server } from './server-connect';
import { basename } from 'node:path';
<<<<<<< HEAD
import { writeJSON } from 'fs-extra';
=======
>>>>>>> 70e24c09

import type { NormalizedStoriesSpecifier, StoryIndex } from '@storybook/core/types';

import { STORY_INDEX_INVALIDATED } from '@storybook/core/core-events';

import type { Request, Response, Router } from 'express';
import { writeJSON } from 'fs-extra';
import debounce from 'lodash/debounce.js';

import type { StoryIndexGenerator } from './StoryIndexGenerator';
import type { ServerChannel } from './get-server-channel';
import { watchStorySpecifiers } from './watch-story-specifiers';
import { watchConfig } from './watchConfig';

export const DEBOUNCE = 100;

export async function extractStoriesJson(
  outputFile: string,
  initializedStoryIndexGenerator: Promise<StoryIndexGenerator>,
  transform?: (index: StoryIndex) => any
) {
  const generator = await initializedStoryIndexGenerator;
  const storyIndex = await generator.getIndex();
  await writeJSON(outputFile, transform ? transform(storyIndex) : storyIndex);
}

export function useStoriesJson({
  app,
  initializedStoryIndexGenerator,
  workingDir = process.cwd(),
  configDir,
  serverChannel,
  normalizedStories,
}: {
  app: Server;
  initializedStoryIndexGenerator: Promise<StoryIndexGenerator>;
  serverChannel: ServerChannel;
  workingDir?: string;
  configDir?: string;
  normalizedStories: NormalizedStoriesSpecifier[];
}) {
  const maybeInvalidate = debounce(() => serverChannel.emit(STORY_INDEX_INVALIDATED), DEBOUNCE, {
    leading: true,
  });
  watchStorySpecifiers(normalizedStories, { workingDir }, async (specifier, path, removed) => {
    const generator = await initializedStoryIndexGenerator;
    generator.invalidate(specifier, path, removed);
    maybeInvalidate();
  });
  if (configDir) {
    watchConfig(configDir, async (filePath) => {
      if (basename(filePath).startsWith('preview')) {
        const generator = await initializedStoryIndexGenerator;
        generator.invalidateAll();
        maybeInvalidate();
      }
    });
  }

  app.use('/index.json', async (req, res) => {
    try {
      const generator = await initializedStoryIndexGenerator;
      const index = await generator.getIndex();
      res.setHeader('Content-Type', 'application/json');
      res.end(JSON.stringify(index));
    } catch (err) {
      res.statusCode = 500;
      res.end(err instanceof Error ? err.toString() : String(err));
    }
  });
}<|MERGE_RESOLUTION|>--- conflicted
+++ resolved
@@ -1,20 +1,15 @@
-import type { Server } from './server-connect';
 import { basename } from 'node:path';
-<<<<<<< HEAD
-import { writeJSON } from 'fs-extra';
-=======
->>>>>>> 70e24c09
 
 import type { NormalizedStoriesSpecifier, StoryIndex } from '@storybook/core/types';
 
 import { STORY_INDEX_INVALIDATED } from '@storybook/core/core-events';
 
-import type { Request, Response, Router } from 'express';
 import { writeJSON } from 'fs-extra';
 import debounce from 'lodash/debounce.js';
 
 import type { StoryIndexGenerator } from './StoryIndexGenerator';
 import type { ServerChannel } from './get-server-channel';
+import type { Server } from './server-connect';
 import { watchStorySpecifiers } from './watch-story-specifiers';
 import { watchConfig } from './watchConfig';
 
