--- conflicted
+++ resolved
@@ -2,13 +2,9 @@
 import type { DocsOptions, Options } from '@storybook/core/types';
 
 import { StoryIndexGenerator } from './StoryIndexGenerator';
-<<<<<<< HEAD
+import type { ServerChannel } from './get-server-channel';
 import type { Server } from './server-connect';
-=======
-import type { ServerChannel } from './get-server-channel';
-import { router } from './router';
 import { useStoriesJson } from './stories-json';
->>>>>>> 70e24c09
 
 export async function getStoryIndexGenerator(
   app: Server,
