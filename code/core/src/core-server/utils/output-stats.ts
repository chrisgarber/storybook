import { createWriteStream } from 'node:fs';
import { join } from 'node:path';

import type { Stats } from '@storybook/core/types';

import { logger } from '@storybook/core/node-logger';

import { stringifyStream } from '@discoveryjs/json-ext';
<<<<<<< HEAD
import picocolors from 'picocolors';
import fs from 'fs-extra';
=======
import chalk from 'chalk';
>>>>>>> 57cdf154

export async function outputStats(directory: string, previewStats?: any, managerStats?: any) {
  if (previewStats) {
    const filePath = await writeStats(directory, 'preview', previewStats as Stats);
    logger.info(`=> preview stats written to ${picocolors.cyan(filePath)}`);
  }
  if (managerStats) {
    const filePath = await writeStats(directory, 'manager', managerStats as Stats);
    logger.info(`=> manager stats written to ${picocolors.cyan(filePath)}`);
  }
}

export const writeStats = async (directory: string, name: string, stats: Stats) => {
  const filePath = join(directory, `${name}-stats.json`);
  const { chunks, ...data } = stats.toJson(); // omit chunks, which is about half of the total data
  await new Promise((resolve, reject) => {
    stringifyStream(data, null, 2)
      .on('error', reject)
      .pipe(createWriteStream(filePath))
      .on('error', reject)
      .on('finish', resolve);
  });
  return filePath;
};<|MERGE_RESOLUTION|>--- conflicted
+++ resolved
@@ -6,12 +6,7 @@
 import { logger } from '@storybook/core/node-logger';
 
 import { stringifyStream } from '@discoveryjs/json-ext';
-<<<<<<< HEAD
 import picocolors from 'picocolors';
-import fs from 'fs-extra';
-=======
-import chalk from 'chalk';
->>>>>>> 57cdf154
 
 export async function outputStats(directory: string, previewStats?: any, managerStats?: any) {
   if (previewStats) {
