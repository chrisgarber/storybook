--- conflicted
+++ resolved
@@ -1,4 +1,5 @@
-import path from 'node:path';
+import { createWriteStream } from 'node:fs';
+import { join } from 'node:path';
 
 import type { Stats } from '@storybook/core/types';
 
@@ -6,12 +7,6 @@
 
 import { stringifyStream } from '@discoveryjs/json-ext';
 import chalk from 'chalk';
-<<<<<<< HEAD
-import path from 'node:path';
-import { createWriteStream } from 'node:fs';
-=======
-import fs from 'fs-extra';
->>>>>>> e5960ffe
 
 export async function outputStats(directory: string, previewStats?: any, managerStats?: any) {
   if (previewStats) {
@@ -25,7 +20,7 @@
 }
 
 export const writeStats = async (directory: string, name: string, stats: Stats) => {
-  const filePath = path.join(directory, `${name}-stats.json`);
+  const filePath = join(directory, `${name}-stats.json`);
   const { chunks, ...data } = stats.toJson(); // omit chunks, which is about half of the total data
   await new Promise((resolve, reject) => {
     stringifyStream(data, null, 2)
