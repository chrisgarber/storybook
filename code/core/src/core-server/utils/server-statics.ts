import { existsSync } from 'node:fs';
import { basename, isAbsolute, posix, resolve, sep, win32 } from 'node:path';

import { getDirectoryFromWorkingDir } from '@storybook/core/common';
import type { Options } from '@storybook/core/types';

import { logger } from '@storybook/core/node-logger';

<<<<<<< HEAD
import chalk from 'chalk';
import type Polka from 'polka';
import sirv from 'sirv';
=======
import type { Router } from 'express';
import express from 'express';
import picocolors from 'picocolors';
>>>>>>> e33f6714
import { dedent } from 'ts-dedent';

export async function useStatics(app: Polka.Polka, options: Options): Promise<void> {
  const staticDirs = (await options.presets.apply('staticDirs')) ?? [];
  const faviconPath = await options.presets.apply<string>('favicon');

  await Promise.all(
    staticDirs
      .map((dir) => (typeof dir === 'string' ? dir : `${dir.from}:${dir.to}`))
      .map(async (dir) => {
        try {
          const normalizedDir =
            staticDirs && !isAbsolute(dir)
              ? getDirectoryFromWorkingDir({
                  configDir: options.configDir,
                  workingDir: process.cwd(),
                  directory: dir,
                })
              : dir;
          const { staticDir, staticPath, targetEndpoint } = await parseStaticDir(normalizedDir);

          // Don't log for the internal static dir
          if (!targetEndpoint.startsWith('/sb-')) {
            logger.info(
              `=> Serving static files from ${picocolors.cyan(staticDir)} at ${picocolors.cyan(targetEndpoint)}`
            );
          }

          app.use(
            targetEndpoint,
            sirv(staticPath, {
              dev: true,
              etag: true,
              extensions: [],
            })
          );
        } catch (e) {
          if (e instanceof Error) {
            logger.warn(e.message);
          }
        }
      })
  );

  app.get(
    `/${basename(faviconPath)}`,
    sirv(faviconPath, {
      dev: true,
      etag: true,
      extensions: [],
    })
  );
}

export const parseStaticDir = async (arg: string) => {
  // Split on last index of ':', for Windows compatibility (e.g. 'C:\some\dir:\foo')
  const lastColonIndex = arg.lastIndexOf(':');
  const isWindowsAbsolute = win32.isAbsolute(arg);
  const isWindowsRawDirOnly = isWindowsAbsolute && lastColonIndex === 1; // e.g. 'C:\some\dir'
  const splitIndex = lastColonIndex !== -1 && !isWindowsRawDirOnly ? lastColonIndex : arg.length;

  const targetRaw = arg.substring(splitIndex + 1) || '/';
  const target = targetRaw.split(sep).join(posix.sep); // Ensure target has forward-slash path

  const rawDir = arg.substring(0, splitIndex);
  const staticDir = isAbsolute(rawDir) ? rawDir : `./${rawDir}`;
  const staticPath = resolve(staticDir);
  const targetDir = target.replace(/^\/?/, './');
  const targetEndpoint = targetDir.substring(1);

  if (!existsSync(staticPath)) {
    throw new Error(
      dedent`
        Failed to load static files, no such directory: ${picocolors.cyan(staticPath)}
        Make sure this directory exists.
      `
    );
  }

  return { staticDir, staticPath, targetDir, targetEndpoint };
};<|MERGE_RESOLUTION|>--- conflicted
+++ resolved
@@ -6,15 +6,9 @@
 
 import { logger } from '@storybook/core/node-logger';
 
-<<<<<<< HEAD
-import chalk from 'chalk';
+import picocolors from 'picocolors';
 import type Polka from 'polka';
 import sirv from 'sirv';
-=======
-import type { Router } from 'express';
-import express from 'express';
-import picocolors from 'picocolors';
->>>>>>> e33f6714
 import { dedent } from 'ts-dedent';
 
 export async function useStatics(app: Polka.Polka, options: Options): Promise<void> {
