<<<<<<< HEAD
import picocolors from 'picocolors';
import { logger } from '@storybook/core/node-logger';
import type { Options } from '@storybook/core/types';
import { getDirectoryFromWorkingDir } from '@storybook/core/common';
=======
import { basename, isAbsolute, posix, resolve, sep, win32 } from 'node:path';

import { getDirectoryFromWorkingDir } from '@storybook/core/common';
import type { Options } from '@storybook/core/types';

import { logger } from '@storybook/core/node-logger';

import chalk from 'chalk';
>>>>>>> 00c1524e
import type { Router } from 'express';
import express from 'express';
import { pathExists } from 'fs-extra';
import { dedent } from 'ts-dedent';

export async function useStatics(router: Router, options: Options) {
  const staticDirs = (await options.presets.apply('staticDirs')) ?? [];
  const faviconPath = await options.presets.apply<string>('favicon');

  const statics = [
    ...staticDirs.map((dir) => (typeof dir === 'string' ? dir : `${dir.from}:${dir.to}`)),
  ];

  if (statics && statics.length > 0) {
    await Promise.all(
      statics.map(async (dir) => {
        try {
          const normalizedDir =
            staticDirs && !isAbsolute(dir)
              ? getDirectoryFromWorkingDir({
                  configDir: options.configDir,
                  workingDir: process.cwd(),
                  directory: dir,
                })
              : dir;
          const { staticDir, staticPath, targetEndpoint } = await parseStaticDir(normalizedDir);

          // Don't log for the internal static dir
          if (!targetEndpoint.startsWith('/sb-')) {
            logger.info(
              `=> Serving static files from ${picocolors.cyan(staticDir)} at ${picocolors.cyan(targetEndpoint)}`
            );
          }

          router.use(targetEndpoint, express.static(staticPath, { index: false }));
        } catch (e) {
          if (e instanceof Error) {
            logger.warn(e.message);
          }
        }
      })
    );
  }

  router.get(`/${basename(faviconPath)}`, (req, res) => res.sendFile(faviconPath));
}

export const parseStaticDir = async (arg: string) => {
  // Split on last index of ':', for Windows compatibility (e.g. 'C:\some\dir:\foo')
  const lastColonIndex = arg.lastIndexOf(':');
  const isWindowsAbsolute = win32.isAbsolute(arg);
  const isWindowsRawDirOnly = isWindowsAbsolute && lastColonIndex === 1; // e.g. 'C:\some\dir'
  const splitIndex = lastColonIndex !== -1 && !isWindowsRawDirOnly ? lastColonIndex : arg.length;

  const targetRaw = arg.substring(splitIndex + 1) || '/';
  const target = targetRaw.split(sep).join(posix.sep); // Ensure target has forward-slash path

  const rawDir = arg.substring(0, splitIndex);
  const staticDir = isAbsolute(rawDir) ? rawDir : `./${rawDir}`;
  const staticPath = resolve(staticDir);
  const targetDir = target.replace(/^\/?/, './');
  const targetEndpoint = targetDir.substring(1);

  if (!(await pathExists(staticPath))) {
    throw new Error(
      dedent`
        Failed to load static files, no such directory: ${picocolors.cyan(staticPath)}
        Make sure this directory exists.
      `
    );
  }

  return { staticDir, staticPath, targetDir, targetEndpoint };
};<|MERGE_RESOLUTION|>--- conflicted
+++ resolved
@@ -1,9 +1,3 @@
-<<<<<<< HEAD
-import picocolors from 'picocolors';
-import { logger } from '@storybook/core/node-logger';
-import type { Options } from '@storybook/core/types';
-import { getDirectoryFromWorkingDir } from '@storybook/core/common';
-=======
 import { basename, isAbsolute, posix, resolve, sep, win32 } from 'node:path';
 
 import { getDirectoryFromWorkingDir } from '@storybook/core/common';
@@ -11,8 +5,7 @@
 
 import { logger } from '@storybook/core/node-logger';
 
-import chalk from 'chalk';
->>>>>>> 00c1524e
+import picocolors from 'picocolors';
 import type { Router } from 'express';
 import express from 'express';
 import { pathExists } from 'fs-extra';
