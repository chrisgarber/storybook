--- conflicted
+++ resolved
@@ -1,12 +1,8 @@
-<<<<<<< HEAD
-import { writeJSON } from 'fs-extra';
-import type { Server } from './server-connect';
-=======
->>>>>>> 70e24c09
 import { getStorybookMetadata } from '@storybook/core/telemetry';
 
-import type { Request, Response, Router } from 'express';
 import { writeJSON } from 'fs-extra';
+
+import type { Server } from './server-connect';
 
 export async function extractStorybookMetadata(outputFile: string, configDir: string) {
   const storybookMetadata = await getStorybookMetadata(configDir);
