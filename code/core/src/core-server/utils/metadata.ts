<<<<<<< HEAD
import { writeJSON } from '@ndelangen/fs-extra-unified';
import type { Request, Response, Router } from 'express';
=======
>>>>>>> e5960ffe
import { getStorybookMetadata } from '@storybook/core/telemetry';

import type { Request, Response, Router } from 'express';
import { writeJSON } from 'fs-extra';

export async function extractStorybookMetadata(outputFile: string, configDir: string) {
  const storybookMetadata = await getStorybookMetadata(configDir);

  await writeJSON(outputFile, storybookMetadata);
}

export function useStorybookMetadata(router: Router, configDir?: string) {
  router.use('/project.json', async (req: Request, res: Response) => {
    const storybookMetadata = await getStorybookMetadata(configDir);
    res.header('Content-Type', 'application/json');
    res.send(JSON.stringify(storybookMetadata));
  });
}<|MERGE_RESOLUTION|>--- conflicted
+++ resolved
@@ -1,12 +1,7 @@
-<<<<<<< HEAD
+import { getStorybookMetadata } from '@storybook/core/telemetry';
+
 import { writeJSON } from '@ndelangen/fs-extra-unified';
 import type { Request, Response, Router } from 'express';
-=======
->>>>>>> e5960ffe
-import { getStorybookMetadata } from '@storybook/core/telemetry';
-
-import type { Request, Response, Router } from 'express';
-import { writeJSON } from 'fs-extra';
 
 export async function extractStorybookMetadata(outputFile: string, configDir: string) {
   const storybookMetadata = await getStorybookMetadata(configDir);
