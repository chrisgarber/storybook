--- conflicted
+++ resolved
@@ -2,11 +2,6 @@
 
 import { logger } from '@storybook/core/node-logger';
 
-<<<<<<< HEAD
-import { readFile } from 'fs-extra';
-=======
-import type { Express } from 'express';
->>>>>>> f529029a
 import http from 'http';
 import https from 'https';
 
