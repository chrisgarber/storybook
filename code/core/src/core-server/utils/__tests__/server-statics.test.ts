--- conflicted
+++ resolved
@@ -1,16 +1,11 @@
-<<<<<<< HEAD
-import { describe, it, expect, vi, beforeEach } from 'vitest';
-=======
->>>>>>> e5960ffe
 import path from 'node:path';
 
 import { beforeEach, describe, expect, it, vi } from 'vitest';
 
-import fs from 'fs-extra';
+import { pathExists } from '@ndelangen/fs-extra-unified';
 
 import { onlyWindows, skipWindows } from '../../../../../vitest.helpers';
 import { parseStaticDir } from '../server-statics';
-import { pathExists } from '@ndelangen/fs-extra-unified';
 
 vi.mock('@ndelangen/fs-extra-unified');
 const pathExistsMock = vi.mocked(pathExists);
