--- conflicted
+++ resolved
@@ -5,12 +5,7 @@
 
 import { babelParse } from '@storybook/core/csf-tools';
 
-<<<<<<< HEAD
 import picocolors from 'picocolors';
-import { readFile } from 'fs-extra';
-=======
-import chalk from 'chalk';
->>>>>>> 57cdf154
 import { dedent } from 'ts-dedent';
 
 export async function warnWhenUsingArgTypesRegex(
