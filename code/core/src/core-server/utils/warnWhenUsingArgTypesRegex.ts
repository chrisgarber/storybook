<<<<<<< HEAD
import { readFile } from 'node:fs/promises';

import { type PackageJson, getConfigInfo } from '@storybook/core/common';
=======
import { type BabelFile, core } from '@storybook/core/babel';
>>>>>>> 87c37572
import type { StorybookConfig } from '@storybook/core/types';

import { babelParse } from '@storybook/core/csf-tools';

import chalk from 'chalk';
import { dedent } from 'ts-dedent';

export async function warnWhenUsingArgTypesRegex(
  previewConfigPath: string | undefined,
  config: StorybookConfig
) {
  const previewContent = previewConfigPath ? await readFile(previewConfigPath, 'utf8') : '';

  const hasVisualTestAddon =
    config?.addons?.some((it) =>
      typeof it === 'string'
        ? it === '@chromatic-com/storybook'
        : it.name === '@chromatic-com/storybook'
    ) ?? false;

  if (hasVisualTestAddon && previewConfigPath && previewContent.includes('argTypesRegex')) {
    // @ts-expect-error File is not yet exposed, see https://github.com/babel/babel/issues/11350#issuecomment-644118606
    const file: BabelFile = new core.File(
      { filename: previewConfigPath },
      { code: previewContent, ast: babelParse(previewContent) }
    );

    file.path.traverse({
      Identifier: (path) => {
        if (path.node.name === 'argTypesRegex') {
          const message = dedent`
            ${chalk.bold('Attention')}: We've detected that you're using ${chalk.cyan(
              'actions.argTypesRegex'
            )} together with the visual test addon:
            
            ${path.buildCodeFrameError(previewConfigPath).message}
            
            We recommend removing the ${chalk.cyan(
              'argTypesRegex'
            )} and assigning explicit action with the ${chalk.cyan(
              'fn'
            )} function from ${chalk.cyan('@storybook/test')} instead:
            https://storybook.js.org/docs/essentials/actions#via-storybooktest-fn-spy-function
            
            The build used by the addon for snapshot testing doesn't take the regex into account, which can cause hard to debug problems when a snapshot depends on the presence of action props.
          `;
          console.warn(message);
        }
      },
    });
  }
}<|MERGE_RESOLUTION|>--- conflicted
+++ resolved
@@ -1,10 +1,6 @@
-<<<<<<< HEAD
 import { readFile } from 'node:fs/promises';
 
-import { type PackageJson, getConfigInfo } from '@storybook/core/common';
-=======
 import { type BabelFile, core } from '@storybook/core/babel';
->>>>>>> 87c37572
 import type { StorybookConfig } from '@storybook/core/types';
 
 import { babelParse } from '@storybook/core/csf-tools';
