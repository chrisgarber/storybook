--- conflicted
+++ resolved
@@ -1,20 +1,14 @@
-import { getConfigInfo } from '@storybook/core/common';
-<<<<<<< HEAD
-=======
-import type { PackageJson, StorybookConfig } from '@storybook/core/types';
+import { readFile } from 'node:fs/promises';
+
+import { type PackageJson, getConfigInfo } from '@storybook/core/common';
+import type { StorybookConfig } from '@storybook/core/types';
 
 import { babelParse } from '@storybook/core/csf-tools';
 
->>>>>>> e5960ffe
 import * as babel from '@babel/core';
 import type { BabelFile } from '@babel/core';
 import chalk from 'chalk';
-<<<<<<< HEAD
-import { readFile } from 'node:fs/promises';
-=======
-import { readFile } from 'fs-extra';
 import { dedent } from 'ts-dedent';
->>>>>>> e5960ffe
 
 export async function warnWhenUsingArgTypesRegex(
   packageJson: PackageJson,
