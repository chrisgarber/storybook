/// <reference path="./typings.d.ts" />

export { getPreviewHeadTemplate, getPreviewBodyTemplate } from '@storybook/core/common';

export * from './build-static';
export * from './build-dev';
export * from './withTelemetry';
export { default as build } from './standalone';
<<<<<<< HEAD
export { mapStaticDir } from './utils/server-statics';
=======
export { StoryIndexGenerator } from './utils/StoryIndexGenerator';
>>>>>>> a197110c
<|MERGE_RESOLUTION|>--- conflicted
+++ resolved
@@ -6,8 +6,5 @@
 export * from './build-dev';
 export * from './withTelemetry';
 export { default as build } from './standalone';
-<<<<<<< HEAD
 export { mapStaticDir } from './utils/server-statics';
-=======
-export { StoryIndexGenerator } from './utils/StoryIndexGenerator';
->>>>>>> a197110c
+export { StoryIndexGenerator } from './utils/StoryIndexGenerator';