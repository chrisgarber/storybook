/// <reference path="./typings.d.ts" />

export { getPreviewHeadTemplate, getPreviewBodyTemplate } from '@storybook/core/common';

export * from './build-static';
export * from './build-dev';
export * from './withTelemetry';
export { default as build } from './standalone';
<<<<<<< HEAD
export { StoryIndexGenerator } from './utils/StoryIndexGenerator';

export { loadStorybook as experimental_loadStorybook } from './load';
=======
export { mapStaticDir } from './utils/server-statics';
export { StoryIndexGenerator } from './utils/StoryIndexGenerator';
>>>>>>> f1846449
<|MERGE_RESOLUTION|>--- conflicted
+++ resolved
@@ -6,11 +6,7 @@
 export * from './build-dev';
 export * from './withTelemetry';
 export { default as build } from './standalone';
-<<<<<<< HEAD
+export { mapStaticDir } from './utils/server-statics';
 export { StoryIndexGenerator } from './utils/StoryIndexGenerator';
 
-export { loadStorybook as experimental_loadStorybook } from './load';
-=======
-export { mapStaticDir } from './utils/server-statics';
-export { StoryIndexGenerator } from './utils/StoryIndexGenerator';
->>>>>>> f1846449
+export { loadStorybook as experimental_loadStorybook } from './load';