import { existsSync } from 'node:fs';
import { writeFile } from 'node:fs/promises';
import path from 'node:path';

import type { Channel } from '@storybook/core/channels';
import { telemetry } from '@storybook/core/telemetry';
<<<<<<< HEAD
import { getStoryId } from '@storybook/core/common';
=======
import type { CoreConfig, Options } from '@storybook/core/types';

>>>>>>> e5960ffe
import type {
  CreateNewStoryErrorPayload,
  CreateNewStoryRequestPayload,
  CreateNewStoryResponsePayload,
  RequestData,
  ResponseData,
} from '@storybook/core/core-events';
import {
  CREATE_NEW_STORYFILE_REQUEST,
  CREATE_NEW_STORYFILE_RESPONSE,
} from '@storybook/core/core-events';

import { getNewStoryFile } from '../utils/get-new-story-file';
<<<<<<< HEAD
import path from 'node:path';
=======
import { getStoryId } from '../utils/get-story-id';
>>>>>>> e5960ffe

export function initCreateNewStoryChannel(
  channel: Channel,
  options: Options,
  coreOptions: CoreConfig
) {
  /**
   * Listens for events to create a new storyfile
   */
  channel.on(
    CREATE_NEW_STORYFILE_REQUEST,
    async (data: RequestData<CreateNewStoryRequestPayload>) => {
      try {
        const { storyFilePath, exportedStoryName, storyFileContent } = await getNewStoryFile(
          data.payload,
          options
        );

        const relativeStoryFilePath = path.relative(process.cwd(), storyFilePath);

        const { storyId, kind } = await getStoryId({ storyFilePath, exportedStoryName }, options);

        if (existsSync(storyFilePath)) {
          channel.emit(CREATE_NEW_STORYFILE_RESPONSE, {
            success: false,
            id: data.id,
            payload: {
              type: 'STORY_FILE_EXISTS',
              kind,
            },
            error: `A story file already exists at ${relativeStoryFilePath}`,
          } satisfies ResponseData<CreateNewStoryResponsePayload, CreateNewStoryErrorPayload>);

          if (!coreOptions.disableTelemetry) {
            telemetry('create-new-story-file', {
              success: false,
              error: 'STORY_FILE_EXISTS',
            });
          }

          return;
        }

        await writeFile(storyFilePath, storyFileContent, 'utf-8');

        channel.emit(CREATE_NEW_STORYFILE_RESPONSE, {
          success: true,
          id: data.id,
          payload: {
            storyId,
            storyFilePath: path.relative(process.cwd(), storyFilePath),
            exportedStoryName,
          },
          error: null,
        } satisfies ResponseData<CreateNewStoryResponsePayload>);

        if (!coreOptions.disableTelemetry) {
          telemetry('create-new-story-file', {
            success: true,
          });
        }
      } catch (e: any) {
        channel.emit(CREATE_NEW_STORYFILE_RESPONSE, {
          success: false,
          id: data.id,
          error: e?.message,
        } satisfies ResponseData<CreateNewStoryResponsePayload>);

        if (!coreOptions.disableTelemetry) {
          await telemetry('create-new-story-file', {
            success: false,
            error: e,
          });
        }
      }
    }
  );

  return channel;
}<|MERGE_RESOLUTION|>--- conflicted
+++ resolved
@@ -3,13 +3,10 @@
 import path from 'node:path';
 
 import type { Channel } from '@storybook/core/channels';
+import { getStoryId } from '@storybook/core/common';
 import { telemetry } from '@storybook/core/telemetry';
-<<<<<<< HEAD
-import { getStoryId } from '@storybook/core/common';
-=======
 import type { CoreConfig, Options } from '@storybook/core/types';
 
->>>>>>> e5960ffe
 import type {
   CreateNewStoryErrorPayload,
   CreateNewStoryRequestPayload,
@@ -23,11 +20,6 @@
 } from '@storybook/core/core-events';
 
 import { getNewStoryFile } from '../utils/get-new-story-file';
-<<<<<<< HEAD
-import path from 'node:path';
-=======
-import { getStoryId } from '../utils/get-story-id';
->>>>>>> e5960ffe
 
 export function initCreateNewStoryChannel(
   channel: Channel,
