import { writeFile } from 'node:fs/promises';
<<<<<<< HEAD
import { ensureFile } from '@ndelangen/fs-extra-unified';
=======
import { join, relative } from 'node:path';

import { ensureFile } from 'fs-extra';
>>>>>>> e5960ffe

import { dedent } from '../../../../scripts/prepare/tools';
import type { getEntries } from '../entries';

const cwd = process.cwd();

async function generateTypesMapperContent(filePath: string) {
  const upwards = relative(join(filePath, '..'), cwd);
  const downwards = relative(cwd, filePath);

  return dedent`
    // auto generated file from ${__filename}, do not edit
    export * from '${join(upwards, downwards)}';
    export type * from '${join(upwards, downwards)}';
  `;
}

export async function generateTypesMapperFiles(entries: ReturnType<typeof getEntries>) {
  /** Generate the type mapper files, which are used to map the types to the SOURCE location.
   * This would be for development builds ONLY, **HOWEVER**:
   * During a production build we ALSO run this, because we want to generate a `d.ts` file for each entry in parallel.
   * By generating these files (in parallel) first, we can then ensure we can compile the actual type definitions in parallel.
   * This is because the type definitions have interdependencies between them.
   * These interdependencies are MEGA complex, and this simplified approach immensely is the only way to ensure we can compile them in parallel.
   */
  const all = entries.filter((e) => e.dts).map((e) => e.file);

  await Promise.all(
    all.map(async (filePath) => {
      const location = filePath.replace('src', 'dist').replace(/\.tsx?/, '.d.ts');
      await ensureFile(location);
      await writeFile(location, await generateTypesMapperContent(filePath));
    })
  );
}<|MERGE_RESOLUTION|>--- conflicted
+++ resolved
@@ -1,11 +1,7 @@
 import { writeFile } from 'node:fs/promises';
-<<<<<<< HEAD
-import { ensureFile } from '@ndelangen/fs-extra-unified';
-=======
 import { join, relative } from 'node:path';
 
-import { ensureFile } from 'fs-extra';
->>>>>>> e5960ffe
+import { ensureFile } from '@ndelangen/fs-extra-unified';
 
 import { dedent } from '../../../../scripts/prepare/tools';
 import type { getEntries } from '../entries';
