--- conflicted
+++ resolved
@@ -1,10 +1,6 @@
-<<<<<<< HEAD
-import { readJson } from '@ndelangen/fs-extra-unified';
-=======
->>>>>>> e5960ffe
 import { join } from 'node:path';
 
-import { readJson } from 'fs-extra';
+import { readJson } from '@ndelangen/fs-extra-unified';
 
 export async function flattenDependencies(
   list: string[],
