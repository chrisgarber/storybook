import { writeFile } from 'node:fs/promises';
import { join, relative } from 'node:path';

import { readJSON } from 'fs-extra';
import slash from 'slash';

import { sortPackageJson } from '../../../../scripts/prepare/tools';
import type { getEntries } from '../entries';
<<<<<<< HEAD
import { readJSON } from '@ndelangen/fs-extra-unified';
import { writeFile } from 'node:fs/promises';
=======
>>>>>>> e5960ffe

const cwd = process.cwd();

export async function generatePackageJsonFile(entries: ReturnType<typeof getEntries>) {
  const location = join(cwd, 'package.json');
  const pkgJson = await readJSON(location);

  /** Re-create the `exports` field in `code/core/package.json`
   * This way we only need to update the `./scripts/entries.ts` file to ensure all things we create actually exist and are mapped to the correct path.
   */
  pkgJson.exports = entries.reduce<Record<string, Record<string, string>>>((acc, entry) => {
    let main = './' + slash(relative(cwd, entry.file).replace('src', 'dist'));

    const content: Record<string, string> = {};
    if (entry.dts) {
      content.types = main.replace(/\.tsx?/, '.d.ts');
    }
    if (entry.browser) {
      content.import = main.replace(/\.tsx?/, '.js');
    }
    if (entry.node && !entry.browser) {
      content.import = main.replace(/\.tsx?/, '.js');
    }
    if (entry.node) {
      content.require = main.replace(/\.tsx?/, '.cjs');
    }
    if (main === './dist/index.ts' || main === './dist/index.tsx') {
      main = '.';
    }
    acc[
      main
        .replace(/\/index\.tsx?/, '')
        .replace(/\.tsx?/, '')
        .replace('dist/', '')
    ] = content;
    return acc;
  }, {});

  // Add the package.json file to the exports, so we can use it to `require.resolve` the package's root easily
  pkgJson.exports['./package.json'] = './package.json';

  /** Add the `typesVersion` field to `code/core/package.json`, to make typescript respect and find the correct type annotation files, even when not configured with `"moduleResolution": "Bundler"`
   * If we even decide to only support `"moduleResolution": "Bundler"`, we should be able to remove this part, but that would be a breaking change.
   */
  pkgJson.typesVersions = {
    '*': {
      '*': ['./dist/index.d.ts'],
      ...entries.reduce<Record<string, string[]>>((acc, entry) => {
        let main = slash(relative(cwd, entry.file).replace('src', 'dist'));
        if (main === './dist/index.ts' || main === './dist/index.tsx') {
          main = '.';
        }
        const key = main.replace(/\/index\.tsx?/, '').replace(/\.tsx?/, '');

        if (key === 'dist') {
          return acc;
        }

        const content = ['./' + main.replace(/\.tsx?/, '.d.ts')];
        acc[key.replace('dist/', '')] = content;
        return acc;
      }, {}),
    },
  };

  await writeFile(location, `${sortPackageJson(JSON.stringify(pkgJson, null, 2))}\n`, {});
}<|MERGE_RESOLUTION|>--- conflicted
+++ resolved
@@ -1,16 +1,11 @@
 import { writeFile } from 'node:fs/promises';
 import { join, relative } from 'node:path';
 
-import { readJSON } from 'fs-extra';
+import { readJSON } from '@ndelangen/fs-extra-unified';
 import slash from 'slash';
 
 import { sortPackageJson } from '../../../../scripts/prepare/tools';
 import type { getEntries } from '../entries';
-<<<<<<< HEAD
-import { readJSON } from '@ndelangen/fs-extra-unified';
-import { writeFile } from 'node:fs/promises';
-=======
->>>>>>> e5960ffe
 
 const cwd = process.cwd();
 
