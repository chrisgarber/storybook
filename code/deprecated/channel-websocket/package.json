--- conflicted
+++ resolved
@@ -1,10 +1,6 @@
 {
   "name": "@storybook/channel-websocket",
-<<<<<<< HEAD
-  "version": "7.1.1",
-=======
   "version": "7.2.0",
->>>>>>> d61d7c0a
   "description": "",
   "keywords": [
     "storybook"
@@ -47,13 +43,8 @@
     "prep": "../../../scripts/prepare/facade.ts"
   },
   "dependencies": {
-<<<<<<< HEAD
-    "@storybook/channels": "7.1.1",
-    "@storybook/client-logger": "7.1.1"
-=======
     "@storybook/channels": "workspace:*",
     "@storybook/client-logger": "workspace:*"
->>>>>>> d61d7c0a
   },
   "devDependencies": {
     "typescript": "~4.9.3"
