--- conflicted
+++ resolved
@@ -1,10 +1,6 @@
 {
   "name": "@storybook/example-react-ts",
-<<<<<<< HEAD
-  "version": "7.0.0-alpha.21",
-=======
   "version": "7.0.0-alpha.23",
->>>>>>> 9b71ead5
   "private": true,
   "scripts": {
     "build-storybook": "cross-env STORYBOOK_DISPLAY_WARNING=true DISPLAY_WARNING=true storybook build",
@@ -21,17 +17,6 @@
     "@babel/preset-env": "^7.12.11",
     "@babel/preset-react": "^7.12.10",
     "@babel/preset-typescript": "^7.12.7",
-<<<<<<< HEAD
-    "@storybook/addon-essentials": "7.0.0-alpha.21",
-    "@storybook/addon-storyshots": "7.0.0-alpha.21",
-    "@storybook/addon-storysource": "7.0.0-alpha.21",
-    "@storybook/addons": "7.0.0-alpha.21",
-    "@storybook/cli": "7.0.0-alpha.21",
-    "@storybook/components": "7.0.0-alpha.21",
-    "@storybook/react": "7.0.0-alpha.21",
-    "@storybook/react-webpack5": "7.0.0-alpha.21",
-    "@storybook/theming": "7.0.0-alpha.21",
-=======
     "@storybook/addon-essentials": "7.0.0-alpha.23",
     "@storybook/addon-storyshots": "7.0.0-alpha.23",
     "@storybook/addon-storysource": "7.0.0-alpha.23",
@@ -41,7 +26,6 @@
     "@storybook/react": "7.0.0-alpha.23",
     "@storybook/react-webpack5": "7.0.0-alpha.23",
     "@storybook/theming": "7.0.0-alpha.23",
->>>>>>> 9b71ead5
     "@testing-library/dom": "^7.31.2",
     "@testing-library/react": "12.1.2",
     "@testing-library/user-event": "^13.1.9",
@@ -50,11 +34,7 @@
     "@types/react-dom": "^16.9.14",
     "cross-env": "^7.0.3",
     "lodash": "^4.17.21",
-<<<<<<< HEAD
-    "storybook": "7.0.0-alpha.21",
-=======
     "storybook": "7.0.0-alpha.23",
->>>>>>> 9b71ead5
     "typescript": "~4.6.3",
     "webpack": "5"
   }
