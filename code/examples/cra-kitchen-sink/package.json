--- conflicted
+++ resolved
@@ -1,10 +1,6 @@
 {
   "name": "cra-kitchen-sink",
-<<<<<<< HEAD
-  "version": "7.0.0-alpha.21",
-=======
   "version": "7.0.0-alpha.23",
->>>>>>> 9b71ead5
   "private": true,
   "scripts": {
     "build": "react-scripts build",
@@ -15,11 +11,7 @@
     "test": "react-scripts test --env=jsdom"
   },
   "dependencies": {
-<<<<<<< HEAD
-    "@storybook/client-logger": "7.0.0-alpha.21",
-=======
     "@storybook/client-logger": "7.0.0-alpha.23",
->>>>>>> 9b71ead5
     "global": "^4.4.0",
     "prop-types": "^15.7.2",
     "react": "16.14.0",
@@ -29,23 +21,6 @@
   },
   "devDependencies": {
     "@pmmmwh/react-refresh-webpack-plugin": "^0.5.5",
-<<<<<<< HEAD
-    "@storybook/addon-a11y": "7.0.0-alpha.21",
-    "@storybook/addon-actions": "7.0.0-alpha.21",
-    "@storybook/addon-backgrounds": "7.0.0-alpha.21",
-    "@storybook/addon-docs": "7.0.0-alpha.21",
-    "@storybook/addon-highlight": "7.0.0-alpha.21",
-    "@storybook/addon-jest": "7.0.0-alpha.21",
-    "@storybook/addon-links": "7.0.0-alpha.21",
-    "@storybook/addon-storyshots": "7.0.0-alpha.21",
-    "@storybook/addons": "7.0.0-alpha.21",
-    "@storybook/builder-webpack5": "7.0.0-alpha.21",
-    "@storybook/preset-create-react-app": "^4.1.0",
-    "@storybook/react": "7.0.0-alpha.21",
-    "@storybook/react-webpack5": "7.0.0-alpha.21",
-    "@storybook/theming": "7.0.0-alpha.21",
-    "storybook": "7.0.0-alpha.21",
-=======
     "@storybook/addon-a11y": "7.0.0-alpha.23",
     "@storybook/addon-actions": "7.0.0-alpha.23",
     "@storybook/addon-backgrounds": "7.0.0-alpha.23",
@@ -61,7 +36,6 @@
     "@storybook/react-webpack5": "7.0.0-alpha.23",
     "@storybook/theming": "7.0.0-alpha.23",
     "storybook": "7.0.0-alpha.23",
->>>>>>> 9b71ead5
     "webpack": "5"
   },
   "storybook": {
