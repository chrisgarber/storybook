--- conflicted
+++ resolved
@@ -1,10 +1,6 @@
 {
   "name": "@storybook/addon-measure",
-<<<<<<< HEAD
-  "version": "7.4.0-alpha.1",
-=======
   "version": "7.3.2",
->>>>>>> da3a4208
   "description": "Inspect layouts by visualizing the box model",
   "keywords": [
     "storybook-addons",
@@ -72,8 +68,7 @@
     "dist/**/*",
     "README.md",
     "*.js",
-    "*.d.ts",
-    "!src/**/*"
+    "*.d.ts"
   ],
   "scripts": {
     "check": "../../../scripts/prepare/check.ts",
