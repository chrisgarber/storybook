--- conflicted
+++ resolved
@@ -80,14 +80,9 @@
     "@storybook/client-logger": "7.0.0-alpha.53",
     "@storybook/core-events": "7.0.0-alpha.53",
     "@storybook/csf": "next",
-<<<<<<< HEAD
-    "@storybook/preview-api": "7.0.0-alpha.52",
-    "@storybook/router": "7.0.0-alpha.52",
-    "@storybook/types": "7.0.0-alpha.52",
-=======
+    "@storybook/preview-api": "7.0.0-alpha.53",
     "@storybook/router": "7.0.0-alpha.53",
     "@storybook/types": "7.0.0-alpha.53",
->>>>>>> 7e73ff44
     "global": "^4.4.0",
     "prop-types": "^15.7.2",
     "ts-dedent": "^2.0.0"
