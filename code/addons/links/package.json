--- conflicted
+++ resolved
@@ -1,10 +1,6 @@
 {
   "name": "@storybook/addon-links",
-<<<<<<< HEAD
-  "version": "7.1.1",
-=======
   "version": "7.2.0",
->>>>>>> d61d7c0a
   "description": "Link stories together to build demos and prototypes with your UI components",
   "keywords": [
     "addon",
@@ -84,16 +80,6 @@
     "prep": "../../../scripts/prepare/bundle.ts"
   },
   "dependencies": {
-<<<<<<< HEAD
-    "@storybook/client-logger": "7.1.1",
-    "@storybook/core-events": "7.1.1",
-    "@storybook/csf": "^0.1.0",
-    "@storybook/global": "^5.0.0",
-    "@storybook/manager-api": "7.1.1",
-    "@storybook/preview-api": "7.1.1",
-    "@storybook/router": "7.1.1",
-    "@storybook/types": "7.1.1",
-=======
     "@storybook/client-logger": "workspace:*",
     "@storybook/core-events": "workspace:*",
     "@storybook/csf": "^0.1.0",
@@ -102,7 +88,6 @@
     "@storybook/preview-api": "workspace:*",
     "@storybook/router": "workspace:*",
     "@storybook/types": "workspace:*",
->>>>>>> d61d7c0a
     "prop-types": "^15.7.2",
     "ts-dedent": "^2.0.0"
   },
