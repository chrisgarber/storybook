--- conflicted
+++ resolved
@@ -63,21 +63,12 @@
     "prep": "../../../scripts/prepare/bundle.ts"
   },
   "dependencies": {
-<<<<<<< HEAD
-    "@storybook/addons": "7.0.0-alpha.46",
-    "@storybook/client-logger": "7.0.0-alpha.46",
-    "@storybook/core-events": "7.0.0-alpha.46",
-    "@storybook/csf": "0.0.2--canary.53.4879818.0",
-    "@storybook/router": "7.0.0-alpha.46",
-    "@storybook/types": "7.0.0-alpha.46",
-=======
     "@storybook/addons": "7.0.0-alpha.47",
     "@storybook/client-logger": "7.0.0-alpha.47",
     "@storybook/core-events": "7.0.0-alpha.47",
     "@storybook/csf": "next",
     "@storybook/router": "7.0.0-alpha.47",
     "@storybook/types": "7.0.0-alpha.47",
->>>>>>> b0b6c6b3
     "global": "^4.4.0",
     "prop-types": "^15.7.2",
     "ts-dedent": "^2.0.0"
