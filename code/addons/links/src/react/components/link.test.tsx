--- conflicted
+++ resolved
@@ -65,16 +65,11 @@
   });
 
   describe('events', () => {
-<<<<<<< HEAD
-    it('should select the kind and story on click', () => {
+    it('should select the kind and story on click', async () => {
       const channel = {
         emit: vi.fn(),
         on: vi.fn(),
       } as any;
-=======
-    it('should select the kind and story on click', async () => {
-      const channel = mockChannel() as any;
->>>>>>> bcfb7811
       mockAddons.getChannel.mockReturnValue(channel);
 
       render(
