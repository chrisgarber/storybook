--- conflicted
+++ resolved
@@ -56,19 +56,8 @@
     "ts-dedent": "^2.0.0"
   },
   "devDependencies": {
-<<<<<<< HEAD
     "@storybook/core": "workspace:*",
-    "@storybook/icons": "^1.2.3",
-=======
-    "@storybook/client-logger": "workspace:*",
-    "@storybook/components": "workspace:*",
-    "@storybook/core-events": "workspace:*",
     "@storybook/icons": "^1.2.5",
-    "@storybook/manager-api": "workspace:*",
-    "@storybook/preview-api": "workspace:*",
-    "@storybook/theming": "workspace:*",
-    "@storybook/types": "workspace:*",
->>>>>>> f94366eb
     "typescript": "^5.3.2"
   },
   "peerDependencies": {
