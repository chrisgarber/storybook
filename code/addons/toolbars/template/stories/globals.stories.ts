<<<<<<< HEAD
import { PartialStoryFn, StoryContext } from '@storybook/csf';
=======
import globalThis from 'global';
import type { PartialStoryFn, StoryContext } from '@storybook/types';
>>>>>>> 2283ebb2

const greetingForLocale = (locale: string) => {
  switch (locale) {
    case 'es':
      return 'Hola!';
    case 'fr':
      return 'Bonjour !';
    case 'zh':
      return '你好!';
    case 'kr':
      return '안녕하세요!';
    case 'en':
    default:
      return 'Hello';
  }
};

export default {
  component: globalThis.Components.Pre,
  decorators: [
    (storyFn: PartialStoryFn, { globals }: StoryContext) => {
      const object = {
        ...globals,
        caption: `Locale is '${globals.locale}', so I say: ${greetingForLocale(globals.locale)}`,
      };
      return storyFn({ args: { object } });
    },
  ],
};

export const Basic = {};<|MERGE_RESOLUTION|>--- conflicted
+++ resolved
@@ -1,9 +1,4 @@
-<<<<<<< HEAD
-import { PartialStoryFn, StoryContext } from '@storybook/csf';
-=======
-import globalThis from 'global';
 import type { PartialStoryFn, StoryContext } from '@storybook/types';
->>>>>>> 2283ebb2
 
 const greetingForLocale = (locale: string) => {
   switch (locale) {
