{
  "name": "@storybook/addon-a11y",
<<<<<<< HEAD
  "version": "7.1.1",
=======
  "version": "7.2.0",
>>>>>>> d61d7c0a
  "description": "Test component compliance with web accessibility standards",
  "keywords": [
    "a11y",
    "accessibility",
    "addon",
    "storybook",
    "valid",
    "verify",
    "test"
  ],
  "homepage": "https://github.com/storybookjs/storybook/tree/next/code/addons/a11y",
  "bugs": {
    "url": "https://github.com/storybookjs/storybook/issues"
  },
  "repository": {
    "type": "git",
    "url": "https://github.com/storybookjs/storybook.git",
    "directory": "code/addons/a11y"
  },
  "funding": {
    "type": "opencollective",
    "url": "https://opencollective.com/storybook"
  },
  "license": "MIT",
  "exports": {
    ".": {
      "types": "./dist/index.d.ts",
      "node": "./dist/index.js",
      "require": "./dist/index.js",
      "import": "./dist/index.mjs"
    },
    "./manager": {
      "types": "./dist/manager.d.ts",
      "require": "./dist/manager.js",
      "import": "./dist/manager.mjs"
    },
    "./preview": {
      "types": "./dist/preview.d.ts",
      "require": "./dist/preview.js",
      "import": "./dist/preview.mjs"
    },
    "./register": {
      "types": "./dist/manager.d.ts",
      "require": "./dist/manager.js",
      "import": "./dist/manager.mjs"
    },
    "./package.json": "./package.json"
  },
  "main": "dist/index.js",
  "module": "dist/index.mjs",
  "types": "dist/index.d.ts",
  "files": [
    "dist/**/*",
    "README.md",
    "*.js",
    "*.d.ts"
  ],
  "scripts": {
    "check": "../../../scripts/prepare/check.ts",
    "prep": "../../../scripts/prepare/bundle.ts"
  },
  "dependencies": {
<<<<<<< HEAD
    "@storybook/addon-highlight": "7.1.1",
    "@storybook/channels": "7.1.1",
    "@storybook/client-logger": "7.1.1",
    "@storybook/components": "7.1.1",
    "@storybook/core-events": "7.1.1",
    "@storybook/global": "^5.0.0",
    "@storybook/manager-api": "7.1.1",
    "@storybook/preview-api": "7.1.1",
    "@storybook/theming": "7.1.1",
    "@storybook/types": "7.1.1",
=======
    "@storybook/addon-highlight": "workspace:*",
    "@storybook/channels": "workspace:*",
    "@storybook/client-logger": "workspace:*",
    "@storybook/components": "workspace:*",
    "@storybook/core-events": "workspace:*",
    "@storybook/global": "^5.0.0",
    "@storybook/manager-api": "workspace:*",
    "@storybook/preview-api": "workspace:*",
    "@storybook/theming": "workspace:*",
    "@storybook/types": "workspace:*",
>>>>>>> d61d7c0a
    "axe-core": "^4.2.0",
    "lodash": "^4.17.21",
    "react-resize-detector": "^7.1.2"
  },
  "devDependencies": {
    "@testing-library/react": "^11.2.2",
    "resize-observer-polyfill": "^1.5.1",
    "typescript": "~4.9.3"
  },
  "peerDependencies": {
    "react": "^16.8.0 || ^17.0.0 || ^18.0.0",
    "react-dom": "^16.8.0 || ^17.0.0 || ^18.0.0"
  },
  "peerDependenciesMeta": {
    "react": {
      "optional": true
    },
    "react-dom": {
      "optional": true
    }
  },
  "publishConfig": {
    "access": "public"
  },
  "bundler": {
    "entries": [
      "./src/index.ts",
      "./src/manager.tsx",
      "./src/preview.tsx"
    ]
  },
  "gitHead": "e6a7fd8a655c69780bc20b9749c2699e44beae17",
  "storybook": {
    "displayName": "Accessibility",
    "icon": "https://user-images.githubusercontent.com/263385/101991665-47042f80-3c7c-11eb-8f00-64b5a18f498a.png",
    "unsupportedFrameworks": [
      "react-native"
    ]
  }
}<|MERGE_RESOLUTION|>--- conflicted
+++ resolved
@@ -1,10 +1,6 @@
 {
   "name": "@storybook/addon-a11y",
-<<<<<<< HEAD
-  "version": "7.1.1",
-=======
   "version": "7.2.0",
->>>>>>> d61d7c0a
   "description": "Test component compliance with web accessibility standards",
   "keywords": [
     "a11y",
@@ -67,18 +63,6 @@
     "prep": "../../../scripts/prepare/bundle.ts"
   },
   "dependencies": {
-<<<<<<< HEAD
-    "@storybook/addon-highlight": "7.1.1",
-    "@storybook/channels": "7.1.1",
-    "@storybook/client-logger": "7.1.1",
-    "@storybook/components": "7.1.1",
-    "@storybook/core-events": "7.1.1",
-    "@storybook/global": "^5.0.0",
-    "@storybook/manager-api": "7.1.1",
-    "@storybook/preview-api": "7.1.1",
-    "@storybook/theming": "7.1.1",
-    "@storybook/types": "7.1.1",
-=======
     "@storybook/addon-highlight": "workspace:*",
     "@storybook/channels": "workspace:*",
     "@storybook/client-logger": "workspace:*",
@@ -89,7 +73,6 @@
     "@storybook/preview-api": "workspace:*",
     "@storybook/theming": "workspace:*",
     "@storybook/types": "workspace:*",
->>>>>>> d61d7c0a
     "axe-core": "^4.2.0",
     "lodash": "^4.17.21",
     "react-resize-detector": "^7.1.2"
