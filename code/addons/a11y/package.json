--- conflicted
+++ resolved
@@ -58,15 +58,7 @@
   "devDependencies": {
     "@storybook/core": "workspace:*",
     "@storybook/global": "^5.0.0",
-<<<<<<< HEAD
-    "@storybook/icons": "^1.2.3",
-=======
     "@storybook/icons": "^1.2.5",
-    "@storybook/manager-api": "workspace:*",
-    "@storybook/preview-api": "workspace:*",
-    "@storybook/theming": "workspace:*",
-    "@storybook/types": "workspace:*",
->>>>>>> f94366eb
     "@testing-library/react": "^14.0.0",
     "lodash": "^4.17.21",
     "react": "^18.2.0",
