{
  "name": "@storybook/addon-a11y",
  "version": "7.1.0",
  "description": "Test component compliance with web accessibility standards",
  "keywords": [
    "a11y",
    "accessibility",
    "addon",
    "storybook",
    "valid",
    "verify",
    "test"
  ],
  "homepage": "https://github.com/storybookjs/storybook/tree/next/code/addons/a11y",
  "bugs": {
    "url": "https://github.com/storybookjs/storybook/issues"
  },
  "repository": {
    "type": "git",
    "url": "https://github.com/storybookjs/storybook.git",
    "directory": "code/addons/a11y"
  },
  "funding": {
    "type": "opencollective",
    "url": "https://opencollective.com/storybook"
  },
  "license": "MIT",
  "exports": {
    ".": {
      "types": "./dist/index.d.ts",
      "node": "./dist/index.js",
      "require": "./dist/index.js",
      "import": "./dist/index.mjs"
    },
    "./manager": {
      "require": "./dist/manager.js",
      "import": "./dist/manager.js"
    },
    "./preview": {
      "require": "./dist/preview.js",
      "import": "./dist/preview.js"
    },
    "./register": {
      "require": "./dist/manager.js",
      "import": "./dist/manager.js"
    },
    "./package.json": "./package.json"
  },
  "main": "dist/index.js",
  "module": "dist/index.mjs",
  "types": "dist/index.d.ts",
  "files": [
    "dist/**/*",
    "README.md",
    "*.js",
    "*.d.ts"
  ],
  "scripts": {
    "check": "../../../scripts/node_modules/.bin/tsc --noEmit",
    "prep": "../../../scripts/prepare/addon-bundle.ts"
  },
  "dependencies": {
<<<<<<< HEAD
    "@storybook/addon-highlight": "7.1.0-rc.2",
    "@storybook/types": "7.1.0-rc.2",
    "axe-core": "^4.2.0"
  },
  "devDependencies": {
    "@storybook/channels": "7.1.0-rc.2",
    "@storybook/client-logger": "7.1.0-rc.2",
    "@storybook/components": "7.1.0-rc.2",
    "@storybook/core-events": "7.1.0-rc.2",
    "@storybook/global": "^5.0.0",
    "@storybook/manager-api": "7.1.0-rc.2",
    "@storybook/preview-api": "7.1.0-rc.2",
    "@storybook/theming": "7.1.0-rc.2",
=======
    "@storybook/addon-highlight": "7.1.0",
    "@storybook/channels": "7.1.0",
    "@storybook/client-logger": "7.1.0",
    "@storybook/components": "7.1.0",
    "@storybook/core-events": "7.1.0",
    "@storybook/global": "^5.0.0",
    "@storybook/manager-api": "7.1.0",
    "@storybook/preview-api": "7.1.0",
    "@storybook/theming": "7.1.0",
    "@storybook/types": "7.1.0",
    "axe-core": "^4.2.0",
    "lodash": "^4.17.21",
    "react-resize-detector": "^7.1.2"
  },
  "devDependencies": {
>>>>>>> 224f4e30
    "@testing-library/react": "^11.2.2",
    "lodash": "^4.17.21",
    "react-resize-detector": "^7.1.2",
    "resize-observer-polyfill": "^1.5.1",
    "typescript": "~4.9.3"
  },
  "publishConfig": {
    "access": "public"
  },
  "bundler": {
    "interfaceEntries": [
      "./src/index.ts"
    ],
    "browserEntries": [
      "./src/manager.tsx",
      "./src/preview.tsx"
    ]
  },
  "gitHead": "e6a7fd8a655c69780bc20b9749c2699e44beae17",
  "storybook": {
    "displayName": "Accessibility",
    "icon": "https://user-images.githubusercontent.com/263385/101991665-47042f80-3c7c-11eb-8f00-64b5a18f498a.png",
    "unsupportedFrameworks": [
      "react-native"
    ]
  }
}<|MERGE_RESOLUTION|>--- conflicted
+++ resolved
@@ -60,22 +60,11 @@
     "prep": "../../../scripts/prepare/addon-bundle.ts"
   },
   "dependencies": {
-<<<<<<< HEAD
-    "@storybook/addon-highlight": "7.1.0-rc.2",
-    "@storybook/types": "7.1.0-rc.2",
+    "@storybook/addon-highlight": "7.1.0",
+    "@storybook/types": "7.1.0",
     "axe-core": "^4.2.0"
   },
   "devDependencies": {
-    "@storybook/channels": "7.1.0-rc.2",
-    "@storybook/client-logger": "7.1.0-rc.2",
-    "@storybook/components": "7.1.0-rc.2",
-    "@storybook/core-events": "7.1.0-rc.2",
-    "@storybook/global": "^5.0.0",
-    "@storybook/manager-api": "7.1.0-rc.2",
-    "@storybook/preview-api": "7.1.0-rc.2",
-    "@storybook/theming": "7.1.0-rc.2",
-=======
-    "@storybook/addon-highlight": "7.1.0",
     "@storybook/channels": "7.1.0",
     "@storybook/client-logger": "7.1.0",
     "@storybook/components": "7.1.0",
@@ -84,13 +73,6 @@
     "@storybook/manager-api": "7.1.0",
     "@storybook/preview-api": "7.1.0",
     "@storybook/theming": "7.1.0",
-    "@storybook/types": "7.1.0",
-    "axe-core": "^4.2.0",
-    "lodash": "^4.17.21",
-    "react-resize-detector": "^7.1.2"
-  },
-  "devDependencies": {
->>>>>>> 224f4e30
     "@testing-library/react": "^11.2.2",
     "lodash": "^4.17.21",
     "react-resize-detector": "^7.1.2",
