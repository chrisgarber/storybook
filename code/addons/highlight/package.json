--- conflicted
+++ resolved
@@ -60,15 +60,9 @@
     "prep": "../../../scripts/prepare/bundle.ts"
   },
   "dependencies": {
-<<<<<<< HEAD
-    "@storybook/core-events": "7.0.0-beta.8",
+    "@storybook/core-events": "7.0.0-beta.12",
     "@storybook/global": "^5.0.0",
-    "@storybook/preview-api": "7.0.0-beta.8"
-=======
-    "@storybook/core-events": "7.0.0-beta.12",
-    "@storybook/preview-api": "7.0.0-beta.12",
-    "global": "^4.4.0"
->>>>>>> 0fb28561
+    "@storybook/preview-api": "7.0.0-beta.12"
   },
   "devDependencies": {
     "@types/webpack-env": "^1.16.0",
