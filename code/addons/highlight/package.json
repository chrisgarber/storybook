--- conflicted
+++ resolved
@@ -1,10 +1,6 @@
 {
   "name": "@storybook/addon-highlight",
-<<<<<<< HEAD
-  "version": "7.1.1",
-=======
   "version": "7.2.0",
->>>>>>> d61d7c0a
   "description": "Highlight DOM nodes within your stories",
   "keywords": [
     "storybook-addons",
@@ -65,15 +61,9 @@
     "prep": "../../../scripts/prepare/bundle.ts"
   },
   "dependencies": {
-<<<<<<< HEAD
-    "@storybook/core-events": "7.1.1",
-    "@storybook/global": "^5.0.0",
-    "@storybook/preview-api": "7.1.1"
-=======
     "@storybook/core-events": "workspace:*",
     "@storybook/global": "^5.0.0",
     "@storybook/preview-api": "workspace:*"
->>>>>>> d61d7c0a
   },
   "devDependencies": {
     "@types/webpack-env": "^1.16.0",
