{
  "name": "@storybook/addon-highlight",
  "version": "7.0.0-beta.4",
  "description": "Highlight DOM nodes within your stories",
  "keywords": [
    "storybook-addons",
    "essentials",
    "style",
    "appearance"
  ],
  "homepage": "https://github.com/storybookjs/storybook/tree/main/addons/highlight",
  "bugs": {
    "url": "https://github.com/storybookjs/storybook/issues"
  },
  "repository": {
    "type": "git",
    "url": "https://github.com/storybookjs/storybook.git",
    "directory": "addons/highlight"
  },
  "funding": {
    "type": "opencollective",
    "url": "https://opencollective.com/storybook"
  },
  "license": "MIT",
  "author": "winkerVSbecks",
  "exports": {
    ".": {
      "require": "./dist/index.js",
      "import": "./dist/index.mjs",
      "types": "./dist/index.d.ts"
    },
    "./preview": {
      "require": "./dist/preview.js",
      "import": "./dist/preview.mjs",
      "types": "./dist/preview.d.ts"
    },
    "./package.json": "./package.json"
  },
  "main": "dist/index.js",
  "module": "dist/index.mjs",
  "types": "dist/index.d.ts",
  "typesVersions": {
    "*": {
      "*": [
        "dist/index.d.ts"
      ],
      "preview": [
        "dist/preview.d.ts"
      ]
    }
  },
  "files": [
    "dist/**/*",
    "README.md",
    "*.js",
    "*.d.ts"
  ],
  "scripts": {
    "check": "../../../scripts/node_modules/.bin/tsc --noEmit",
    "prep": "../../../scripts/prepare/bundle.ts"
  },
  "dependencies": {
<<<<<<< HEAD
    "@storybook/core-events": "7.0.0-beta.3",
    "@storybook/global": "^5.0.0",
    "@storybook/preview-api": "7.0.0-beta.3"
=======
    "@storybook/core-events": "7.0.0-beta.4",
    "@storybook/preview-api": "7.0.0-beta.4",
    "global": "^4.4.0"
>>>>>>> 84dfd4fb
  },
  "devDependencies": {
    "@types/webpack-env": "^1.16.0",
    "typescript": "~4.9.3"
  },
  "publishConfig": {
    "access": "public"
  },
  "bundler": {
    "entries": [
      "./src/index.ts",
      "./src/preview.ts"
    ]
  },
  "gitHead": "4d869ed6f7166e0d06f2bef5a1b872fa77a0cf2d",
  "sbmodern": "dist/modern/index.js",
  "storybook": {
    "displayName": "Highlight",
    "unsupportedFrameworks": [
      "react-native"
    ],
    "icon": "https://user-images.githubusercontent.com/42671/162045505-9d06fe2e-8fcb-4c41-9486-e0553bce10cc.png"
  }
}<|MERGE_RESOLUTION|>--- conflicted
+++ resolved
@@ -60,15 +60,9 @@
     "prep": "../../../scripts/prepare/bundle.ts"
   },
   "dependencies": {
-<<<<<<< HEAD
-    "@storybook/core-events": "7.0.0-beta.3",
+    "@storybook/core-events": "7.0.0-beta.4",
     "@storybook/global": "^5.0.0",
-    "@storybook/preview-api": "7.0.0-beta.3"
-=======
-    "@storybook/core-events": "7.0.0-beta.4",
-    "@storybook/preview-api": "7.0.0-beta.4",
-    "global": "^4.4.0"
->>>>>>> 84dfd4fb
+    "@storybook/preview-api": "7.0.0-beta.4"
   },
   "devDependencies": {
     "@types/webpack-env": "^1.16.0",
