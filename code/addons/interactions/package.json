{
  "name": "@storybook/addon-interactions",
  "version": "7.5.0-alpha.5",
  "description": "Automate, test and debug user interactions",
  "keywords": [
    "storybook-addons",
    "data-state",
    "test"
  ],
  "homepage": "https://github.com/storybookjs/storybook/tree/next/code/addons/interactions",
  "bugs": {
    "url": "https://github.com/storybookjs/storybook/issues"
  },
  "repository": {
    "type": "git",
    "url": "https://github.com/storybookjs/storybook.git",
    "directory": "code/addons/interactions"
  },
  "funding": {
    "type": "opencollective",
    "url": "https://opencollective.com/storybook"
  },
  "license": "MIT",
  "exports": {
    ".": {
      "types": "./dist/index.d.ts",
      "node": "./dist/index.js",
      "require": "./dist/index.js",
      "import": "./dist/index.mjs"
    },
    "./manager": {
      "types": "./dist/manager.d.ts",
      "require": "./dist/manager.js",
      "import": "./dist/manager.mjs"
    },
    "./preview": {
      "types": "./dist/preview.d.ts",
      "require": "./dist/preview.js",
      "import": "./dist/preview.mjs"
    },
    "./register.js": {
      "types": "./dist/manager.d.ts",
      "require": "./dist/manager.js",
      "import": "./dist/manager.mjs"
    },
    "./package.json": "./package.json"
  },
  "main": "dist/index.js",
  "module": "dist/index.mjs",
  "types": "dist/index.d.ts",
  "typesVersions": {
    "*": {
      "*": [
        "dist/index.d.ts"
      ],
      "manager": [
        "dist/manager.d.ts"
      ],
      "preview": [
        "dist/preview.d.ts"
      ]
    }
  },
  "files": [
    "dist/**/*",
    "README.md",
    "*.js",
    "*.d.ts",
    "!src/**/*"
  ],
  "scripts": {
    "check": "../../../scripts/prepare/check.ts",
    "prep": "../../../scripts/prepare/bundle.ts"
  },
  "dependencies": {
<<<<<<< HEAD
    "@devtools-ds/object-inspector": "^1.1.2",
    "@storybook/client-logger": "7.1.0-alpha.20",
    "@storybook/components": "7.1.0-alpha.20",
    "@storybook/core-common": "7.1.0-alpha.20",
    "@storybook/core-events": "7.1.0-alpha.20",
=======
    "@storybook/client-logger": "workspace:*",
    "@storybook/components": "workspace:*",
    "@storybook/core-common": "workspace:*",
    "@storybook/core-events": "workspace:*",
>>>>>>> dd24dae2
    "@storybook/global": "^5.0.0",
    "@storybook/instrumenter": "workspace:*",
    "@storybook/manager-api": "workspace:*",
    "@storybook/preview-api": "workspace:*",
    "@storybook/theming": "workspace:*",
    "@storybook/types": "workspace:*",
    "jest-mock": "^27.0.6",
    "polished": "^4.2.2",
    "ts-dedent": "^2.2.0"
  },
  "devDependencies": {
<<<<<<< HEAD
    "@storybook/jest": "future",
    "@storybook/testing-library": "future",
    "@types/node": "^16.0.0",
=======
    "@devtools-ds/object-inspector": "^1.1.2",
    "@storybook/jest": "next",
    "@storybook/testing-library": "next",
    "@types/node": "^18.0.0",
>>>>>>> dd24dae2
    "formik": "^2.2.9",
    "typescript": "~4.9.3"
  },
  "peerDependencies": {
    "react": "^16.8.0 || ^17.0.0 || ^18.0.0",
    "react-dom": "^16.8.0 || ^17.0.0 || ^18.0.0"
  },
  "peerDependenciesMeta": {
    "react": {
      "optional": true
    },
    "react-dom": {
      "optional": true
    }
  },
  "publishConfig": {
    "access": "public"
  },
  "bundler": {
    "entries": [
      "./src/index.ts",
      "./src/manager.tsx",
      "./src/preview.ts",
      "./src/preset.ts"
    ]
  },
  "gitHead": "e6a7fd8a655c69780bc20b9749c2699e44beae17",
  "storybook": {
    "displayName": "Interactions",
    "unsupportedFrameworks": [
      "react-native"
    ],
    "icon": "https://user-images.githubusercontent.com/263385/101991666-479cc600-3c7c-11eb-837b-be4e5ffa1bb8.png"
  }
}<|MERGE_RESOLUTION|>--- conflicted
+++ resolved
@@ -73,18 +73,10 @@
     "prep": "../../../scripts/prepare/bundle.ts"
   },
   "dependencies": {
-<<<<<<< HEAD
-    "@devtools-ds/object-inspector": "^1.1.2",
-    "@storybook/client-logger": "7.1.0-alpha.20",
-    "@storybook/components": "7.1.0-alpha.20",
-    "@storybook/core-common": "7.1.0-alpha.20",
-    "@storybook/core-events": "7.1.0-alpha.20",
-=======
     "@storybook/client-logger": "workspace:*",
     "@storybook/components": "workspace:*",
     "@storybook/core-common": "workspace:*",
     "@storybook/core-events": "workspace:*",
->>>>>>> dd24dae2
     "@storybook/global": "^5.0.0",
     "@storybook/instrumenter": "workspace:*",
     "@storybook/manager-api": "workspace:*",
@@ -96,16 +88,10 @@
     "ts-dedent": "^2.2.0"
   },
   "devDependencies": {
-<<<<<<< HEAD
-    "@storybook/jest": "future",
-    "@storybook/testing-library": "future",
-    "@types/node": "^16.0.0",
-=======
     "@devtools-ds/object-inspector": "^1.1.2",
     "@storybook/jest": "next",
     "@storybook/testing-library": "next",
     "@types/node": "^18.0.0",
->>>>>>> dd24dae2
     "formik": "^2.2.9",
     "typescript": "~4.9.3"
   },
