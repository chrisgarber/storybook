--- conflicted
+++ resolved
@@ -1,10 +1,6 @@
 {
   "name": "@storybook/addon-interactions",
-<<<<<<< HEAD
-  "version": "7.0.27",
-=======
   "version": "7.1.0",
->>>>>>> 51608c85
   "description": "Automate, test and debug user interactions",
   "keywords": [
     "storybook-addons",
@@ -76,19 +72,6 @@
     "prep": "../../../scripts/prepare/bundle.ts"
   },
   "dependencies": {
-<<<<<<< HEAD
-    "@storybook/client-logger": "7.0.27",
-    "@storybook/components": "7.0.27",
-    "@storybook/core-common": "7.0.27",
-    "@storybook/core-events": "7.0.27",
-    "@storybook/global": "^5.0.0",
-    "@storybook/instrumenter": "7.0.27",
-    "@storybook/manager-api": "7.0.27",
-    "@storybook/preview-api": "7.0.27",
-    "@storybook/theming": "7.0.27",
-    "@storybook/types": "7.0.27",
-    "jest-mock": "^27.0.6",
-=======
     "@storybook/client-logger": "7.1.0",
     "@storybook/components": "7.1.0",
     "@storybook/core-common": "7.1.0",
@@ -100,7 +83,6 @@
     "@storybook/theming": "7.1.0",
     "@storybook/types": "7.1.0",
     "jest-mock": "^29.5.0",
->>>>>>> 51608c85
     "polished": "^4.2.2",
     "ts-dedent": "^2.2.0"
   },
@@ -135,11 +117,7 @@
       "./src/preset.ts"
     ]
   },
-<<<<<<< HEAD
-  "gitHead": "9fb2573aa274f3f69d3358050e8df9c903e8245f",
-=======
   "gitHead": "e6a7fd8a655c69780bc20b9749c2699e44beae17",
->>>>>>> 51608c85
   "storybook": {
     "displayName": "Interactions",
     "unsupportedFrameworks": [
