--- conflicted
+++ resolved
@@ -47,37 +47,24 @@
     "prep": "../../../scripts/prepare/addon-bundle.ts"
   },
   "dependencies": {
-<<<<<<< HEAD
-    "@storybook/types": "7.1.0-rc.2",
-=======
+    "@storybook/types": "7.1.0",
+    "jest-mock": "^29.5.0",
+    "polished": "^4.2.2",
+    "ts-dedent": "^2.2.0"
+  },
+  "devDependencies": {
+    "@devtools-ds/object-inspector": "^1.1.2",
     "@storybook/client-logger": "7.1.0",
     "@storybook/components": "7.1.0",
     "@storybook/core-common": "7.1.0",
     "@storybook/core-events": "7.1.0",
     "@storybook/global": "^5.0.0",
     "@storybook/instrumenter": "7.1.0",
+    "@storybook/jest": "next",
     "@storybook/manager-api": "7.1.0",
     "@storybook/preview-api": "7.1.0",
+    "@storybook/testing-library": "next",
     "@storybook/theming": "7.1.0",
-    "@storybook/types": "7.1.0",
->>>>>>> 224f4e30
-    "jest-mock": "^29.5.0",
-    "polished": "^4.2.2",
-    "ts-dedent": "^2.2.0"
-  },
-  "devDependencies": {
-    "@devtools-ds/object-inspector": "^1.1.2",
-    "@storybook/client-logger": "7.1.0-rc.2",
-    "@storybook/components": "7.1.0-rc.2",
-    "@storybook/core-common": "7.1.0-rc.2",
-    "@storybook/core-events": "7.1.0-rc.2",
-    "@storybook/global": "^5.0.0",
-    "@storybook/instrumenter": "7.1.0-rc.2",
-    "@storybook/jest": "next",
-    "@storybook/manager-api": "7.1.0-rc.2",
-    "@storybook/preview-api": "7.1.0-rc.2",
-    "@storybook/testing-library": "next",
-    "@storybook/theming": "7.1.0-rc.2",
     "@types/node": "^16.0.0",
     "formik": "^2.2.9",
     "typescript": "~4.9.3"
