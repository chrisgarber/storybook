--- conflicted
+++ resolved
@@ -1,11 +1,3 @@
-<<<<<<< HEAD
-/* eslint-disable no-param-reassign, no-underscore-dangle */
-/// <reference types="node" />
-import { addons } from '@storybook/preview-api';
-import { global } from '@storybook/global';
-import { FORCE_REMOUNT, STORY_RENDER_PHASE_CHANGED } from '@storybook/core-events';
-=======
->>>>>>> 82e153f4
 import type {
   ArgsEnhancer,
   PlayFunction,
@@ -16,41 +8,6 @@
 import { fn, isMockFunction } from '@storybook/test';
 import { instrument } from '@storybook/instrumenter';
 
-<<<<<<< HEAD
-// Aliasing `fn` to `action` here, so we get a more descriptive label in the UI.
-const { action } = instrument({ action: fn }, { retain: true });
-const channel = addons.getChannel();
-const seen = new Set<any>();
-const spies: any[] = [];
-
-channel.on(FORCE_REMOUNT, () => spies.forEach((mock) => mock?.mockClear?.()));
-channel.on(STORY_RENDER_PHASE_CHANGED, ({ newPhase }) => {
-  if (newPhase === 'loading') spies.forEach((mock) => mock?.mockClear?.());
-});
-
-const addSpies = (id: string, val: any, key?: string): any => {
-  if (seen.has(val)) return val;
-  seen.add(val);
-  try {
-    if (Object.prototype.toString.call(val) === '[object Object]') {
-      // We have to mutate the original object for this to survive HMR.
-      // eslint-disable-next-line no-restricted-syntax
-      for (const [k, v] of Object.entries(val)) val[k] = addSpies(id, v, k);
-      return val;
-    }
-    if (Array.isArray(val)) {
-      return val.map((item, index) => addSpies(id, item, `${key}[${index}]`));
-    }
-    if (typeof val === 'function' && val.isAction && !val._isMockFunction) {
-      Object.defineProperty(val, 'name', { value: key, writable: false });
-      Object.defineProperty(val, '__storyId__', { value: id, writable: false });
-      const spy = action(val);
-      spies.push(spy);
-      return spy;
-    }
-  } catch (e) {
-    // ignore
-=======
 export const { step: runStep } = instrument(
   {
     step: (label: StepLabel, play: PlayFunction, context: PlayFunctionContext<any>) =>
@@ -67,7 +24,6 @@
     // Makes sure we get the arg name in the interactions panel
     if (key) value.mockName(key);
     return value;
->>>>>>> 82e153f4
   }
 
   // wrap explicit actions in a spy
