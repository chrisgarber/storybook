--- conflicted
+++ resolved
@@ -14,11 +14,7 @@
     actions: { argTypesRegex: '^on[A-Z].*' },
     chromatic: { disable: true },
   },
-<<<<<<< HEAD
-  tags: ['!test'],
-=======
   tags: ['test-skip'],
->>>>>>> ea72ef32
 };
 
 export const Default = {
