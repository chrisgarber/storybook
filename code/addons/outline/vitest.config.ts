--- conflicted
+++ resolved
@@ -1,13 +1,9 @@
 import { defineConfig, mergeConfig } from 'vitest/config';
 import { vitestCommonConfig } from '../../vitest.workspace';
 
-<<<<<<< HEAD
-export default mergeConfig(vitestCommonConfig, defineConfig({}));
-=======
 export default mergeConfig(
   vitestCommonConfig,
   defineConfig({
     // Add custom config here
   })
-);
->>>>>>> bb3d8cc1
+);