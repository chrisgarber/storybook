{
  "name": "@storybook/addon-outline",
<<<<<<< HEAD
  "version": "7.3.2",
=======
  "version": "7.4.0",
>>>>>>> 6a18e927
  "description": "Outline all elements with CSS to help with layout placement and alignment",
  "keywords": [
    "storybook-addons",
    "essentials",
    "outline",
    "css",
    "layout",
    "debug",
    "storybook-addon",
    "style"
  ],
  "homepage": "https://github.com/storybookjs/storybook/tree/next/code/addons/outline",
  "bugs": {
    "url": "https://github.com/storybookjs/storybook/issues"
  },
  "repository": {
    "type": "git",
    "url": "https://github.com/storybookjs/storybook.git",
    "directory": "code/addons/outline"
  },
  "funding": {
    "type": "opencollective",
    "url": "https://opencollective.com/storybook"
  },
  "license": "MIT",
  "author": "winkerVSbecks",
  "exports": {
    ".": {
      "types": "./dist/index.d.ts",
      "node": "./dist/index.js",
      "require": "./dist/index.js",
      "import": "./dist/index.mjs"
    },
    "./manager": {
      "types": "./dist/manager.d.ts",
      "require": "./dist/manager.js",
      "import": "./dist/manager.mjs"
    },
    "./preview": {
      "types": "./dist/preview.d.ts",
      "require": "./dist/preview.js",
      "import": "./dist/preview.mjs"
    },
    "./register": {
      "types": "./dist/manager.d.ts",
      "require": "./dist/manager.js",
      "import": "./dist/manager.mjs"
    },
    "./package.json": "./package.json"
  },
  "main": "dist/index.js",
  "module": "dist/index.mjs",
  "types": "dist/index.d.ts",
  "typesVersions": {
    "*": {
      "*": [
        "dist/index.d.ts"
      ],
      "manager": [
        "dist/manager.d.ts"
      ],
      "preview": [
        "dist/preview.d.ts"
      ]
    }
  },
  "files": [
    "dist/**/*",
    "README.md",
    "*.js",
    "*.d.ts",
    "!src/**/*"
  ],
  "scripts": {
    "check": "../../../scripts/prepare/check.ts",
    "prep": "../../../scripts/prepare/bundle.ts"
  },
  "dependencies": {
    "@storybook/client-logger": "workspace:*",
    "@storybook/components": "workspace:*",
    "@storybook/core-events": "workspace:*",
    "@storybook/global": "^5.0.0",
    "@storybook/manager-api": "workspace:*",
    "@storybook/preview-api": "workspace:*",
    "@storybook/types": "workspace:*",
    "ts-dedent": "^2.0.0"
  },
  "devDependencies": {
    "typescript": "~4.9.3"
  },
  "peerDependencies": {
    "react": "^16.8.0 || ^17.0.0 || ^18.0.0",
    "react-dom": "^16.8.0 || ^17.0.0 || ^18.0.0"
  },
  "peerDependenciesMeta": {
    "react": {
      "optional": true
    },
    "react-dom": {
      "optional": true
    }
  },
  "publishConfig": {
    "access": "public"
  },
  "bundler": {
    "entries": [
      "./src/index.ts",
      "./src/manager.tsx",
      "./src/preview.tsx"
    ]
  },
  "gitHead": "e6a7fd8a655c69780bc20b9749c2699e44beae17",
  "storybook": {
    "displayName": "Outline",
    "unsupportedFrameworks": [
      "react-native"
    ],
    "icon": "https://user-images.githubusercontent.com/263385/101991674-48355c80-3c7c-11eb-9686-f684e755fcdd.png"
  }
}<|MERGE_RESOLUTION|>--- conflicted
+++ resolved
@@ -1,10 +1,6 @@
 {
   "name": "@storybook/addon-outline",
-<<<<<<< HEAD
-  "version": "7.3.2",
-=======
   "version": "7.4.0",
->>>>>>> 6a18e927
   "description": "Outline all elements with CSS to help with layout placement and alignment",
   "keywords": [
     "storybook-addons",
