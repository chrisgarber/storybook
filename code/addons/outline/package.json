{
  "name": "@storybook/addon-outline",
  "version": "8.0.0-beta.1",
  "description": "Outline all elements with CSS to help with layout placement and alignment",
  "keywords": [
    "storybook-addons",
    "essentials",
    "outline",
    "css",
    "layout",
    "debug",
    "storybook-addon",
    "style"
  ],
  "homepage": "https://github.com/storybookjs/storybook/tree/next/code/addons/outline",
  "bugs": {
    "url": "https://github.com/storybookjs/storybook/issues"
  },
  "repository": {
    "type": "git",
    "url": "https://github.com/storybookjs/storybook.git",
    "directory": "code/addons/outline"
  },
  "funding": {
    "type": "opencollective",
    "url": "https://opencollective.com/storybook"
  },
  "license": "MIT",
  "author": "winkerVSbecks",
  "exports": {
    ".": {
      "types": "./dist/index.d.ts",
      "node": "./dist/index.js",
      "require": "./dist/index.js",
      "import": "./dist/index.mjs"
    },
    "./manager": "./dist/manager.js",
    "./preview": "./dist/preview.js",
    "./register": "./dist/manager.js",
    "./package.json": "./package.json"
  },
  "main": "dist/index.js",
  "module": "dist/index.mjs",
  "types": "dist/index.d.ts",
  "files": [
    "dist/**/*",
    "README.md",
    "*.js",
    "*.d.ts",
    "!src/**/*"
  ],
  "scripts": {
    "check": "node --loader ../../../scripts/node_modules/esbuild-register/loader.js -r ../../../scripts/node_modules/esbuild-register/register.js ../../../scripts/prepare/check.ts",
    "prep": "node --loader ../../../scripts/node_modules/esbuild-register/loader.js -r ../../../scripts/node_modules/esbuild-register/register.js ../../../scripts/prepare/addon-bundle.ts"
  },
  "dependencies": {
    "@storybook/global": "^5.0.0",
<<<<<<< HEAD
    "@storybook/icons": "^1.2.5",
=======
>>>>>>> ea81001c
    "ts-dedent": "^2.0.0"
  },
  "devDependencies": {
    "@storybook/client-logger": "workspace:*",
    "@storybook/components": "workspace:*",
    "@storybook/core-events": "workspace:*",
    "@storybook/icons": "^1.2.3",
    "@storybook/manager-api": "workspace:*",
    "@storybook/preview-api": "workspace:*",
    "@storybook/types": "workspace:*",
    "react": "^18.2.0",
    "react-dom": "^18.2.0",
    "typescript": "^5.3.2"
  },
  "publishConfig": {
    "access": "public"
  },
  "bundler": {
    "exportEntries": [
      "./src/index.ts"
    ],
    "managerEntries": [
      "./src/manager.tsx"
    ],
    "previewEntries": [
      "./src/preview.tsx"
    ]
  },
  "gitHead": "e6a7fd8a655c69780bc20b9749c2699e44beae17",
  "storybook": {
    "displayName": "Outline",
    "unsupportedFrameworks": [
      "react-native"
    ],
    "icon": "https://user-images.githubusercontent.com/263385/101991674-48355c80-3c7c-11eb-9686-f684e755fcdd.png"
  }
}<|MERGE_RESOLUTION|>--- conflicted
+++ resolved
@@ -55,10 +55,6 @@
   },
   "dependencies": {
     "@storybook/global": "^5.0.0",
-<<<<<<< HEAD
-    "@storybook/icons": "^1.2.5",
-=======
->>>>>>> ea81001c
     "ts-dedent": "^2.0.0"
   },
   "devDependencies": {
