import { readFileSync } from 'node:fs';
import { isAbsolute, join } from 'node:path';

import type { Channel } from 'storybook/internal/channels';
import { checkAddonOrder, serverRequire } from 'storybook/internal/common';
import {
  TESTING_MODULE_RUN_ALL_REQUEST,
  TESTING_MODULE_RUN_REQUEST,
  TESTING_MODULE_WATCH_MODE_REQUEST,
} from 'storybook/internal/core-events';
import { oneWayHash, telemetry } from 'storybook/internal/telemetry';
import type { Options, StoryId } from 'storybook/internal/types';

<<<<<<< HEAD
import { runTestRunner } from './node/boot-test-runner';
=======
import { STORYBOOK_ADDON_TEST_CHANNEL } from './constants';
import { bootTestRunner } from './node/boot-test-runner';
>>>>>>> 1c671deb

export const checkActionsLoaded = (configDir: string) => {
  checkAddonOrder({
    before: {
      name: '@storybook/addon-actions',
      inEssentials: true,
    },
    after: {
      name: '@storybook/experimental-addon-test',
      inEssentials: false,
    },
    configFile: isAbsolute(configDir)
      ? join(configDir, 'main')
      : join(process.cwd(), configDir, 'main'),
    getConfig: (configFile) => serverRequire(configFile),
  });
};

type Event = {
  type: 'test-discrepancy';
  payload: {
    storyId: StoryId;
    browserStatus: 'PASS' | 'FAIL';
    cliStatus: 'FAIL' | 'PASS';
    message: string;
  };
};

// eslint-disable-next-line @typescript-eslint/naming-convention
export const experimental_serverChannel = async (channel: Channel, options: Options) => {
  const core = await options.presets.apply('core');
  const builderName = typeof core?.builder === 'string' ? core.builder : core?.builder?.name;
  // Only boot the test runner if the builder is vite, else just provide interactions functionality
  if (!builderName?.includes('vite')) {
    return channel;
  }

  const execute =
    (eventName: string) =>
    (...args: any[]) => {
      runTestRunner(channel, eventName, args);
    };

  channel.on(TESTING_MODULE_RUN_ALL_REQUEST, execute(TESTING_MODULE_RUN_ALL_REQUEST));
  channel.on(TESTING_MODULE_RUN_REQUEST, execute(TESTING_MODULE_RUN_REQUEST));
  channel.on(TESTING_MODULE_WATCH_MODE_REQUEST, (payload) => {
    if (payload.watchMode) {
      execute(TESTING_MODULE_WATCH_MODE_REQUEST)(payload);
    }
  });

  if (!core.disableTelemetry) {
    const packageJsonPath = require.resolve('@storybook/experimental-addon-test/package.json');

    const { version: addonVersion } = JSON.parse(
      readFileSync(packageJsonPath, { encoding: 'utf-8' })
    );

    channel.on(STORYBOOK_ADDON_TEST_CHANNEL, (event: Event) => {
      // @ts-expect-error This telemetry is not a core one, so we don't have official types for it (similar to onboarding addon)
      telemetry('addon-test', {
        ...event,
        payload: {
          ...event.payload,
          storyId: oneWayHash(event.payload.storyId),
        },
        addonVersion,
      });
    });
  }

  return channel;
};<|MERGE_RESOLUTION|>--- conflicted
+++ resolved
@@ -11,12 +11,8 @@
 import { oneWayHash, telemetry } from 'storybook/internal/telemetry';
 import type { Options, StoryId } from 'storybook/internal/types';
 
-<<<<<<< HEAD
+import { STORYBOOK_ADDON_TEST_CHANNEL } from './constants';
 import { runTestRunner } from './node/boot-test-runner';
-=======
-import { STORYBOOK_ADDON_TEST_CHANNEL } from './constants';
-import { bootTestRunner } from './node/boot-test-runner';
->>>>>>> 1c671deb
 
 export const checkActionsLoaded = (configDir: string) => {
   checkAddonOrder({
