--- conflicted
+++ resolved
@@ -152,6 +152,9 @@
             ...storybookEnv,
             // To be accessed by the setup file
             __STORYBOOK_URL__: finalOptions.storybookUrl,
+            // We signal the test runner that we are not running it via Storybook
+            // We are overriding the environment variable to 'true' if vitest runs via @storybook/addon-test's backend
+            VITEST_STORYBOOK: 'false',
             __VITEST_INCLUDE_TAGS__: finalOptions.tags.include.join(','),
             __VITEST_EXCLUDE_TAGS__: finalOptions.tags.exclude.join(','),
             __VITEST_SKIP_TAGS__: finalOptions.tags.skip.join(','),
@@ -172,16 +175,31 @@
               }
             : {}),
 
-          // if there is a test.browser config AND test.browser.screenshotFailures is not explicitly set, we set it to false
-          ...(inputConfig_DoNotMutate.test?.browser &&
-          inputConfig_DoNotMutate.test.browser.screenshotFailures === undefined
-            ? {
-                browser: {
-                  ...inputConfig_DoNotMutate.test?.browser,
+          browser: {
+            ...inputConfig_DoNotMutate.test?.browser,
+            commands: {
+              getInitialGlobals: () => {
+                const envConfig = JSON.parse(process.env.VITEST_STORYBOOK_CONFIG ?? '{}');
+
+                const isA11yEnabled = process.env.VITEST_STORYBOOK
+                  ? (envConfig.a11y ?? false)
+                  : true;
+
+                return {
+                  a11y: {
+                    manual: !isA11yEnabled,
+                  },
+                };
+              },
+            },
+            // if there is a test.browser config AND test.browser.screenshotFailures is not explicitly set, we set it to false
+            ...(inputConfig_DoNotMutate.test?.browser &&
+            inputConfig_DoNotMutate.test.browser.screenshotFailures === undefined
+              ? {
                   screenshotFailures: false,
-                },
-              }
-            : {}),
+                }
+              : {}),
+          },
         },
 
         envPrefix: Array.from(
@@ -211,6 +229,8 @@
         },
 
         define: {
+          // polyfilling process.env.VITEST_STORYBOOK to 'false' in the browser
+          'process.env.VITEST_STORYBOOK': JSON.stringify('false'),
           ...(frameworkName?.includes('vue3')
             ? { __VUE_PROD_HYDRATION_MISMATCH_DETAILS__: 'false' }
             : {}),
@@ -236,7 +256,6 @@
         );
       }
 
-<<<<<<< HEAD
       // return the new config, it will be deep-merged by vite
       return config;
     },
@@ -254,76 +273,6 @@
           );
         } catch (e) {
           console.warn(e);
-=======
-      config.test.include = storiesFiles
-        .filter((path) => !path.endsWith('.mdx'))
-        .map((path) => convertPathToPattern(path));
-
-      config.test.env ??= {};
-      config.test.env = {
-        ...storybookEnv,
-        ...config.test.env,
-        // To be accessed by the setup file
-        __STORYBOOK_URL__: storybookUrl,
-        // We signal the test runner that we are not running it via Storybook
-        // We are overriding the environment variable to 'true' if vitest runs via @storybook/addon-test's backend
-        VITEST_STORYBOOK: 'false',
-        __VITEST_INCLUDE_TAGS__: finalOptions.tags.include.join(','),
-        __VITEST_EXCLUDE_TAGS__: finalOptions.tags.exclude.join(','),
-        __VITEST_SKIP_TAGS__: finalOptions.tags.skip.join(','),
-      };
-
-      config.envPrefix = Array.from(new Set([...(config.envPrefix || []), 'STORYBOOK_', 'VITE_']));
-
-      if (config.test.browser) {
-        config.define ??= {
-          ...config.define,
-          // polyfilling process.env.VITEST_STORYBOOK to 'false' in the browser
-          'process.env.VITEST_STORYBOOK': JSON.stringify('false'),
-        };
-
-        config.test.browser.screenshotFailures ??= false;
-
-        config.test.browser.commands ??= {
-          getInitialGlobals: () => {
-            const envConfig = JSON.parse(process.env.VITEST_STORYBOOK_CONFIG ?? '{}');
-
-            const isA11yEnabled = process.env.VITEST_STORYBOOK ? (envConfig.a11y ?? false) : true;
-
-            return {
-              a11y: {
-                manual: !isA11yEnabled,
-              },
-            };
-          },
-        };
-      }
-
-      // copying straight from https://github.com/vitejs/vite/blob/main/packages/vite/src/node/constants.ts#L60
-      // to avoid having to maintain Vite as a dependency just for this
-      const viteDefaultClientConditions = ['module', 'browser', 'development|production'];
-
-      config.resolve ??= {};
-      config.resolve.conditions ??= [];
-      config.resolve.conditions.push(
-        'storybook',
-        'stories',
-        'test',
-        ...viteDefaultClientConditions
-      );
-
-      config.test.setupFiles ??= [];
-      if (typeof config.test.setupFiles === 'string') {
-        config.test.setupFiles = [config.test.setupFiles];
-      }
-      config.test.setupFiles.push('@storybook/experimental-addon-test/internal/setup-file');
-
-      // when a Storybook script is provided, we spawn Storybook for the user when in watch mode
-      if (finalOptions.storybookScript) {
-        config.test.globalSetup = config.test.globalSetup ?? [];
-        if (typeof config.test.globalSetup === 'string') {
-          config.test.globalSetup = [config.test.globalSetup];
->>>>>>> 171304cc
         }
       }
     },
