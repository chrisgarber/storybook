--- conflicted
+++ resolved
@@ -155,16 +155,10 @@
           setupFiles: [
             join(packageDir, 'dist/vitest-plugin/setup-file.mjs'),
             // if the existing setupFiles is a string, we have to include it otherwise we're overwriting it
-<<<<<<< HEAD
             typeof inputConfig_ONLY_MUTATE_WHEN_STRICTLY_NEEDED_OR_YOU_WILL_BE_FIRED.test
               ?.setupFiles === 'string' &&
               inputConfig_ONLY_MUTATE_WHEN_STRICTLY_NEEDED_OR_YOU_WILL_BE_FIRED.test?.setupFiles,
-          ].filter(Boolean),
-=======
-            typeof inputConfig_DoNotMutate.test?.setupFiles === 'string' &&
-              inputConfig_DoNotMutate.test?.setupFiles,
           ].filter(Boolean) as string[],
->>>>>>> 014e862b
 
           ...(finalOptions.storybookScript
             ? {
