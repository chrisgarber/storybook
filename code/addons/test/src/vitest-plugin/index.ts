/* eslint-disable no-underscore-dangle */
import type { Plugin } from 'vitest/config';

import {
  getInterpretedFile,
  loadAllPresets,
  normalizeStories,
  validateConfigurationFiles,
} from 'storybook/internal/common';
<<<<<<< HEAD
import { mapStaticDir } from 'storybook/internal/core-server';
=======
import { StoryIndexGenerator } from 'storybook/internal/core-server';
>>>>>>> a197110c
import { readConfig, vitestTransform } from 'storybook/internal/csf-tools';
import { MainFileMissingError } from 'storybook/internal/server-errors';
import type { DocsOptions, StoriesEntry } from 'storybook/internal/types';

import { join, resolve } from 'pathe';
<<<<<<< HEAD
import sirv from 'sirv';
=======
import { convertPathToPattern } from 'tinyglobby';
>>>>>>> a197110c

import type { InternalOptions, UserOptions } from './types';

const defaultOptions: UserOptions = {
  storybookScript: undefined,
  configDir: undefined,
  storybookUrl: 'http://localhost:6006',
};

const extractTagsFromPreview = async (configDir: string) => {
  const previewConfigPath = getInterpretedFile(join(resolve(configDir), 'preview'));

  if (!previewConfigPath) {
    return [];
  }
  const previewConfig = await readConfig(previewConfigPath);
  return previewConfig.getFieldValue(['tags']) ?? [];
};

export const storybookTest = (options?: UserOptions): Plugin => {
  const finalOptions = {
    ...defaultOptions,
    ...options,
    tags: {
      include: options?.tags?.include ?? ['test'],
      exclude: options?.tags?.exclude ?? [],
      skip: options?.tags?.skip ?? [],
    },
  } as InternalOptions;

  if (process.env.DEBUG) {
    finalOptions.debug = true;
  }

  const storybookUrl = finalOptions.storybookUrl || defaultOptions.storybookUrl;

  // To be accessed by the global setup file
  process.env.__STORYBOOK_URL__ = storybookUrl;
  process.env.__STORYBOOK_SCRIPT__ = finalOptions.storybookScript;

  if (!finalOptions.configDir) {
    finalOptions.configDir = resolve(join(process.cwd(), '.storybook'));
  } else {
    finalOptions.configDir = resolve(process.cwd(), finalOptions.configDir);
  }

  let previewLevelTags: string[];
<<<<<<< HEAD
  const statics: ReturnType<typeof mapStaticDir>[] = [];
=======
  let storiesGlobs: StoriesEntry[];
  let storiesFiles: string[];
>>>>>>> a197110c

  return {
    name: 'vite-plugin-storybook-test',
    enforce: 'pre',
    async config(config) {
      const configDir = finalOptions.configDir;
      try {
        await validateConfigurationFiles(configDir);
      } catch (err) {
        throw new MainFileMissingError({
          location: configDir,
          source: 'vitest',
        });
      }

      const presets = await loadAllPresets({
        configDir,
        corePresets: [],
        overridePresets: [],
        packageJson: {},
      });

      const workingDir = process.cwd();
      const directories = {
        configDir,
        workingDir,
      };
      storiesGlobs = await presets.apply('stories');
      const indexers = await presets.apply('experimental_indexers', []);
      const docsOptions = await presets.apply<DocsOptions>('docs', {});
      const normalizedStories = normalizeStories(await storiesGlobs, directories);

      const generator = new StoryIndexGenerator(normalizedStories, {
        ...directories,
        indexers: indexers,
        docs: docsOptions,
        workingDir,
      });

      await generator.initialize();

      storiesFiles = generator.storyFileNames();

      previewLevelTags = await extractTagsFromPreview(configDir);

      const framework = await presets.apply('framework', undefined);
      const frameworkName = typeof framework === 'string' ? framework : framework.name;
      const storybookEnv = await presets.apply('env', {});
      const staticDirs = await presets.apply('staticDirs', []);

      for (const staticDir of staticDirs) {
        try {
          statics.push(mapStaticDir(staticDir, configDir));
        } catch (e) {
          console.warn(e);
        }
      }

      // If we end up needing to know if we are running in browser mode later
      // const isRunningInBrowserMode = config.plugins.find((plugin: Plugin) =>
      //   plugin.name?.startsWith('vitest:browser')
      // )

      config.test ??= {};

      config.test.include ??= [];
      config.test.include.push(...storiesFiles.map((path) => convertPathToPattern(path)));

      config.test.exclude ??= [];
      config.test.exclude.push('**/*.mdx');

      config.test.env ??= {};
      config.test.env = {
        ...storybookEnv,
        ...config.test.env,
        // To be accessed by the setup file
        __STORYBOOK_URL__: storybookUrl,
        __VITEST_INCLUDE_TAGS__: finalOptions.tags.include.join(','),
        __VITEST_EXCLUDE_TAGS__: finalOptions.tags.exclude.join(','),
        __VITEST_SKIP_TAGS__: finalOptions.tags.skip.join(','),
      };

      config.envPrefix = Array.from(new Set([...(config.envPrefix || []), 'STORYBOOK_', 'VITE_']));

      if (config.test.browser) {
        config.test.browser.screenshotFailures ??= false;
      }

      // copying straight from https://github.com/vitejs/vite/blob/main/packages/vite/src/node/constants.ts#L60
      // to avoid having to maintain Vite as a dependency just for this
      const viteDefaultClientConditions = ['module', 'browser', 'development|production'];

      config.resolve ??= {};
      config.resolve.conditions ??= [];
      config.resolve.conditions.push(
        'storybook',
        'stories',
        'test',
        ...viteDefaultClientConditions
      );

      config.test.setupFiles ??= [];
      if (typeof config.test.setupFiles === 'string') {
        config.test.setupFiles = [config.test.setupFiles];
      }
      config.test.setupFiles.push('@storybook/experimental-addon-test/internal/setup-file');

      // when a Storybook script is provided, we spawn Storybook for the user when in watch mode
      if (finalOptions.storybookScript) {
        config.test.globalSetup = config.test.globalSetup ?? [];
        if (typeof config.test.globalSetup === 'string') {
          config.test.globalSetup = [config.test.globalSetup];
        }
        config.test.globalSetup.push('@storybook/experimental-addon-test/internal/global-setup');
      }

      config.test.server ??= {};
      config.test.server.deps ??= {};
      config.test.server.deps.inline ??= [];
      if (Array.isArray(config.test.server.deps.inline)) {
        config.test.server.deps.inline.push('@storybook/experimental-addon-test');
      }

      config.optimizeDeps ??= {};
      config.optimizeDeps = {
        ...config.optimizeDeps,
        include: [...(config.optimizeDeps.include ?? []), '@storybook/experimental-addon-test/**'],
      };

      if (frameworkName?.includes('react') || frameworkName?.includes('nextjs')) {
        config.optimizeDeps.include.push('react-dom/test-utils');
      }

      if (frameworkName?.includes('vue3')) {
        config.define ??= {};
        config.define.__VUE_PROD_HYDRATION_MISMATCH_DETAILS__ = 'false';
      }
    },
    configureServer(server) {
      statics.map(({ staticPath, targetEndpoint }) => {
        server.middlewares.use(
          targetEndpoint,
          sirv(staticPath, {
            dev: true,
            etag: true,
            extensions: [],
          })
        );
      });
    },
    async transform(code, id) {
      if (process.env.VITEST !== 'true') {
        return code;
      }

      if (storiesFiles.includes(id)) {
        return vitestTransform({
          code,
          fileName: id,
          configDir: finalOptions.configDir,
          tagsFilter: finalOptions.tags,
          stories: storiesGlobs,
          previewLevelTags,
        });
      }
    },
  };
};

export default storybookTest;<|MERGE_RESOLUTION|>--- conflicted
+++ resolved
@@ -7,21 +7,14 @@
   normalizeStories,
   validateConfigurationFiles,
 } from 'storybook/internal/common';
-<<<<<<< HEAD
-import { mapStaticDir } from 'storybook/internal/core-server';
-=======
-import { StoryIndexGenerator } from 'storybook/internal/core-server';
->>>>>>> a197110c
+import { StoryIndexGenerator, mapStaticDir } from 'storybook/internal/core-server';
 import { readConfig, vitestTransform } from 'storybook/internal/csf-tools';
 import { MainFileMissingError } from 'storybook/internal/server-errors';
 import type { DocsOptions, StoriesEntry } from 'storybook/internal/types';
 
 import { join, resolve } from 'pathe';
-<<<<<<< HEAD
 import sirv from 'sirv';
-=======
 import { convertPathToPattern } from 'tinyglobby';
->>>>>>> a197110c
 
 import type { InternalOptions, UserOptions } from './types';
 
@@ -69,12 +62,9 @@
   }
 
   let previewLevelTags: string[];
-<<<<<<< HEAD
-  const statics: ReturnType<typeof mapStaticDir>[] = [];
-=======
   let storiesGlobs: StoriesEntry[];
   let storiesFiles: string[];
->>>>>>> a197110c
+  const statics: ReturnType<typeof mapStaticDir>[] = [];
 
   return {
     name: 'vite-plugin-storybook-test',
