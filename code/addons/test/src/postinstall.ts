import { existsSync } from 'node:fs';
import * as fs from 'node:fs/promises';
import { writeFile } from 'node:fs/promises';

import {
  JsPackageManagerFactory,
  extractProperFrameworkName,
  loadAllPresets,
  loadMainConfig,
  validateFrameworkName,
} from 'storybook/internal/common';
import { colors, logger } from 'storybook/internal/node-logger';

// eslint-disable-next-line depend/ban-dependencies
import { execa } from 'execa';
import { findUp } from 'find-up';
import { dirname, extname, join, relative, resolve } from 'pathe';
import picocolors from 'picocolors';
import prompts from 'prompts';
import { coerce, satisfies } from 'semver';
import { dedent } from 'ts-dedent';

import { type PostinstallOptions } from '../../../lib/cli-storybook/src/add';
import { printError, printInfo, printSuccess, step } from './postinstall-logger';

const ADDON_NAME = '@storybook/experimental-addon-test' as const;
const EXTENSIONS = ['.js', '.jsx', '.ts', '.tsx', '.cts', '.mts', '.cjs', '.mjs'] as const;

const findFile = async (basename: string, extraExtensions: string[] = []) =>
  findUp([...EXTENSIONS, ...extraExtensions].map((ext) => basename + ext));

export default async function postInstall(options: PostinstallOptions) {
  printSuccess(
    '👋 Howdy!',
    dedent`
      I'm the installation helper for ${colors.pink(ADDON_NAME)}

      Hold on for a moment while I look at your project and get it set up...
    `
  );

  const packageManager = JsPackageManagerFactory.getPackageManager({
    force: options.packageManager,
  });

  const info = await getStorybookInfo(options);
  const allDeps = await packageManager.getAllDependencies();
  // only install these dependencies if they are not already installed
  const dependencies = ['vitest', '@vitest/browser', 'playwright'].filter((p) => !allDeps[p]);
  const vitestVersionSpecifier =
    allDeps.vitest || (await packageManager.getInstalledVersion('vitest'));
  const coercedVitestVersion = vitestVersionSpecifier ? coerce(vitestVersionSpecifier) : null;
  // if Vitest is installed, we use the same version to keep consistency across Vitest packages
  const vitestVersionToInstall = vitestVersionSpecifier ?? 'latest';

  const annotationsImport = [
    '@storybook/nextjs',
    '@storybook/experimental-nextjs-vite',
    '@storybook/sveltekit',
  ].includes(info.frameworkPackageName)
    ? info.frameworkPackageName === '@storybook/nextjs'
      ? '@storybook/experimental-nextjs-vite'
      : info.frameworkPackageName
    : info.rendererPackageName &&
        ['@storybook/react', '@storybook/svelte', '@storybook/vue3'].includes(
          info.rendererPackageName
        )
      ? info.rendererPackageName
      : null;
  const isRendererSupported = !!annotationsImport;

  const prerequisiteCheck = async () => {
    const reasons = [];

    if (
      info.frameworkPackageName !== '@storybook/nextjs' &&
      info.builderPackageName !== '@storybook/builder-vite'
    ) {
      reasons.push(
        '• The addon can only be used with a Vite-based Storybook framework or Next.js.'
      );
    }

    if (!isRendererSupported) {
      reasons.push(dedent`
        • The addon cannot yet be used with ${picocolors.bold(colors.pink(info.frameworkPackageName))}
      `);
    }

    if (coercedVitestVersion && !satisfies(coercedVitestVersion, '>=2.1.0')) {
      reasons.push(dedent`
        • The addon requires Vitest 2.1.0 or later. You are currently using ${picocolors.bold(vitestVersionSpecifier)}.
          Please update all of your Vitest dependencies and try again.
      `);
    }

    if (info.frameworkPackageName === '@storybook/nextjs') {
      const nextVersion = await packageManager.getInstalledVersion('next');
      if (!nextVersion) {
        reasons.push(dedent`
          • You are using ${picocolors.bold(colors.pink('@storybook/nextjs'))} without having ${picocolors.bold(colors.pink('next'))} installed.
            Please install "next" or use a different Storybook framework integration and try again.
        `);
      }
    }

    if (reasons.length > 0) {
      reasons.unshift(
        `Storybook Test's automated setup failed due to the following package incompatibilities:`
      );
      reasons.push(
        dedent`
          You can fix these issues and rerun the command to reinstall. If you wish to roll back the installation, remove ${picocolors.bold(colors.pink(ADDON_NAME))} from the "addons" array
          in your main Storybook config file and remove the dependency from your package.json file.
        `
      );

      if (!isRendererSupported) {
        reasons.push(
          dedent`
            Please check the documentation for more information about its requirements and installation:
            ${picocolors.cyan(`https://storybook.js.org/docs/writing-tests/vitest-plugin`)}
          `
        );
      } else {
        reasons.push(
          dedent`
            Fear not, however, you can follow the manual installation process instead at:
            ${picocolors.cyan(`https://storybook.js.org/docs/writing-tests/vitest-plugin#manual`)}
          `
        );
      }

      return reasons.map((r) => r.trim()).join('\n\n');
    }

    return null;
  };

  const result = await prerequisiteCheck();

  if (result) {
    printError('⛔️ Sorry!', result);
    logger.line(1);
    return;
  }

  const addonInteractionsName = '@storybook/addon-interactions';
  const interactionsAddon = info.addons.find((addon: string | { name: string }) => {
    // account for addons as objects, as well as addons with PnP paths
    const addonName = typeof addon === 'string' ? addon : addon.name;
    return addonName.includes(addonInteractionsName);
  });

  if (!!interactionsAddon) {
    let shouldUninstall = options.yes;
    if (!options.yes) {
      printInfo(
        '⚠️ Attention',
        dedent`
          We have detected that you're using ${addonInteractionsName}.
          The Storybook test addon is a replacement for the interactions addon, so you must uninstall and unregister it in order to use the test addon correctly. This can be done automatically.

          More info: ${picocolors.cyan('https://storybook.js.org/docs/writing-tests/test-addon')}
        `
      );

      const response = await prompts({
        type: 'confirm',
        name: 'shouldUninstall',
        message: `Would you like me to remove and unregister ${addonInteractionsName}? Press N to abort the entire installation.`,
        initial: true,
      });

      shouldUninstall = response.shouldUninstall;
    }

    if (shouldUninstall) {
      await execa(
        packageManager.getRemoteRunCommand(),
        [
          'storybook',
          'remove',
          addonInteractionsName,
          '--package-manager',
          options.packageManager,
          '--config-dir',
          options.configDir,
        ],
        {
          shell: true,
        }
      );
    } else {
      return;
    }
  }

  const vitestInfo = getVitestPluginInfo(info.frameworkPackageName);

  if (info.frameworkPackageName === '@storybook/nextjs') {
    printInfo(
      '🍿 Just so you know...',
      dedent`
        It looks like you're using Next.js.

        Adding ${picocolors.bold(colors.pink(`@storybook/experimental-nextjs-vite/vite-plugin`))} so you can use it with Vitest.

        More info about the plugin at: ${picocolors.cyan(`https://github.com/storybookjs/vite-plugin-storybook-nextjs`)}
      `
    );
    try {
      const storybookVersion = await packageManager.getInstalledVersion('storybook');
      dependencies.push(`@storybook/experimental-nextjs-vite@^${storybookVersion}`);
    } catch (e) {
      console.error(
        'Failed to install @storybook/experimental-nextjs-vite. Please install it manually'
      );
    }
  }

  const versionedDependencies = dependencies.map((p) => {
    if (p.includes('vitest')) {
      return `${p}@${vitestVersionToInstall ?? 'latest'}`;
    }

    return p;
  });

  if (versionedDependencies.length > 0) {
    logger.line(1);
    logger.plain(`${step} Installing dependencies:`);
    logger.plain(colors.gray('  ' + versionedDependencies.join(', ')));

    await packageManager.addDependencies({ installAsDevDependencies: true }, versionedDependencies);
  }

  logger.line(1);
  logger.plain(`${step} Configuring Playwright with Chromium (this might take some time):`);
  logger.plain(colors.gray('  npx playwright install chromium --with-deps'));

  await packageManager.executeCommand({
    command: 'npx',
    args: ['playwright', 'install', 'chromium', '--with-deps'],
  });

  const fileExtension =
    allDeps['typescript'] || (await findFile('tsconfig', ['.json'])) ? 'ts' : 'js';

  const vitestSetupFile = resolve(options.configDir, `vitest.setup.${fileExtension}`);
  if (existsSync(vitestSetupFile)) {
    printError(
      '🚨 Oh no!',
      dedent`
        Found an existing Vitest setup file:
        ${colors.gray(vitestSetupFile)}

        Please refer to the documentation to complete the setup manually:
        ${picocolors.cyan(`https://storybook.js.org/docs/writing-tests/vitest-plugin#manual`)}
      `
    );
    logger.line(1);
    return;
  }

  logger.line(1);
  logger.plain(`${step} Creating a Vitest setup file for Storybook:`);
  logger.plain(colors.gray(`  ${vitestSetupFile}`));

  const previewExists = EXTENSIONS.map((ext) => resolve(options.configDir, `preview${ext}`)).some(
    (config) => existsSync(config)
  );

  await writeFile(
    vitestSetupFile,
    dedent`
      import { beforeAll } from 'vitest';
      import { setProjectAnnotations } from '${annotationsImport}';
      ${previewExists ? `import * as projectAnnotations from './preview';` : ''}

      // This is an important step to apply the right configuration when testing your stories.
      // More info at: https://storybook.js.org/docs/api/portable-stories/portable-stories-vitest#setprojectannotations
      const project = setProjectAnnotations(${previewExists ? '[projectAnnotations]' : '[]'});

      beforeAll(project.beforeAll);
    `
  );

  // Check for existing Vitest workspace. We can't extend it so manual setup is required.
  const vitestWorkspaceFile = await findFile('vitest.workspace');
  if (vitestWorkspaceFile) {
    printError(
      '🚨 Oh no!',
      dedent`
        Found an existing Vitest workspace file:
        ${colors.gray(vitestWorkspaceFile)}

        I was able to configure most of the addon but could not safely extend 
        your existing workspace file automatically, you must do it yourself. This was the last step.

        Please refer to the documentation to complete the setup manually:
        ${picocolors.cyan(`https://storybook.js.org/docs/writing-tests/vitest-plugin#manual`)}
      `
    );
    logger.line(1);
    return;
  }

  // Check for an existing config file. Can be from Vitest (preferred) or Vite (with `test` option).
  const viteConfigFile = await findFile('vite.config');
  if (viteConfigFile) {
    const viteConfig = await fs.readFile(viteConfigFile, 'utf8');
    if (viteConfig.match(/\Wtest:\s*{/)) {
      printError(
        '🚨 Oh no!',
        dedent`
          You seem to have an existing test configuration in your Vite config file:
          ${colors.gray(vitestWorkspaceFile || '')}

          I was able to configure most of the addon but could not safely extend 
          your existing workspace file automatically, you must do it yourself. This was the last step.

          Please refer to the documentation to complete the setup manually:
          ${picocolors.cyan(`https://storybook.js.org/docs/writing-tests/vitest-plugin#manual`)}
        `
      );
      logger.line(1);
      return;
    }
  }

  const vitestConfigFile = await findFile('vitest.config');
  const rootConfig = vitestConfigFile || viteConfigFile;

  if (rootConfig) {
    // If there's an existing config, we create a workspace file so we can run Storybook tests alongside.
    const extension = extname(rootConfig);
    const browserWorkspaceFile = resolve(dirname(rootConfig), `vitest.workspace${extension}`);
    // to be set in vitest config
    const vitestSetupFilePath = relative(dirname(browserWorkspaceFile), vitestSetupFile);

    logger.line(1);
    logger.plain(`${step} Creating a Vitest project workspace file:`);
    logger.plain(colors.gray(`  ${browserWorkspaceFile}`));

    await writeFile(
      browserWorkspaceFile,
      dedent`
        import { defineWorkspace } from 'vitest/config';
        import { storybookTest } from '@storybook/experimental-addon-test/vitest-plugin';${vitestInfo.frameworkPluginImport}

        // More info at: https://storybook.js.org/docs/writing-tests/vitest-plugin
        export default defineWorkspace([
          '${relative(dirname(browserWorkspaceFile), rootConfig)}',
          {
            extends: '${viteConfigFile ? relative(dirname(browserWorkspaceFile), viteConfigFile) : ''}',
            plugins: [
              // The plugin will run tests in the stories defined in your Storybook config 
              // See options at: https://storybook.js.org/docs/writing-tests/vitest-plugin#storybooktest
              storybookTest({ configDir: '${options.configDir}' }),${vitestInfo.frameworkPluginDocs + vitestInfo.frameworkPluginCall}
            ],
            test: {
              name: 'storybook',
              browser: {
                enabled: true,
                headless: true,
                name: 'chromium',
                provider: 'playwright',
              },
<<<<<<< HEAD
              setupFiles: ['./.storybook/vitest.setup.ts'],
=======
              // Make sure to adjust this pattern to match your stories files.
              include: ['**/*.stories.?(m)[jt]s?(x)'],
              setupFiles: ['${vitestSetupFilePath}'],
>>>>>>> a8ad83fe
            },
          },
        ]);
      `.replace(/\s+extends: '',/, '')
    );
  } else {
    // If there's no existing Vitest/Vite config, we create a new Vitest config file.
    const newVitestConfigFile = resolve(`vitest.config.${fileExtension}`);
    // to be set in vitest config
    const vitestSetupFilePath = relative(dirname(newVitestConfigFile), vitestSetupFile);

    logger.line(1);
    logger.plain(`${step} Creating a Vitest project config file:`);
    logger.plain(colors.gray(`  ${newVitestConfigFile}`));

    await writeFile(
      newVitestConfigFile,
      dedent`
        import { defineConfig } from 'vitest/config';
        import { storybookTest } from '@storybook/experimental-addon-test/vitest-plugin';${vitestInfo.frameworkPluginImport}

        // More info at: https://storybook.js.org/docs/writing-tests/vitest-plugin
        export default defineConfig({
          plugins: [
            // The plugin will run tests in the stories defined in your Storybook config 
            // See options at: https://storybook.js.org/docs/writing-tests/vitest-plugin#storybooktest
            storybookTest({ configDir: '${options.configDir}' }),${vitestInfo.frameworkPluginDocs + vitestInfo.frameworkPluginCall}
          ],
          test: {
            name: 'storybook',
            browser: {
              enabled: true,
              headless: true,
              name: 'chromium',
              provider: 'playwright',
            },
<<<<<<< HEAD
            setupFiles: ['./.storybook/vitest.setup.ts'],
=======
            // Make sure to adjust this pattern to match your stories files.
            include: ['**/*.stories.?(m)[jt]s?(x)'],
            setupFiles: ['${vitestSetupFilePath}'],
>>>>>>> a8ad83fe
          },
        });
      `
    );
  }

  const runCommand = rootConfig ? `npx vitest --project=storybook` : `npx vitest`;

  printSuccess(
    '🎉 All done!',
    dedent`
      The Storybook Test addon is now configured and you're ready to run your tests!

      Here are a couple of tips to get you started:
      • You can run tests with ${colors.gray(runCommand)}
      • When using the Vitest extension in your editor, all of your stories will be shown as tests!

      Check the documentation for more information about its features and options at:
      ${picocolors.cyan(`https://storybook.js.org/docs/writing-tests/vitest-plugin`)}
    `
  );
  logger.line(1);
}

const getVitestPluginInfo = (framework: string) => {
  let frameworkPluginImport = '';
  let frameworkPluginCall = '';
  let frameworkPluginDocs = '';

  if (framework === '@storybook/nextjs' || framework === '@storybook/experimental-nextjs-vite') {
    frameworkPluginImport =
      "import { storybookNextJsPlugin } from '@storybook/experimental-nextjs-vite/vite-plugin';";
    frameworkPluginDocs =
      '// More info at: https://github.com/storybookjs/vite-plugin-storybook-nextjs';
    frameworkPluginCall = 'storybookNextJsPlugin()';
  }

  if (framework === '@storybook/sveltekit') {
    frameworkPluginImport =
      "import { storybookSveltekitPlugin } from '@storybook/sveltekit/vite-plugin';";
    frameworkPluginCall = 'storybookSveltekitPlugin()';
  }

  if (framework === '@storybook/vue3-vite') {
    frameworkPluginImport =
      "import { storybookVuePlugin } from '@storybook/vue3-vite/vite-plugin';";
    frameworkPluginCall = 'storybookVuePlugin()';
  }

  if (framework === '@storybook/react-native-web-vite') {
    frameworkPluginImport =
      "import { storybookReactNativeWeb } from '@storybook/react-native-web-vite/vite-plugin';";
    frameworkPluginCall = 'storybookReactNativeWeb()';
  }

  // spaces for file identation
  frameworkPluginImport = `\n${frameworkPluginImport}`;
  frameworkPluginDocs = frameworkPluginDocs ? `\n    ${frameworkPluginDocs}` : '';
  frameworkPluginCall = frameworkPluginCall ? `\n    ${frameworkPluginCall},` : '';

  return { frameworkPluginImport, frameworkPluginCall, frameworkPluginDocs };
};

async function getStorybookInfo({ configDir, packageManager: pkgMgr }: PostinstallOptions) {
  const packageManager = JsPackageManagerFactory.getPackageManager({ force: pkgMgr });
  const packageJson = await packageManager.retrievePackageJson();

  const config = await loadMainConfig({ configDir, noCache: true });
  const { framework } = config;

  const frameworkName = typeof framework === 'string' ? framework : framework?.name;
  validateFrameworkName(frameworkName);
  const frameworkPackageName = extractProperFrameworkName(frameworkName);

  const presets = await loadAllPresets({
    corePresets: [join(frameworkName, 'preset')],
    overridePresets: [
      require.resolve('@storybook/core/core-server/presets/common-override-preset'),
    ],
    configDir,
    packageJson,
    isCritical: true,
  });

  const core = await presets.apply('core', {});

  const { builder, renderer } = core;

  if (!builder) {
    throw new Error('Could not detect your Storybook builder.');
  }

  const builderPackageJson = await fs.readFile(
    require.resolve(join(typeof builder === 'string' ? builder : builder.name, 'package.json')),
    'utf8'
  );
  const builderPackageName = JSON.parse(builderPackageJson).name;

  let rendererPackageName: string | undefined;
  if (renderer) {
    const rendererPackageJson = await fs.readFile(
      require.resolve(join(renderer, 'package.json')),
      'utf8'
    );
    rendererPackageName = JSON.parse(rendererPackageJson).name;
  }

  return {
    frameworkPackageName,
    builderPackageName,
    rendererPackageName,
    addons: config.addons,
  };
}<|MERGE_RESOLUTION|>--- conflicted
+++ resolved
@@ -336,8 +336,6 @@
     // If there's an existing config, we create a workspace file so we can run Storybook tests alongside.
     const extension = extname(rootConfig);
     const browserWorkspaceFile = resolve(dirname(rootConfig), `vitest.workspace${extension}`);
-    // to be set in vitest config
-    const vitestSetupFilePath = relative(dirname(browserWorkspaceFile), vitestSetupFile);
 
     logger.line(1);
     logger.plain(`${step} Creating a Vitest project workspace file:`);
@@ -367,13 +365,7 @@
                 name: 'chromium',
                 provider: 'playwright',
               },
-<<<<<<< HEAD
               setupFiles: ['./.storybook/vitest.setup.ts'],
-=======
-              // Make sure to adjust this pattern to match your stories files.
-              include: ['**/*.stories.?(m)[jt]s?(x)'],
-              setupFiles: ['${vitestSetupFilePath}'],
->>>>>>> a8ad83fe
             },
           },
         ]);
@@ -410,13 +402,7 @@
               name: 'chromium',
               provider: 'playwright',
             },
-<<<<<<< HEAD
-            setupFiles: ['./.storybook/vitest.setup.ts'],
-=======
-            // Make sure to adjust this pattern to match your stories files.
-            include: ['**/*.stories.?(m)[jt]s?(x)'],
             setupFiles: ['${vitestSetupFilePath}'],
->>>>>>> a8ad83fe
           },
         });
       `
