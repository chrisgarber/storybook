--- conflicted
+++ resolved
@@ -203,12 +203,6 @@
     logger.line(1);
     return;
   }
-
-<<<<<<< HEAD
-  const addonInteractionsName = '@storybook/addon-interactions';
-=======
-  const interactionsAddon = info.addons.find((addon) => addon.includes(addonInteractionsName));
->>>>>>> 71af1b86
 
   if (info.hasAddonInteractions) {
     let shouldUninstall = options.yes;
@@ -325,7 +319,7 @@
   logger.plain(colors.gray(`  ${vitestSetupFile}`));
 
   const previewExists = EXTENSIONS.map((ext) => resolve(options.configDir, `preview${ext}`)).some(
-    (config) => existsSync(config)
+    existsSync
   );
 
   const a11yAddon = info.addons.find((addon) => addon.includes(addonA11yName));
@@ -550,7 +544,6 @@
   const frameworkName = typeof framework === 'string' ? framework : framework?.name;
   validateFrameworkName(frameworkName);
   const frameworkPackageName = extractProperFrameworkName(frameworkName);
-  const addons = getAddonNames(config);
 
   const presets = await loadAllPresets({
     corePresets: [join(frameworkName, 'preset')],
@@ -591,10 +584,7 @@
     frameworkPackageName,
     builderPackageName,
     rendererPackageName,
-<<<<<<< HEAD
     hasAddonInteractions,
-=======
-    addons,
->>>>>>> 71af1b86
+    addons: getAddonNames(config),
   };
 }