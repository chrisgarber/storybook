--- conflicted
+++ resolved
@@ -20,11 +20,7 @@
 
   watchMode = false;
 
-<<<<<<< HEAD
-  static a11y = true;
-=======
   coverage = false;
->>>>>>> 56666f0e
 
   constructor(
     private channel: Channel,
