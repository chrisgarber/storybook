--- conflicted
+++ resolved
@@ -39,18 +39,7 @@
     this.vitestManager.startVitest().then(() => options.onReady?.());
   }
 
-<<<<<<< HEAD
-  async restartVitest({ coverage }: { coverage: boolean }) {
-    await this.vitestManager.vitest?.runningPromise;
-    await this.vitestManager.closeVitest();
-    await this.vitestManager.startVitest({ coverage });
-  }
-
-=======
->>>>>>> d6a06fbf
-  async handleConfigChange(
-    payload: TestingModuleConfigChangePayload<{ coverage: boolean; a11y: boolean }>
-  ) {
+  async handleConfigChange(payload: TestingModuleConfigChangePayload<Config>) {
     if (payload.providerId !== TEST_PROVIDER_ID) {
       return;
     }
@@ -60,15 +49,9 @@
     if (this.coverage !== payload.config.coverage) {
       this.coverage = payload.config.coverage;
       try {
-<<<<<<< HEAD
-        await this.restartVitest({ coverage: this.coverage });
-=======
-        this.coverage = payload.config.coverage;
         await this.vitestManager.restartVitest({
-          watchMode: this.watchMode,
           coverage: this.coverage,
         });
->>>>>>> d6a06fbf
       } catch (e) {
         const isV8 = e.message?.includes('@vitest/coverage-v8');
         const isIstanbul = e.message?.includes('@vitest/coverage-istanbul');
@@ -82,35 +65,31 @@
     }
   }
 
-  async handleWatchModeRequest(payload: TestingModuleWatchModeRequestPayload) {
+  async handleWatchModeRequest(payload: TestingModuleWatchModeRequestPayload<Config>) {
     if (payload.providerId !== TEST_PROVIDER_ID) {
       return;
     }
     this.watchMode = payload.watchMode;
 
-<<<<<<< HEAD
-    try {
-      if (payload.watchMode && this.coverage) {
-        // if watch mode is toggled on and coverage is already enabled, restart vitest without coverage to automatically disable it
-        await this.restartVitest({ coverage: false });
-      } else if (!payload.watchMode && this.coverage) {
-        // if watch mode is toggled off and coverage is already enabled, restart vitest with coverage to automatically re-enable it
-        await this.restartVitest({ coverage: this.coverage });
-=======
-      if (payload.config) {
-        this.handleConfigChange({
-          providerId: payload.providerId,
-          config: payload.config as any,
-        });
+    if (payload.config) {
+      this.handleConfigChange({
+        providerId: payload.providerId,
+        config: payload.config,
+      });
+    }
+
+    if (this.coverage) {
+      try {
+        if (payload.watchMode) {
+          // if watch mode is toggled on and coverage is already enabled, restart vitest without coverage to automatically disable it
+          await this.vitestManager.restartVitest({ coverage: false });
+        } else {
+          // if watch mode is toggled off and coverage is already enabled, restart vitest with coverage to automatically re-enable it
+          await this.vitestManager.restartVitest({ coverage: this.coverage });
+        }
+      } catch (e) {
+        this.reportFatalError('Failed to change watch mode while coverage was enabled', e);
       }
-
-      if (this.watchMode !== payload.watchMode) {
-        this.watchMode = payload.watchMode;
-        await this.vitestManager.restartVitest({ watchMode: this.watchMode, coverage: false });
->>>>>>> d6a06fbf
-      }
-    } catch (e) {
-      this.reportFatalError('Failed to change watch mode', e);
     }
   }
 
@@ -120,13 +99,13 @@
         return;
       }
 
-      const allTestsRun = (payload.storyIds ?? []).length === 0;
-
-      if (payload.config && this.coverage !== payload.config.coverage) {
-        this.coverage = payload.config.coverage;
+      if (payload.config) {
+        this.handleConfigChange({
+          providerId: payload.providerId,
+          config: payload.config,
+        });
       }
 
-<<<<<<< HEAD
       /*
         If we're only running a subset of stories, we have to temporarily disable coverage,
         as a coverage report for a subset of stories is not useful.
@@ -134,23 +113,8 @@
       const temporarilyDisableCoverage =
         this.coverage && !this.watchMode && (payload.storyIds ?? []).length > 0;
       if (temporarilyDisableCoverage) {
-        await this.restartVitest({
+        await this.vitestManager.restartVitest({
           coverage: false,
-=======
-      if (this.coverage) {
-        /*
-           If we have coverage enabled and we're running all stories,
-           we have to restart Vitest AND disable watch mode otherwise the coverage report will be incorrect,
-           Vitest behaves wonky when re-using the same Vitest instance but with watch mode disabled,
-           among other things it causes the coverage report to be incorrect and stale.
-
-           If we're only running a subset of stories, we have to temporarily disable coverage,
-           as a coverage report for a subset of stories is not useful.
-         */
-        await this.vitestManager.restartVitest({
-          watchMode: allTestsRun ? false : this.watchMode,
-          coverage: allTestsRun,
->>>>>>> d6a06fbf
         });
       } else {
         await this.vitestManager.vitestRestartPromise;
@@ -160,14 +124,7 @@
 
       if (temporarilyDisableCoverage) {
         // Re-enable coverage if it was temporarily disabled because of a subset of stories was run
-<<<<<<< HEAD
-        await this.restartVitest({ coverage: this.coverage });
-=======
-        await this.vitestManager.restartVitest({
-          watchMode: this.watchMode,
-          coverage: this.coverage,
-        });
->>>>>>> d6a06fbf
+        await this.vitestManager.restartVitest({ coverage: this.coverage });
       }
     } catch (e) {
       this.reportFatalError('Failed to run tests', e);
