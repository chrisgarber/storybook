import { existsSync } from 'node:fs';

import type { TestProject, TestSpecification, Vitest, WorkspaceProject } from 'vitest/node';

import type { Channel } from 'storybook/internal/channels';
import type { TestingModuleRunRequestPayload } from 'storybook/internal/core-events';

<<<<<<< HEAD
import type { StoryIndex, StoryIndexEntry } from '@storybook/types';

=======
import path, { normalize } from 'pathe';
>>>>>>> 1bb59201
import slash from 'slash';

import { log } from '../logger';
import { StorybookReporter } from './reporter';
import type { TestManager } from './test-manager';

type TagsFilter = {
  include: string[];
  exclude: string[];
  skip: string[];
};

export class VitestManager {
  vitest: Vitest | null = null;

  vitestStartupCounter = 0;

  storyCountForCurrentRun: number = 0;

  constructor(
    private channel: Channel,
    private testManager: TestManager
  ) {}

  async startVitest(watchMode = false) {
    const { createVitest } = await import('vitest/node');

    this.vitest = await createVitest('test', {
      watch: watchMode,
      passWithNoTests: false,
      changed: watchMode,
      // TODO:
      // Do we want to enable Vite's default reporter?
      // The output in the terminal might be too spamy and it might be better to
      // find a way to just show errors and warnings for example
      // Otherwise it might be hard for the user to discover Storybook related logs
      reporters: ['default', new StorybookReporter(this.testManager)],
      // @ts-expect-error we just want to disable coverage, not specify a provider
      coverage: {
        enabled: false,
      },
    });

    if (this.vitest) {
      this.vitest.onCancel(() => {
        // TODO: handle cancelation
      });
    }

    await this.vitest.init();

    if (watchMode) {
      await this.setupWatchers();
    }
  }

  private updateLastChanged(filepath: string) {
    const projects = this.vitest!.getModuleProjects(filepath);
    projects.forEach(({ server, browser }) => {
      const serverMods = server.moduleGraph.getModulesByFile(filepath);
      serverMods?.forEach((mod) => server.moduleGraph.invalidateModule(mod));

      if (browser) {
        const browserMods = browser.vite.moduleGraph.getModulesByFile(filepath);
        browserMods?.forEach((mod) => browser.vite.moduleGraph.invalidateModule(mod));
      }
    });
  }

  private async fetchStories(indexUrl: string, requestStoryIds?: string[]) {
    try {
      const index = (await Promise.race([
        fetch(indexUrl).then((res) => res.json()),
        new Promise((_, reject) => setTimeout(reject, 3000, new Error('Request took too long'))),
      ])) as StoryIndex;
      const storyIds = requestStoryIds || Object.keys(index.entries);
      return storyIds.map((id) => index.entries[id]).filter((story) => story.type === 'story');
    } catch (e) {
      log('Failed to fetch story index: ' + e.message);
      return [];
    }
  }

  private filterStories(story: StoryIndexEntry, moduleId: string, tagsFilter: TagsFilter) {
    const absoluteImportPath = path.join(process.cwd(), story.importPath);
    if (absoluteImportPath !== moduleId) {
      return false;
    }
    if (tagsFilter.include.length && !tagsFilter.include.some((tag) => story.tags?.includes(tag))) {
      return false;
    }
    if (tagsFilter.exclude.some((tag) => story.tags?.includes(tag))) {
      return false;
    }
    if (tagsFilter.skip.some((tag) => story.tags?.includes(tag))) {
      return false;
    }
    return true;
  }

  async runTests(requestPayload: TestingModuleRunRequestPayload) {
    if (!this.vitest) {
      await this.startVitest();
    }
    this.resetTestNamePattern();

    const stories = await this.fetchStories(requestPayload.indexUrl, requestPayload.storyIds);
    const vitestTestSpecs = await this.getStorybookTestSpecs();
    const isSingleStoryRun = requestPayload.storyIds?.length === 1;

    const { filteredTestFiles, totalTestCount } = vitestTestSpecs.reduce(
      (acc, spec) => {
        /* eslint-disable no-underscore-dangle */
        const { env = {} } = spec.project.config;
        const include = env.__VITEST_INCLUDE_TAGS__?.split(',').filter(Boolean) ?? ['test'];
        const exclude = env.__VITEST_EXCLUDE_TAGS__?.split(',').filter(Boolean) ?? [];
        const skip = env.__VITEST_SKIP_TAGS__?.split(',').filter(Boolean) ?? [];
        /* eslint-enable no-underscore-dangle */

        const matches = stories.filter((story) =>
          this.filterStories(story, spec.moduleId, { include, exclude, skip })
        );
        if (matches.length) {
          if (!this.testManager.watchMode) {
            // Clear the file cache if watch mode is not enabled
            this.updateLastChanged(spec.moduleId);
          }
          acc.filteredTestFiles.push(spec);
          acc.totalTestCount += matches.length;
        }
        return acc;
      },
      { filteredTestFiles: [] as TestSpecification[], totalTestCount: 0 }
    );

    await this.cancelCurrentRun();
    this.storyCountForCurrentRun = totalTestCount;

    if (isSingleStoryRun) {
      const storyName = stories[0].name;
      this.vitest!.configOverride.testNamePattern = new RegExp(
        `^${storyName.replace(/[.*+?^${}()|[\]\\]/g, '\\$&')}$`
      );
    }

    await this.vitest!.runFiles(filteredTestFiles, true);
    this.resetTestNamePattern();
  }

  async cancelCurrentRun() {
    await this.vitest?.cancelCurrentRun('keyboard-input');
    await this.vitest?.runningPromise;
  }

  async closeVitest() {
    await this.vitest?.close();
  }

  async getStorybookTestSpecs() {
    const globTestSpecs = (await this.vitest?.globTestSpecs()) ?? [];
    return (
      globTestSpecs.filter((workspaceSpec) => this.isStorybookProject(workspaceSpec.project)) ?? []
    );
  }

  private async getTestDependencies(spec: TestSpecification, deps = new Set<string>()) {
    const addImports = async (project: WorkspaceProject, filepath: string) => {
      if (deps.has(filepath)) {
        return;
      }
      deps.add(filepath);

      const mod = project.server.moduleGraph.getModuleById(filepath);
      const transformed =
        mod?.ssrTransformResult || (await project.vitenode.transformRequest(filepath));
      if (!transformed) {
        return;
      }
      const dependencies = [...(transformed.deps || []), ...(transformed.dynamicDeps || [])];
      await Promise.all(
        dependencies.map(async (dep) => {
          const idPath = await project.server.pluginContainer.resolveId(dep, filepath, {
            ssr: true,
          });
          const fsPath = idPath && !idPath.external && idPath.id.split('?')[0];
          if (
            fsPath &&
            !fsPath.includes('node_modules') &&
            !deps.has(fsPath) &&
            existsSync(fsPath)
          ) {
            await addImports(project, fsPath);
          }
        })
      );
    };

    await addImports(spec.project.workspaceProject, spec.moduleId);
    deps.delete(spec.moduleId);

    return deps;
  }

  async runAffectedTests(trigger: string) {
    if (!this.vitest) {
      return;
    }
    this.resetTestNamePattern();

    const globTestFiles = await this.vitest.globTestSpecs();
    const testGraphs = await Promise.all(
      globTestFiles
        .filter((workspace) => this.isStorybookProject(workspace.project))
        .map(async (spec) => {
          const deps = await this.getTestDependencies(spec);
          return [spec, deps] as const;
        })
    );
    const triggerAffectedTests: TestSpecification[] = [];

    for (const [workspaceSpec, deps] of testGraphs) {
      if (trigger && (trigger === workspaceSpec.moduleId || deps.has(trigger))) {
        triggerAffectedTests.push(workspaceSpec);
      }
    }

    if (triggerAffectedTests.length) {
      await this.vitest.cancelCurrentRun('keyboard-input');
      await this.vitest.runningPromise;
      await this.vitest.runFiles(triggerAffectedTests, true);
    }
  }

  async runAffectedTestsAfterChange(file: string) {
    const id = slash(file);
    this.vitest?.logger.clearHighlightCache(id);
    this.updateLastChanged(id);
    this.storyCountForCurrentRun = 0;

    await this.runAffectedTests(file);
  }

  async registerVitestConfigListener() {
    this.vitest?.server?.watcher.on('change', async (file) => {
      file = normalize(file);
      const isConfig = file === this.vitest.server.config.configFile;
      if (isConfig) {
        log('Restarting Vitest due to config change');
        await this.closeVitest();
        await this.startVitest();
      }
    });
  }

  async setupWatchers() {
    this.resetTestNamePattern();
    this.vitest?.server?.watcher.removeAllListeners('change');
    this.vitest?.server?.watcher.removeAllListeners('add');
    this.vitest?.server?.watcher.on('change', this.runAffectedTestsAfterChange.bind(this));
    this.vitest?.server?.watcher.on('add', this.runAffectedTestsAfterChange.bind(this));
    this.registerVitestConfigListener();
  }

  resetTestNamePattern() {
    if (this.vitest) {
      this.vitest.configOverride.testNamePattern = undefined;
    }
  }

  isStorybookProject(project: TestProject | WorkspaceProject) {
    // eslint-disable-next-line no-underscore-dangle
    return !!project.config.env?.__STORYBOOK_URL__;
  }
}<|MERGE_RESOLUTION|>--- conflicted
+++ resolved
@@ -5,12 +5,9 @@
 import type { Channel } from 'storybook/internal/channels';
 import type { TestingModuleRunRequestPayload } from 'storybook/internal/core-events';
 
-<<<<<<< HEAD
-import type { StoryIndex, StoryIndexEntry } from '@storybook/types';
-
-=======
+import type { DocsIndexEntry, StoryIndex, StoryIndexEntry } from '@storybook/types';
+
 import path, { normalize } from 'pathe';
->>>>>>> 1bb59201
 import slash from 'slash';
 
 import { log } from '../logger';
@@ -94,7 +91,11 @@
     }
   }
 
-  private filterStories(story: StoryIndexEntry, moduleId: string, tagsFilter: TagsFilter) {
+  private filterStories(
+    story: StoryIndexEntry | DocsIndexEntry,
+    moduleId: string,
+    tagsFilter: TagsFilter
+  ) {
     const absoluteImportPath = path.join(process.cwd(), story.importPath);
     if (absoluteImportPath !== moduleId) {
       return false;
