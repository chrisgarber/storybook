import React from 'react';

<<<<<<< HEAD
import { AddonPanel } from 'storybook/internal/components';
=======
import { AddonPanel, Button, Link as LinkComponent } from 'storybook/internal/components';
>>>>>>> 53c8fcbd
import type { Combo } from 'storybook/internal/manager-api';
import { Consumer, addons, types } from 'storybook/internal/manager-api';
import {
  type API_StatusObject,
  type API_StatusValue,
  type Addon_TestProviderType,
  Addon_TypesEnum,
} from 'storybook/internal/types';

import { ContextMenuItem } from './components/ContextMenuItem';
import { Panel } from './components/Panel';
import { PanelTitle } from './components/PanelTitle';
import { TestProviderRender } from './components/TestProviderRender';
import { ADDON_ID, type Details, PANEL_ID, TEST_PROVIDER_ID } from './constants';

const statusMap: Record<any['status'], API_StatusValue> = {
  failed: 'error',
  passed: 'success',
  pending: 'pending',
};

addons.register(ADDON_ID, (api) => {
  const storybookBuilder = (globalThis as any).STORYBOOK_BUILDER || '';
  if (storybookBuilder.includes('vite')) {
    const openAddonPanel = () => {
      api.setSelectedPanel(PANEL_ID);
      api.togglePanel(true);
    };

    addons.add(TEST_PROVIDER_ID, {
      type: Addon_TypesEnum.experimental_TEST_PROVIDER,
      runnable: true,
      watchable: true,
      name: 'Component tests',

      sidebarContextMenu: ({ context, state }, { ListItem }) => {
        if (context.type === 'docs') {
          return null;
        }
        if (context.type === 'story' && !context.tags.includes('test')) {
          return null;
        }

        return <ContextMenuItem context={context} state={state} ListItem={ListItem} />;
      },

<<<<<<< HEAD
      render: (state) => <TestProviderRender api={api} state={state} />,
=======
      render: (state) => {
        const [isModalOpen, setIsModalOpen] = useState(false);

        const title = state.crashed || state.failed ? 'Component tests failed' : 'Component tests';
        const errorMessage = state.error?.message;
        let description: string | React.ReactNode = 'Not run';

        if (state.running) {
          description = state.progress
            ? `Testing... ${state.progress.numPassedTests}/${state.progress.numTotalTests}`
            : 'Starting...';
        } else if (state.failed && !errorMessage) {
          description = '';
        } else if (state.crashed || (state.failed && errorMessage)) {
          description = (
            <>
              <LinkComponent
                isButton
                onClick={() => {
                  setIsModalOpen(true);
                }}
              >
                {state.error?.name || 'View full error'}
              </LinkComponent>
            </>
          );
        } else if (state.progress?.finishedAt) {
          description = (
            <RelativeTime
              timestamp={new Date(state.progress.finishedAt)}
              testCount={state.progress.numTotalTests}
            />
          );
        } else if (state.watching) {
          description = 'Watching for file changes';
        }

        return (
          <>
            <Info>
              <SidebarContextMenuTitle crashed={state.crashed} id="testing-module-title">
                {title}
              </SidebarContextMenuTitle>
              <Description id="testing-module-description">{description}</Description>
            </Info>

            <Actions>
              {state.watchable && (
                <Button
                  aria-label={`${state.watching ? 'Disable' : 'Enable'} watch mode for ${state.name}`}
                  variant="ghost"
                  padding="small"
                  active={state.watching}
                  onClick={() => api.setTestProviderWatchMode(state.id, !state.watching)}
                  disabled={state.crashed || state.running}
                >
                  <EyeIcon />
                </Button>
              )}
              {state.runnable && (
                <>
                  {state.running && state.cancellable ? (
                    <Button
                      aria-label={`Stop ${state.name}`}
                      variant="ghost"
                      padding="small"
                      onClick={() => api.cancelTestProvider(state.id)}
                      disabled={state.cancelling}
                    >
                      <StopAltHollowIcon />
                    </Button>
                  ) : (
                    <Button
                      aria-label={`Start ${state.name}`}
                      variant="ghost"
                      padding="small"
                      onClick={() => api.runTestProvider(state.id)}
                      disabled={state.crashed || state.running}
                    >
                      <PlayHollowIcon />
                    </Button>
                  )}
                </>
              )}
            </Actions>

            <GlobalErrorModal
              error={errorMessage}
              open={isModalOpen}
              onClose={() => {
                setIsModalOpen(false);
              }}
              onRerun={() => {
                setIsModalOpen(false);
                api.runTestProvider(TEST_PROVIDER_ID);
              }}
            />
          </>
        );
      },
>>>>>>> 53c8fcbd

      mapStatusUpdate: (state) =>
        Object.fromEntries(
          (state.details.testResults || []).flatMap((testResult) =>
            testResult.results
              .map(({ storyId, status, testRunId, ...rest }) => {
                if (storyId) {
                  const statusObject: API_StatusObject = {
                    title: 'Component tests',
                    status: statusMap[status],
                    description:
                      'failureMessages' in rest && rest.failureMessages?.length
                        ? rest.failureMessages.join('\n')
                        : '',
                    data: {
                      testRunId,
                    },
                    onClick: openAddonPanel,
                  };
                  return [storyId, statusObject];
                }
              })
              .filter(Boolean)
          )
        ),
    } as Addon_TestProviderType<Details>);
  }

  const filter = ({ state }: Combo) => {
    return {
      storyId: state.storyId,
    };
  };

  addons.add(PANEL_ID, {
    type: types.PANEL,
    title: () => <PanelTitle />,
    match: ({ viewMode }) => viewMode === 'story',
    render: ({ active }) => {
      return (
        <AddonPanel active={active}>
          <Consumer filter={filter}>{({ storyId }) => <Panel storyId={storyId} />}</Consumer>
        </AddonPanel>
      );
    },
  });
});<|MERGE_RESOLUTION|>--- conflicted
+++ resolved
@@ -1,10 +1,6 @@
 import React from 'react';
 
-<<<<<<< HEAD
 import { AddonPanel } from 'storybook/internal/components';
-=======
-import { AddonPanel, Button, Link as LinkComponent } from 'storybook/internal/components';
->>>>>>> 53c8fcbd
 import type { Combo } from 'storybook/internal/manager-api';
 import { Consumer, addons, types } from 'storybook/internal/manager-api';
 import {
@@ -18,7 +14,7 @@
 import { Panel } from './components/Panel';
 import { PanelTitle } from './components/PanelTitle';
 import { TestProviderRender } from './components/TestProviderRender';
-import { ADDON_ID, type Details, PANEL_ID, TEST_PROVIDER_ID } from './constants';
+import { ADDON_ID, type Config, type Details, PANEL_ID, TEST_PROVIDER_ID } from './constants';
 
 const statusMap: Record<any['status'], API_StatusValue> = {
   failed: 'error',
@@ -51,110 +47,7 @@
         return <ContextMenuItem context={context} state={state} ListItem={ListItem} />;
       },
 
-<<<<<<< HEAD
       render: (state) => <TestProviderRender api={api} state={state} />,
-=======
-      render: (state) => {
-        const [isModalOpen, setIsModalOpen] = useState(false);
-
-        const title = state.crashed || state.failed ? 'Component tests failed' : 'Component tests';
-        const errorMessage = state.error?.message;
-        let description: string | React.ReactNode = 'Not run';
-
-        if (state.running) {
-          description = state.progress
-            ? `Testing... ${state.progress.numPassedTests}/${state.progress.numTotalTests}`
-            : 'Starting...';
-        } else if (state.failed && !errorMessage) {
-          description = '';
-        } else if (state.crashed || (state.failed && errorMessage)) {
-          description = (
-            <>
-              <LinkComponent
-                isButton
-                onClick={() => {
-                  setIsModalOpen(true);
-                }}
-              >
-                {state.error?.name || 'View full error'}
-              </LinkComponent>
-            </>
-          );
-        } else if (state.progress?.finishedAt) {
-          description = (
-            <RelativeTime
-              timestamp={new Date(state.progress.finishedAt)}
-              testCount={state.progress.numTotalTests}
-            />
-          );
-        } else if (state.watching) {
-          description = 'Watching for file changes';
-        }
-
-        return (
-          <>
-            <Info>
-              <SidebarContextMenuTitle crashed={state.crashed} id="testing-module-title">
-                {title}
-              </SidebarContextMenuTitle>
-              <Description id="testing-module-description">{description}</Description>
-            </Info>
-
-            <Actions>
-              {state.watchable && (
-                <Button
-                  aria-label={`${state.watching ? 'Disable' : 'Enable'} watch mode for ${state.name}`}
-                  variant="ghost"
-                  padding="small"
-                  active={state.watching}
-                  onClick={() => api.setTestProviderWatchMode(state.id, !state.watching)}
-                  disabled={state.crashed || state.running}
-                >
-                  <EyeIcon />
-                </Button>
-              )}
-              {state.runnable && (
-                <>
-                  {state.running && state.cancellable ? (
-                    <Button
-                      aria-label={`Stop ${state.name}`}
-                      variant="ghost"
-                      padding="small"
-                      onClick={() => api.cancelTestProvider(state.id)}
-                      disabled={state.cancelling}
-                    >
-                      <StopAltHollowIcon />
-                    </Button>
-                  ) : (
-                    <Button
-                      aria-label={`Start ${state.name}`}
-                      variant="ghost"
-                      padding="small"
-                      onClick={() => api.runTestProvider(state.id)}
-                      disabled={state.crashed || state.running}
-                    >
-                      <PlayHollowIcon />
-                    </Button>
-                  )}
-                </>
-              )}
-            </Actions>
-
-            <GlobalErrorModal
-              error={errorMessage}
-              open={isModalOpen}
-              onClose={() => {
-                setIsModalOpen(false);
-              }}
-              onRerun={() => {
-                setIsModalOpen(false);
-                api.runTestProvider(TEST_PROVIDER_ID);
-              }}
-            />
-          </>
-        );
-      },
->>>>>>> 53c8fcbd
 
       mapStatusUpdate: (state) =>
         Object.fromEntries(
@@ -180,7 +73,7 @@
               .filter(Boolean)
           )
         ),
-    } as Addon_TestProviderType<Details>);
+    } as Addon_TestProviderType<Details, Config>);
   }
 
   const filter = ({ state }: Combo) => {
