import React, { useState } from 'react';

import { AddonPanel } from 'storybook/internal/components';
import type { Combo } from 'storybook/internal/manager-api';
import { Consumer, addons, types } from 'storybook/internal/manager-api';
import {
  type API_StatusObject,
  type API_StatusValue,
  type Addon_TestProviderType,
  Addon_TypesEnum,
} from 'storybook/internal/types';

import { GlobalErrorContext, GlobalErrorModal } from './components/GlobalErrorModal';
import { Panel } from './components/Panel';
import { PanelTitle } from './components/PanelTitle';
import { TestProviderRender } from './components/TestProviderRender';
import { ADDON_ID, type Config, type Details, PANEL_ID, TEST_PROVIDER_ID } from './constants';
import type { TestStatus } from './node/reporter';

const statusMap: Record<TestStatus, API_StatusValue> = {
  failed: 'error',
  passed: 'success',
  pending: 'pending',
  warning: 'warn',
  skipped: 'unknown',
};

addons.register(ADDON_ID, (api) => {
  const storybookBuilder = (globalThis as any).STORYBOOK_BUILDER || '';
  if (storybookBuilder.includes('vite')) {
    const openAddonPanel = () => {
      api.setSelectedPanel(PANEL_ID);
      api.togglePanel(true);
    };

    addons.add(TEST_PROVIDER_ID, {
      type: Addon_TypesEnum.experimental_TEST_PROVIDER,
      runnable: true,
      watchable: true,
      name: 'Component tests',
      render: (state) => {
        const [isModalOpen, setModalOpen] = useState(false);
        return (
          <GlobalErrorContext.Provider
            value={{ error: state.error?.message, isModalOpen, setModalOpen }}
          >
            <TestProviderRender api={api} state={state} />
            <GlobalErrorModal
              onRerun={() => {
                setModalOpen(false);
                api.runTestProvider(TEST_PROVIDER_ID);
              }}
            />
          </GlobalErrorContext.Provider>
        );
      },

      sidebarContextMenu: ({ context, state }) => {
        if (context.type === 'docs') {
          return null;
        }
        if (context.type === 'story' && !context.tags.includes('test')) {
          return null;
        }
        return (
          <TestProviderRender
            api={api}
            state={state}
            entryId={context.id}
            style={{ minWidth: 240 }}
          />
        );
      },

<<<<<<< HEAD
      stateUpdater: (state, update) => {
        if (!update.details?.testResults) {
          return;
        }

        api.experimental_updateStatus(
          TEST_PROVIDER_ID,
          Object.fromEntries(
            state.details.testResults.flatMap((testResult) =>
              testResult.results
                .filter(({ storyId }) => storyId)
                .map(({ storyId, status, testRunId, ...rest }) => [
                  storyId,
                  {
=======
      mapStatusUpdate: (state) =>
        Object.fromEntries(
          (state.details?.testResults || []).flatMap((testResult) =>
            testResult.results
              .map(({ storyId, status, testRunId, ...rest }) => {
                if (storyId) {
                  const statusObject: API_StatusObject = {
>>>>>>> dd16ceb9
                    title: 'Component tests',
                    status: statusMap[status],
                    description:
                      'failureMessages' in rest && rest.failureMessages
                        ? rest.failureMessages.join('\n')
                        : '',
                    data: { testRunId },
                    onClick: openAddonPanel,
<<<<<<< HEAD
                  } as API_StatusObject,
                ])
            )
=======
                    sidebarContextMenu: false,
                  };
                  return [storyId, statusObject];
                }
              })
              .filter(Boolean)
>>>>>>> dd16ceb9
          )
        );
      },
    } as Addon_TestProviderType<Details, Config>);
  }

  const filter = ({ state }: Combo) => {
    return {
      storyId: state.storyId,
    };
  };

  addons.add(PANEL_ID, {
    type: types.PANEL,
    title: () => <PanelTitle />,
    match: ({ viewMode }) => viewMode === 'story',
    render: ({ active }) => {
      return (
        <AddonPanel active={active}>
          <Consumer filter={filter}>{({ storyId }) => <Panel storyId={storyId} />}</Consumer>
        </AddonPanel>
      );
    },
  });
});<|MERGE_RESOLUTION|>--- conflicted
+++ resolved
@@ -72,7 +72,6 @@
         );
       },
 
-<<<<<<< HEAD
       stateUpdater: (state, update) => {
         if (!update.details?.testResults) {
           return;
@@ -87,15 +86,6 @@
                 .map(({ storyId, status, testRunId, ...rest }) => [
                   storyId,
                   {
-=======
-      mapStatusUpdate: (state) =>
-        Object.fromEntries(
-          (state.details?.testResults || []).flatMap((testResult) =>
-            testResult.results
-              .map(({ storyId, status, testRunId, ...rest }) => {
-                if (storyId) {
-                  const statusObject: API_StatusObject = {
->>>>>>> dd16ceb9
                     title: 'Component tests',
                     status: statusMap[status],
                     description:
@@ -104,18 +94,10 @@
                         : '',
                     data: { testRunId },
                     onClick: openAddonPanel,
-<<<<<<< HEAD
+                    sidebarContextMenu: false,
                   } as API_StatusObject,
                 ])
             )
-=======
-                    sidebarContextMenu: false,
-                  };
-                  return [storyId, statusObject];
-                }
-              })
-              .filter(Boolean)
->>>>>>> dd16ceb9
           )
         );
       },
