import React from 'react';

import { AddonPanel } from 'storybook/internal/components';
import type { Combo } from 'storybook/internal/manager-api';
import { Consumer, addons, types } from 'storybook/internal/manager-api';
import {
  type API_StatusObject,
  type API_StatusValue,
  type Addon_TestProviderType,
  Addon_TypesEnum,
} from 'storybook/internal/types';

import { ContextMenuItem } from './components/ContextMenuItem';
import { Panel } from './components/Panel';
<<<<<<< HEAD
import { TestProviderRender } from './components/TestProviderRender';
import { Title } from './components/Title';
import { ADDON_ID, type Details, PANEL_ID, TEST_PROVIDER_ID } from './constants';
=======
import { PanelTitle } from './components/PanelTitle';
import { RelativeTime } from './components/RelativeTime';
import { ADDON_ID, PANEL_ID, TEST_PROVIDER_ID } from './constants';
import type { TestResult } from './node/reporter';
>>>>>>> fa3cf884

const statusMap: Record<any['status'], API_StatusValue> = {
  failed: 'error',
  passed: 'success',
  pending: 'pending',
};

<<<<<<< HEAD
=======
export function getRelativeTimeString(date: Date): string {
  const delta = Math.round((date.getTime() - Date.now()) / 1000);
  const cutoffs = [60, 3600, 86400, 86400 * 7, 86400 * 30, 86400 * 365, Infinity];
  const units: Intl.RelativeTimeFormatUnit[] = [
    'second',
    'minute',
    'hour',
    'day',
    'week',
    'month',
    'year',
  ];

  const unitIndex = cutoffs.findIndex((cutoff) => cutoff > Math.abs(delta));
  const divisor = unitIndex ? cutoffs[unitIndex - 1] : 1;
  const rtf = new Intl.RelativeTimeFormat('en', { numeric: 'auto' });
  return rtf.format(Math.floor(delta / divisor), units[unitIndex]);
}

const Info = styled.div({
  display: 'flex',
  flexDirection: 'column',
  marginLeft: 6,
});

const SidebarContextMenuTitle = styled.div<{ crashed?: boolean }>(({ crashed, theme }) => ({
  fontSize: theme.typography.size.s1,
  fontWeight: crashed ? 'bold' : 'normal',
  color: crashed ? theme.color.negativeText : theme.color.defaultText,
}));

const Description = styled.div(({ theme }) => ({
  fontSize: theme.typography.size.s1,
  color: theme.barTextColor,
}));

const Actions = styled.div({
  display: 'flex',
  gap: 6,
});

>>>>>>> fa3cf884
addons.register(ADDON_ID, (api) => {
  const storybookBuilder = (globalThis as any).STORYBOOK_BUILDER || '';
  if (storybookBuilder.includes('vite')) {
    const openAddonPanel = () => {
      api.setSelectedPanel(PANEL_ID);
      api.togglePanel(true);
    };

    addons.add(TEST_PROVIDER_ID, {
      type: Addon_TypesEnum.experimental_TEST_PROVIDER,
      runnable: true,
      watchable: true,
      name: 'Component tests',

      sidebarContextMenu: ({ context, state }, { ListItem }) => {
        if (context.type === 'docs') {
          return null;
        }
        if (context.type === 'story' && !context.tags.includes('test')) {
          return null;
        }

        return <ContextMenuItem context={context} state={state} ListItem={ListItem} />;
      },

<<<<<<< HEAD
      render: (state) => <TestProviderRender api={api} state={state} />,
=======
      render: (state) => {
        const [isModalOpen, setIsModalOpen] = useState(false);

        const title = state.crashed || state.failed ? 'Component tests failed' : 'Component tests';
        const errorMessage = state.error?.message;
        let description: string | React.ReactNode = 'Not run';

        if (state.running) {
          description = state.progress
            ? `Testing... ${state.progress.numPassedTests}/${state.progress.numTotalTests}`
            : 'Starting...';
        } else if (state.failed && !errorMessage) {
          description = '';
        } else if (state.crashed || (state.failed && errorMessage)) {
          description = (
            <>
              <LinkComponent
                isButton
                onClick={() => {
                  setIsModalOpen(true);
                }}
              >
                {state.error?.name || 'View full error'}
              </LinkComponent>
            </>
          );
        } else if (state.progress?.finishedAt) {
          description = (
            <RelativeTime
              timestamp={new Date(state.progress.finishedAt)}
              testCount={state.progress.numTotalTests}
            />
          );
        } else if (state.watching) {
          description = 'Watching for file changes';
        }

        return (
          <>
            <Info>
              <SidebarContextMenuTitle crashed={state.crashed} id="testing-module-title">
                {title}
              </SidebarContextMenuTitle>
              <Description id="testing-module-description">{description}</Description>
            </Info>

            <Actions>
              {state.watchable && (
                <Button
                  aria-label={`${state.watching ? 'Disable' : 'Enable'} watch mode for ${state.name}`}
                  variant="ghost"
                  padding="small"
                  active={state.watching}
                  onClick={() => api.setTestProviderWatchMode(state.id, !state.watching)}
                  disabled={state.crashed || state.running}
                >
                  <EyeIcon />
                </Button>
              )}
              {state.runnable && (
                <>
                  {state.running && state.cancellable ? (
                    <Button
                      aria-label={`Stop ${state.name}`}
                      variant="ghost"
                      padding="small"
                      onClick={() => api.cancelTestProvider(state.id)}
                      disabled={state.cancelling}
                    >
                      <StopAltHollowIcon />
                    </Button>
                  ) : (
                    <Button
                      aria-label={`Start ${state.name}`}
                      variant="ghost"
                      padding="small"
                      onClick={() => api.runTestProvider(state.id)}
                      disabled={state.crashed || state.running}
                    >
                      <PlayHollowIcon />
                    </Button>
                  )}
                </>
              )}
            </Actions>

            <GlobalErrorModal
              error={errorMessage}
              open={isModalOpen}
              onClose={() => {
                setIsModalOpen(false);
              }}
              onRerun={() => {
                setIsModalOpen(false);
                api
                  .getChannel()
                  .emit(TESTING_MODULE_RUN_ALL_REQUEST, { providerId: TEST_PROVIDER_ID });
              }}
            />
          </>
        );
      },
>>>>>>> fa3cf884

      mapStatusUpdate: (state) =>
        Object.fromEntries(
          (state.details.testResults || []).flatMap((testResult) =>
            testResult.results
              .map(({ storyId, status, testRunId, ...rest }) => {
                if (storyId) {
                  const statusObject: API_StatusObject = {
                    title: 'Component tests',
                    status: statusMap[status],
                    description:
                      'failureMessages' in rest && rest.failureMessages?.length
                        ? rest.failureMessages.join('\n')
                        : '',
                    data: {
                      testRunId,
                    },
                    onClick: openAddonPanel,
                  };
                  return [storyId, statusObject];
                }
              })
              .filter(Boolean)
          )
        ),
    } as Addon_TestProviderType<Details>);
  }

  const filter = ({ state }: Combo) => {
    return {
      storyId: state.storyId,
    };
  };

  addons.add(PANEL_ID, {
    type: types.PANEL,
    title: () => <PanelTitle />,
    match: ({ viewMode }) => viewMode === 'story',
    render: ({ active }) => {
      return (
        <AddonPanel active={active}>
          <Consumer filter={filter}>{({ storyId }) => <Panel storyId={storyId} />}</Consumer>
        </AddonPanel>
      );
    },
  });
});<|MERGE_RESOLUTION|>--- conflicted
+++ resolved
@@ -12,16 +12,9 @@
 
 import { ContextMenuItem } from './components/ContextMenuItem';
 import { Panel } from './components/Panel';
-<<<<<<< HEAD
+import { PanelTitle } from './components/PanelTitle';
 import { TestProviderRender } from './components/TestProviderRender';
-import { Title } from './components/Title';
 import { ADDON_ID, type Details, PANEL_ID, TEST_PROVIDER_ID } from './constants';
-=======
-import { PanelTitle } from './components/PanelTitle';
-import { RelativeTime } from './components/RelativeTime';
-import { ADDON_ID, PANEL_ID, TEST_PROVIDER_ID } from './constants';
-import type { TestResult } from './node/reporter';
->>>>>>> fa3cf884
 
 const statusMap: Record<any['status'], API_StatusValue> = {
   failed: 'error',
@@ -29,50 +22,6 @@
   pending: 'pending',
 };
 
-<<<<<<< HEAD
-=======
-export function getRelativeTimeString(date: Date): string {
-  const delta = Math.round((date.getTime() - Date.now()) / 1000);
-  const cutoffs = [60, 3600, 86400, 86400 * 7, 86400 * 30, 86400 * 365, Infinity];
-  const units: Intl.RelativeTimeFormatUnit[] = [
-    'second',
-    'minute',
-    'hour',
-    'day',
-    'week',
-    'month',
-    'year',
-  ];
-
-  const unitIndex = cutoffs.findIndex((cutoff) => cutoff > Math.abs(delta));
-  const divisor = unitIndex ? cutoffs[unitIndex - 1] : 1;
-  const rtf = new Intl.RelativeTimeFormat('en', { numeric: 'auto' });
-  return rtf.format(Math.floor(delta / divisor), units[unitIndex]);
-}
-
-const Info = styled.div({
-  display: 'flex',
-  flexDirection: 'column',
-  marginLeft: 6,
-});
-
-const SidebarContextMenuTitle = styled.div<{ crashed?: boolean }>(({ crashed, theme }) => ({
-  fontSize: theme.typography.size.s1,
-  fontWeight: crashed ? 'bold' : 'normal',
-  color: crashed ? theme.color.negativeText : theme.color.defaultText,
-}));
-
-const Description = styled.div(({ theme }) => ({
-  fontSize: theme.typography.size.s1,
-  color: theme.barTextColor,
-}));
-
-const Actions = styled.div({
-  display: 'flex',
-  gap: 6,
-});
-
->>>>>>> fa3cf884
 addons.register(ADDON_ID, (api) => {
   const storybookBuilder = (globalThis as any).STORYBOOK_BUILDER || '';
   if (storybookBuilder.includes('vite')) {
@@ -98,112 +47,7 @@
         return <ContextMenuItem context={context} state={state} ListItem={ListItem} />;
       },
 
-<<<<<<< HEAD
       render: (state) => <TestProviderRender api={api} state={state} />,
-=======
-      render: (state) => {
-        const [isModalOpen, setIsModalOpen] = useState(false);
-
-        const title = state.crashed || state.failed ? 'Component tests failed' : 'Component tests';
-        const errorMessage = state.error?.message;
-        let description: string | React.ReactNode = 'Not run';
-
-        if (state.running) {
-          description = state.progress
-            ? `Testing... ${state.progress.numPassedTests}/${state.progress.numTotalTests}`
-            : 'Starting...';
-        } else if (state.failed && !errorMessage) {
-          description = '';
-        } else if (state.crashed || (state.failed && errorMessage)) {
-          description = (
-            <>
-              <LinkComponent
-                isButton
-                onClick={() => {
-                  setIsModalOpen(true);
-                }}
-              >
-                {state.error?.name || 'View full error'}
-              </LinkComponent>
-            </>
-          );
-        } else if (state.progress?.finishedAt) {
-          description = (
-            <RelativeTime
-              timestamp={new Date(state.progress.finishedAt)}
-              testCount={state.progress.numTotalTests}
-            />
-          );
-        } else if (state.watching) {
-          description = 'Watching for file changes';
-        }
-
-        return (
-          <>
-            <Info>
-              <SidebarContextMenuTitle crashed={state.crashed} id="testing-module-title">
-                {title}
-              </SidebarContextMenuTitle>
-              <Description id="testing-module-description">{description}</Description>
-            </Info>
-
-            <Actions>
-              {state.watchable && (
-                <Button
-                  aria-label={`${state.watching ? 'Disable' : 'Enable'} watch mode for ${state.name}`}
-                  variant="ghost"
-                  padding="small"
-                  active={state.watching}
-                  onClick={() => api.setTestProviderWatchMode(state.id, !state.watching)}
-                  disabled={state.crashed || state.running}
-                >
-                  <EyeIcon />
-                </Button>
-              )}
-              {state.runnable && (
-                <>
-                  {state.running && state.cancellable ? (
-                    <Button
-                      aria-label={`Stop ${state.name}`}
-                      variant="ghost"
-                      padding="small"
-                      onClick={() => api.cancelTestProvider(state.id)}
-                      disabled={state.cancelling}
-                    >
-                      <StopAltHollowIcon />
-                    </Button>
-                  ) : (
-                    <Button
-                      aria-label={`Start ${state.name}`}
-                      variant="ghost"
-                      padding="small"
-                      onClick={() => api.runTestProvider(state.id)}
-                      disabled={state.crashed || state.running}
-                    >
-                      <PlayHollowIcon />
-                    </Button>
-                  )}
-                </>
-              )}
-            </Actions>
-
-            <GlobalErrorModal
-              error={errorMessage}
-              open={isModalOpen}
-              onClose={() => {
-                setIsModalOpen(false);
-              }}
-              onRerun={() => {
-                setIsModalOpen(false);
-                api
-                  .getChannel()
-                  .emit(TESTING_MODULE_RUN_ALL_REQUEST, { providerId: TEST_PROVIDER_ID });
-              }}
-            />
-          </>
-        );
-      },
->>>>>>> fa3cf884
 
       mapStatusUpdate: (state) =>
         Object.fromEntries(
