--- conflicted
+++ resolved
@@ -77,28 +77,6 @@
           return;
         }
 
-<<<<<<< HEAD
-        api.experimental_updateStatus(
-          TEST_PROVIDER_ID,
-          Object.fromEntries(
-            update.details.testResults.flatMap((testResult) =>
-              testResult.results
-                .filter(({ storyId }) => storyId)
-                .map(({ storyId, status, testRunId, ...rest }) => [
-                  storyId,
-                  {
-                    title: 'Component tests',
-                    status: statusMap[status],
-                    description:
-                      'failureMessages' in rest && rest.failureMessages
-                        ? rest.failureMessages.join('\n')
-                        : '',
-                    data: { testRunId },
-                    onClick: openTestsPanel,
-                    sidebarContextMenu: false,
-                  } as API_StatusObject,
-                ])
-=======
         (async () => {
           await api.experimental_updateStatus(
             TEST_PROVIDER_ID,
@@ -116,12 +94,11 @@
                           ? rest.failureMessages.join('\n')
                           : '',
                       data: { testRunId },
-                      onClick: openAddonPanel,
+                      onClick: openTestsPanel,
                       sidebarContextMenu: false,
                     } as API_StatusObject,
                   ])
               )
->>>>>>> d6a06fbf
             )
           );
 
