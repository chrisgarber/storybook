--- conflicted
+++ resolved
@@ -1,8 +1,4 @@
-<<<<<<< HEAD
-import React, { type FC, useCallback, useMemo, useRef, useState } from 'react';
-=======
-import React, { type ComponentProps, type FC, useCallback, useRef, useState } from 'react';
->>>>>>> 052f6ce9
+import React, { type ComponentProps, type FC, useCallback, useMemo, useRef, useState } from 'react';
 
 import { Button, ListItem } from 'storybook/internal/components';
 import {
@@ -27,14 +23,10 @@
 import { isEqual } from 'es-toolkit';
 import { debounce } from 'es-toolkit/compat';
 
-<<<<<<< HEAD
 // Relatively importing from a11y to get the ADDON_ID
 import { ADDON_ID as A11Y_ADDON_ID } from '../../../a11y/src/constants';
-import { type Config, type Details, TEST_PROVIDER_ID } from '../constants';
-=======
 import { type Config, type Details } from '../constants';
 import { type TestStatus } from '../node/reporter';
->>>>>>> 052f6ce9
 import { Description } from './Description';
 import { TestStatusIcon } from './TestStatusIcon';
 import { Title } from './Title';
@@ -102,7 +94,6 @@
     state.config || { a11y: false, coverage: false }
   );
 
-<<<<<<< HEAD
   const a11yResults = useMemo(() => {
     if (!isA11yAddon) {
       return [];
@@ -137,7 +128,7 @@
   const a11yNotPassedAmount = a11yResults?.filter(
     (result) => result?.status === 'failed' || result?.status === 'warning'
   ).length;
-=======
+
   const storyId = entryId?.includes('--') ? entryId : undefined;
   const results = (state.details?.testResults || [])
     .flatMap((test) => {
@@ -151,7 +142,6 @@
     .sort((a, b) => statusOrder.indexOf(a.status) - statusOrder.indexOf(b.status));
 
   const status = (state.failed ? 'failed' : results[0]?.status) || 'unknown';
->>>>>>> 052f6ce9
 
   return (
     <Container {...props}>
@@ -233,7 +223,6 @@
               />
             }
           />
-<<<<<<< HEAD
           {isA11yAddon && (
             <ListItem
               as="label"
@@ -248,8 +237,6 @@
               }
             />
           )}
-=======
->>>>>>> 052f6ce9
         </Extras>
       ) : (
         <Extras>
@@ -286,7 +273,6 @@
               icon={<TestStatusIcon status="unknown" aria-label={`status: unknown`} />}
             />
           )}
-<<<<<<< HEAD
           {isA11yAddon && (
             <ListItem
               title="Accessibility"
@@ -294,8 +280,6 @@
               right={a11yNotPassedAmount || null}
             />
           )}
-=======
->>>>>>> 052f6ce9
         </Extras>
       )}
     </Container>
