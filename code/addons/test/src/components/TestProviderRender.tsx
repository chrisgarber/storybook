--- conflicted
+++ resolved
@@ -22,13 +22,8 @@
 import { isEqual } from 'es-toolkit';
 import { debounce } from 'es-toolkit/compat';
 
-<<<<<<< HEAD
+import { ADDON_ID as A11Y_ADDON_ID } from '../../../a11y/src/constants';
 import { type Config, type Details, PANEL_ID } from '../constants';
-=======
-// Relatively importing from a11y to get the ADDON_ID
-import { ADDON_ID as A11Y_ADDON_ID } from '../../../a11y/src/constants';
-import { type Config, type Details } from '../constants';
->>>>>>> d6a06fbf
 import { type TestStatus } from '../node/reporter';
 import { Description } from './Description';
 import { TestStatusIcon } from './TestStatusIcon';
