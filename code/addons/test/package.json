--- conflicted
+++ resolved
@@ -94,16 +94,12 @@
     "boxen": "^8.0.1",
     "execa": "^8.0.1",
     "find-up": "^7.0.0",
-<<<<<<< HEAD
     "formik": "^2.2.9",
     "lodash": "^4.17.21",
+    "picocolors": "^1.1.0",
     "react": "^18.2.0",
     "react-dom": "^18.2.0",
-=======
-    "picocolors": "^1.1.0",
->>>>>>> e33f6714
     "semver": "^7.6.3",
-    "tinyrainbow": "^1.2.0",
     "ts-dedent": "^2.2.0",
     "typescript": "^5.3.2",
     "vitest": "^2.1.1"
