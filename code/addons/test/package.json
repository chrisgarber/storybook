--- conflicted
+++ resolved
@@ -26,7 +26,6 @@
   "exports": {
     ".": {
       "types": "./dist/index.d.ts",
-<<<<<<< HEAD
       "default": "./dist/index.js"
     },
     "./vitest-plugin": {
@@ -44,45 +43,16 @@
     "./internal/test-utils": {
       "types": "./dist/vitest-plugin/test-utils.d.ts",
       "default": "./dist/vitest-plugin/test-utils.js"
-=======
-      "import": "./dist/index.mjs",
-      "require": "./dist/index.js"
-    },
-    "./vitest-plugin": {
-      "types": "./dist/vitest-plugin/index.d.ts",
-      "import": "./dist/vitest-plugin/index.mjs",
-      "require": "./dist/vitest-plugin/index.js"
-    },
-    "./internal/global-setup": {
-      "types": "./dist/vitest-plugin/global-setup.d.ts",
-      "import": "./dist/vitest-plugin/global-setup.mjs",
-      "require": "./dist/vitest-plugin/global-setup.js"
-    },
-    "./internal/setup-file": {
-      "types": "./dist/vitest-plugin/setup-file.d.ts",
-      "import": "./dist/vitest-plugin/setup-file.mjs"
-    },
-    "./internal/test-utils": {
-      "types": "./dist/vitest-plugin/test-utils.d.ts",
-      "import": "./dist/vitest-plugin/test-utils.mjs",
-      "require": "./dist/vitest-plugin/test-utils.js"
     },
     "./preview": {
       "types": "./dist/preview.d.ts",
-      "import": "./dist/preview.mjs",
-      "require": "./dist/preview.js"
->>>>>>> bf5b1651
+      "defau;t": "./dist/preview.js"
     },
     "./manager": "./dist/manager.js",
     "./preset": "./dist/preset.js",
     "./postinstall": "./dist/postinstall.js",
     "./package.json": "./package.json"
   },
-<<<<<<< HEAD
-=======
-  "main": "dist/index.js",
-  "module": "dist/index.mjs",
->>>>>>> bf5b1651
   "types": "dist/index.d.ts",
   "files": [
     "dist/**/*",
