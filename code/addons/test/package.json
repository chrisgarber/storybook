{
  "name": "@storybook/experimental-addon-test",
  "version": "8.4.0-alpha.2",
  "description": "Integrate Vitest with Storybook",
  "keywords": [
    "storybook-addons",
    "addon-test",
    "vitest",
    "testing",
    "test"
  ],
  "homepage": "https://github.com/storybookjs/storybook/tree/next/code/addons/test",
  "bugs": {
    "url": "https://github.com/storybookjs/storybook/issues"
  },
  "repository": {
    "type": "git",
    "url": "https://github.com/storybookjs/storybook.git",
    "directory": "code/addons/test"
  },
  "funding": {
    "type": "opencollective",
    "url": "https://opencollective.com/storybook"
  },
  "license": "MIT",
  "exports": {
    ".": {
      "types": "./dist/index.d.ts",
      "import": "./dist/index.mjs",
      "require": "./dist/index.js"
    },
    "./vitest-plugin": {
      "types": "./dist/vitest-plugin/index.d.ts",
      "import": "./dist/vitest-plugin/index.mjs",
      "require": "./dist/vitest-plugin/index.js"
    },
    "./internal/global-setup": {
      "types": "./dist/vitest-plugin/global-setup.d.ts",
      "import": "./dist/vitest-plugin/global-setup.mjs",
      "require": "./dist/vitest-plugin/global-setup.js"
    },
    "./internal/setup-file": {
      "types": "./dist/vitest-plugin/setup-file.d.ts",
      "import": "./dist/vitest-plugin/setup-file.mjs"
    },
    "./internal/test-utils": {
      "types": "./dist/vitest-plugin/test-utils.d.ts",
      "import": "./dist/vitest-plugin/test-utils.mjs",
      "require": "./dist/vitest-plugin/test-utils.js"
    },
    "./preview": {
      "types": "./dist/preview.d.ts",
      "import": "./dist/preview.mjs",
      "require": "./dist/preview.js"
    },
    "./manager": "./dist/manager.js",
    "./preset": "./dist/preset.js",
    "./postinstall": "./dist/postinstall.js",
    "./package.json": "./package.json"
  },
  "main": "dist/index.js",
  "module": "dist/index.mjs",
  "types": "dist/index.d.ts",
  "files": [
    "dist/**/*",
    "README.md",
    "*.mjs",
    "*.js",
    "*.cjs",
    "*.d.ts",
    "!src/**/*"
  ],
  "scripts": {
    "check": "jiti ../../../scripts/prepare/check.ts",
    "prep": "jiti ../../../scripts/prepare/addon-bundle.ts"
  },
  "dependencies": {
    "@storybook/csf": "^0.1.11",
<<<<<<< HEAD
    "@storybook/icons": "^1.2.12",
    "chalk": "^5.3.0"
=======
    "@storybook/global": "^5.0.0",
    "@storybook/icons": "^1.2.10",
    "@storybook/instrumenter": "workspace:*",
    "@storybook/test": "workspace:*",
    "polished": "^4.2.2",
    "ts-dedent": "^2.2.0"
>>>>>>> 43a5c829
  },
  "devDependencies": {
    "@devtools-ds/object-inspector": "^1.1.2",
    "@storybook/icons": "^1.2.5",
    "@types/node": "^22.0.0",
    "@types/semver": "^7",
    "@vitest/browser": "^2.1.1",
    "@vitest/runner": "^2.1.1",
    "ansi-to-html": "^0.7.2",
    "boxen": "^8.0.1",
    "execa": "^8.0.1",
    "find-up": "^7.0.0",
    "formik": "^2.2.9",
    "lodash": "^4.17.21",
    "react": "^18.2.0",
    "react-dom": "^18.2.0",
    "semver": "^7.6.3",
    "tinyrainbow": "^1.2.0",
    "ts-dedent": "^2.2.0",
    "typescript": "^5.3.2",
    "vitest": "^2.1.1"
  },
  "peerDependencies": {
    "@vitest/browser": "^2.1.1",
    "@vitest/runner": "^2.1.1",
    "storybook": "workspace:^",
    "vitest": "^2.0.0"
  },
  "publishConfig": {
    "access": "public"
  },
  "bundler": {
    "exportEntries": [
      "./src/index.ts",
      "./src/vitest-plugin/test-utils.ts",
      "./src/vitest-plugin/setup-file.ts"
    ],
    "managerEntries": [
      "./src/manager.tsx"
    ],
    "previewEntries": [
      "./src/preview.ts"
    ],
    "nodeEntries": [
      "./src/preset.ts",
      "./src/vitest-plugin/index.ts",
      "./src/vitest-plugin/global-setup.ts",
      "./src/postinstall.ts",
      "./src/node/vitest.ts"
    ]
  },
  "storybook": {
    "displayName": "Test",
    "unsupportedFrameworks": [
      "react-native"
    ],
    "icon": "https://user-images.githubusercontent.com/263385/101991666-479cc600-3c7c-11eb-837b-be4e5ffa1bb8.png"
  }
}<|MERGE_RESOLUTION|>--- conflicted
+++ resolved
@@ -76,21 +76,16 @@
   },
   "dependencies": {
     "@storybook/csf": "^0.1.11",
-<<<<<<< HEAD
+    "@storybook/global": "^5.0.0",
     "@storybook/icons": "^1.2.12",
-    "chalk": "^5.3.0"
-=======
-    "@storybook/global": "^5.0.0",
-    "@storybook/icons": "^1.2.10",
     "@storybook/instrumenter": "workspace:*",
     "@storybook/test": "workspace:*",
     "polished": "^4.2.2",
     "ts-dedent": "^2.2.0"
->>>>>>> 43a5c829
   },
   "devDependencies": {
     "@devtools-ds/object-inspector": "^1.1.2",
-    "@storybook/icons": "^1.2.5",
+    "@storybook/icons": "^1.2.12",
     "@types/node": "^22.0.0",
     "@types/semver": "^7",
     "@vitest/browser": "^2.1.1",
