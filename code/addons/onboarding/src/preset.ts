--- conflicted
+++ resolved
@@ -1,8 +1,4 @@
-<<<<<<< HEAD
-import fs from 'node:fs';
-=======
 import { readFileSync } from 'node:fs';
->>>>>>> 1caffa86
 
 import type { Channel } from 'storybook/internal/channels';
 import { telemetry } from 'storybook/internal/telemetry';
