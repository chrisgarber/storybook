import type { FC } from 'react';
<<<<<<< HEAD
import React from 'react';
import { styled } from 'storybook/internal/theming';
=======
import React, { useEffect } from 'react';
>>>>>>> 6791856f
import type { Step, TooltipRenderProps } from 'react-joyride';
import { IconButton } from '@storybook/components';
import { CloseAltIcon } from '@storybook/icons';
import { styled, color } from '@storybook/theming';

import { Button } from '../../components/Button/Button';

const TooltipBody = styled.div`
  padding: 15px;
  border-radius: 5px;
`;

const Wrapper = styled.div`
  display: flex;
  flex-direction: column;
  align-items: flex-start;
`;

const TooltipHeader = styled.div`
  display: flex;
  align-items: center;
  align-self: stretch;
  justify-content: space-between;
  margin: -5px -5px 5px 0;
`;

const TooltipTitle = styled.div`
  line-height: 18px;
  font-weight: 700;
  font-size: 14px;
  margin: 5px 5px 5px 0;
`;

const TooltipContent = styled.p`
  font-size: 14px;
  line-height: 18px;
  text-align: start;
  text-wrap: balance;
  margin: 0;
  margin-top: 5px;
`;

const TooltipFooter = styled.div`
  display: flex;
  align-items: center;
  justify-content: space-between;
  margin-top: 15px;
`;

const Count = styled.span`
  font-size: 13px;
`;

type TooltipProps = {
  index: number;
  size: number;
  step: Partial<
    Pick<
      // this only seems to happen during the check task, nos in vsCode..
      // this seems to be 'any' in vsCode because of it?
      // eslint-disable-next-line @typescript-eslint/ban-ts-comment
      // @ts-ignore (hide property 'input' circularly references itself in mapped type)
      Step,
      | 'title'
      | 'content'
      | 'target'
      | 'offset'
      | 'placement'
      | 'disableOverlay'
      | 'disableBeacon'
      | 'floaterProps'
      | 'spotlightClicks'
      | 'styles'
    > & {
      hideNextButton: boolean;
      onNextButtonClick: () => void;
    }
  >;
  closeProps: TooltipRenderProps['closeProps'];
  primaryProps: TooltipRenderProps['primaryProps'];
  tooltipProps: TooltipRenderProps['tooltipProps'];
};

export const Tooltip: FC<TooltipProps> = ({
  index,
  size,
  step,
  closeProps,
  primaryProps,
  tooltipProps,
}) => {
  useEffect(() => {
    const style = document.createElement('style');
    style.id = '#sb-onboarding-arrow-style';
    style.innerHTML = `
      .__floater__arrow { container-type: size; }
      .__floater__arrow span { background: ${color.secondary}; }
      .__floater__arrow span::before, .__floater__arrow span::after {
        content: '';
        display: block;
        width: 2px;
        height: 2px;
        background: ${color.secondary};
        box-shadow: 0 0 0 2px ${color.secondary};
        border-radius: 3px;
        flex: 0 0 2px;
      }
      @container (min-height: 1px) {
        .__floater__arrow span { flex-direction: column; }
      }
    `;
    document.head.appendChild(style);
    return () => {
      const styleElement = document.querySelector('#sb-onboarding-arrow-style');
      if (styleElement) styleElement.remove();
    };
  }, []);

  return (
    <TooltipBody {...tooltipProps} style={step.styles?.tooltip}>
      <Wrapper>
        <TooltipHeader>
          {step.title && <TooltipTitle>{step.title}</TooltipTitle>}
          <IconButton {...closeProps} onClick={closeProps.onClick as any} variant="solid">
            <CloseAltIcon />
          </IconButton>
        </TooltipHeader>
        <TooltipContent>{step.content}</TooltipContent>
      </Wrapper>
      <TooltipFooter id="buttonNext">
        <Count>
          {index + 1} of {size}
        </Count>
        {!step.hideNextButton && (
          <Button
            {...primaryProps}
            onClick={step.onNextButtonClick || primaryProps.onClick}
            variant="white"
          >
            {index + 1 === size ? 'Done' : 'Next'}
          </Button>
        )}
      </TooltipFooter>
    </TooltipBody>
  );
};<|MERGE_RESOLUTION|>--- conflicted
+++ resolved
@@ -1,14 +1,9 @@
 import type { FC } from 'react';
-<<<<<<< HEAD
-import React from 'react';
-import { styled } from 'storybook/internal/theming';
-=======
 import React, { useEffect } from 'react';
->>>>>>> 6791856f
 import type { Step, TooltipRenderProps } from 'react-joyride';
-import { IconButton } from '@storybook/components';
+import { IconButton } from 'storybook/internal/components';
 import { CloseAltIcon } from '@storybook/icons';
-import { styled, color } from '@storybook/theming';
+import { styled, color } from 'storybook/internal/theming';
 
 import { Button } from '../../components/Button/Button';
 
