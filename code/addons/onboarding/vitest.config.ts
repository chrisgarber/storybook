import { defineConfig, mergeConfig } from 'vitest/config';
import { vitestCommonConfig } from '../../vitest.workspace';

export default mergeConfig(
  vitestCommonConfig,
  defineConfig({
<<<<<<< HEAD
    test: { environment: 'node' },
=======
    // Add custom config here
>>>>>>> bb3d8cc1
  })
);<|MERGE_RESOLUTION|>--- conflicted
+++ resolved
@@ -4,10 +4,6 @@
 export default mergeConfig(
   vitestCommonConfig,
   defineConfig({
-<<<<<<< HEAD
-    test: { environment: 'node' },
-=======
     // Add custom config here
->>>>>>> bb3d8cc1
   })
 );