{
  "name": "@storybook/addon-storyshots-puppeteer",
<<<<<<< HEAD
  "version": "7.3.2",
=======
  "version": "7.4.0",
>>>>>>> 6a18e927
  "description": "Image snapshots addition to StoryShots based on puppeteer",
  "keywords": [
    "addon",
    "storybook"
  ],
  "homepage": "https://github.com/storybookjs/storybook/tree/next/code/addons/storyshots-puppeteer",
  "bugs": {
    "url": "https://github.com/storybookjs/storybook/issues"
  },
  "repository": {
    "type": "git",
    "url": "https://github.com/storybookjs/storybook.git",
    "directory": "code/addons/storyshots-puppeteer"
  },
  "funding": {
    "type": "opencollective",
    "url": "https://opencollective.com/storybook"
  },
  "license": "MIT",
  "main": "dist/index.js",
  "module": "dist/index.mjs",
  "types": "dist/index.d.ts",
  "files": [
    "dist/**/*",
    "README.md",
    "*.js",
    "*.mjs",
    "*.d.ts",
    "!src/**/*"
  ],
  "scripts": {
    "check": "../../../scripts/prepare/check.ts",
    "prep": "../../../scripts/prepare/tsc.ts"
  },
  "dependencies": {
    "@axe-core/puppeteer": "^4.2.0",
    "@storybook/csf": "^0.1.0",
    "@storybook/node-logger": "workspace:*",
    "@storybook/types": "workspace:*",
    "@types/jest-image-snapshot": "^6.0.0",
    "jest-image-snapshot": "^6.0.0"
  },
  "devDependencies": {
    "@types/puppeteer": "^5.4.0",
    "enzyme": "^3.11.0",
    "enzyme-to-json": "^3.6.1",
    "puppeteer": "^2.0.0 || ^3.0.0"
  },
  "peerDependencies": {
    "@storybook/addon-storyshots": "workspace:*",
    "puppeteer": ">=2.0.0"
  },
  "peerDependenciesMeta": {
    "puppeteer": {
      "optional": true
    }
  },
  "publishConfig": {
    "access": "public"
  },
  "bundler": {},
  "gitHead": "e6a7fd8a655c69780bc20b9749c2699e44beae17"
}<|MERGE_RESOLUTION|>--- conflicted
+++ resolved
@@ -1,10 +1,6 @@
 {
   "name": "@storybook/addon-storyshots-puppeteer",
-<<<<<<< HEAD
-  "version": "7.3.2",
-=======
   "version": "7.4.0",
->>>>>>> 6a18e927
   "description": "Image snapshots addition to StoryShots based on puppeteer",
   "keywords": [
     "addon",
