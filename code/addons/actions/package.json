{
  "name": "@storybook/addon-actions",
  "version": "7.6.0-alpha.6",
  "description": "Get UI feedback when an action is performed on an interactive element",
  "keywords": [
    "storybook",
    "essentials",
    "data-state"
  ],
  "homepage": "https://github.com/storybookjs/storybook/tree/next/code/addons/actions",
  "bugs": {
    "url": "https://github.com/storybookjs/storybook/issues"
  },
  "repository": {
    "type": "git",
    "url": "https://github.com/storybookjs/storybook.git",
    "directory": "code/addons/actions"
  },
  "funding": {
    "type": "opencollective",
    "url": "https://opencollective.com/storybook"
  },
  "license": "MIT",
  "exports": {
    ".": {
      "types": "./dist/index.d.ts",
      "node": "./dist/index.js",
      "require": "./dist/index.js",
      "import": "./dist/index.mjs"
    },
    "./decorator": {
      "types": "./dist/decorator.d.ts",
      "require": "./dist/decorator.js",
      "import": "./dist/decorator.mjs"
    },
    "./manager": "./dist/manager.js",
    "./preview": "./dist/preview.js",
    "./register.js": "./dist/manager.js",
    "./package.json": "./package.json"
  },
  "main": "dist/index.js",
  "module": "dist/index.mjs",
  "types": "dist/index.d.ts",
  "typesVersions": {
    "*": {
      "*": [
        "dist/index.d.ts"
      ],
      "decorator": [
        "dist/decorator.d.ts"
      ]
    }
  },
  "files": [
    "dist/**/*",
    "README.md",
    "*.js",
    "*.d.ts",
    "!src/**/*"
  ],
  "scripts": {
    "check": "node --loader ../../../scripts/node_modules/esbuild-register/loader.js -r ../../../scripts/node_modules/esbuild-register/register.js ../../../scripts/prepare/check.ts",
    "prep": "node --loader ../../../scripts/node_modules/esbuild-register/loader.js -r ../../../scripts/node_modules/esbuild-register/register.js ../../../scripts/prepare/addon-bundle.ts"
  },
  "dependencies": {
    "@storybook/global": "^5.0.0",
    "@types/uuid": "^9.0.1",
    "dequal": "^2.0.2",
    "polished": "^4.2.2",
    "uuid": "^9.0.0"
  },
  "devDependencies": {
    "@storybook/client-logger": "workspace:*",
    "@storybook/components": "workspace:*",
    "@storybook/core-events": "workspace:*",
    "@storybook/manager-api": "workspace:*",
    "@storybook/preview-api": "workspace:*",
    "@storybook/theming": "workspace:*",
    "@storybook/types": "workspace:*",
    "react": "^16.8.0",
    "react-dom": "^16.8.0",
    "react-inspector": "^6.0.0",
    "telejson": "^7.2.0",
<<<<<<< HEAD
    "ts-dedent": "^2.0.0",
    "uuid": "^9.0.0"
  },
  "devDependencies": {
    "@types/lodash": "^4.14.167",
    "@types/uuid": "^9.0.1",
    "typescript": "~5.2.2"
=======
    "typescript": "~4.9.3"
>>>>>>> 9c6cc6d9
  },
  "publishConfig": {
    "access": "public"
  },
  "bundler": {
    "exportEntries": [
      "./src/decorator.ts",
      "./src/index.ts"
    ],
    "managerEntries": [
      "./src/manager.tsx"
    ],
    "previewEntries": [
      "./src/preview.ts"
    ]
  },
  "gitHead": "e6a7fd8a655c69780bc20b9749c2699e44beae17",
  "storybook": {
    "displayName": "Actions",
    "unsupportedFrameworks": [
      "react-native"
    ],
    "icon": "https://user-images.githubusercontent.com/263385/101991666-479cc600-3c7c-11eb-837b-be4e5ffa1bb8.png"
  }
}<|MERGE_RESOLUTION|>--- conflicted
+++ resolved
@@ -77,21 +77,11 @@
     "@storybook/preview-api": "workspace:*",
     "@storybook/theming": "workspace:*",
     "@storybook/types": "workspace:*",
-    "react": "^16.8.0",
-    "react-dom": "^16.8.0",
+    "react": "^18.2.0",
+    "react-dom": "^18.2.0",
     "react-inspector": "^6.0.0",
     "telejson": "^7.2.0",
-<<<<<<< HEAD
-    "ts-dedent": "^2.0.0",
-    "uuid": "^9.0.0"
-  },
-  "devDependencies": {
-    "@types/lodash": "^4.14.167",
-    "@types/uuid": "^9.0.1",
     "typescript": "~5.2.2"
-=======
-    "typescript": "~4.9.3"
->>>>>>> 9c6cc6d9
   },
   "publishConfig": {
     "access": "public"
