--- conflicted
+++ resolved
@@ -1,10 +1,6 @@
 {
   "name": "@storybook/addon-jest",
-<<<<<<< HEAD
-  "version": "7.0.27",
-=======
   "version": "7.1.0",
->>>>>>> 51608c85
   "description": "React storybook addon that show component jest report",
   "keywords": [
     "addon",
@@ -74,15 +70,6 @@
     "prep": "../../../scripts/prepare/bundle.ts"
   },
   "dependencies": {
-<<<<<<< HEAD
-    "@storybook/client-logger": "7.0.27",
-    "@storybook/components": "7.0.27",
-    "@storybook/core-events": "7.0.27",
-    "@storybook/global": "^5.0.0",
-    "@storybook/manager-api": "7.0.27",
-    "@storybook/preview-api": "7.0.27",
-    "@storybook/theming": "7.0.27",
-=======
     "@storybook/client-logger": "7.1.0",
     "@storybook/components": "7.1.0",
     "@storybook/core-events": "7.1.0",
@@ -90,7 +77,6 @@
     "@storybook/manager-api": "7.1.0",
     "@storybook/preview-api": "7.1.0",
     "@storybook/theming": "7.1.0",
->>>>>>> 51608c85
     "react-resize-detector": "^7.1.2",
     "tiny-invariant": "^1.3.1",
     "upath": "^2.0.1"
@@ -120,11 +106,7 @@
     ],
     "platform": "browser"
   },
-<<<<<<< HEAD
-  "gitHead": "9fb2573aa274f3f69d3358050e8df9c903e8245f",
-=======
   "gitHead": "e6a7fd8a655c69780bc20b9749c2699e44beae17",
->>>>>>> 51608c85
   "storybook": {
     "displayName": "Jest",
     "icon": "https://pbs.twimg.com/profile_images/821713465245102080/mMtKIMax_400x400.jpg",
