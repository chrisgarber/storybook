{
  "name": "@storybook/addon-jest",
  "version": "7.0.0-alpha.53",
  "description": "React storybook addon that show component jest report",
  "keywords": [
    "addon",
    "jest",
    "react",
    "report",
    "results",
    "storybook",
    "unit-testing",
    "test"
  ],
  "homepage": "https://github.com/storybookjs/storybook/tree/main/addons/jest",
  "bugs": {
    "url": "https://github.com/storybookjs/storybook/issues"
  },
  "repository": {
    "type": "git",
    "url": "https://github.com/storybookjs/storybook.git",
    "directory": "addons/jest"
  },
  "funding": {
    "type": "opencollective",
    "url": "https://opencollective.com/storybook"
  },
  "license": "MIT",
  "author": "Renaud Tertrais <renaud.tertrais@gmail.com> (https://github.com/renaudtertrais)",
  "exports": {
    ".": {
      "require": "./dist/index.js",
      "import": "./dist/index.mjs",
      "types": "./dist/index.d.ts"
    },
    "./manager": {
      "require": "./dist/manager.js",
      "import": "./dist/manager.mjs",
      "types": "./dist/manager.d.ts"
    },
    "./register": {
      "require": "./dist/manager.js",
      "import": "./dist/manager.mjs",
      "types": "./dist/manager.d.ts"
    },
    "./package.json": "./package.json"
  },
  "main": "dist/index.js",
  "module": "dist/index.mjs",
  "types": "dist/index.d.ts",
  "typesVersions": {
    "*": {
      "*": [
        "dist/index.d.ts"
      ],
      "manager": [
        "dist/manager.d.ts"
      ]
    }
  },
  "files": [
    "dist/**/*",
    "README.md",
    "*.js",
    "*.d.ts"
  ],
  "scripts": {
    "check": "../../../scripts/node_modules/.bin/tsc --noEmit",
    "prep": "../../../scripts/prepare/bundle.ts"
  },
  "dependencies": {
<<<<<<< HEAD
    "@storybook/addons": "7.0.0-alpha.52",
    "@storybook/api": "7.0.0-alpha.52",
    "@storybook/client-logger": "7.0.0-alpha.52",
    "@storybook/components": "7.0.0-alpha.52",
    "@storybook/core-events": "7.0.0-alpha.52",
    "@storybook/preview-api": "7.0.0-alpha.52",
    "@storybook/theming": "7.0.0-alpha.52",
=======
    "@storybook/addons": "7.0.0-alpha.53",
    "@storybook/api": "7.0.0-alpha.53",
    "@storybook/client-logger": "7.0.0-alpha.53",
    "@storybook/components": "7.0.0-alpha.53",
    "@storybook/core-events": "7.0.0-alpha.53",
    "@storybook/theming": "7.0.0-alpha.53",
>>>>>>> 7e73ff44
    "global": "^4.4.0",
    "react-sizeme": "^3.0.1",
    "upath": "^1.2.0"
  },
  "devDependencies": {
    "typescript": "^4.9.3"
  },
  "peerDependencies": {
    "react": "^16.8.0 || ^17.0.0 || ^18.0.0",
    "react-dom": "^16.8.0 || ^17.0.0 || ^18.0.0"
  },
  "peerDependenciesMeta": {
    "react": {
      "optional": true
    },
    "react-dom": {
      "optional": true
    }
  },
  "publishConfig": {
    "access": "public"
  },
  "bundler": {
    "entries": [
      "./src/index.ts",
      "./src/manager.tsx"
    ],
    "platform": "browser"
  },
  "gitHead": "fd1cf81615a5ddac3369e7bb567a1a43081fdc23",
  "storybook": {
    "displayName": "Jest",
    "icon": "https://pbs.twimg.com/profile_images/821713465245102080/mMtKIMax_400x400.jpg",
    "unsupportedFrameworks": [
      "react-native"
    ]
  }
}<|MERGE_RESOLUTION|>--- conflicted
+++ resolved
@@ -69,22 +69,13 @@
     "prep": "../../../scripts/prepare/bundle.ts"
   },
   "dependencies": {
-<<<<<<< HEAD
-    "@storybook/addons": "7.0.0-alpha.52",
-    "@storybook/api": "7.0.0-alpha.52",
-    "@storybook/client-logger": "7.0.0-alpha.52",
-    "@storybook/components": "7.0.0-alpha.52",
-    "@storybook/core-events": "7.0.0-alpha.52",
-    "@storybook/preview-api": "7.0.0-alpha.52",
-    "@storybook/theming": "7.0.0-alpha.52",
-=======
     "@storybook/addons": "7.0.0-alpha.53",
     "@storybook/api": "7.0.0-alpha.53",
     "@storybook/client-logger": "7.0.0-alpha.53",
     "@storybook/components": "7.0.0-alpha.53",
     "@storybook/core-events": "7.0.0-alpha.53",
+    "@storybook/preview-api": "7.0.0-alpha.53",
     "@storybook/theming": "7.0.0-alpha.53",
->>>>>>> 7e73ff44
     "global": "^4.4.0",
     "react-sizeme": "^3.0.1",
     "upath": "^1.2.0"
