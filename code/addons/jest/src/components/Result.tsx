import React, { Fragment, useState } from 'react';
<<<<<<< HEAD
import { styled, themes, convert } from '@storybook/core/dist/modules/theming/index';
import { Icons } from '@storybook/core/dist/modules/components/index';
=======
import { styled, themes, convert } from '@storybook/theming';
>>>>>>> f94366eb
// eslint-disable-next-line import/no-named-as-default
import Message from './Message';
import { ChevronSmallDownIcon } from '@storybook/icons';

const Wrapper = styled.div<{ status: string }>(({ theme, status }) => ({
  display: 'flex',
  width: '100%',
  borderTop: `1px solid ${theme.appBorderColor}`,
  '&:hover': {
    background: status === `failed` ? theme.background.hoverable : undefined,
  },
}));

const HeaderBar = styled.div<{ status: string }>(({ theme, status }) => ({
  padding: theme.layoutMargin,
  paddingLeft: theme.layoutMargin - 3,
  background: 'none',
  color: 'inherit',
  textAlign: 'left',
  cursor: status === `failed` ? 'pointer' : undefined,
  borderLeft: '3px solid transparent',
  width: '100%',
  display: 'flex',

  '&:focus': {
    outline: '0 none',
    borderLeft: `3px solid ${theme.color.secondary}`,
  },
}));

const Icon = styled(ChevronSmallDownIcon)(({ theme }) => ({
  color: theme.textMutedColor,
  marginRight: 10,
  transition: 'transform 0.1s ease-in-out',
  alignSelf: 'center',
  display: 'inline-flex',
}));

const capitalizeFirstLetter = (text: string) => {
  return text.charAt(0).toUpperCase().concat(text.slice(1));
};

interface ResultProps {
  fullName?: string;
  title?: string;
  failureMessages: any;
  status: string;
}

export function Result(props: ResultProps) {
  const [isOpen, setIsOpen] = useState(false);

  const onToggle = () => {
    setIsOpen(!isOpen);
  };

  const { fullName, title, failureMessages, status } = props;
  return (
    <Fragment>
      <Wrapper status={status}>
        <HeaderBar onClick={onToggle} role="button" status={status}>
          {status === `failed` ? (
            <Icon
              color={convert(themes.light).textMutedColor}
              style={{
                transform: `rotate(${isOpen ? 0 : -90}deg)`,
              }}
            />
          ) : null}
          <div>{capitalizeFirstLetter(fullName ?? '') || capitalizeFirstLetter(title ?? '')}</div>
        </HeaderBar>
      </Wrapper>
      {isOpen ? (
        <Fragment>
          {failureMessages.map((msg: string, i: number) => (
            <Message msg={msg} key={i} />
          ))}
        </Fragment>
      ) : null}
    </Fragment>
  );
}<|MERGE_RESOLUTION|>--- conflicted
+++ resolved
@@ -1,10 +1,5 @@
 import React, { Fragment, useState } from 'react';
-<<<<<<< HEAD
 import { styled, themes, convert } from '@storybook/core/dist/modules/theming/index';
-import { Icons } from '@storybook/core/dist/modules/components/index';
-=======
-import { styled, themes, convert } from '@storybook/theming';
->>>>>>> f94366eb
 // eslint-disable-next-line import/no-named-as-default
 import Message from './Message';
 import { ChevronSmallDownIcon } from '@storybook/icons';
