--- conflicted
+++ resolved
@@ -1,10 +1,6 @@
 {
   "name": "@storybook/addon-essentials",
-<<<<<<< HEAD
-  "version": "7.3.2",
-=======
   "version": "7.4.0-alpha.2",
->>>>>>> aecfa179
   "description": "Curated addons to bring out the best of Storybook",
   "keywords": [
     "addon",
@@ -116,7 +112,8 @@
     "dist/**/*",
     "README.md",
     "*.js",
-    "*.d.ts"
+    "*.d.ts",
+    "!src/**/*"
   ],
   "scripts": {
     "check": "../../../scripts/prepare/check.ts",
