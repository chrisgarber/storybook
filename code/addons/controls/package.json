{
  "name": "@storybook/addon-controls",
  "version": "7.2.0-rc.0",
  "description": "Interact with component inputs dynamically in the Storybook UI",
  "keywords": [
    "addon",
    "storybook",
    "knobs",
    "controls",
    "properties",
    "essentials",
    "data-state"
  ],
  "homepage": "https://github.com/storybookjs/storybook/tree/next/code/addons/controls",
  "bugs": {
    "url": "https://github.com/storybookjs/storybook/issues"
  },
  "repository": {
    "type": "git",
    "url": "https://github.com/storybookjs/storybook.git",
    "directory": "code/addons/controls"
  },
  "funding": {
    "type": "opencollective",
    "url": "https://opencollective.com/storybook"
  },
  "license": "MIT",
  "exports": {
    ".": {
      "types": "./dist/index.d.ts",
      "node": "./dist/index.js",
      "require": "./dist/index.js",
      "import": "./dist/index.mjs"
    },
    "./manager": {
      "types": "./dist/manager.d.ts",
      "require": "./dist/manager.js",
      "import": "./dist/manager.mjs"
    },
    "./register": {
      "types": "./dist/manager.d.ts",
      "require": "./dist/manager.js",
      "import": "./dist/manager.mjs"
    },
    "./package.json": "./package.json"
  },
  "main": "dist/index.js",
  "module": "dist/index.mjs",
  "types": "dist/index.d.ts",
  "typesVersions": {
    "*": {
      "*": [
        "dist/index.d.ts"
      ],
      "manager": [
        "dist/manager.d.ts"
      ]
    }
  },
  "files": [
    "dist/**/*",
    "README.md",
    "*.js",
    "*.d.ts"
  ],
  "scripts": {
    "check": "../../../scripts/prepare/check.ts",
    "prep": "../../../scripts/prepare/bundle.ts"
  },
  "dependencies": {
<<<<<<< HEAD
    "@storybook/blocks": "workspace:*",
    "@storybook/client-logger": "workspace:*",
    "@storybook/components": "workspace:*",
    "@storybook/core-common": "workspace:*",
    "@storybook/manager-api": "workspace:*",
    "@storybook/node-logger": "workspace:*",
    "@storybook/preview-api": "workspace:*",
    "@storybook/theming": "workspace:*",
    "@storybook/types": "workspace:*",
=======
    "@storybook/blocks": "7.2.0-rc.0",
    "@storybook/client-logger": "7.2.0-rc.0",
    "@storybook/components": "7.2.0-rc.0",
    "@storybook/core-common": "7.2.0-rc.0",
    "@storybook/manager-api": "7.2.0-rc.0",
    "@storybook/node-logger": "7.2.0-rc.0",
    "@storybook/preview-api": "7.2.0-rc.0",
    "@storybook/theming": "7.2.0-rc.0",
    "@storybook/types": "7.2.0-rc.0",
>>>>>>> 5bcced29
    "lodash": "^4.17.21",
    "ts-dedent": "^2.0.0"
  },
  "peerDependencies": {
    "react": "^16.8.0 || ^17.0.0 || ^18.0.0",
    "react-dom": "^16.8.0 || ^17.0.0 || ^18.0.0"
  },
  "peerDependenciesMeta": {
    "react": {
      "optional": true
    },
    "react-dom": {
      "optional": true
    }
  },
  "publishConfig": {
    "access": "public"
  },
  "bundler": {
    "entries": [
      "./src/index.ts",
      "./src/manager.tsx"
    ],
    "platform": "browser"
  },
  "gitHead": "e6a7fd8a655c69780bc20b9749c2699e44beae17",
  "storybook": {
    "displayName": "Controls",
    "icon": "https://user-images.githubusercontent.com/263385/101991669-479cc600-3c7c-11eb-93d9-38b67e8371f2.png",
    "supportedFrameworks": [
      "react",
      "vue",
      "angular",
      "web-components",
      "ember"
    ]
  }
}<|MERGE_RESOLUTION|>--- conflicted
+++ resolved
@@ -68,7 +68,6 @@
     "prep": "../../../scripts/prepare/bundle.ts"
   },
   "dependencies": {
-<<<<<<< HEAD
     "@storybook/blocks": "workspace:*",
     "@storybook/client-logger": "workspace:*",
     "@storybook/components": "workspace:*",
@@ -78,17 +77,6 @@
     "@storybook/preview-api": "workspace:*",
     "@storybook/theming": "workspace:*",
     "@storybook/types": "workspace:*",
-=======
-    "@storybook/blocks": "7.2.0-rc.0",
-    "@storybook/client-logger": "7.2.0-rc.0",
-    "@storybook/components": "7.2.0-rc.0",
-    "@storybook/core-common": "7.2.0-rc.0",
-    "@storybook/manager-api": "7.2.0-rc.0",
-    "@storybook/node-logger": "7.2.0-rc.0",
-    "@storybook/preview-api": "7.2.0-rc.0",
-    "@storybook/theming": "7.2.0-rc.0",
-    "@storybook/types": "7.2.0-rc.0",
->>>>>>> 5bcced29
     "lodash": "^4.17.21",
     "ts-dedent": "^2.0.0"
   },
