{
  "name": "@storybook/addon-storysource",
  "version": "7.0.0-alpha.40",
  "description": "View a story’s source code to see how it works and paste into your app",
  "keywords": [
    "addon",
    "storybook",
    "code"
  ],
  "homepage": "https://github.com/storybookjs/storybook/tree/main/addons/storysource",
  "bugs": {
    "url": "https://github.com/storybookjs/storybook/issues"
  },
  "repository": {
    "type": "git",
    "url": "https://github.com/storybookjs/storybook.git",
    "directory": "addons/storysource"
  },
  "funding": {
    "type": "opencollective",
    "url": "https://opencollective.com/storybook"
  },
  "license": "MIT",
  "exports": {
    ".": {
      "require": "./dist/index.js",
      "import": "./dist/index.mjs",
      "types": "./dist/index.d.ts"
    },
    "./preset": {
      "require": "./dist/preset.js",
      "import": "./dist/preset.mjs",
      "types": "./dist/preset.d.ts"
    },
    "./register": {
      "require": "./dist/manager.js",
      "import": "./dist/manager.mjs",
      "types": "./dist/manager.d.ts"
    },
    "./package.json": "./package.json"
  },
  "main": "dist/index.js",
  "module": "dist/index.mjs",
  "types": "dist/index.d.ts",
  "files": [
    "dist/**/*",
    "README.md",
    "*.js",
    "*.d.ts"
  ],
  "scripts": {
    "check": "../../../scripts/node_modules/.bin/tsc --noEmit",
    "prep": "../../../scripts/prepare/bundle.ts"
  },
  "dependencies": {
    "@storybook/addons": "7.0.0-alpha.40",
    "@storybook/api": "7.0.0-alpha.40",
    "@storybook/client-logger": "7.0.0-alpha.40",
    "@storybook/components": "7.0.0-alpha.40",
    "@storybook/router": "7.0.0-alpha.40",
    "@storybook/source-loader": "7.0.0-alpha.40",
    "@storybook/theming": "7.0.0-alpha.40",
    "estraverse": "^5.2.0",
    "prop-types": "^15.7.2",
    "react-syntax-highlighter": "^15.5.0"
  },
  "devDependencies": {
    "@types/react": "^16.14.23",
    "@types/react-syntax-highlighter": "11.0.5",
    "typescript": "~4.6.3"
  },
  "peerDependencies": {
    "react": "^16.8.0 || ^17.0.0 || ^18.0.0",
    "react-dom": "^16.8.0 || ^17.0.0 || ^18.0.0"
  },
  "peerDependenciesMeta": {
    "react": {
      "optional": true
    },
    "react-dom": {
      "optional": true
    }
  },
  "publishConfig": {
    "access": "public"
  },
  "bundler": {
    "entries": [
      "./src/index.ts",
      "./src/manager.tsx",
      "./src/preset.ts"
    ]
  },
<<<<<<< HEAD
  "gitHead": "47386bd49d141ea70daac41ab3e4d52749fc5da9",
=======
  "gitHead": "8f6d8629f1ad7e776c39e2c7621f4a0d538aa93c",
>>>>>>> 3020e777
  "storybook": {
    "displayName": "Storysource",
    "icon": "https://user-images.githubusercontent.com/263385/101991675-48cdf300-3c7c-11eb-9400-58de5ac6daa7.png",
    "unsupportedFrameworks": [
      "react-native"
    ]
  }
}<|MERGE_RESOLUTION|>--- conflicted
+++ resolved
@@ -91,11 +91,7 @@
       "./src/preset.ts"
     ]
   },
-<<<<<<< HEAD
-  "gitHead": "47386bd49d141ea70daac41ab3e4d52749fc5da9",
-=======
   "gitHead": "8f6d8629f1ad7e776c39e2c7621f4a0d538aa93c",
->>>>>>> 3020e777
   "storybook": {
     "displayName": "Storysource",
     "icon": "https://user-images.githubusercontent.com/263385/101991675-48cdf300-3c7c-11eb-9400-58de5ac6daa7.png",
