{
  "name": "@storybook/addon-storysource",
<<<<<<< HEAD
  "version": "7.4.0-alpha.1",
=======
  "version": "7.3.2",
>>>>>>> da3a4208
  "description": "View a story’s source code to see how it works and paste into your app",
  "keywords": [
    "addon",
    "storybook",
    "code"
  ],
  "homepage": "https://github.com/storybookjs/storybook/tree/next/code/addons/storysource",
  "bugs": {
    "url": "https://github.com/storybookjs/storybook/issues"
  },
  "repository": {
    "type": "git",
    "url": "https://github.com/storybookjs/storybook.git",
    "directory": "code/addons/storysource"
  },
  "funding": {
    "type": "opencollective",
    "url": "https://opencollective.com/storybook"
  },
  "license": "MIT",
  "exports": {
    ".": {
      "types": "./dist/index.d.ts",
      "node": "./dist/index.js",
      "require": "./dist/index.js",
      "import": "./dist/index.mjs"
    },
    "./preset": {
      "types": "./dist/preset.d.ts",
      "require": "./dist/preset.js"
    },
    "./manager": {
      "types": "./dist/manager.d.ts",
      "require": "./dist/manager.js",
      "import": "./dist/manager.mjs"
    },
    "./package.json": "./package.json"
  },
  "main": "dist/index.js",
  "module": "dist/index.mjs",
  "types": "dist/index.d.ts",
  "files": [
    "dist/**/*",
    "README.md",
    "*.js",
    "*.d.ts",
    "!src/**/*"
  ],
  "scripts": {
    "check": "../../../scripts/prepare/check.ts",
    "prep": "../../../scripts/prepare/bundle.ts"
  },
  "dependencies": {
    "@storybook/client-logger": "workspace:*",
    "@storybook/components": "workspace:*",
    "@storybook/manager-api": "workspace:*",
    "@storybook/preview-api": "workspace:*",
    "@storybook/router": "workspace:*",
    "@storybook/source-loader": "workspace:*",
    "@storybook/theming": "workspace:*",
    "estraverse": "^5.2.0",
    "prop-types": "^15.7.2",
    "react-syntax-highlighter": "^15.5.0",
    "tiny-invariant": "^1.3.1"
  },
  "devDependencies": {
    "@types/react": "^16.14.34",
    "@types/react-syntax-highlighter": "11.0.5",
    "typescript": "~4.9.3"
  },
  "peerDependencies": {
    "react": "^16.8.0 || ^17.0.0 || ^18.0.0",
    "react-dom": "^16.8.0 || ^17.0.0 || ^18.0.0"
  },
  "peerDependenciesMeta": {
    "react": {
      "optional": true
    },
    "react-dom": {
      "optional": true
    }
  },
  "publishConfig": {
    "access": "public"
  },
  "bundler": {
    "entries": [
      "./src/index.ts",
      "./src/manager.tsx",
      "./src/preset.ts"
    ]
  },
  "gitHead": "e6a7fd8a655c69780bc20b9749c2699e44beae17",
  "storybook": {
    "displayName": "Storysource",
    "icon": "https://user-images.githubusercontent.com/263385/101991675-48cdf300-3c7c-11eb-9400-58de5ac6daa7.png",
    "unsupportedFrameworks": [
      "react-native"
    ]
  }
}<|MERGE_RESOLUTION|>--- conflicted
+++ resolved
@@ -1,10 +1,6 @@
 {
   "name": "@storybook/addon-storysource",
-<<<<<<< HEAD
-  "version": "7.4.0-alpha.1",
-=======
   "version": "7.3.2",
->>>>>>> da3a4208
   "description": "View a story’s source code to see how it works and paste into your app",
   "keywords": [
     "addon",
@@ -50,8 +46,7 @@
     "dist/**/*",
     "README.md",
     "*.js",
-    "*.d.ts",
-    "!src/**/*"
+    "*.d.ts"
   ],
   "scripts": {
     "check": "../../../scripts/prepare/check.ts",
