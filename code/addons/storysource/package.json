--- conflicted
+++ resolved
@@ -1,10 +1,6 @@
 {
   "name": "@storybook/addon-storysource",
-<<<<<<< HEAD
-  "version": "7.1.1",
-=======
   "version": "7.2.0",
->>>>>>> d61d7c0a
   "description": "View a story’s source code to see how it works and paste into your app",
   "keywords": [
     "addon",
@@ -57,15 +53,6 @@
     "prep": "../../../scripts/prepare/bundle.ts"
   },
   "dependencies": {
-<<<<<<< HEAD
-    "@storybook/client-logger": "7.1.1",
-    "@storybook/components": "7.1.1",
-    "@storybook/manager-api": "7.1.1",
-    "@storybook/preview-api": "7.1.1",
-    "@storybook/router": "7.1.1",
-    "@storybook/source-loader": "7.1.1",
-    "@storybook/theming": "7.1.1",
-=======
     "@storybook/client-logger": "workspace:*",
     "@storybook/components": "workspace:*",
     "@storybook/manager-api": "workspace:*",
@@ -73,7 +60,6 @@
     "@storybook/router": "workspace:*",
     "@storybook/source-loader": "workspace:*",
     "@storybook/theming": "workspace:*",
->>>>>>> d61d7c0a
     "estraverse": "^5.2.0",
     "prop-types": "^15.7.2",
     "react-syntax-highlighter": "^15.5.0",
