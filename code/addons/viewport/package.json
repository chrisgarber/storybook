{
  "name": "@storybook/addon-viewport",
<<<<<<< HEAD
  "version": "7.1.1",
=======
  "version": "7.2.0",
>>>>>>> d61d7c0a
  "description": "Build responsive components by adjusting Storybook’s viewport size and orientation",
  "keywords": [
    "addon",
    "storybook",
    "style",
    "essentials"
  ],
  "homepage": "https://github.com/storybookjs/storybook/tree/next/code/addons/viewport",
  "bugs": {
    "url": "https://github.com/storybookjs/storybook/issues"
  },
  "repository": {
    "type": "git",
    "url": "https://github.com/storybookjs/storybook.git",
    "directory": "code/addons/viewport"
  },
  "funding": {
    "type": "opencollective",
    "url": "https://opencollective.com/storybook"
  },
  "license": "MIT",
  "exports": {
    ".": {
      "types": "./dist/index.d.ts",
      "node": "./dist/index.js",
      "require": "./dist/index.js",
      "import": "./dist/index.mjs"
    },
    "./manager": {
      "types": "./dist/manager.d.ts",
      "require": "./dist/manager.js",
      "import": "./dist/manager.mjs"
    },
    "./preview": {
      "types": "./dist/preview.d.ts",
      "require": "./dist/preview.ts",
      "import": "./dist/preview.mjs"
    },
    "./register": {
      "types": "./dist/manager.d.ts",
      "require": "./dist/manager.js",
      "import": "./dist/manager.mjs"
    },
    "./package.json": "./package.json"
  },
  "main": "dist/index.js",
  "module": "dist/index.mjs",
  "types": "dist/index.d.ts",
  "typesVersions": {
    "*": {
      "*": [
        "dist/index.d.ts"
      ],
      "manager": [
        "dist/manager.d.ts"
      ],
      "preview": [
        "dist/preview.d.ts"
      ]
    }
  },
  "files": [
    "dist/**/*",
    "README.md",
    "*.js",
    "*.d.ts"
  ],
  "scripts": {
    "check": "../../../scripts/prepare/check.ts",
    "prep": "../../../scripts/prepare/bundle.ts"
  },
  "dependencies": {
<<<<<<< HEAD
    "@storybook/client-logger": "7.1.1",
    "@storybook/components": "7.1.1",
    "@storybook/core-events": "7.1.1",
    "@storybook/global": "^5.0.0",
    "@storybook/manager-api": "7.1.1",
    "@storybook/preview-api": "7.1.1",
    "@storybook/theming": "7.1.1",
=======
    "@storybook/client-logger": "workspace:*",
    "@storybook/components": "workspace:*",
    "@storybook/core-events": "workspace:*",
    "@storybook/global": "^5.0.0",
    "@storybook/manager-api": "workspace:*",
    "@storybook/preview-api": "workspace:*",
    "@storybook/theming": "workspace:*",
>>>>>>> d61d7c0a
    "memoizerific": "^1.11.3",
    "prop-types": "^15.7.2"
  },
  "devDependencies": {
    "typescript": "~4.9.3"
  },
  "peerDependencies": {
    "react": "^16.8.0 || ^17.0.0 || ^18.0.0",
    "react-dom": "^16.8.0 || ^17.0.0 || ^18.0.0"
  },
  "peerDependenciesMeta": {
    "react": {
      "optional": true
    },
    "react-dom": {
      "optional": true
    }
  },
  "publishConfig": {
    "access": "public"
  },
  "bundler": {
    "entries": [
      "./src/index.ts",
      "./src/models/index.ts",
      "./src/manager.tsx",
      "./src/preview.ts"
    ]
  },
  "gitHead": "e6a7fd8a655c69780bc20b9749c2699e44beae17",
  "storybook": {
    "displayName": "Viewport",
    "icon": "https://user-images.githubusercontent.com/263385/101991678-48cdf300-3c7c-11eb-9764-f8af293c1b28.png",
    "unsupportedFrameworks": [
      "react-native"
    ]
  }
}<|MERGE_RESOLUTION|>--- conflicted
+++ resolved
@@ -1,10 +1,6 @@
 {
   "name": "@storybook/addon-viewport",
-<<<<<<< HEAD
-  "version": "7.1.1",
-=======
   "version": "7.2.0",
->>>>>>> d61d7c0a
   "description": "Build responsive components by adjusting Storybook’s viewport size and orientation",
   "keywords": [
     "addon",
@@ -77,15 +73,6 @@
     "prep": "../../../scripts/prepare/bundle.ts"
   },
   "dependencies": {
-<<<<<<< HEAD
-    "@storybook/client-logger": "7.1.1",
-    "@storybook/components": "7.1.1",
-    "@storybook/core-events": "7.1.1",
-    "@storybook/global": "^5.0.0",
-    "@storybook/manager-api": "7.1.1",
-    "@storybook/preview-api": "7.1.1",
-    "@storybook/theming": "7.1.1",
-=======
     "@storybook/client-logger": "workspace:*",
     "@storybook/components": "workspace:*",
     "@storybook/core-events": "workspace:*",
@@ -93,7 +80,6 @@
     "@storybook/manager-api": "workspace:*",
     "@storybook/preview-api": "workspace:*",
     "@storybook/theming": "workspace:*",
->>>>>>> d61d7c0a
     "memoizerific": "^1.11.3",
     "prop-types": "^15.7.2"
   },
