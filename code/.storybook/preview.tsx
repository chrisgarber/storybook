<<<<<<< HEAD
import { global } from '@storybook/global';
import * as React from 'react';
import { Fragment, useEffect } from 'react';
import { isChromatic } from './isChromatic';
=======
import React, { Fragment, useEffect } from 'react';

import type { Channel } from 'storybook/internal/channels';
import { DocsContext as DocsContextProps, useArgs } from 'storybook/internal/preview-api';
import type { PreviewWeb } from 'storybook/internal/preview-api';
>>>>>>> 53232db1
import {
  Global,
  ThemeProvider,
  convert,
  createReset,
  styled,
  themes,
  useTheme,
} from 'storybook/internal/theming';
<<<<<<< HEAD
import { useArgs, DocsContext as DocsContextProps } from 'storybook/internal/preview-api';
import type { PreviewWeb } from 'storybook/internal/preview-api';
import type { ReactRenderer, Decorator, Loader } from '@storybook/react';
import type { Channel } from 'storybook/internal/channels';
=======
>>>>>>> 53232db1

import { DocsContext } from '@storybook/blocks';
import { global } from '@storybook/global';
import type { Decorator, ReactRenderer } from '@storybook/react';

import { MINIMAL_VIEWPORTS } from '@storybook/addon-viewport';

import { DocsPageWrapper } from '../lib/blocks/src/components';
import { isChromatic } from './isChromatic';

const { document } = global;

const ThemeBlock = styled.div<{ side: 'left' | 'right'; layout: string }>(
  {
    position: 'absolute',
    top: 0,
    left: 0,
    right: '50vw',
    width: '50vw',
    height: '100vh',
    bottom: 0,
    overflow: 'auto',
  },
  ({ layout }) => ({
    padding: layout === 'fullscreen' ? 0 : '1rem',
  }),
  ({ theme }) => ({
    background: theme.background.content,
    color: theme.color.defaultText,
  }),
  ({ side }) =>
    side === 'left'
      ? {
          left: 0,
          right: '50vw',
        }
      : {
          right: 0,
          left: '50vw',
        }
);

const ThemeStack = styled.div<{ layout: string }>(
  {
    position: 'relative',
    flex: 1,
  },
  ({ theme }) => ({
    background: theme.background.content,
    color: theme.color.defaultText,
  }),
  ({ layout }) => ({
    padding: layout === 'fullscreen' ? 0 : '1rem',
  })
);

const PlayFnNotice = styled.div(
  {
    position: 'absolute',
    top: 0,
    left: 0,
    width: '100%',
    borderBottom: '1px solid #ccc',
    padding: '3px 8px',
    fontSize: '10px',
    fontWeight: 'bold',
    '> *': {
      display: 'block',
    },
  },
  ({ theme }) => ({
    background: '#fffbd9',
    color: theme.color.defaultText,
  })
);

const StackContainer = ({ children, layout }) => (
  <div
    style={{
      height: '100%',
      display: 'flex',
      flexDirection: 'column',
      // margin: layout === 'fullscreen' ? 0 : '-1rem',
    }}
  >
    <style dangerouslySetInnerHTML={{ __html: 'html, body, #storybook-root { height: 100%; }' }} />
    {layout === 'fullscreen' ? null : (
      <style
        dangerouslySetInnerHTML={{ __html: 'html, body { padding: 0!important; margin: 0; }' }}
      />
    )}
    {children}
  </div>
);

const ThemedSetRoot = () => {
  const theme = useTheme();

  useEffect(() => {
    document.body.style.background = theme.background.content;
    document.body.style.color = theme.color.defaultText;
  });

  return null;
};

// eslint-disable-next-line no-underscore-dangle
const preview = (window as any).__STORYBOOK_PREVIEW__ as PreviewWeb<ReactRenderer>;
const channel = (window as any).__STORYBOOK_ADDONS_CHANNEL__ as Channel;
export const loaders = [
  /**
   * This loader adds a DocsContext to the story, which is required for the most Blocks to work.
   * A story will specify which stories they need in the index with:
   * parameters: {
   *  relativeCsfPaths: ['../stories/MyStory.stories.tsx'], // relative to the story
   * }
   * The DocsContext will then be added via the decorator below.
   */
  async ({ parameters: { relativeCsfPaths, attached = true } }) => {
    if (!relativeCsfPaths) return {};
    const csfFiles = await Promise.all(
      (relativeCsfPaths as string[]).map(async (blocksRelativePath) => {
        const projectRelativePath = `./lib/blocks/src/${blocksRelativePath.replace(
          /^..\//,
          ''
        )}.tsx`;
        const entry = preview.storyStore.storyIndex?.importPathToEntry(projectRelativePath);

        if (!entry) {
          throw new Error(
            `Couldn't find story file at ${projectRelativePath} (passed as ${blocksRelativePath})`
          );
        }

        return preview.storyStore.loadCSFFileByStoryId(entry.id);
      })
    );
    const docsContext = new DocsContextProps(
      channel,
      preview.storyStore,
      preview.renderStoryToElement.bind(preview),
      csfFiles
    );
    if (attached && csfFiles[0]) {
      docsContext.attachCSFFile(csfFiles[0]);
    }
    return { docsContext };
  },
] as Loader[];

export const decorators = [
  // This decorator adds the DocsContext created in the loader above
  (Story, { loaded: { docsContext } }) =>
    docsContext ? (
      <DocsContext.Provider value={docsContext}>
        <Story />
      </DocsContext.Provider>
    ) : (
      <Story />
    ),
  /**
   * This decorator adds wrappers that contains global styles for stories to be targeted by.
   * Activated with parameters.docsStyles = true
   */ (Story, { parameters: { docsStyles } }) =>
    docsStyles ? (
      <DocsPageWrapper>
        <Story />
      </DocsPageWrapper>
    ) : (
      <Story />
    ),
  /**
   * This decorator renders the stories side-by-side, stacked or default based on the theme switcher in the toolbar
   */
  (StoryFn, { globals, playFunction, args, storyGlobals, parameters }) => {
    let theme = globals.sb_theme;
    let showPlayFnNotice = false;

    // this makes the decorator be out of 'phase' with the actually selected theme in the toolbar
    // but this is acceptable, I guess
    // we need to ensure only a single rendering in chromatic
    // a more 'correct' approach would be to set a specific theme global on every story that has a playFunction
    if (playFunction && args.autoplay !== false && !(theme === 'light' || theme === 'dark')) {
      theme = 'light';
      showPlayFnNotice = true;
    } else if (isChromatic() && !storyGlobals.sb_theme && !playFunction) {
      theme = 'stacked';
    }

    switch (theme) {
      case 'side-by-side': {
        return (
          <Fragment>
            <ThemeProvider theme={convert(themes.light)}>
              <Global styles={createReset} />
            </ThemeProvider>
            <ThemeProvider theme={convert(themes.light)}>
              <ThemeBlock side="left" data-side="left" layout={parameters.layout}>
                <StoryFn />
              </ThemeBlock>
            </ThemeProvider>
            <ThemeProvider theme={convert(themes.dark)}>
              <ThemeBlock side="right" data-side="right" layout={parameters.layout}>
                <StoryFn />
              </ThemeBlock>
            </ThemeProvider>
          </Fragment>
        );
      }
      case 'stacked': {
        return (
          <Fragment>
            <ThemeProvider theme={convert(themes.light)}>
              <Global styles={createReset} />
            </ThemeProvider>
            <StackContainer layout={parameters.layout}>
              <ThemeProvider theme={convert(themes.light)}>
                <ThemeStack data-side="left" layout={parameters.layout}>
                  <StoryFn />
                </ThemeStack>
              </ThemeProvider>
              <ThemeProvider theme={convert(themes.dark)}>
                <ThemeStack data-side="right" layout={parameters.layout}>
                  <StoryFn />
                </ThemeStack>
              </ThemeProvider>
            </StackContainer>
          </Fragment>
        );
      }
      case 'default':
      default: {
        return (
          <ThemeProvider theme={convert(themes[theme])}>
            <Global styles={createReset} />
            <ThemedSetRoot />
            {showPlayFnNotice && (
              <>
                <PlayFnNotice>
                  <span>
                    Detected play function in Chromatic. Rendering only light theme to avoid
                    multiple play functions in the same story.
                  </span>
                </PlayFnNotice>
                <div style={{ marginBottom: 20 }} />
              </>
            )}
            <StoryFn />
          </ThemeProvider>
        );
      }
    }
  },
  /**
   * This decorator shows the current state of the arg named in the
   * parameters.withRawArg property, by updating the arg in the onChange function
   * this also means that the arg will sync with the control panel
   *
   * If parameters.withRawArg is not set, this decorator will do nothing
   */
  (StoryFn, { parameters, args }) => {
    const [, updateArgs] = useArgs();
    if (!parameters.withRawArg) {
      return <StoryFn />;
    }

    return (
      <>
        <StoryFn
          args={{
            ...args,
            onChange: (newValue) => {
              updateArgs({ [parameters.withRawArg]: newValue });
              // @ts-expect-error onChange is not a valid arg
              args.onChange?.(newValue);
            },
          }}
        />
        <div style={{ marginTop: '1rem' }}>
          Current <code>{parameters.withRawArg}</code>:{' '}
          <pre>{JSON.stringify(args[parameters.withRawArg], null, 2) || 'undefined'}</pre>
        </div>
      </>
    );
  },
] satisfies Decorator[];

export const parameters = {
  options: {
    storySort: (a, b) =>
      a.title === b.title ? 0 : a.id.localeCompare(b.id, undefined, { numeric: true }),
  },
  docs: {
    theme: themes.light,
    toc: {},
  },
  controls: {
    presetColors: [
      { color: '#ff4785', title: 'Coral' },
      { color: '#1EA7FD', title: 'Ocean' },
      { color: 'rgb(252, 82, 31)', title: 'Orange' },
      { color: 'RGBA(255, 174, 0, 0.5)', title: 'Gold' },
      { color: 'hsl(101, 52%, 49%)', title: 'Green' },
      { color: 'HSLA(179,65%,53%,0.5)', title: 'Seafoam' },
      { color: '#6F2CAC', title: 'Purple' },
      { color: '#2A0481', title: 'Ultraviolet' },
      { color: 'black' },
      { color: '#333', title: 'Darkest' },
      { color: '#444', title: 'Darker' },
      { color: '#666', title: 'Dark' },
      { color: '#999', title: 'Mediumdark' },
      { color: '#ddd', title: 'Medium' },
      { color: '#EEE', title: 'Mediumlight' },
      { color: '#F3F3F3', title: 'Light' },
      { color: '#F8F8F8', title: 'Lighter' },
      { color: '#FFFFFF', title: 'Lightest' },
      '#fe4a49',
      '#FED766',
      'rgba(0, 159, 183, 1)',
      'HSLA(240,11%,91%,0.5)',
      'slategray',
    ],
  },
  viewport: {
    options: MINIMAL_VIEWPORTS,
  },
  themes: {
    disable: true,
  },
  backgrounds: {
    options: {
      light: { name: 'light', value: '#edecec' },
      dark: { name: 'dark', value: '#262424' },
      blue: { name: 'blue', value: '#1b1a2c' },
    },
    grid: {
      cellSize: 15,
      cellAmount: 10,
      opacity: 0.4,
    },
  },
};<|MERGE_RESOLUTION|>--- conflicted
+++ resolved
@@ -1,15 +1,9 @@
-<<<<<<< HEAD
-import { global } from '@storybook/global';
 import * as React from 'react';
 import { Fragment, useEffect } from 'react';
-import { isChromatic } from './isChromatic';
-=======
-import React, { Fragment, useEffect } from 'react';
 
 import type { Channel } from 'storybook/internal/channels';
 import { DocsContext as DocsContextProps, useArgs } from 'storybook/internal/preview-api';
 import type { PreviewWeb } from 'storybook/internal/preview-api';
->>>>>>> 53232db1
 import {
   Global,
   ThemeProvider,
@@ -19,13 +13,6 @@
   themes,
   useTheme,
 } from 'storybook/internal/theming';
-<<<<<<< HEAD
-import { useArgs, DocsContext as DocsContextProps } from 'storybook/internal/preview-api';
-import type { PreviewWeb } from 'storybook/internal/preview-api';
-import type { ReactRenderer, Decorator, Loader } from '@storybook/react';
-import type { Channel } from 'storybook/internal/channels';
-=======
->>>>>>> 53232db1
 
 import { DocsContext } from '@storybook/blocks';
 import { global } from '@storybook/global';
