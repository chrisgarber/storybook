{
  "name": "@storybook/server",
<<<<<<< HEAD
  "version": "7.1.1",
=======
  "version": "7.2.0",
>>>>>>> d61d7c0a
  "description": "Storybook Server renderer",
  "keywords": [
    "storybook"
  ],
  "homepage": "https://github.com/storybookjs/storybook/tree/next/code/renderers/server",
  "bugs": {
    "url": "https://github.com/storybookjs/storybook/issues"
  },
  "repository": {
    "type": "git",
    "url": "https://github.com/storybookjs/storybook.git",
    "directory": "code/renderers/server"
  },
  "funding": {
    "type": "opencollective",
    "url": "https://opencollective.com/storybook"
  },
  "license": "MIT",
  "exports": {
    ".": {
      "types": "./dist/index.d.ts",
      "node": "./dist/index.js",
      "require": "./dist/index.js",
      "import": "./dist/index.mjs"
    },
    "./preview": {
      "types": "./dist/config.d.ts",
      "require": "./dist/config.js",
      "import": "./dist/config.mjs"
    },
    "./preset": {
      "types": "./dist/preset.d.ts",
      "require": "./dist/preset.js",
      "import": "./dist/preset.mjs"
    },
    "./package.json": "./package.json"
  },
  "main": "dist/index.js",
  "module": "dist/index.mjs",
  "types": "dist/index.d.ts",
  "files": [
    "dist/**/*",
    "template/**/*",
    "README.md",
    "*.js",
    "*.d.ts"
  ],
  "scripts": {
    "check": "../../../scripts/prepare/check.ts",
    "prep": "../../../scripts/prepare/bundle.ts"
  },
  "dependencies": {
<<<<<<< HEAD
    "@storybook/core-client": "7.1.1",
    "@storybook/csf": "^0.1.0",
    "@storybook/csf-tools": "7.1.1",
    "@storybook/global": "^5.0.0",
    "@storybook/preview-api": "7.1.1",
    "@storybook/types": "7.1.1",
=======
    "@storybook/core-client": "workspace:*",
    "@storybook/csf": "^0.1.0",
    "@storybook/csf-tools": "workspace:*",
    "@storybook/global": "^5.0.0",
    "@storybook/preview-api": "workspace:*",
    "@storybook/types": "workspace:*",
>>>>>>> d61d7c0a
    "@types/fs-extra": "^11.0.1",
    "fs-extra": "^11.1.0",
    "ts-dedent": "^2.0.0",
    "yaml": "^2.3.1"
  },
  "devDependencies": {
    "typescript": "~4.9.3"
  },
  "engines": {
    "node": ">=16.0.0"
  },
  "publishConfig": {
    "access": "public"
  },
  "bundler": {
    "entries": [
      "./src/index.ts",
      "./src/config.ts",
      "./src/preset.ts"
    ],
    "platform": "browser"
  },
  "gitHead": "e6a7fd8a655c69780bc20b9749c2699e44beae17"
}<|MERGE_RESOLUTION|>--- conflicted
+++ resolved
@@ -1,10 +1,6 @@
 {
   "name": "@storybook/server",
-<<<<<<< HEAD
-  "version": "7.1.1",
-=======
   "version": "7.2.0",
->>>>>>> d61d7c0a
   "description": "Storybook Server renderer",
   "keywords": [
     "storybook"
@@ -57,21 +53,12 @@
     "prep": "../../../scripts/prepare/bundle.ts"
   },
   "dependencies": {
-<<<<<<< HEAD
-    "@storybook/core-client": "7.1.1",
-    "@storybook/csf": "^0.1.0",
-    "@storybook/csf-tools": "7.1.1",
-    "@storybook/global": "^5.0.0",
-    "@storybook/preview-api": "7.1.1",
-    "@storybook/types": "7.1.1",
-=======
     "@storybook/core-client": "workspace:*",
     "@storybook/csf": "^0.1.0",
     "@storybook/csf-tools": "workspace:*",
     "@storybook/global": "^5.0.0",
     "@storybook/preview-api": "workspace:*",
     "@storybook/types": "workspace:*",
->>>>>>> d61d7c0a
     "@types/fs-extra": "^11.0.1",
     "fs-extra": "^11.1.0",
     "ts-dedent": "^2.0.0",
