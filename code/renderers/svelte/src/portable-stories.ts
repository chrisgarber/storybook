--- conflicted
+++ resolved
@@ -11,13 +11,8 @@
   ProjectAnnotations,
   Store_CSFExports,
   StoriesWithPartialProps,
-<<<<<<< HEAD
-  ComposedStoryFn,
-  NamedOrDefaultProjectAnnotations,
+  StoryAnnotationsOrFn,
   NormalizedProjectAnnotations,
-=======
-  StoryAnnotationsOrFn,
->>>>>>> 53232db1
 } from 'storybook/internal/types';
 
 import PreviewRender from '@storybook/svelte/internal/PreviewRender.svelte';
