{
  "name": "@storybook/html",
  "version": "7.0.0-alpha.35",
  "description": "Storybook HTML renderer",
  "keywords": [
    "storybook"
  ],
  "homepage": "https://github.com/storybookjs/storybook/tree/main/renderers/html",
  "bugs": {
    "url": "https://github.com/storybookjs/storybook/issues"
  },
  "repository": {
    "type": "git",
    "url": "https://github.com/storybookjs/storybook.git",
    "directory": "renderers/html"
  },
  "funding": {
    "type": "opencollective",
    "url": "https://opencollective.com/storybook"
  },
  "license": "MIT",
  "exports": {
    ".": {
      "require": "./dist/index.js",
      "import": "./dist/index.mjs",
      "types": "./dist/index.d.ts"
    },
    "./preview": {
      "require": "./dist/config.js",
      "import": "./dist/config.mjs",
      "types": "./dist/config.d.ts"
    },
    "./package.json": {
      "require": "./package.json",
      "import": "./package.json",
      "types": "./package.json"
    }
  },
  "main": "dist/index.js",
  "module": "dist/index.mjs",
  "types": "dist/index.d.ts",
  "files": [
    "dist/**/*",
    "README.md",
    "*.js",
    "*.d.ts"
  ],
  "scripts": {
    "check": "../../../scripts/node_modules/.bin/tsc --noEmit",
    "prep": "../../../scripts/prepare/bundle.ts"
  },
  "dependencies": {
    "@storybook/addons": "7.0.0-alpha.35",
    "@storybook/core-client": "7.0.0-alpha.35",
    "@storybook/csf": "0.0.2--canary.0899bb7.0",
    "@storybook/docs-tools": "7.0.0-alpha.35",
    "@storybook/preview-web": "7.0.0-alpha.35",
    "@storybook/store": "7.0.0-alpha.35",
<<<<<<< HEAD
=======
    "global": "^4.4.0",
>>>>>>> a2cdd73b
    "react": "16.14.0",
    "react-dom": "16.14.0",
    "ts-dedent": "^2.0.0"
  },
  "devDependencies": {
    "typescript": "~4.6.3"
  },
  "peerDependencies": {
    "@babel/core": "*"
  },
  "engines": {
    "node": ">=10.13.0"
  },
  "publishConfig": {
    "access": "public"
  },
  "bundler": {
    "entries": [
      "./src/index.ts",
      "./src/config.ts"
    ],
    "platform": "browser"
  },
  "gitHead": "d8972df8c6c1c4716131a856751f5914acddaad1"
}<|MERGE_RESOLUTION|>--- conflicted
+++ resolved
@@ -56,10 +56,6 @@
     "@storybook/docs-tools": "7.0.0-alpha.35",
     "@storybook/preview-web": "7.0.0-alpha.35",
     "@storybook/store": "7.0.0-alpha.35",
-<<<<<<< HEAD
-=======
-    "global": "^4.4.0",
->>>>>>> a2cdd73b
     "react": "16.14.0",
     "react-dom": "16.14.0",
     "ts-dedent": "^2.0.0"
