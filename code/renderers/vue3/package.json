{
  "name": "@storybook/vue3",
  "version": "7.6.0-alpha.3",
  "description": "Storybook Vue 3 renderer",
  "keywords": [
    "storybook"
  ],
  "homepage": "https://github.com/storybookjs/storybook/tree/next/code/renderers/vue3",
  "bugs": {
    "url": "https://github.com/storybookjs/storybook/issues"
  },
  "repository": {
    "type": "git",
    "url": "https://github.com/storybookjs/storybook.git",
    "directory": "code/renderers/vue3"
  },
  "funding": {
    "type": "opencollective",
    "url": "https://opencollective.com/storybook"
  },
  "license": "MIT",
  "exports": {
    ".": {
      "types": "./dist/index.d.ts",
      "node": "./dist/index.js",
      "require": "./dist/index.js",
      "import": "./dist/index.mjs"
    },
    "./preview": {
      "types": "./dist/config.d.ts",
      "require": "./dist/config.js",
      "import": "./dist/config.mjs"
    },
    "./package.json": "./package.json"
  },
  "main": "dist/index.js",
  "module": "dist/index.mjs",
  "types": "dist/index.d.ts",
  "files": [
    "dist/**/*",
    "template/cli/**/*",
    "README.md",
    "*.js",
    "*.d.ts",
    "!src/**/*"
  ],
  "scripts": {
    "check": "vue-tsc --noEmit",
    "prep": "../../../scripts/prepare/bundle.ts"
  },
  "dependencies": {
    "@storybook/docs-tools": "workspace:*",
    "@storybook/global": "^5.0.0",
    "@storybook/preview-api": "workspace:*",
    "@storybook/types": "workspace:*",
    "lodash": "^4.17.21",
    "ts-dedent": "^2.0.0",
    "type-fest": "~2.19",
    "vue-component-type-helpers": "latest"
  },
  "devDependencies": {
    "@digitak/esrun": "^3.2.2",
    "@types/prettier": "2.7.2",
    "@vue/compiler-core": "^3.3.4",
    "@vue/vue3-jest": "29",
<<<<<<< HEAD
=======
    "babel-jest": "^29.7.0",
>>>>>>> 129693da
    "typescript": "~5.2.2",
    "vue": "^3.2.47",
    "vue-tsc": "latest"
  },
  "peerDependencies": {
    "@vue/compiler-core": "^3.0.0",
    "vue": "^3.0.0"
  },
  "engines": {
    "node": ">=16.0.0"
  },
  "publishConfig": {
    "access": "public"
  },
  "bundler": {
    "entries": [
      "./src/index.ts",
      "./src/config.ts"
    ],
    "platform": "browser"
  },
  "gitHead": "e6a7fd8a655c69780bc20b9749c2699e44beae17"
}<|MERGE_RESOLUTION|>--- conflicted
+++ resolved
@@ -63,10 +63,7 @@
     "@types/prettier": "2.7.2",
     "@vue/compiler-core": "^3.3.4",
     "@vue/vue3-jest": "29",
-<<<<<<< HEAD
-=======
     "babel-jest": "^29.7.0",
->>>>>>> 129693da
     "typescript": "~5.2.2",
     "vue": "^3.2.47",
     "vue-tsc": "latest"
