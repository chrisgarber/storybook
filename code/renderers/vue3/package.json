{
  "name": "@storybook/vue3",
  "version": "7.1.0-alpha.29",
  "description": "Storybook Vue 3 renderer",
  "keywords": [
    "storybook"
  ],
  "homepage": "https://github.com/storybookjs/storybook/tree/next/code/renderers/vue3",
  "bugs": {
    "url": "https://github.com/storybookjs/storybook/issues"
  },
  "repository": {
    "type": "git",
    "url": "https://github.com/storybookjs/storybook.git",
    "directory": "code/renderers/vue3"
  },
  "funding": {
    "type": "opencollective",
    "url": "https://opencollective.com/storybook"
  },
  "license": "MIT",
  "exports": {
    ".": {
      "types": "./dist/index.d.ts",
      "node": "./dist/index.js",
      "require": "./dist/index.js",
      "import": "./dist/index.mjs"
    },
    "./preview": {
      "types": "./dist/config.d.ts",
      "require": "./dist/config.js",
      "import": "./dist/config.mjs"
    },
    "./package.json": "./package.json"
  },
  "main": "dist/index.js",
  "module": "dist/index.mjs",
  "types": "dist/index.d.ts",
  "files": [
    "dist/**/*",
    "template/**/*",
    "README.md",
    "*.js",
    "*.d.ts"
  ],
  "scripts": {
    "check": "vue-tsc --noEmit",
    "prep": "../../../scripts/prepare/bundle.ts"
  },
  "dependencies": {
    "@storybook/core-client": "7.1.0-alpha.29",
    "@storybook/docs-tools": "7.1.0-alpha.29",
    "@storybook/global": "^5.0.0",
    "@storybook/preview-api": "7.1.0-alpha.29",
    "@storybook/types": "7.1.0-alpha.29",
    "ts-dedent": "^2.0.0",
<<<<<<< HEAD
    "type-fest": "2.19.0"
=======
    "type-fest": "^3.11.0",
    "vue-component-type-helpers": "^1.6.5"
>>>>>>> 4cf610a8
  },
  "devDependencies": {
    "@digitak/esrun": "^3.2.2",
    "@types/prettier": "2.7.2",
    "@vue/vue3-jest": "29",
    "typescript": "~4.9.3",
    "vue": "^3.2.47",
    "vue-component-type-helpers": "^1.6.5",
    "vue-tsc": "^1.2.0"
  },
  "peerDependencies": {
    "vue": "^3.0.0"
  },
  "engines": {
    "node": ">=16.0.0"
  },
  "publishConfig": {
    "access": "public"
  },
  "bundler": {
    "entries": [
      "./src/index.ts",
      "./src/config.ts"
    ],
    "platform": "browser"
  },
  "gitHead": "e6a7fd8a655c69780bc20b9749c2699e44beae16"
}<|MERGE_RESOLUTION|>--- conflicted
+++ resolved
@@ -54,12 +54,8 @@
     "@storybook/preview-api": "7.1.0-alpha.29",
     "@storybook/types": "7.1.0-alpha.29",
     "ts-dedent": "^2.0.0",
-<<<<<<< HEAD
-    "type-fest": "2.19.0"
-=======
     "type-fest": "^3.11.0",
     "vue-component-type-helpers": "^1.6.5"
->>>>>>> 4cf610a8
   },
   "devDependencies": {
     "@digitak/esrun": "^3.2.2",
