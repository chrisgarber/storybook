--- conflicted
+++ resolved
@@ -1,93 +1,85 @@
 {
-  "name": "@storybook/vue3",
-  "version": "7.1.0-alpha.27",
-  "description": "Storybook Vue 3 renderer",
-  "keywords": [
-    "storybook"
-  ],
-  "homepage": "https://github.com/storybookjs/storybook/tree/next/code/renderers/vue3",
-  "bugs": {
-    "url": "https://github.com/storybookjs/storybook/issues"
-  },
-  "repository": {
-    "type": "git",
-    "url": "https://github.com/storybookjs/storybook.git",
-    "directory": "code/renderers/vue3"
-  },
-  "funding": {
-    "type": "opencollective",
-    "url": "https://opencollective.com/storybook"
-  },
-  "license": "MIT",
-  "exports": {
-    ".": {
-      "types": "./dist/index.d.ts",
-      "node": "./dist/index.js",
-      "require": "./dist/index.js",
-      "import": "./dist/index.mjs"
+    "name": "@storybook/vue3",
+    "version": "7.1.0-alpha.27",
+    "description": "Storybook Vue 3 renderer",
+    "keywords": [
+        "storybook"
+    ],
+    "homepage": "https://github.com/storybookjs/storybook/tree/next/code/renderers/vue3",
+    "bugs": {
+        "url": "https://github.com/storybookjs/storybook/issues"
     },
-    "./preview": {
-      "types": "./dist/config.d.ts",
-      "require": "./dist/config.js",
-      "import": "./dist/config.mjs"
+    "repository": {
+        "type": "git",
+        "url": "https://github.com/storybookjs/storybook.git",
+        "directory": "code/renderers/vue3"
     },
-    "./package.json": "./package.json"
-  },
-  "main": "dist/index.js",
-  "module": "dist/index.mjs",
-  "types": "dist/index.d.ts",
-  "files": [
-    "dist/**/*",
-    "template/**/*",
-    "README.md",
-    "*.js",
-    "*.d.ts"
-  ],
-  "scripts": {
-    "check": "vue-tsc --noEmit",
-    "prep": "../../../scripts/prepare/bundle.ts"
-  },
-  "dependencies": {
-    "@storybook/core-client": "7.1.0-alpha.27",
-    "@storybook/docs-tools": "7.1.0-alpha.27",
-    "@storybook/global": "^5.0.0",
-<<<<<<< HEAD
-    "@storybook/preview-api": "7.1.0-alpha.26",
-    "@storybook/types": "7.1.0-alpha.26",
-    "ts-dedent": "^2.0.0"
-=======
-    "@storybook/preview-api": "7.1.0-alpha.27",
-    "@storybook/types": "7.1.0-alpha.27",
-    "ts-dedent": "^2.0.0",
-    "type-fest": "2.19.0",
-    "vue-component-type-helpers": "^1.6.5"
->>>>>>> 3415baef
-  },
-  "devDependencies": {
-    "@digitak/esrun": "^3.2.2",
-    "@types/prettier": "2.7.2",
-    "@vue/vue3-jest": "^29.0.0",
-    "type-fest": "2.19.0",
-    "typescript": "~4.9.3",
-    "vue": "^3.3.0",
-    "vue-component-type-helpers": "^1.6.5",
-    "vue-tsc": "^1.2.0"
-  },
-  "peerDependencies": {
-    "vue": "^3.0.0 || ^3.3.0"
-  },
-  "engines": {
-    "node": ">=16.0.0"
-  },
-  "publishConfig": {
-    "access": "public"
-  },
-  "bundler": {
-    "entries": [
-      "./src/index.ts",
-      "./src/config.ts"
+    "funding": {
+        "type": "opencollective",
+        "url": "https://opencollective.com/storybook"
+    },
+    "license": "MIT",
+    "exports": {
+        ".": {
+            "types": "./dist/index.d.ts",
+            "node": "./dist/index.js",
+            "require": "./dist/index.js",
+            "import": "./dist/index.mjs"
+        },
+        "./preview": {
+            "types": "./dist/config.d.ts",
+            "require": "./dist/config.js",
+            "import": "./dist/config.mjs"
+        },
+        "./package.json": "./package.json"
+    },
+    "main": "dist/index.js",
+    "module": "dist/index.mjs",
+    "types": "dist/index.d.ts",
+    "files": [
+        "dist/**/*",
+        "template/**/*",
+        "README.md",
+        "*.js",
+        "*.d.ts"
     ],
-    "platform": "browser"
-  },
-  "gitHead": "2625ab17064b29167746908ad7e73947c7616f11"
+    "scripts": {
+        "check": "vue-tsc --noEmit",
+        "prep": "../../../scripts/prepare/bundle.ts"
+    },
+    "dependencies": {
+        "@storybook/core-client": "7.1.0-alpha.27",
+        "@storybook/docs-tools": "7.1.0-alpha.27",
+        "@storybook/global": "^5.0.0",
+        "@storybook/preview-api": "7.1.0-alpha.27",
+        "@storybook/types": "7.1.0-alpha.27",
+        "ts-dedent": "^2.0.0",
+        "type-fest": "2.19.0",
+        "vue-component-type-helpers": "^1.6.5"
+    },
+    "devDependencies": {
+        "@digitak/esrun": "^3.2.2",
+        "@types/prettier": "2.7.2",
+        "@vue/vue3-jest": "29",
+        "typescript": "~4.9.3",
+        "vue": "^3.2.47",
+        "vue-tsc": "^1.2.0"
+    },
+    "peerDependencies": {
+        "vue": "^3.0.0"
+    },
+    "engines": {
+        "node": ">=16.0.0"
+    },
+    "publishConfig": {
+        "access": "public"
+    },
+    "bundler": {
+        "entries": [
+            "./src/index.ts",
+            "./src/config.ts"
+        ],
+        "platform": "browser"
+    },
+    "gitHead": "2625ab17064b29167746908ad7e73947c7616f11"
 }