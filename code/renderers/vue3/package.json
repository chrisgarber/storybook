{
  "name": "@storybook/vue3",
  "version": "8.0.0-beta.2",
  "description": "Storybook Vue 3 renderer",
  "keywords": [
    "storybook"
  ],
  "homepage": "https://github.com/storybookjs/storybook/tree/next/code/renderers/vue3",
  "bugs": {
    "url": "https://github.com/storybookjs/storybook/issues"
  },
  "repository": {
    "type": "git",
    "url": "https://github.com/storybookjs/storybook.git",
    "directory": "code/renderers/vue3"
  },
  "funding": {
    "type": "opencollective",
    "url": "https://opencollective.com/storybook"
  },
  "license": "MIT",
  "exports": {
    ".": {
      "types": "./dist/index.d.ts",
      "node": "./dist/index.js",
      "require": "./dist/index.js",
      "import": "./dist/index.mjs"
    },
    "./preset": "./preset.js",
    "./dist/entry-preview.mjs": "./dist/entry-preview.mjs",
    "./dist/entry-preview-docs.mjs": "./dist/entry-preview-docs.mjs",
    "./package.json": "./package.json"
  },
  "main": "dist/index.js",
  "module": "dist/index.mjs",
  "types": "dist/index.d.ts",
  "files": [
    "dist/**/*",
    "template/cli/**/*",
    "README.md",
    "*.js",
    "*.d.ts",
    "!src/**/*"
  ],
  "scripts": {
    "check": "vue-tsc --noEmit",
    "prep": "node --loader ../../../scripts/node_modules/esbuild-register/loader.js -r ../../../scripts/node_modules/esbuild-register/register.js ../../../scripts/prepare/bundle.ts"
  },
  "dependencies": {
    "@storybook/global": "^5.0.0",
    "@vue/compiler-core": "^3.0.0",
    "lodash": "^4.17.21",
    "ts-dedent": "^2.0.0",
    "type-fest": "~2.19",
    "vue-component-type-helpers": "latest"
  },
  "devDependencies": {
    "@digitak/esrun": "^3.2.2",
<<<<<<< HEAD
    "@storybook/core": "workspace:*",
=======
    "@testing-library/vue": "^8.0.0",
>>>>>>> f94366eb
    "@types/prettier": "^3.0.0",
    "@vitejs/plugin-vue": "^4.4.0",
    "typescript": "^5.3.2",
    "vue": "^3.2.47",
    "vue-tsc": "latest"
  },
  "peerDependencies": {
    "@storybook/core": "*",
    "vue": "^3.0.0"
  },
  "engines": {
    "node": ">=18.0.0"
  },
  "publishConfig": {
    "access": "public"
  },
  "bundler": {
    "entries": [
      "./src/index.ts",
      "./src/preset.ts",
      "./src/entry-preview.ts",
      "./src/entry-preview-docs.ts"
    ],
    "platform": "browser"
  },
  "gitHead": "e6a7fd8a655c69780bc20b9749c2699e44beae17"
}<|MERGE_RESOLUTION|>--- conflicted
+++ resolved
@@ -56,11 +56,8 @@
   },
   "devDependencies": {
     "@digitak/esrun": "^3.2.2",
-<<<<<<< HEAD
     "@storybook/core": "workspace:*",
-=======
     "@testing-library/vue": "^8.0.0",
->>>>>>> f94366eb
     "@types/prettier": "^3.0.0",
     "@vitejs/plugin-vue": "^4.4.0",
     "typescript": "^5.3.2",
