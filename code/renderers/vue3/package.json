--- conflicted
+++ resolved
@@ -67,11 +67,7 @@
     "vue-tsc": "latest"
   },
   "peerDependencies": {
-<<<<<<< HEAD
     "lodash": "*",
-=======
-    "@vue/compiler-core": "^3.0.0",
->>>>>>> ec1ad28d
     "vue": "^3.0.0"
   },
   "engines": {
