{
  "name": "@storybook/vue3",
  "version": "7.0.0-beta.19",
  "description": "Storybook Vue 3 renderer",
  "keywords": [
    "storybook"
  ],
  "homepage": "https://github.com/storybookjs/storybook/tree/main/renderers/vue3",
  "bugs": {
    "url": "https://github.com/storybookjs/storybook/issues"
  },
  "repository": {
    "type": "git",
    "url": "https://github.com/storybookjs/storybook.git",
    "directory": "renderers/vue3"
  },
  "funding": {
    "type": "opencollective",
    "url": "https://opencollective.com/storybook"
  },
  "license": "MIT",
  "exports": {
    ".": {
      "node": "./dist/index.js",
      "require": "./dist/index.js",
      "import": "./dist/index.mjs",
      "types": "./dist/index.d.ts"
    },
    "./preview": {
      "require": "./dist/config.js",
      "import": "./dist/config.mjs",
      "types": "./dist/config.d.ts"
    },
    "./package.json": "./package.json"
  },
  "main": "dist/index.js",
  "module": "dist/index.mjs",
  "types": "dist/index.d.ts",
  "files": [
    "dist/**/*",
    "template/**/*",
    "README.md",
    "*.js",
    "*.d.ts"
  ],
  "scripts": {
    "check": "vue-tsc --noEmit",
    "prep": "../../../scripts/prepare/bundle.ts"
  },
  "dependencies": {
    "@storybook/core-client": "7.0.0-beta.19",
    "@storybook/docs-tools": "7.0.0-beta.19",
    "@storybook/global": "^5.0.0",
<<<<<<< HEAD
    "@storybook/preview-api": "7.0.0-beta.17",
    "@storybook/types": "7.0.0-beta.17",
    "prettier": "^2.8.1",
=======
    "@storybook/preview-api": "7.0.0-beta.19",
    "@storybook/types": "7.0.0-beta.19",
>>>>>>> 3ff30b6f
    "ts-dedent": "^2.0.0",
    "type-fest": "2.19.0"
  },
  "devDependencies": {
    "@digitak/esrun": "^3.2.2",
    "@types/prettier": "^2",
    "@vue/vue3-jest": "29",
    "typescript": "~4.9.3",
    "vue": "^3.2.45",
    "vue-tsc": "^1.0.8"
  },
  "peerDependencies": {
    "vue": "^3.0.0"
  },
  "engines": {
    "node": ">=16.0.0"
  },
  "publishConfig": {
    "access": "public"
  },
  "bundler": {
    "entries": [
      "./src/index.ts",
      "./src/config.ts"
    ],
    "platform": "browser"
  },
  "gitHead": "da902f312eb354d20aa83bf0f0035b9744f93791"
}<|MERGE_RESOLUTION|>--- conflicted
+++ resolved
@@ -51,14 +51,9 @@
     "@storybook/core-client": "7.0.0-beta.19",
     "@storybook/docs-tools": "7.0.0-beta.19",
     "@storybook/global": "^5.0.0",
-<<<<<<< HEAD
-    "@storybook/preview-api": "7.0.0-beta.17",
-    "@storybook/types": "7.0.0-beta.17",
-    "prettier": "^2.8.1",
-=======
     "@storybook/preview-api": "7.0.0-beta.19",
     "@storybook/types": "7.0.0-beta.19",
->>>>>>> 3ff30b6f
+    "prettier": "2.8.0",
     "ts-dedent": "^2.0.0",
     "type-fest": "2.19.0"
   },
