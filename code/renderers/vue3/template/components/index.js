import globalThis from 'global';

import Button from './Button.vue';
<<<<<<< HEAD
import Html from './Html.vue';

globalThis.Components = { Button, Html };
=======
import Pre from './Pre.vue';

globalThis.Components = { Button, Pre };
>>>>>>> bae212c0
<|MERGE_RESOLUTION|>--- conflicted
+++ resolved
@@ -1,12 +1,7 @@
 import globalThis from 'global';
 
 import Button from './Button.vue';
-<<<<<<< HEAD
 import Html from './Html.vue';
-
-globalThis.Components = { Button, Html };
-=======
 import Pre from './Pre.vue';
 
-globalThis.Components = { Button, Pre };
->>>>>>> bae212c0
+globalThis.Components = { Button, Html, Pre };