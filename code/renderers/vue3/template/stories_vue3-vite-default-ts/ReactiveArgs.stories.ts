<<<<<<< HEAD
import { expect } from '@storybook/jest';
import { global } from '@storybook/global';
=======
import { expect } from '@storybook/test';
import { global as globalThis } from '@storybook/global';
>>>>>>> 268e441b
import type { Meta, StoryObj, StoryFn } from '@storybook/vue3';
import { within, userEvent } from '@storybook/testing-library';
import { UPDATE_STORY_ARGS, STORY_ARGS_UPDATED, RESET_STORY_ARGS } from '@storybook/core-events';

import type { PlayFunctionContext } from '@storybook/csf';
import ReactiveArgs from './ReactiveArgs.vue';

const globalThis = global as any;

const meta = {
  component: ReactiveArgs,
  argTypes: {
    // To show that other props are passed through
    backgroundColor: { control: 'color' },
  },
} satisfies Meta<typeof ReactiveArgs>;

export default meta;

type Story = StoryObj<typeof meta>;

export const ReactiveTest: Story = {
  args: {
    label: 'Button',
  },
  // test that args are updated correctly in rective mode
  play: async ({ canvasElement, id }: PlayFunctionContext<any>) => {
    const channel = globalThis.__STORYBOOK_ADDONS_CHANNEL__;
    const canvas = within(canvasElement);

    await channel.emit(RESET_STORY_ARGS, { storyId: id });
    await new Promise((resolve) => {
      channel.once(STORY_ARGS_UPDATED, resolve);
    });
    const reactiveButton = await canvas.getByRole('button');
    await expect(reactiveButton).toHaveTextContent('Button 0');

    await userEvent.click(reactiveButton); // click to update the label to increment the count + 1
    await channel.emit(UPDATE_STORY_ARGS, {
      storyId: id,
      updatedArgs: { label: 'updated' },
    });
    await new Promise((resolve) => {
      channel.once(STORY_ARGS_UPDATED, resolve);
    });
    await expect(canvas.getByRole('button')).toHaveTextContent('updated 1');

    await userEvent.click(reactiveButton); // click to update the label to increment the count + 1
    await expect(reactiveButton).toHaveTextContent('updated 2');
  },
};

export const ReactiveHtmlWrapper: Story = {
  args: { label: 'Wrapped Button' },

  decorators: [
    () => ({
      template: `
        <div style="border: 5px solid red;">
          <story/>
        </div>
        `,
    }),
  ],
  play: async ({ canvasElement, id }) => {
    const channel = globalThis.__STORYBOOK_ADDONS_CHANNEL__;
    const canvas = within(canvasElement);

    await channel.emit(RESET_STORY_ARGS, { storyId: id });
    await new Promise((resolve) => {
      channel.once(STORY_ARGS_UPDATED, resolve);
    });
    const reactiveButton = await canvas.getByRole('button');
    await expect(reactiveButton).toHaveTextContent('Wrapped Button 0');

    await userEvent.click(reactiveButton); // click to update the label to increment the count + 1
    await channel.emit(UPDATE_STORY_ARGS, {
      storyId: id,
      updatedArgs: { label: 'updated Wrapped Button' },
    });
    await new Promise((resolve) => {
      channel.once(STORY_ARGS_UPDATED, resolve);
    });
    await expect(canvas.getByRole('button')).toHaveTextContent('updated Wrapped Button 1');

    await userEvent.click(reactiveButton); // click to update the label to increment the count + 1
    await expect(reactiveButton).toHaveTextContent('updated Wrapped Button 2');
  },
};

// to test that Simple html Decorators in CSF2 format are applied correctly in reactive mode
const ReactiveCSF2WrapperTempl: StoryFn = (args) => ({
  components: { ReactiveArgs },
  setup() {
    return { args };
  },
  template: '<ReactiveArgs v-bind="args" />',
});

export const ReactiveCSF2Wrapper = ReactiveCSF2WrapperTempl.bind({});

ReactiveCSF2Wrapper.args = {
  label: 'CSF2 Wrapped Button',
};
ReactiveCSF2Wrapper.decorators = [
  () => ({
    template: `
      <div style="border: 5px solid red;">
        <story/>
      </div>
      `,
  }),
];

ReactiveCSF2Wrapper.play = async ({ canvasElement, id }: PlayFunctionContext<any>) => {
  const channel = globalThis.__STORYBOOK_ADDONS_CHANNEL__;
  const canvas = within(canvasElement);

  await channel.emit(RESET_STORY_ARGS, { storyId: id });
  await new Promise((resolve) => {
    channel.once(STORY_ARGS_UPDATED, resolve);
  });
  const reactiveButton = await canvas.getByRole('button');
  await expect(reactiveButton).toHaveTextContent('CSF2 Wrapped Button 0');

  await userEvent.click(reactiveButton); // click to update the label to increment the count + 1
  await channel.emit(UPDATE_STORY_ARGS, {
    storyId: id,
    updatedArgs: { label: 'updated CSF2 Wrapped Button' },
  });
  await new Promise((resolve) => {
    channel.once(STORY_ARGS_UPDATED, resolve);
  });
  await expect(canvas.getByRole('button')).toHaveTextContent('updated CSF2 Wrapped Button 1');

  await userEvent.click(reactiveButton); // click to update the label to increment the count + 1
  await expect(reactiveButton).toHaveTextContent('updated CSF2 Wrapped Button 2');
};<|MERGE_RESOLUTION|>--- conflicted
+++ resolved
@@ -1,10 +1,5 @@
-<<<<<<< HEAD
-import { expect } from '@storybook/jest';
-import { global } from '@storybook/global';
-=======
 import { expect } from '@storybook/test';
 import { global as globalThis } from '@storybook/global';
->>>>>>> 268e441b
 import type { Meta, StoryObj, StoryFn } from '@storybook/vue3';
 import { within, userEvent } from '@storybook/testing-library';
 import { UPDATE_STORY_ARGS, STORY_ARGS_UPDATED, RESET_STORY_ARGS } from '@storybook/core-events';
