// this file tests Typescript types that's why there are no assertions
import { describe, it } from 'vitest';
<<<<<<< HEAD
import { satisfies } from '@storybook/core-common';
import type { Canvas, ComponentAnnotations, StoryAnnotations } from '@storybook/types';
=======
import { satisfies } from 'storybook/internal/common';
import type { ComponentAnnotations, StoryAnnotations } from 'storybook/internal/types';
>>>>>>> c0084fb8
import { expectTypeOf } from 'expect-type';
import type { SetOptional } from 'type-fest';
import { h } from 'vue';
import type { ComponentPropsAndSlots, Decorator, Meta, StoryObj } from './public-types';
import type { VueRenderer } from './types';
import BaseLayout from './__tests__/BaseLayout.vue';
import Button from './__tests__/Button.vue';
import DecoratorTsVue from './__tests__/Decorator.vue';
import Decorator2TsVue from './__tests__/Decorator2.vue';

type ButtonProps = ComponentPropsAndSlots<typeof Button>;

describe('Meta', () => {
  it('Generic parameter of Meta can be a component', () => {
    const meta: Meta<typeof Button> = {
      component: Button,
      args: { label: 'good', disabled: false },
    };

    expectTypeOf(meta).toEqualTypeOf<ComponentAnnotations<VueRenderer, ButtonProps>>();
  });

  it('Generic parameter of Meta can be the props of the component', () => {
    const meta: Meta<{ disabled: boolean; label: string }> = {
      component: Button,
      args: { label: 'good', disabled: false },
    };

    expectTypeOf(meta).toEqualTypeOf<
      ComponentAnnotations<VueRenderer, { disabled: boolean; label: string }>
    >();
  });

  it('Events are inferred from component', () => {
    const meta: Meta<typeof Button> = {
      component: Button,
      args: {
        label: 'good',
        disabled: false,
        onMyChangeEvent: (value) => {
          expectTypeOf(value).toEqualTypeOf<number>();
        },
      },
      render: (args) => {
        return h(Button, {
          ...args,
          onMyChangeEvent: (value) => {
            expectTypeOf(value).toEqualTypeOf<number>();
          },
        });
      },
    };
    expectTypeOf(meta).toMatchTypeOf<Meta<typeof Button>>();
  });
});

describe('StoryObj', () => {
  it('✅ Required args may be provided partial in meta and the story', () => {
    const meta = satisfies<Meta<typeof Button>>()({
      component: Button,
      args: { label: 'good' },
    });

    type Actual = StoryObj<typeof meta>;
    type Expected = StoryAnnotations<VueRenderer, ButtonProps, SetOptional<ButtonProps, 'label'>>;
    expectTypeOf<Actual>().toEqualTypeOf<Expected>();
  });

  it('❌ The combined shape of meta args and story args must match the required args.', () => {
    {
      const meta = satisfies<Meta<typeof Button>>()({ component: Button });

      type Expected = StoryAnnotations<VueRenderer, ButtonProps, ButtonProps>;
      expectTypeOf<StoryObj<typeof meta>>().toEqualTypeOf<Expected>();
    }
    {
      const meta = satisfies<Meta<typeof Button>>()({
        component: Button,
        args: { label: 'good' },
      });
      // @ts-expect-error disabled not provided ❌
      const Basic: StoryObj<typeof meta> = {};

      type Expected = StoryAnnotations<VueRenderer, ButtonProps, SetOptional<ButtonProps, 'label'>>;
      expectTypeOf(Basic).toEqualTypeOf<Expected>();
    }
    {
      const meta = satisfies<Meta<{ label: string; disabled: boolean }>>()({ component: Button });
      const Basic: StoryObj<typeof meta> = {
        // @ts-expect-error disabled not provided ❌
        args: { label: 'good' },
      };

      type Expected = StoryAnnotations<VueRenderer, ButtonProps, ButtonProps>;
      expectTypeOf(Basic).toEqualTypeOf<Expected>();
    }
  });

  it('Component can be used as generic parameter for StoryObj', () => {
    expectTypeOf<StoryObj<typeof Button>>().toEqualTypeOf<
      StoryAnnotations<VueRenderer, ButtonProps>
    >();
  });
});

type ThemeData = 'light' | 'dark';

describe('Story args can be inferred', () => {
  it('Correct args are inferred when type is widened for render function', () => {
    type Props = ButtonProps & { theme: ThemeData };

    const meta = satisfies<Meta<Props>>()({
      component: Button,
      args: { disabled: false },
      render: (args) => {
        return h('div', [h('div', `Use the theme ${args.theme}`), h(Button, args)]);
      },
    });

    const Basic: StoryObj<typeof meta> = { args: { theme: 'light', label: 'good' } };

    type Expected = StoryAnnotations<VueRenderer, Props, SetOptional<Props, 'disabled'>>;
    expectTypeOf(Basic).toEqualTypeOf<Expected>();
  });

  const withDecorator: Decorator<{ decoratorArg: string }> = (
    storyFn,
    { args: { decoratorArg } }
  ) => h(DecoratorTsVue, { decoratorArg }, h(storyFn()));

  it('Correct args are inferred when type is widened for decorators', () => {
    type Props = ButtonProps & { decoratorArg: string };

    const meta = satisfies<Meta<Props>>()({
      component: Button,
      args: { disabled: false },
      decorators: [withDecorator],
    });

    const Basic: StoryObj<typeof meta> = { args: { decoratorArg: 'title', label: 'good' } };

    type Expected = StoryAnnotations<VueRenderer, Props, SetOptional<Props, 'disabled'>>;
    expectTypeOf(Basic).toEqualTypeOf<Expected>();
  });

  it('Correct args are inferred when type is widened for multiple decorators', () => {
    type Props = ButtonProps & {
      decoratorArg: string;
      decoratorArg2: string;
    };

    const secondDecorator: Decorator<{ decoratorArg2: string }> = (
      storyFn,
      { args: { decoratorArg2 } }
    ) => h(Decorator2TsVue, { decoratorArg2 }, h(storyFn()));

    const meta = satisfies<Meta<Props>>()({
      component: Button,
      args: { disabled: false },
      decorators: [withDecorator, secondDecorator],
    });

    const Basic: StoryObj<typeof meta> = {
      args: { decoratorArg: '', decoratorArg2: '', label: 'good' },
    };

    type Expected = StoryAnnotations<VueRenderer, Props, SetOptional<Props, 'disabled'>>;
    expectTypeOf(Basic).toEqualTypeOf<Expected>();
  });
});

it('Infer type of slots', () => {
  const meta = {
    component: BaseLayout,
  } satisfies Meta<typeof BaseLayout>;

  const Basic: StoryObj<typeof meta> = {
    args: {
      otherProp: true,
      header: ({ title }) =>
        h({
          components: { Button },
          template: `<Button :primary='true' label='${title}'></Button>`,
        }),
      default: 'default slot',
      footer: h(Button, { disabled: true, label: 'footer' }),
    },
  };

  type Props = ComponentPropsAndSlots<typeof BaseLayout>;

  type Expected = StoryAnnotations<VueRenderer, Props, Props>;
  expectTypeOf(Basic).toEqualTypeOf<Expected>();
});

it('mount accepts a Component', () => {
  const Basic: StoryObj<typeof Button> = {
    async play({ mount }) {
      const canvas = await mount(Button, { label: 'label', disabled: true });
      expectTypeOf(canvas).toEqualTypeOf<Canvas>();
    },
  };
  expectTypeOf(Basic).toEqualTypeOf<StoryObj<typeof Button>>();
});<|MERGE_RESOLUTION|>--- conflicted
+++ resolved
@@ -1,12 +1,7 @@
 // this file tests Typescript types that's why there are no assertions
 import { describe, it } from 'vitest';
-<<<<<<< HEAD
-import { satisfies } from '@storybook/core-common';
-import type { Canvas, ComponentAnnotations, StoryAnnotations } from '@storybook/types';
-=======
 import { satisfies } from 'storybook/internal/common';
-import type { ComponentAnnotations, StoryAnnotations } from 'storybook/internal/types';
->>>>>>> c0084fb8
+import type { Canvas, ComponentAnnotations, StoryAnnotations } from 'storybook/internal/types';
 import { expectTypeOf } from 'expect-type';
 import type { SetOptional } from 'type-fest';
 import { h } from 'vue';
