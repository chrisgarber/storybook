/* eslint-disable local-rules/no-uncategorized-errors */
/* eslint-disable no-param-reassign */
import type { App, Component } from 'vue';
import { createApp, h, reactive, isReactive } from 'vue';
import { cloneDeep } from 'lodash';
import type {
  Args,
  VueRenderer,
  StoryID,
  RenderContext,
  StoryContext,
  VueRenderArgsFn,
} from './types';

export const render: VueRenderArgsFn = (props, context) => {
  const { id, component: Component } = context;
  if (!Component) {
    throw new Error(
      `Unable to render story ${id} as the component annotation is missing from the default export`
    );
  }

  return h(Component, props, createOrUpdateSlots(context));
};

<<<<<<< HEAD
// set of setup functions that will be called when story is created
const setupFunctions = new Set<(app: App, storyContext?: StoryContext) => void>();
/** add a setup function to set that will be call when story is created a d
 *
 * @param fn
 */
export const setup = (fn: (app: App, storyContext?: StoryContext) => void) => {
  setupFunctions.add(fn);
};

const runSetupFunctions = async (app: App, storyContext: StoryContext): Promise<any> => {
  setupFunctions.forEach((fn) => fn(app, storyContext));
  await installGlobalPlugins(app, storyContext);
=======
export const setup = (fn: (app: App, storyContext?: StoryContext<VueRenderer>) => unknown) => {
  globalThis.PLUGINS_SETUP_FUNCTIONS ??= new Set();
  globalThis.PLUGINS_SETUP_FUNCTIONS.add(fn);
};

const runSetupFunctions = async (
  app: App,
  storyContext: StoryContext<VueRenderer>
): Promise<void> => {
  if (globalThis && globalThis.PLUGINS_SETUP_FUNCTIONS)
    await Promise.all([...globalThis.PLUGINS_SETUP_FUNCTIONS].map((fn) => fn(app, storyContext)));
>>>>>>> 1ea44ac7
};

const map = new Map<
  VueRenderer['canvasElement'] | StoryID,
  {
    vueApp: ReturnType<typeof createApp>;
    reactiveArgs: Args;
  }
>();

export async function renderToCanvas(
<<<<<<< HEAD
  { storyFn, forceRemount, showMain, showException, storyContext, id }: RenderContext,
=======
  { storyFn, forceRemount, showMain, showException, storyContext, id }: RenderContext<VueRenderer>,
>>>>>>> 1ea44ac7
  canvasElement: VueRenderer['canvasElement']
) {
  const existingApp = map.get(canvasElement);

  // if the story is already rendered and we are not forcing a remount, we just update the reactive args
  if (existingApp && !forceRemount) {
    // normally storyFn should be call once only in setup function,but because the nature of react and how storybook rendering the decorators
    // we need to call here to run the decorators again
    // call storyFn to decorate the story with the decorators and prepare it for rendering
    storyFn();
    updateArgs(existingApp.reactiveArgs, storyContext.args);
    return () => {
      teardown(existingApp.vueApp, canvasElement);
    };
  }
  if (existingApp && forceRemount) teardown(existingApp.vueApp, canvasElement);

  const vueApp = createApp({
    setup() {
      storyContext.args = reactive(storyContext.args);
      const story = storyFn(); // call the story function to get the root element with all the decorators

      const appState = {
        vueApp,
        reactiveArgs: reactive(storyContext.args),
      };
      map.set(canvasElement, appState);

      return () => {
        return h(story, appState.reactiveArgs);
      };
    },
  });

  vueApp.config.errorHandler = (e: unknown) => showException(e as Error);
  await runSetupFunctions(vueApp, storyContext);
  vueApp.mount(canvasElement);

  showMain();
  return () => {
    teardown(vueApp, canvasElement);
  };
}

/**
 * generate slots for default story without render function template
 */

function generateSlots(context: StoryContext) {
  const { argTypes } = context;
  const slots = Object.entries(argTypes)
    .filter(([key]) => argTypes[key]?.table?.category === 'slots')
    .map(([key, value]) => [key, !value || typeof value === 'function' ? value : () => value]);

  return Object.fromEntries(slots);
}

/**
<<<<<<< HEAD
=======
 * get the args from the root element props if it is a vnode otherwise from the context
 * @param element is the root element of the story
 * @param storyContext is the story context
 */

function getArgs(element: StoryFnVueReturnType, storyContext: StoryContext<VueRenderer, Args>) {
  return (element && isVNode(element) ? element.props : storyContext.args) ?? {};
}

/**
>>>>>>> 1ea44ac7
 *  update the reactive args
 * @param reactiveArgs
 * @param nextArgs
 * @returns
 */
export function updateArgs(reactiveArgs: Args, nextArgs: Args) {
  if (Object.keys(nextArgs).length === 0) return;
  const currentArgs = isReactive(reactiveArgs) ? reactiveArgs : reactive(reactiveArgs);
  // delete all args in currentArgs that are not in nextArgs
  Object.keys(currentArgs).forEach((key) => {
    if (!(key in nextArgs)) {
      delete currentArgs[key];
    }
  });
  // update currentArgs with nextArgs
  Object.assign(currentArgs, cloneDeep(nextArgs));
}

const slotsMap = new Map<
  StoryID,
  {
    component?: Component;
    reactiveSlots?: Args;
  }
>();

function createOrUpdateSlots(context: StoryContext) {
  const { id: storyID, component } = context;
  const slots = generateSlots(context);
  if (slotsMap.has(storyID)) {
    const app = slotsMap.get(storyID);
    if (app?.reactiveSlots) updateArgs(app.reactiveSlots, slots);
    return app?.reactiveSlots;
  }
  slotsMap.set(storyID, { component, reactiveSlots: slots });
  return slots;
}

/**
 * unmount the vue app
 * @param storybookApp
 * @param canvasElement
 * */

function teardown(
  storybookApp: ReturnType<typeof createApp>,
  canvasElement: VueRenderer['canvasElement']
) {
  storybookApp?.unmount();
  if (map.has(canvasElement)) map.delete(canvasElement);
}

async function installGlobalPlugins(app: App<any>, storyContext: StoryContext) {
  if (window.APPLY_PLUGINS_FUNC) {
    await window.APPLY_PLUGINS_FUNC(app, storyContext);
  }
}<|MERGE_RESOLUTION|>--- conflicted
+++ resolved
@@ -23,33 +23,14 @@
   return h(Component, props, createOrUpdateSlots(context));
 };
 
-<<<<<<< HEAD
-// set of setup functions that will be called when story is created
-const setupFunctions = new Set<(app: App, storyContext?: StoryContext) => void>();
-/** add a setup function to set that will be call when story is created a d
- *
- * @param fn
- */
-export const setup = (fn: (app: App, storyContext?: StoryContext) => void) => {
-  setupFunctions.add(fn);
-};
-
-const runSetupFunctions = async (app: App, storyContext: StoryContext): Promise<any> => {
-  setupFunctions.forEach((fn) => fn(app, storyContext));
-  await installGlobalPlugins(app, storyContext);
-=======
-export const setup = (fn: (app: App, storyContext?: StoryContext<VueRenderer>) => unknown) => {
+export const setup = (fn: (app: App, storyContext?: StoryContext) => unknown) => {
   globalThis.PLUGINS_SETUP_FUNCTIONS ??= new Set();
   globalThis.PLUGINS_SETUP_FUNCTIONS.add(fn);
 };
 
-const runSetupFunctions = async (
-  app: App,
-  storyContext: StoryContext<VueRenderer>
-): Promise<void> => {
+const runSetupFunctions = async (app: App, storyContext: StoryContext): Promise<void> => {
   if (globalThis && globalThis.PLUGINS_SETUP_FUNCTIONS)
     await Promise.all([...globalThis.PLUGINS_SETUP_FUNCTIONS].map((fn) => fn(app, storyContext)));
->>>>>>> 1ea44ac7
 };
 
 const map = new Map<
@@ -61,11 +42,7 @@
 >();
 
 export async function renderToCanvas(
-<<<<<<< HEAD
   { storyFn, forceRemount, showMain, showException, storyContext, id }: RenderContext,
-=======
-  { storyFn, forceRemount, showMain, showException, storyContext, id }: RenderContext<VueRenderer>,
->>>>>>> 1ea44ac7
   canvasElement: VueRenderer['canvasElement']
 ) {
   const existingApp = map.get(canvasElement);
@@ -124,19 +101,6 @@
 }
 
 /**
-<<<<<<< HEAD
-=======
- * get the args from the root element props if it is a vnode otherwise from the context
- * @param element is the root element of the story
- * @param storyContext is the story context
- */
-
-function getArgs(element: StoryFnVueReturnType, storyContext: StoryContext<VueRenderer, Args>) {
-  return (element && isVNode(element) ? element.props : storyContext.args) ?? {};
-}
-
-/**
->>>>>>> 1ea44ac7
  *  update the reactive args
  * @param reactiveArgs
  * @param nextArgs
@@ -187,10 +151,4 @@
 ) {
   storybookApp?.unmount();
   if (map.has(canvasElement)) map.delete(canvasElement);
-}
-
-async function installGlobalPlugins(app: App<any>, storyContext: StoryContext) {
-  if (window.APPLY_PLUGINS_FUNC) {
-    await window.APPLY_PLUGINS_FUNC(app, storyContext);
-  }
 }