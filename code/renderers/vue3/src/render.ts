/* eslint-disable no-param-reassign */
<<<<<<< HEAD
import { createApp, h, isReactive, isVNode, reactive } from 'vue';
import type { ArgsStoryFn, RenderContext } from '@storybook/types';
=======
import type { App, ConcreteComponent } from 'vue';
import { createApp, h, reactive, isVNode, isReactive } from 'vue';
import type { RenderContext, ArgsStoryFn } from '@storybook/types';
>>>>>>> e9c784a6
import type { Args, StoryContext } from '@storybook/csf';

import type { StoryFnVueReturnType, StoryID, VueRenderer } from './types';

export const render: ArgsStoryFn<VueRenderer> = (props, context) => {
  const { id, component: Component } = context;
  if (!Component) {
    throw new Error(
      `Unable to render story ${id} as the component annotation is missing from the default export`
    );
  }

  return () => h(Component, props, generateSlots(context));
};

// set of setup functions that will be called when story is created
const setupFunctions = new Set<(app: App, storyContext?: StoryContext<VueRenderer>) => void>();
/** add a setup function to set that will be call when story is created a d
 *
 * @param fn
 */
export const setup = (fn: (app: App, storyContext?: StoryContext<VueRenderer>) => void) => {
  setupFunctions.add(fn);
};

const runSetupFunctions = (app: App, storyContext: StoryContext<VueRenderer>) => {
  setupFunctions.forEach((fn) => fn(app, storyContext));
};

const map = new Map<
  VueRenderer['canvasElement'] | StoryID,
  {
    vueApp: ReturnType<typeof createApp>;
    reactiveArgs: Args;
    reactiveSlots?: Args;
  }
>();

export function renderToCanvas(
  { storyFn, forceRemount, showMain, showException, storyContext, id }: RenderContext<VueRenderer>,
  canvasElement: VueRenderer['canvasElement']
) {
  const existingApp = map.get(canvasElement);

  // if the story is already rendered and we are not forcing a remount, we just update the reactive args
  if (existingApp && !forceRemount) {
    // normally storyFn should be call once only in setup function,but because the nature of react and how storybook rendering the decorators
    // we need to call here to run the decorators again
    // i may wrap each decorator in memoized function to avoid calling it if the args are not changed
    const element = storyFn(); // call the story function to get the root element with all the decorators
    const args = getArgs(element, storyContext); // get args in case they are altered by decorators otherwise use the args from the context

    updateArgs(existingApp.reactiveArgs, args);
    return () => {
      teardown(existingApp.vueApp, canvasElement);
    };
  }
  if (existingApp && forceRemount) teardown(existingApp.vueApp, canvasElement);

  // create vue app for the story
  const vueApp = createApp({
    setup() {
      storyContext.args = reactive(storyContext.args);
      const rootElement = storyFn(); // call the story function to get the root element with all the decorators
      const args = getArgs(rootElement, storyContext); // get args in case they are altered by decorators otherwise use the args from the context
      const appState = {
        vueApp,
        reactiveArgs: reactive(args),
      };
      map.set(canvasElement, appState);

      return () => {
        // not passing args here as props
        // treat the rootElement as a component without props
        return h(rootElement);
      };
    },
  });

  vueApp.config.errorHandler = (e: unknown) => showException(e as Error);
  runSetupFunctions(vueApp, storyContext);
  vueApp.mount(canvasElement);

  showMain();
  return () => {
    teardown(vueApp, canvasElement);
  };
}

/**
 * generate slots for default story without render function template
 * @param context
 */

function generateSlots(context: StoryContext<VueRenderer, Args>) {
  const { argTypes } = context;
  const slots = Object.entries(argTypes)
    .filter(([key, value]) => argTypes[key]?.table?.category === 'slots')
    .map(([key, value]) => {
      const slotValue = context.args[key];
      return [key, typeof slotValue === 'function' ? slotValue : () => slotValue];
    });

  return reactive(Object.fromEntries(slots));
}
/**
 * get the args from the root element props if it is a vnode otherwise from the context
 * @param element is the root element of the story
 * @param storyContext is the story context
 */

function getArgs(element: StoryFnVueReturnType, storyContext: StoryContext<VueRenderer, Args>) {
  return element.props && isVNode(element) ? element.props : storyContext.args;
}

/**
 *  update the reactive args
 * @param reactiveArgs
 * @param nextArgs
 * @returns
 */
export function updateArgs(reactiveArgs: Args, nextArgs: Args) {
  if (Object.keys(nextArgs).length === 0) return;
  const currentArgs = isReactive(reactiveArgs) ? reactiveArgs : reactive(reactiveArgs);
  // delete all args in currentArgs that are not in nextArgs
  Object.keys(currentArgs).forEach((key) => {
    if (!(key in nextArgs)) {
      delete currentArgs[key];
    }
  });
  // update currentArgs with nextArgs
  Object.assign(currentArgs, nextArgs);
}

/**
 * unmount the vue app
 * @param storybookApp
 * @param canvasElement
 * @returns void
 * @private
 * */

function teardown(
  storybookApp: ReturnType<typeof createApp>,
  canvasElement: VueRenderer['canvasElement']
) {
  storybookApp?.unmount();
  if (map.has(canvasElement)) map.delete(canvasElement);
}<|MERGE_RESOLUTION|>--- conflicted
+++ resolved
@@ -1,12 +1,7 @@
 /* eslint-disable no-param-reassign */
-<<<<<<< HEAD
-import { createApp, h, isReactive, isVNode, reactive } from 'vue';
+import type { App } from 'vue';
+import { createApp, h, reactive, isVNode, isReactive } from 'vue';
 import type { ArgsStoryFn, RenderContext } from '@storybook/types';
-=======
-import type { App, ConcreteComponent } from 'vue';
-import { createApp, h, reactive, isVNode, isReactive } from 'vue';
-import type { RenderContext, ArgsStoryFn } from '@storybook/types';
->>>>>>> e9c784a6
 import type { Args, StoryContext } from '@storybook/csf';
 
 import type { StoryFnVueReturnType, StoryID, VueRenderer } from './types';
