--- conflicted
+++ resolved
@@ -1,38 +1,9 @@
 /* eslint-disable no-underscore-dangle */
-<<<<<<< HEAD
-import { SNIPPET_RENDERED, SourceType } from '@storybook/docs-tools';
-import { addons } from '@storybook/preview-api';
+import { SNIPPET_RENDERED, SourceType } from 'storybook/internal/docs-tools';
+import { addons } from 'storybook/internal/preview-api';
 import type { VNode } from 'vue';
 import { isVNode, watch } from 'vue';
 import type { Args, Decorator, StoryContext } from '../public-types';
-=======
-import { addons } from 'storybook/internal/preview-api';
-import type { ArgTypes, Args, StoryContext } from 'storybook/internal/types';
-
-import { SourceType, SNIPPET_RENDERED } from 'storybook/internal/docs-tools';
-
-import type {
-  ElementNode,
-  AttributeNode,
-  DirectiveNode,
-  TextNode,
-  InterpolationNode,
-  TemplateChildNode,
-} from '@vue/compiler-core';
-import { baseParse } from '@vue/compiler-core';
-import type { ConcreteComponent, FunctionalComponent, VNode } from 'vue';
-import { h, isVNode, watch } from 'vue';
-import kebabCase from 'lodash/kebabCase';
-import {
-  attributeSource,
-  htmlEventAttributeToVueEventAttribute,
-  omitEvent,
-  evalExp,
-  replaceValueWithRef,
-  generateExpression,
-} from './utils';
-import type { VueRenderer } from '../types';
->>>>>>> d749cf2e
 
 /**
  * Context that is passed down to nested components/slots when generating the source code for a single story.
