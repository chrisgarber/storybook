<<<<<<< HEAD
import {
  type Canvas,
  type StoryContext as StoryContextBase,
  type WebRenderer,
} from '@storybook/types';
=======
import { type StoryContext as StoryContextBase, type WebRenderer } from 'storybook/internal/types';
>>>>>>> c0084fb8
import type { App, ConcreteComponent } from 'vue';

export type { RenderContext } from 'storybook/internal/types';

export type StoryID = string;

export interface ShowErrorArgs {
  title: string;
  description: string;
}

export type StoryFnVueReturnType = ConcreteComponent<any>;

export type StoryContext = StoryContextBase<VueRenderer>;

export type StorybookVueApp = { vueApp: App<any>; storyContext: StoryContext };

export interface VueRenderer extends WebRenderer {
  // We are omitting props, as we don't use it internally, and more importantly, it completely changes the assignability of meta.component.
  // Try not omitting, and check the type errros in the test file, if you want to learn more.
  component: Omit<ConcreteComponent<this['T']>, 'props'>;
  storyResult: StoryFnVueReturnType;

  mount: (
    Component?: StoryFnVueReturnType,
    // TODO add proper typesafety
    options?: { props?: Record<string, any>; slots?: Record<string, any> }
  ) => Promise<Canvas>;
}<|MERGE_RESOLUTION|>--- conflicted
+++ resolved
@@ -1,12 +1,8 @@
-<<<<<<< HEAD
 import {
   type Canvas,
   type StoryContext as StoryContextBase,
   type WebRenderer,
-} from '@storybook/types';
-=======
-import { type StoryContext as StoryContextBase, type WebRenderer } from 'storybook/internal/types';
->>>>>>> c0084fb8
+} from 'storybook/internal/types';
 import type { App, ConcreteComponent } from 'vue';
 
 export type { RenderContext } from 'storybook/internal/types';
