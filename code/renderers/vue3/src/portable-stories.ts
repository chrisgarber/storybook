import {
  composeStory as originalComposeStory,
  composeStories as originalComposeStories,
  setProjectAnnotations as originalSetProjectAnnotations,
} from '@storybook/preview-api';
import type {
  Args,
  ProjectAnnotations,
  StoryAnnotationsOrFn,
  Store_CSFExports,
  StoriesWithPartialProps,
} from '@storybook/types';
import { h } from 'vue';

import * as defaultProjectAnnotations from './entry-preview';
import type { Meta } from './public-types';
import type { VueRenderer } from './types';
import { h } from 'vue';

/** Function that sets the globalConfig of your Storybook. The global config is the preview module of your .storybook folder.
 *
 * It should be run a single time, so that your global config (e.g. decorators) is applied to your stories when using `composeStories` or `composeStory`.
 *
 * Example:
 *```jsx
 * // setup.js (for jest)
 * import { setProjectAnnotations } from '@storybook/vue3';
 * import projectAnnotations from './.storybook/preview';
 *
 * setProjectAnnotations(projectAnnotations);
 *```
 *
 * @param projectAnnotations - e.g. (import projectAnnotations from '../.storybook/preview')
 */
export function setProjectAnnotations(
  projectAnnotations: ProjectAnnotations<VueRenderer> | ProjectAnnotations<VueRenderer>[]
) {
  originalSetProjectAnnotations<VueRenderer>(projectAnnotations);
}

/**
 * Function that will receive a story along with meta (e.g. a default export from a .stories file)
 * and optionally projectAnnotations e.g. (import * from '../.storybook/preview)
 * and will return a composed component that has all args/parameters/decorators/etc combined and applied to it.
 *
 *
 * It's very useful for reusing a story in scenarios outside of Storybook like unit testing.
 *
 * Example:
 *```jsx
 * import { render } from '@testing-library/vue';
 * import { composeStory } from '@storybook/vue3';
 * import Meta, { Primary as PrimaryStory } from './Button.stories';
 *
 * const Primary = composeStory(PrimaryStory, Meta);
 *
 * test('renders primary button with Hello World', () => {
 *   const { getByText } = render(Primary, { props: { label: "Hello world" } });
 *   expect(getByText(/Hello world/i)).not.toBeNull();
 * });
 *```
 *
 * @param story
 * @param componentAnnotations - e.g. (import Meta from './Button.stories')
 * @param [projectAnnotations] - e.g. (import * as projectAnnotations from '../.storybook/preview') this can be applied automatically if you use `setProjectAnnotations` in your setup files.
 * @param [exportsName] - in case your story does not contain a name and you want it to have a name.
 */
export function composeStory<TArgs extends Args = Args>(
  story: StoryAnnotationsOrFn<VueRenderer, TArgs>,
  componentAnnotations: Meta<TArgs | any>,
  projectAnnotations?: ProjectAnnotations<VueRenderer>,
  exportsName?: string
) {
  const composedStory = originalComposeStory<VueRenderer, TArgs>(
    story as StoryAnnotationsOrFn<VueRenderer, Args>,
    componentAnnotations,
    projectAnnotations,
    defaultProjectAnnotations,
    exportsName
  );

<<<<<<< HEAD
  // We need to wrap the composed story in an h() call to make it renderable by Vue in Playwright CT
=======
  // Returning h(composedStory) instead makes it an actual Vue component renderable by @testing-library/vue, Playwright CT, etc.
>>>>>>> dbffc22d
  const renderable = (...args: Parameters<typeof composedStory>) => h(composedStory(...args));
  Object.assign(renderable, composedStory);

  // typing this as newable means TS allows it to be used as a JSX element
  // TODO: we should do the same for composeStories as well
  return renderable as unknown as typeof composedStory & { new (...args: any[]): any };
}

/**
 * Function that will receive a stories import (e.g. `import * as stories from './Button.stories'`)
 * and optionally projectAnnotations (e.g. `import * from '../.storybook/preview`)
 * and will return an object containing all the stories passed, but now as a composed component that has all args/parameters/decorators/etc combined and applied to it.
 *
 *
 * It's very useful for reusing stories in scenarios outside of Storybook like unit testing.
 *
 * Example:
 *```jsx
 * import { render } from '@testing-library/vue';
 * import { composeStories } from '@storybook/vue3';
 * import * as stories from './Button.stories';
 *
 * const { Primary, Secondary } = composeStories(stories);
 *
 * test('renders primary button with Hello World', () => {
 *   const { getByText } = render(Primary, { props: { label: "Hello world" } });
 *   expect(getByText(/Hello world/i)).not.toBeNull();
 * });
 *```
 *
 * @param csfExports - e.g. (import * as stories from './Button.stories')
 * @param [projectAnnotations] - e.g. (import * as projectAnnotations from '../.storybook/preview') this can be applied automatically if you use `setProjectAnnotations` in your setup files.
 */
export function composeStories<TModule extends Store_CSFExports<VueRenderer, any>>(
  csfExports: TModule,
  projectAnnotations?: ProjectAnnotations<VueRenderer>
) {
  // @ts-expect-error Deep down TRenderer['canvasElement'] resolves to canvasElement: unknown but VueRenderer uses WebRenderer where canvasElement is HTMLElement, so the types clash
  const composedStories = originalComposeStories(csfExports, projectAnnotations, composeStory);

  return composedStories as unknown as Omit<
    StoriesWithPartialProps<VueRenderer, TModule>,
    keyof Store_CSFExports
  >;
}

declare global {
  // eslint-disable-next-line no-var
  var playwright: any;
}<|MERGE_RESOLUTION|>--- conflicted
+++ resolved
@@ -79,11 +79,7 @@
     exportsName
   );
 
-<<<<<<< HEAD
-  // We need to wrap the composed story in an h() call to make it renderable by Vue in Playwright CT
-=======
   // Returning h(composedStory) instead makes it an actual Vue component renderable by @testing-library/vue, Playwright CT, etc.
->>>>>>> dbffc22d
   const renderable = (...args: Parameters<typeof composedStory>) => h(composedStory(...args));
   Object.assign(renderable, composedStory);
 
