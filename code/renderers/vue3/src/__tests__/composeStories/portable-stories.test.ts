--- conflicted
+++ resolved
@@ -98,11 +98,7 @@
   it('renders with play function', async () => {
     const CSF3InputFieldFilled = composeStory(stories.CSF3InputFieldFilled, stories.default);
 
-<<<<<<< HEAD
-    const { container } = render(CSF3InputFieldFilled);
-=======
     render(CSF3InputFieldFilled);
->>>>>>> dbffc22d
 
     await CSF3InputFieldFilled.play!();
 
@@ -150,13 +146,8 @@
   }
 
   await Story.load();
-<<<<<<< HEAD
-  const { container, baseElement } = await render(Story);
-  await Story.play?.({ canvasElement: container as HTMLElement });
-=======
   const { baseElement } = await render(Story);
   await Story.play?.();
->>>>>>> dbffc22d
   await new Promise((resolve) => setTimeout(resolve, 0));
 
   expect(baseElement).toMatchSnapshot();
