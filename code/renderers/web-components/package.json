--- conflicted
+++ resolved
@@ -55,16 +55,10 @@
     "@storybook/core-client": "7.1.0-alpha.26",
     "@storybook/docs-tools": "7.1.0-alpha.26",
     "@storybook/global": "^5.0.0",
-<<<<<<< HEAD
-    "@storybook/manager-api": "7.1.0-alpha.25",
-    "@storybook/preview-api": "7.1.0-alpha.25",
-    "@storybook/types": "7.1.0-alpha.25",
-    "tiny-invariant": "^1.3.1",
-=======
     "@storybook/manager-api": "7.1.0-alpha.26",
     "@storybook/preview-api": "7.1.0-alpha.26",
     "@storybook/types": "7.1.0-alpha.26",
->>>>>>> 1a5ce6f5
+    "tiny-invariant": "^1.3.1",
     "ts-dedent": "^2.0.0"
   },
   "devDependencies": {
