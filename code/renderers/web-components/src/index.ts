/// <reference types="webpack-env" />

<<<<<<< HEAD
const { EventSource } = globalThis;
=======
import global from 'global';

import './globals';
>>>>>>> 2283ebb2

const { window, EventSource } = global;

export * from './public-types';
export * from './public-api';
export * from './framework-api';

// TODO: disable HMR and do full page loads because of customElements.define
if (module && module.hot && module.hot.decline) {
  module.hot.decline();

  // forcing full reloads for customElements as elements can only be defined once per page
  const hmr = new EventSource('__webpack_hmr');
  hmr.addEventListener('message', function fullPageReload(event: { data: string }) {
    try {
      // Only care for built events.  Heartbeats are not parsable so we ignore those
      const { action } = JSON.parse(event.data);
      if (action === 'built') {
        globalThis.location.reload();
      }
    } catch (error) {
      // Most part we only get here from the data in the server-sent event not being parsable which is ok
    }
  });
}<|MERGE_RESOLUTION|>--- conflicted
+++ resolved
@@ -1,14 +1,8 @@
 /// <reference types="webpack-env" />
 
-<<<<<<< HEAD
+import './globals';
+
 const { EventSource } = globalThis;
-=======
-import global from 'global';
-
-import './globals';
->>>>>>> 2283ebb2
-
-const { window, EventSource } = global;
 
 export * from './public-types';
 export * from './public-api';
