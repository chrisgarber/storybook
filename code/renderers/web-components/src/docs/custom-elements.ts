import type { InputType, ArgTypes } from '@storybook/types';
import { logger } from '@storybook/client-logger';
import { getCustomElements, isValidComponent, isValidMetaData } from '..';

interface TagItem {
  name: string;
  type: { [key: string]: any };
  description: string;
  default?: any;
  kind?: string;
  defaultValue?: any;
}

interface Tag {
  name: string;
  description: string;
  attributes?: TagItem[];
  properties?: TagItem[];
  events?: TagItem[];
  methods?: TagItem[];
  members?: TagItem[];
  slots?: TagItem[];
  cssProperties?: TagItem[];
  cssParts?: TagItem[];
}

interface CustomElements {
  tags: Tag[];
  modules?: [];
}

interface Module {
  declarations?: [];
  exports?: [];
}

interface Declaration {
  tagName: string;
}

<<<<<<< HEAD
function mapItem(item: TagItem, category: string): ArgType {
  let type;
  switch (category) {
    case 'attributes':
    case 'properties':
      type = { name: item.type?.text || item.type };
      break;
    case 'slots':
      type = { name: 'string' };
      break;
    default:
      type = { name: 'void' };
      break;
  }
=======
function mapItem(item: TagItem, category: string): InputType {
  const type =
    category === 'properties' ? { name: item.type?.text || item.type } : { name: 'void' };
>>>>>>> 67e2899e

  return {
    name: item.name,
    required: false,
    description: item.description,
    type,
    table: {
      category,
      type: { summary: item.type?.text || item.type },
      defaultValue: {
        summary: item.default !== undefined ? item.default : item.defaultValue,
      },
    },
  };
}

function mapEvent(item: TagItem): InputType[] {
  let name = item.name
    .replace(/(-|_|:|\.|\s)+(.)?/g, (_match, _separator, chr: string) => {
      return chr ? chr.toUpperCase() : '';
    })
    .replace(/^([A-Z])/, (match) => match.toLowerCase());

  name = `on${name.charAt(0).toUpperCase() + name.substr(1)}`;

  return [{ name, action: { name: item.name }, table: { disable: true } }, mapItem(item, 'events')];
}

function mapData(data: TagItem[], category: string) {
  return (
    data &&
    data
      .filter((item) => item && item.name)
      .reduce((acc, item) => {
        if (item.kind === 'method') return acc;

        switch (category) {
          case 'events':
            mapEvent(item).forEach((argType) => {
              acc[argType.name] = argType;
            });
            break;
          default:
            acc[item.name] = mapItem(item, category);
            break;
        }

        return acc;
      }, {} as ArgTypes)
  );
}

const getMetaDataExperimental = (tagName: string, customElements: CustomElements) => {
  if (!isValidComponent(tagName) || !isValidMetaData(customElements)) {
    return null;
  }
  const metaData = customElements.tags.find(
    (tag) => tag.name.toUpperCase() === tagName.toUpperCase()
  );
  if (!metaData) {
    logger.warn(`Component not found in custom-elements.json: ${tagName}`);
  }
  return metaData;
};

const getMetaDataV1 = (tagName: string, customElements: CustomElements) => {
  if (!isValidComponent(tagName) || !isValidMetaData(customElements)) {
    return null;
  }

  let metadata;
  customElements?.modules?.forEach((_module: Module) => {
    _module?.declarations?.forEach((declaration: Declaration) => {
      if (declaration.tagName === tagName) {
        metadata = declaration;
      }
    });
  });

  if (!metadata) {
    logger.warn(`Component not found in custom-elements.json: ${tagName}`);
  }
  return metadata;
};

const getMetaData = (tagName: string, manifest: any) => {
  if (manifest?.version === 'experimental') {
    return getMetaDataExperimental(tagName, manifest);
  }
  return getMetaDataV1(tagName, manifest);
};

export const extractArgTypesFromElements = (tagName: string, customElements: CustomElements) => {
  const metaData = getMetaData(tagName, customElements);
  return (
    metaData && {
      ...mapData(metaData.members, 'properties'),
      ...mapData(metaData.properties, 'properties'),
      ...mapData(metaData.attributes, 'attributes'),
      ...mapData(metaData.events, 'events'),
      ...mapData(metaData.slots, 'slots'),
      ...mapData(metaData.cssProperties, 'css custom properties'),
      ...mapData(metaData.cssParts, 'css shadow parts'),
    }
  );
};

export const extractArgTypes = (tagName: string) => {
  const cem = getCustomElements();
  return extractArgTypesFromElements(tagName, cem);
};

export const extractComponentDescription = (tagName: string) => {
  const metaData = getMetaData(tagName, getCustomElements());
  return metaData && metaData.description;
};<|MERGE_RESOLUTION|>--- conflicted
+++ resolved
@@ -38,8 +38,7 @@
   tagName: string;
 }
 
-<<<<<<< HEAD
-function mapItem(item: TagItem, category: string): ArgType {
+function mapItem(item: TagItem, category: string): InputType {
   let type;
   switch (category) {
     case 'attributes':
@@ -53,11 +52,6 @@
       type = { name: 'void' };
       break;
   }
-=======
-function mapItem(item: TagItem, category: string): InputType {
-  const type =
-    category === 'properties' ? { name: item.type?.text || item.type } : { name: 'void' };
->>>>>>> 67e2899e
 
   return {
     name: item.name,
