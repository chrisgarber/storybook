import type { API_ArgType, API_ArgTypes } from '@storybook/types';
import { logger } from '@storybook/client-logger';
import { getCustomElements, isValidComponent, isValidMetaData } from '..';

interface TagItem {
  name: string;
  type: { [key: string]: any };
  description: string;
  default?: any;
  kind?: string;
  defaultValue?: any;
}

interface Tag {
  name: string;
  description: string;
  attributes?: TagItem[];
  properties?: TagItem[];
  events?: TagItem[];
  methods?: TagItem[];
  members?: TagItem[];
  slots?: TagItem[];
  cssProperties?: TagItem[];
  cssParts?: TagItem[];
}

interface CustomElements {
  tags: Tag[];
  modules?: [];
}

interface Module {
  declarations?: [];
  exports?: [];
}

interface Declaration {
  tagName: string;
}
interface Sections {
  attributes?: any;
  properties?: any;
  events?: any;
  slots?: any;
  cssCustomProperties?: any;
  cssShadowParts?: any;
}

<<<<<<< HEAD
function mapItem(item: TagItem, category: string): ArgType {
  let type;
  switch (category) {
    case 'attributes':
    case 'properties':
      type = { name: item.type?.text || item.type };
      break;
    case 'slots':
      type = { name: 'string' };
      break;
    default:
      type = { name: 'void' };
      break;
  }
=======
function mapItem(item: TagItem, category: string): API_ArgType {
  const type =
    category === 'properties' ? { name: item.type?.text || item.type } : { name: 'void' };
>>>>>>> 7a6828e1

  return {
    name: item.name,
    required: false,
    description: item.description,
    type,
    table: {
      category,
      type: { summary: item.type?.text || item.type },
      defaultValue: {
        summary: item.default !== undefined ? item.default : item.defaultValue,
      },
    },
  };
}

function mapEvent(item: TagItem): API_ArgType[] {
  let name = item.name
    .replace(/(-|_|:|\.|\s)+(.)?/g, (_match, _separator, chr: string) => {
      return chr ? chr.toUpperCase() : '';
    })
    .replace(/^([A-Z])/, (match) => match.toLowerCase());

  name = `on${name.charAt(0).toUpperCase() + name.substr(1)}`;

  return [{ name, action: { name: item.name }, table: { disable: true } }, mapItem(item, 'events')];
}

function mapData(data: TagItem[], category: string) {
  return (
    data &&
    data
      .filter((item) => item && item.name)
      .reduce((acc, item) => {
        if (item.kind === 'method') return acc;

        switch (category) {
          case 'events':
            mapEvent(item).forEach((argType) => {
              acc[argType.name] = argType;
            });
            break;
          default:
            acc[item.name] = mapItem(item, category);
            break;
        }

        return acc;
      }, {} as API_ArgTypes)
  );
}

const getMetaDataExperimental = (tagName: string, customElements: CustomElements) => {
  if (!isValidComponent(tagName) || !isValidMetaData(customElements)) {
    return null;
  }
  const metaData = customElements.tags.find(
    (tag) => tag.name.toUpperCase() === tagName.toUpperCase()
  );
  if (!metaData) {
    logger.warn(`Component not found in custom-elements.json: ${tagName}`);
  }
  return metaData;
};

const getMetaDataV1 = (tagName: string, customElements: CustomElements) => {
  if (!isValidComponent(tagName) || !isValidMetaData(customElements)) {
    return null;
  }

  let metadata;
  customElements?.modules?.forEach((_module: Module) => {
    _module?.declarations?.forEach((declaration: Declaration) => {
      if (declaration.tagName === tagName) {
        metadata = declaration;
      }
    });
  });

  if (!metadata) {
    logger.warn(`Component not found in custom-elements.json: ${tagName}`);
  }
  return metadata;
};

const getMetaData = (tagName: string, manifest: any) => {
  if (manifest?.version === 'experimental') {
    return getMetaDataExperimental(tagName, manifest);
  }
  return getMetaDataV1(tagName, manifest);
};

export const extractArgTypesFromElements = (tagName: string, customElements: CustomElements) => {
  const metaData = getMetaData(tagName, customElements);
  return (
    metaData && {
      ...mapData(metaData.members, 'properties'),
      ...mapData(metaData.properties, 'properties'),
      ...mapData(metaData.attributes, 'attributes'),
      ...mapData(metaData.events, 'events'),
      ...mapData(metaData.slots, 'slots'),
      ...mapData(metaData.cssProperties, 'css custom properties'),
      ...mapData(metaData.cssParts, 'css shadow parts'),
    }
  );
};

export const extractArgTypes = (tagName: string) => {
  const cem = getCustomElements();
  return extractArgTypesFromElements(tagName, cem);
};

export const extractComponentDescription = (tagName: string) => {
  const metaData = getMetaData(tagName, getCustomElements());
  return metaData && metaData.description;
};<|MERGE_RESOLUTION|>--- conflicted
+++ resolved
@@ -46,7 +46,6 @@
   cssShadowParts?: any;
 }
 
-<<<<<<< HEAD
 function mapItem(item: TagItem, category: string): ArgType {
   let type;
   switch (category) {
@@ -61,11 +60,6 @@
       type = { name: 'void' };
       break;
   }
-=======
-function mapItem(item: TagItem, category: string): API_ArgType {
-  const type =
-    category === 'properties' ? { name: item.type?.text || item.type } : { name: 'void' };
->>>>>>> 7a6828e1
 
   return {
     name: item.name,
