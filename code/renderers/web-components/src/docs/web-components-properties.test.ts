--- conflicted
+++ resolved
@@ -1,11 +1,6 @@
 // @vitest-environment happy-dom
-<<<<<<< HEAD
-import fs from 'node:fs';
-import path from 'node:path';
-=======
 import { readFileSync, readdirSync } from 'node:fs';
 import { join } from 'node:path';
->>>>>>> 1caffa86
 
 import { describe, expect, it, vi } from 'vitest';
 
