// @vitest-environment happy-dom
<<<<<<< HEAD
=======

>>>>>>> bb3d8cc1
/* eslint-disable no-underscore-dangle */
import { describe, it, expect, beforeEach, afterEach } from 'vitest';
import { global } from '@storybook/global';
import { extractArgTypes } from './custom-elements';
import customElementsManifest from './__testfixtures__/custom-elements.json';

const { window } = global;

describe('extractArgTypes', () => {
  beforeEach(() => {
    window.__STORYBOOK_CUSTOM_ELEMENTS_MANIFEST__ = customElementsManifest;
  });

  afterEach(() => {
    window.__STORYBOOK_CUSTOM_ELEMENTS_MANIFEST__ = undefined;
  });

  describe('events', () => {
    it('should map to an action event handler', () => {
      const extractedArgType = extractArgTypes('sb-header');

      expect(extractedArgType?.onSbHeaderCreateAccount).toEqual({
        name: 'onSbHeaderCreateAccount',
        action: { name: 'sb-header:createAccount' },
        table: { disable: true },
      });
    });

    it('should map to a regular item', () => {
      const extractedArgType = extractArgTypes('sb-header');

      expect(extractedArgType?.['sb-header:createAccount']).toEqual({
        name: 'sb-header:createAccount',
        required: false,
        description: 'Event send when user clicks on create account button',
        type: { name: 'void' },
        table: {
          category: 'events',
          type: { summary: 'CustomEvent' },
          defaultValue: { summary: undefined },
        },
      });
    });
  });
});<|MERGE_RESOLUTION|>--- conflicted
+++ resolved
@@ -1,8 +1,5 @@
 // @vitest-environment happy-dom
-<<<<<<< HEAD
-=======
 
->>>>>>> bb3d8cc1
 /* eslint-disable no-underscore-dangle */
 import { describe, it, expect, beforeEach, afterEach } from 'vitest';
 import { global } from '@storybook/global';
