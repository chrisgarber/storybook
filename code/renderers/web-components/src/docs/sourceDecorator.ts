/* eslint-disable no-underscore-dangle */
import { render } from 'lit';
import type { ArgsStoryFn, PartialStoryFn, StoryContext } from '@storybook/types';
import { addons, useEffect } from '@storybook/preview-api';
import { SNIPPET_RENDERED, SourceType } from '@storybook/docs-tools';

import type { WebComponentsRenderer } from '../types';

// Taken from https://github.com/lit/lit/blob/main/packages/lit-html/src/test/test-utils/strip-markers.ts
const LIT_EXPRESSION_COMMENTS = /<!--\?lit\$[0-9]+\$-->|<!--\??-->/g;

function skipSourceRender(context: StoryContext<WebComponentsRenderer>) {
  const sourceParams = context?.parameters.docs?.source;
  const isArgsStory = context?.parameters.__isArgsStory;

  // always render if the user forces it
  if (sourceParams?.type === SourceType.DYNAMIC) {
    return false;
  }

  // never render if the user is forcing the block to render code, or
  // if the user provides code, or if it's not an args story.
  return !isArgsStory || sourceParams?.code || sourceParams?.type === SourceType.CODE;
}

export function sourceDecorator(
  storyFn: PartialStoryFn<WebComponentsRenderer>,
  context: StoryContext<WebComponentsRenderer>
): WebComponentsRenderer['storyResult'] {
  const story = storyFn();
  const renderedForSource = context?.parameters.docs?.source?.excludeDecorators
    ? (context.originalStoryFn as ArgsStoryFn<WebComponentsRenderer>)(context.args, context)
    : story;

  let source: string;

  useEffect(() => {
    const { id, args } = context;
    if (source) addons.getChannel().emit(SNIPPET_RENDERED, { id, source, args });
  });
  if (!skipSourceRender(context)) {
    const container = window.document.createElement('div');
<<<<<<< HEAD
    render(renderedForSource, container);
    source = applyTransformSource(
      container.innerHTML.replace(LIT_EXPRESSION_COMMENTS, ''),
      context
    );
=======
    render(story, container);
    source = container.innerHTML.replace(LIT_EXPRESSION_COMMENTS, '');
>>>>>>> fe8e646f
  }

  return story;
}<|MERGE_RESOLUTION|>--- conflicted
+++ resolved
@@ -40,16 +40,8 @@
   });
   if (!skipSourceRender(context)) {
     const container = window.document.createElement('div');
-<<<<<<< HEAD
     render(renderedForSource, container);
-    source = applyTransformSource(
-      container.innerHTML.replace(LIT_EXPRESSION_COMMENTS, ''),
-      context
-    );
-=======
-    render(story, container);
     source = container.innerHTML.replace(LIT_EXPRESSION_COMMENTS, '');
->>>>>>> fe8e646f
   }
 
   return story;
