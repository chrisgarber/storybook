--- conflicted
+++ resolved
@@ -1,17 +1,6 @@
-<<<<<<< HEAD
-// Jest Snapshot v1, https://goo.gl/fbAQLP
-
-exports[`react component properties 8428-js-static-prop-types 1`] = `
-"function _defineProperty(obj, key, value) { key = _toPropertyKey(key); if (key in obj) { Object.defineProperty(obj, key, { value: value, enumerable: true, configurable: true, writable: true }); } else { obj[key] = value; } return obj; }
-function _toPropertyKey(t) { var i = _toPrimitive(t, \\"string\\"); return \\"symbol\\" == typeof i ? i : String(i); }
-function _toPrimitive(t, r) { if (\\"object\\" != typeof t || !t) return t; var e = t[Symbol.toPrimitive]; if (void 0 !== e) { var i = e.call(t, r || \\"default\\"); if (\\"object\\" != typeof i) return i; throw new TypeError(\\"@@toPrimitive must return a primitive value.\\"); } return (\\"string\\" === r ? String : Number)(t); }
-/* eslint-disable react/no-unused-prop-types */
-/* eslint-disable react/require-default-props */
-=======
 function _defineProperty(obj, key, value) { key = _toPropertyKey(key); if (key in obj) { Object.defineProperty(obj, key, { value: value, enumerable: true, configurable: true, writable: true }); } else { obj[key] = value; } return obj; }
 function _toPropertyKey(t) { var i = _toPrimitive(t, "string"); return "symbol" == typeof i ? i : String(i); }
 function _toPrimitive(t, r) { if ("object" != typeof t || !t) return t; var e = t[Symbol.toPrimitive]; if (void 0 !== e) { var i = e.call(t, r || "default"); if ("object" != typeof i) return i; throw new TypeError("@@toPrimitive must return a primitive value."); } return ("string" === r ? String : Number)(t); }
->>>>>>> 82e153f4
 import React from 'react';
 import PropTypes from 'prop-types';
 export default class Test extends React.Component {
