import React, { useState } from 'react';
import mapValues from 'lodash/mapValues.js';
import { PureArgsTable as ArgsTable } from '@storybook/blocks';
import type { StoryObj } from '@storybook/react';
import type { Args, Parameters, StoryContext } from '@storybook/types';
import { inferControls } from '@storybook/preview-api';
import { ThemeProvider, themes, convert } from '@storybook/theming';

// import { within } from '@storybook/testing-library';
import { component as TsFunctionComponentComponent } from './docgen-components/ts-function-component/input';
import { component as TsFunctionComponentInlineDefaultsComponent } from './docgen-components/ts-function-component-inline-defaults/input';
import { component as TsReactFcGenericsComponent } from './docgen-components/8143-ts-react-fc-generics/input';
import { component as TsImportedTypesComponent } from './docgen-components/8143-ts-imported-types/input';
import { component as TsMultiPropsComponent } from './docgen-components/8740-ts-multi-props/input';
import { component as TsReactDefaultExportsComponent } from './docgen-components/9556-ts-react-default-exports/input';
import { component as TsImportTypesComponent } from './docgen-components/9591-ts-import-types/input';
import { component as TsDeprecatedJsdocComponent } from './docgen-components/9721-ts-deprecated-jsdoc/input';
import { component as TsDefaultValuesComponent } from './docgen-components/9827-ts-default-values/input';
import { component as TsCamelCaseComponent } from './docgen-components/9575-ts-camel-case/input';
import { component as TsDisplayNameComponent } from './docgen-components/9493-ts-display-name/input';
import { component as TsForwardRefComponent } from './docgen-components/8894-9511-ts-forward-ref/input';
import { component as TsTypePropsComponent } from './docgen-components/9465-ts-type-props/input';
import { component as TsExtendPropsComponent } from './docgen-components/9764-ts-extend-props/input';
import { component as TsComponentPropsComponent } from './docgen-components/9922-ts-component-props/input';
import { component as TsJsdocComponent } from './docgen-components/ts-jsdoc/input';
import { component as TsTypesComponent } from './docgen-components/ts-types/input';
import { component as TsHtmlComponent } from './docgen-components/ts-html/input';
import { component as TsFCComponent } from './docgen-components/ts-react-fc/input';

export default {
  component: {},
  render: (_: Args, context: StoryContext) => <ArgsStory parameters={context.parameters} />,
};

const ArgsStory = ({ parameters }: { parameters: Parameters }) => {
  const argTypes = parameters.docs.extractArgTypes(parameters.component);
  const rows = inferControls({ argTypes, parameters: { __isArgsStory: true } } as any);
  const initialArgs = mapValues(rows, (argType) => argType.defaultValue);
  const [args, setArgs] = useState(initialArgs);

  return (
    <ThemeProvider theme={convert(themes.light)}>
      <ArgsTable rows={rows} args={args} updateArgs={(val) => setArgs({ ...args, ...val })} />
    </ThemeProvider>
  );
};

export const TsFunctionComponent = { parameters: { component: TsFunctionComponentComponent } };

export const TsFunctionComponentInlineDefaults = {
  parameters: { component: TsFunctionComponentInlineDefaultsComponent },
};

export const TsReactFcGenerics = { parameters: { component: TsReactFcGenericsComponent } };

export const TsImportedTypes = { parameters: { component: TsImportedTypesComponent } };

export const TsMultiProps = { parameters: { component: TsMultiPropsComponent } };

export const TsReactDefaultExports = { parameters: { component: TsReactDefaultExportsComponent } };

export const TsImportTypes = { parameters: { component: TsImportTypesComponent } };

export const TsDeprecatedJsdoc = { parameters: { component: TsDeprecatedJsdocComponent } };

export const TsDefaultValues = { parameters: { component: TsDefaultValuesComponent } };

export const TsCamelCase = { parameters: { component: TsCamelCaseComponent } };

export const TsDisplayName = { parameters: { component: TsDisplayNameComponent } };

export const TsForwardRef = { parameters: { component: TsForwardRefComponent } };

export const TsTypeProps = { parameters: { component: TsTypePropsComponent } };

export const TsExtendProps = { parameters: { component: TsExtendPropsComponent } };

export const TsComponentProps = { parameters: { component: TsComponentPropsComponent } };

export const TsJsdoc = { parameters: { component: TsJsdocComponent } };

<<<<<<< HEAD
// const addChromaticIgnore = async (element: HTMLElement) => {
//   const row = element.parentElement?.parentElement;
//   if (row?.nodeName === 'TR') {
//     row.setAttribute('data-chromatic', 'ignore');
//   } else {
//     throw new Error('the DOM structure changed, please update this test');
//   }
// };
=======
export const TsFC = { parameters: { component: TsFCComponent } };

const addChromaticIgnore = async (element: HTMLElement) => {
  const row = element.parentElement?.parentElement;
  if (row?.nodeName === 'TR') {
    row.setAttribute('data-chromatic', 'ignore');
  } else {
    throw new Error('the DOM structure changed, please update this test');
  }
};
>>>>>>> ab8d9669

export const TsTypes: StoryObj = {
  parameters: { component: TsTypesComponent },
  // play: async ({ canvasElement }) => {
  //   // This play function's sole purpose is to add a "chromatic ignore" region to flaky rows.
  //   const canvas = within(canvasElement);
  //   const funcCell = await canvas.findByText('funcWithArgsAndReturns');
  //   addChromaticIgnore(funcCell);
  //   const namedNumericCell = await canvas.findByText('namedNumericLiteralUnion');
  //   addChromaticIgnore(namedNumericCell);
  //   const inlinedNumericCell = await canvas.findByText('inlinedNumericLiteralUnion');
  //   addChromaticIgnore(inlinedNumericCell);
  // },
};

export const TsHtml = { parameters: { component: TsHtmlComponent } };<|MERGE_RESOLUTION|>--- conflicted
+++ resolved
@@ -79,7 +79,8 @@
 
 export const TsJsdoc = { parameters: { component: TsJsdocComponent } };
 
-<<<<<<< HEAD
+export const TsFC = { parameters: { component: TsFCComponent } };
+
 // const addChromaticIgnore = async (element: HTMLElement) => {
 //   const row = element.parentElement?.parentElement;
 //   if (row?.nodeName === 'TR') {
@@ -88,18 +89,6 @@
 //     throw new Error('the DOM structure changed, please update this test');
 //   }
 // };
-=======
-export const TsFC = { parameters: { component: TsFCComponent } };
-
-const addChromaticIgnore = async (element: HTMLElement) => {
-  const row = element.parentElement?.parentElement;
-  if (row?.nodeName === 'TR') {
-    row.setAttribute('data-chromatic', 'ignore');
-  } else {
-    throw new Error('the DOM structure changed, please update this test');
-  }
-};
->>>>>>> ab8d9669
 
 export const TsTypes: StoryObj = {
   parameters: { component: TsTypesComponent },
