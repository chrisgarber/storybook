--- conflicted
+++ resolved
@@ -84,11 +84,7 @@
   "peerDependencies": {
     "react": "^16.8.0 || ^17.0.0 || ^18.0.0",
     "react-dom": "^16.8.0 || ^17.0.0 || ^18.0.0",
-<<<<<<< HEAD
-    "typescript": "^4.9.3 || ^5.0.0"
-=======
     "typescript": "*"
->>>>>>> f006800b
   },
   "peerDependenciesMeta": {
     "typescript": {
