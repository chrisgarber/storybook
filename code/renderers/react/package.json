{
  "name": "@storybook/react",
  "version": "7.0.0-alpha.50",
  "description": "Storybook React renderer",
  "keywords": [
    "storybook"
  ],
  "homepage": "https://github.com/storybookjs/storybook/tree/main/renderers/react",
  "bugs": {
    "url": "https://github.com/storybookjs/storybook/issues"
  },
  "repository": {
    "type": "git",
    "url": "https://github.com/storybookjs/storybook.git",
    "directory": "renderers/react"
  },
  "funding": {
    "type": "opencollective",
    "url": "https://opencollective.com/storybook"
  },
  "license": "MIT",
  "exports": {
    ".": {
      "require": "./dist/index.js",
      "import": "./dist/index.mjs",
      "types": "./dist/index.d.ts"
    },
    "./preview": {
      "require": "./dist/config.js",
      "import": "./dist/config.mjs",
      "types": "./dist/config.d.ts"
    },
    "./package.json": {
      "require": "./package.json",
      "import": "./package.json",
      "types": "./package.json"
    }
  },
  "main": "dist/index.js",
  "module": "dist/index.mjs",
  "types": "dist/index.d.ts",
  "files": [
    "dist/**/*",
    "template/**/*",
    "types/**/*",
    "README.md",
    "*.js",
    "*.d.ts"
  ],
  "scripts": {
    "check": "../../../scripts/node_modules/.bin/tsc --noEmit",
    "prep": "../../../scripts/prepare/bundle.ts"
  },
  "dependencies": {
    "@storybook/addons": "7.0.0-alpha.50",
    "@storybook/client-logger": "7.0.0-alpha.50",
    "@storybook/core-client": "7.0.0-alpha.50",
    "@storybook/docs-tools": "7.0.0-alpha.50",
    "@storybook/store": "7.0.0-alpha.50",
    "@storybook/types": "7.0.0-alpha.50",
    "@types/estree": "^0.0.51",
<<<<<<< HEAD
    "@types/node": "^16.0.0 || ^18.0.0",
=======
    "@types/node": "^16.18.3",
>>>>>>> d49761bb
    "acorn": "^7.4.1",
    "acorn-jsx": "^5.3.1",
    "acorn-walk": "^7.2.0",
    "escodegen": "^2.0.0",
    "global": "^4.4.0",
    "html-tags": "^3.1.0",
    "lodash": "^4.17.21",
    "prop-types": "^15.7.2",
    "react-element-to-jsx-string": "^15.0.0",
    "ts-dedent": "^2.0.0",
    "type-fest": "^2.19.0",
    "util-deprecate": "^1.0.2"
  },
  "devDependencies": {
    "@babel/core": "^7.20.2",
    "@types/util-deprecate": "^1.0.0",
    "expect-type": "^0.14.2",
    "jest-specific-snapshot": "^6.0.0",
    "require-from-string": "^2.0.2",
    "typescript": "^4.9.3"
  },
  "peerDependencies": {
    "react": "^16.8.0 || ^17.0.0 || ^18.0.0",
    "react-dom": "^16.8.0 || ^17.0.0 || ^18.0.0"
  },
  "peerDependenciesMeta": {
    "typescript": {
      "optional": true
    }
  },
  "engines": {
    "node": ">=10.13.0"
  },
  "publishConfig": {
    "access": "public"
  },
  "bundler": {
    "entries": [
      "./src/index.ts",
      "./src/config.ts"
    ],
    "platform": "browser"
  },
  "gitHead": "77184d039091f4782dc4540df6d271a24fb3e242"
}<|MERGE_RESOLUTION|>--- conflicted
+++ resolved
@@ -59,11 +59,7 @@
     "@storybook/store": "7.0.0-alpha.50",
     "@storybook/types": "7.0.0-alpha.50",
     "@types/estree": "^0.0.51",
-<<<<<<< HEAD
     "@types/node": "^16.0.0 || ^18.0.0",
-=======
-    "@types/node": "^16.18.3",
->>>>>>> d49761bb
     "acorn": "^7.4.1",
     "acorn-jsx": "^5.3.1",
     "acorn-walk": "^7.2.0",
