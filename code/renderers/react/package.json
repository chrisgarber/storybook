--- conflicted
+++ resolved
@@ -64,12 +64,6 @@
     "prep": "node --loader ../../../scripts/node_modules/esbuild-register/loader.js -r ../../../scripts/node_modules/esbuild-register/register.js ../../../scripts/prepare/bundle.ts"
   },
   "dependencies": {
-<<<<<<< HEAD
-    "@storybook/client-logger": "workspace:*",
-    "@storybook/core-events": "workspace:^",
-    "@storybook/docs-tools": "workspace:*",
-=======
->>>>>>> c48a6847
     "@storybook/global": "^5.0.0",
     "@storybook/react-dom-shim": "workspace:*",
     "@types/escodegen": "^0.0.6",
