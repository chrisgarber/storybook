import type { PresetProperty } from '@storybook/types';

import { dirname, join } from 'node:path';

export const addons: PresetProperty<'addons'> = [
  require.resolve('@storybook/react-dom-shim/dist/preset'),
];

export const previewAnnotations: PresetProperty<'previewAnnotations'> = async (
  input = [],
  options
) => {
  const docsConfig = await options.presets.apply('docs', {}, options);
  const docsEnabled = Object.keys(docsConfig).length > 0;
  const result: string[] = [];

  return result
    .concat(input)
<<<<<<< HEAD
    .concat([join(__dirname, 'entry-preview.js')])
    .concat(docsEnabled ? [join(__dirname, 'entry-preview-docs.js')] : []);
=======
    .concat([join(__dirname, 'entry-preview.mjs')])
    .concat(docsEnabled ? [join(__dirname, 'entry-preview-docs.mjs')] : [])
    .concat(FEATURES?.experimentalRSC ? [join(__dirname, 'entry-preview-rsc.mjs')] : []);
>>>>>>> 73d3dbc5
};

/**
 * Try to resolve react and react-dom from the root node_modules of the project
 * addon-docs uses this to alias react and react-dom to the project's version when possible
 * If the user doesn't have an explicit dependency on react this will return the existing values
 * Which will be the versions shipped with addon-docs
 *
 * We do the exact same thing in the common preset, but that will fail in Yarn PnP because
 * @storybook/core-server doesn't have a peer dependency on react
 * This will make @storybook/react projects work in Yarn PnP
 */
export const resolvedReact = async (existing: any) => {
  try {
    return {
      ...existing,
      react: dirname(require.resolve('react/package.json')),
      reactDom: dirname(require.resolve('react-dom/package.json')),
    };
  } catch (e) {
    return existing;
  }
};<|MERGE_RESOLUTION|>--- conflicted
+++ resolved
@@ -16,14 +16,9 @@
 
   return result
     .concat(input)
-<<<<<<< HEAD
     .concat([join(__dirname, 'entry-preview.js')])
-    .concat(docsEnabled ? [join(__dirname, 'entry-preview-docs.js')] : []);
-=======
-    .concat([join(__dirname, 'entry-preview.mjs')])
-    .concat(docsEnabled ? [join(__dirname, 'entry-preview-docs.mjs')] : [])
-    .concat(FEATURES?.experimentalRSC ? [join(__dirname, 'entry-preview-rsc.mjs')] : []);
->>>>>>> 73d3dbc5
+    .concat(docsEnabled ? [join(__dirname, 'entry-preview-docs.js')] : [])
+    .concat(FEATURES?.experimentalRSC ? [join(__dirname, 'entry-preview-rsc.js')] : []);
 };
 
 /**
