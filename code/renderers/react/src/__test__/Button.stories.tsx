import React from 'react';
import { within, userEvent, fn, expect } from '@storybook/test';
import type { StoryFn as CSF2Story, StoryObj as CSF3Story, Meta } from '..';

import type { ButtonProps } from './Button';
import { Button } from './Button';
import type { HandlerFunction } from '@storybook/addon-actions';
import { action } from '@storybook/addon-actions';

const meta = {
  title: 'Example/Button',
  component: Button,
  argTypes: {
    backgroundColor: { control: 'color' },
  },
} satisfies Meta<typeof Button>;

export default meta;

const Template: CSF2Story<ButtonProps> = (args) => <Button {...args} />;

export const CSF2Secondary = Template.bind({});
CSF2Secondary.args = {
  children: 'Children coming from story args!',
  primary: false,
};

const getCaptionForLocale = (locale: string) => {
  switch (locale) {
    case 'es':
      return 'Hola!';
    case 'fr':
      return 'Bonjour!';
    case 'kr':
      return '안녕하세요!';
    case 'pt':
      return 'Olá!';
    case 'en':
      return 'Hello!';
    default:
      return undefined;
  }
};

export const CSF2StoryWithLocale: CSF2Story = (args, { globals: { locale } }) => {
  const caption = getCaptionForLocale(locale);
  return (
    <>
      <p>locale: {locale}</p>
      <Button>{caption}</Button>
    </>
  );
};
CSF2StoryWithLocale.storyName = 'WithLocale';

export const CSF2StoryWithParamsAndDecorator: CSF2Story<ButtonProps> = (args) => {
  return <Button {...args} />;
};
CSF2StoryWithParamsAndDecorator.args = {
  children: 'foo',
};
CSF2StoryWithParamsAndDecorator.parameters = {
  layout: 'centered',
};
CSF2StoryWithParamsAndDecorator.decorators = [(StoryFn) => <StoryFn />];

export const CSF3Primary: CSF3Story<ButtonProps> = {
  args: {
    children: 'foo',
    size: 'large',
    primary: true,
  },
};

export const CSF3Button: CSF3Story<ButtonProps> = {
  args: { children: 'foo' },
};

export const CSF3ButtonWithRender: CSF3Story<ButtonProps> = {
  ...CSF3Button,
  render: (args: any) => (
    <div>
      <p data-testid="custom-render">I am a custom render function</p>
      <Button {...args} />
    </div>
  ),
};

export const CSF3InputFieldFilled: CSF3Story = {
  render: () => {
    return <input data-testid="input" />;
  },
  play: async ({ canvasElement, step }) => {
    const canvas = within(canvasElement);
    await step('Step label', async () => {
      const inputEl = canvas.getByTestId('input');
      await userEvent.type(inputEl, 'Hello world!');
      await expect(inputEl).toHaveValue('Hello world!');
    });
  },
};

<<<<<<< HEAD
const spyFn = fn();
export const LoaderStory: CSF3Story<{ spyFn: (val: string) => string }> = {
  args: {
    spyFn,
  },
  loaders: [
    async () => {
      spyFn.mockReturnValueOnce('baz');
      return {
        value: 'bar',
=======
const mockFn = fn();
export const LoaderStory: CSF3Story<{ mockFn: (val: string) => string }> = {
  args: {
    mockFn,
  },
  loaders: [
    async () => {
      mockFn.mockReturnValueOnce('mockFn return value');
      return {
        value: 'loaded data',
>>>>>>> d7900adb
      };
    },
  ],
  render: (args, { loaded }) => {
<<<<<<< HEAD
    const data = args.spyFn('foo');
=======
    const data = args.mockFn('render');
>>>>>>> d7900adb
    return (
      <div>
        <div data-testid="loaded-data">{loaded.value}</div>
        <div data-testid="spy-data">{String(data)}</div>
      </div>
    );
  },
  play: async () => {
<<<<<<< HEAD
    expect(spyFn).toHaveBeenCalledWith('foo');
  },
};

export const WithActionArg: CSF3Story<{ someActionArg: HandlerFunction }> = {
  args: {
    someActionArg: action('some-action-arg'),
  },
  render: (args) => {
    args.someActionArg('in render');
    return (
      <button
        onClick={() => {
          args.someActionArg('on click');
        }}
      />
    );
  },
  play: async ({ canvasElement }) => {
    const canvas = within(canvasElement);
    const buttonEl = await canvas.getByRole('button');
    await buttonEl.click();
  },
};

export const WithActionArgType: CSF3Story<{ someActionArg: HandlerFunction }> = {
  argTypes: {
    someActionArg: {
      action: true,
    },
  },
  render: () => {
    return <div>nothing</div>;
=======
    expect(mockFn).toHaveBeenCalledWith('render');
>>>>>>> d7900adb
  },
};<|MERGE_RESOLUTION|>--- conflicted
+++ resolved
@@ -100,18 +100,6 @@
   },
 };
 
-<<<<<<< HEAD
-const spyFn = fn();
-export const LoaderStory: CSF3Story<{ spyFn: (val: string) => string }> = {
-  args: {
-    spyFn,
-  },
-  loaders: [
-    async () => {
-      spyFn.mockReturnValueOnce('baz');
-      return {
-        value: 'bar',
-=======
 const mockFn = fn();
 export const LoaderStory: CSF3Story<{ mockFn: (val: string) => string }> = {
   args: {
@@ -122,16 +110,11 @@
       mockFn.mockReturnValueOnce('mockFn return value');
       return {
         value: 'loaded data',
->>>>>>> d7900adb
       };
     },
   ],
   render: (args, { loaded }) => {
-<<<<<<< HEAD
-    const data = args.spyFn('foo');
-=======
     const data = args.mockFn('render');
->>>>>>> d7900adb
     return (
       <div>
         <div data-testid="loaded-data">{loaded.value}</div>
@@ -140,8 +123,7 @@
     );
   },
   play: async () => {
-<<<<<<< HEAD
-    expect(spyFn).toHaveBeenCalledWith('foo');
+    expect(mockFn).toHaveBeenCalledWith('render');
   },
 };
 
@@ -174,8 +156,5 @@
   },
   render: () => {
     return <div>nothing</div>;
-=======
-    expect(mockFn).toHaveBeenCalledWith('render');
->>>>>>> d7900adb
   },
 };