--- conflicted
+++ resolved
@@ -1,24 +1,14 @@
-<<<<<<< HEAD
 import React, { useEffect, useState } from 'react';
+import { createPortal } from 'react-dom';
+
 import { expect, fn, mocked, userEvent, within } from '@storybook/test';
-import type { Meta, StoryFn as CSF2Story, StoryObj as CSF3Story } from '..';
-=======
-import React from 'react';
->>>>>>> e5960ffe
-
-import { expect, fn, userEvent, within } from '@storybook/test';
-import { mocked } from '@storybook/test';
 
 import type { HandlerFunction } from '@storybook/addon-actions';
 import { action } from '@storybook/addon-actions';
-<<<<<<< HEAD
-import { createPortal } from 'react-dom';
-=======
 
 import type { StoryFn as CSF2Story, StoryObj as CSF3Story, Meta } from '..';
 import type { ButtonProps } from './Button';
 import { Button } from './Button';
->>>>>>> e5960ffe
 
 const meta = {
   title: 'Example/Button',
