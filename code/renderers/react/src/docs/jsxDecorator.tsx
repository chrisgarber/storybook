--- conflicted
+++ resolved
@@ -10,10 +10,6 @@
 import { logger } from '@storybook/client-logger';
 
 import type { ReactRenderer } from '../types';
-
-<<<<<<< HEAD
-=======
-import { isMemo, isForwardRef } from './lib';
 
 // Recursively remove "_owner" property from elements to avoid crash on docs page when passing components as an array prop (#17482)
 // Note: It may be better to use this function only in development environment.
@@ -35,7 +31,6 @@
   return node;
 }
 
->>>>>>> 8b26330d
 type JSXOptions = Options & {
   /** How many wrappers to skip when rendering the jsx */
   skip?: number;
