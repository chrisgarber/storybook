--- conflicted
+++ resolved
@@ -34,85 +34,50 @@
   });
 
   describe('events', () => {
-<<<<<<< HEAD
-    it('should call onClick on a plain left click', () => {
+    it('should call onClick on a plain left click', async () => {
       const handleClick = vi.fn();
-=======
-    it('should call onClick on a plain left click', async () => {
-      const handleClick = jest.fn();
->>>>>>> bcfb7811
       render(<ThemedLink onClick={handleClick}>Content</ThemedLink>);
       await click(screen.getByText('Content'), 'MouseLeft');
       expect(handleClick).toHaveBeenCalled();
     });
 
-<<<<<<< HEAD
-    it("shouldn't call onClick on a middle click", () => {
+    it("shouldn't call onClick on a middle click", async () => {
       const handleClick = vi.fn();
-=======
-    it("shouldn't call onClick on a middle click", async () => {
-      const handleClick = jest.fn();
->>>>>>> bcfb7811
       render(<ThemedLink onClick={handleClick}>Content</ThemedLink>);
       await click(screen.getByText('Content'), 'MouseMiddle');
       expect(handleClick).not.toHaveBeenCalled();
     });
 
-<<<<<<< HEAD
-    it("shouldn't call onClick on a right click", () => {
+    it("shouldn't call onClick on a right click", async () => {
       const handleClick = vi.fn();
-=======
-    it("shouldn't call onClick on a right click", async () => {
-      const handleClick = jest.fn();
->>>>>>> bcfb7811
       render(<ThemedLink onClick={handleClick}>Content</ThemedLink>);
       await click(screen.getByText('Content'), 'MouseRight');
       expect(handleClick).not.toHaveBeenCalled();
     });
 
-<<<<<<< HEAD
-    it("shouldn't call onClick on alt+click", () => {
+    it("shouldn't call onClick on alt+click", async () => {
       const handleClick = vi.fn();
-=======
-    it("shouldn't call onClick on alt+click", async () => {
-      const handleClick = jest.fn();
->>>>>>> bcfb7811
       render(<ThemedLink onClick={handleClick}>Content</ThemedLink>);
       await click(screen.getByText('Content'), 'MouseLeft', 'Alt');
       expect(handleClick).not.toHaveBeenCalled();
     });
 
-<<<<<<< HEAD
-    it("shouldn't call onClick on ctrl+click", () => {
+    it("shouldn't call onClick on ctrl+click", async () => {
       const handleClick = vi.fn();
-=======
-    it("shouldn't call onClick on ctrl+click", async () => {
-      const handleClick = jest.fn();
->>>>>>> bcfb7811
       render(<ThemedLink onClick={handleClick}>Content</ThemedLink>);
       await click(screen.getByText('Content'), 'MouseLeft', 'Control');
       expect(handleClick).not.toHaveBeenCalled();
     });
 
-<<<<<<< HEAD
-    it("shouldn't call onClick on cmd+click / win+click", () => {
+    it("shouldn't call onClick on cmd+click / win+click", async () => {
       const handleClick = vi.fn();
-=======
-    it("shouldn't call onClick on cmd+click / win+click", async () => {
-      const handleClick = jest.fn();
->>>>>>> bcfb7811
       render(<ThemedLink onClick={handleClick}>Content</ThemedLink>);
       await click(screen.getByText('Content'), 'MouseLeft', 'Meta');
       expect(handleClick).not.toHaveBeenCalled();
     });
 
-<<<<<<< HEAD
-    it("shouldn't call onClick on shift+click", () => {
+    it("shouldn't call onClick on shift+click", async () => {
       const handleClick = vi.fn();
-=======
-    it("shouldn't call onClick on shift+click", async () => {
-      const handleClick = jest.fn();
->>>>>>> bcfb7811
       render(<ThemedLink onClick={handleClick}>Content</ThemedLink>);
       await click(screen.getByText('Content'), 'MouseLeft', 'Shift');
       expect(handleClick).not.toHaveBeenCalled();
