{
  "name": "@storybook/components",
  "version": "7.5.0-alpha.5",
  "description": "Core Storybook Components",
  "keywords": [
    "storybook"
  ],
  "homepage": "https://github.com/storybookjs/storybook/tree/next/code/ui/components",
  "bugs": {
    "url": "https://github.com/storybookjs/storybook/issues"
  },
  "repository": {
    "type": "git",
    "url": "https://github.com/storybookjs/storybook.git",
    "directory": "code/ui/components"
  },
  "funding": {
    "type": "opencollective",
    "url": "https://opencollective.com/storybook"
  },
  "license": "MIT",
  "sideEffects": false,
  "exports": {
    ".": {
      "types": "./dist/index.d.ts",
      "node": "./dist/index.js",
      "require": "./dist/index.js",
      "import": "./dist/index.mjs"
    },
    "./html": {
      "types": "./dist/html.d.ts",
      "require": "./dist/html.js",
      "import": "./dist/html.mjs"
    },
    "./package.json": "./package.json"
  },
  "main": "dist/index.js",
  "module": "dist/index.mjs",
  "types": "dist/index.d.ts",
  "typesVersions": {
    "*": {
      "*": [
        "dist/index.d.ts"
      ],
      "html": [
        "dist/html.d.ts"
      ]
    }
  },
  "files": [
    "dist/**/*",
    "README.md",
    "*.js",
    "*.d.ts",
    "!src/**/*"
  ],
  "scripts": {
    "check": "../../../scripts/prepare/check.ts",
    "prep": "../../../scripts/prepare/bundle.ts"
  },
  "dependencies": {
    "@radix-ui/react-slot": "^1.0.2",
    "@storybook/client-logger": "workspace:*",
    "@storybook/csf": "^0.1.0",
    "@storybook/global": "^5.0.0",
    "@storybook/theming": "workspace:*",
    "@storybook/types": "workspace:*",
    "memoizerific": "^1.11.3",
    "use-resize-observer": "^9.1.0",
    "util-deprecate": "^1.0.2"
  },
  "devDependencies": {
    "@chromaui/addon-visual-tests": "^0.0.77",
    "@popperjs/core": "^2.6.0",
<<<<<<< HEAD
    "@storybook/icons": "^1.1.7",
=======
    "@radix-ui/react-scroll-area": "^1.0.5",
    "@storybook/icons": "^1.1.6",
>>>>>>> dd24dae2
    "@types/react-syntax-highlighter": "11.0.5",
    "@types/util-deprecate": "^1.0.0",
    "css": "^3.0.0",
    "polished": "^4.2.2",
    "prettier": "^2.8.0",
    "react-popper-tooltip": "^4.4.2",
    "react-syntax-highlighter": "^15.4.5",
    "react-textarea-autosize": "^8.3.0",
    "ts-dedent": "^2.0.0",
    "typescript": "~4.9.3"
  },
  "peerDependencies": {
    "react": "^16.8.0 || ^17.0.0 || ^18.0.0",
    "react-dom": "^16.8.0 || ^17.0.0 || ^18.0.0"
  },
  "publishConfig": {
    "access": "public"
  },
  "bundler": {
    "entries": [
      "./src/index.ts"
    ],
    "platform": "neutral"
  },
  "gitHead": "e6a7fd8a655c69780bc20b9749c2699e44beae17"
}<|MERGE_RESOLUTION|>--- conflicted
+++ resolved
@@ -72,12 +72,8 @@
   "devDependencies": {
     "@chromaui/addon-visual-tests": "^0.0.77",
     "@popperjs/core": "^2.6.0",
-<<<<<<< HEAD
+    "@radix-ui/react-scroll-area": "^1.0.5",
     "@storybook/icons": "^1.1.7",
-=======
-    "@radix-ui/react-scroll-area": "^1.0.5",
-    "@storybook/icons": "^1.1.6",
->>>>>>> dd24dae2
     "@types/react-syntax-highlighter": "11.0.5",
     "@types/util-deprecate": "^1.0.0",
     "css": "^3.0.0",
