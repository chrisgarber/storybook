{
  "name": "@storybook/components",
  "version": "8.1.0-alpha.7",
  "description": "Core Storybook Components",
  "keywords": [
    "storybook"
  ],
  "homepage": "https://github.com/storybookjs/storybook/tree/next/code/ui/components",
  "bugs": {
    "url": "https://github.com/storybookjs/storybook/issues"
  },
  "repository": {
    "type": "git",
    "url": "https://github.com/storybookjs/storybook.git",
    "directory": "code/ui/components"
  },
  "funding": {
    "type": "opencollective",
    "url": "https://opencollective.com/storybook"
  },
  "license": "MIT",
  "sideEffects": false,
  "exports": {
    ".": {
      "types": "./dist/index.d.ts",
      "node": "./dist/index.js",
      "require": "./dist/index.js",
      "import": "./dist/index.mjs"
    },
    "./html": {
      "types": "./dist/html.d.ts",
      "require": "./dist/html.js",
      "import": "./dist/html.mjs"
    },
    "./package.json": "./package.json"
  },
  "main": "dist/index.js",
  "module": "dist/index.mjs",
  "types": "dist/index.d.ts",
  "typesVersions": {
    "*": {
      "*": [
        "dist/index.d.ts"
      ],
      "html": [
        "dist/html.d.ts"
      ]
    }
  },
  "files": [
    "dist/**/*",
    "README.md",
    "*.js",
    "*.d.ts",
    "!src/**/*"
  ],
  "scripts": {
    "check": "node --loader ../../../scripts/node_modules/esbuild-register/loader.js -r ../../../scripts/node_modules/esbuild-register/register.js ../../../scripts/prepare/check.ts",
    "prep": "node --loader ../../../scripts/node_modules/esbuild-register/loader.js -r ../../../scripts/node_modules/esbuild-register/register.js ../../../scripts/prepare/bundle.ts"
  },
  "dependencies": {
    "@radix-ui/react-slot": "^1.0.2",
    "@storybook/client-logger": "workspace:*",
<<<<<<< HEAD
    "@storybook/csf": "0.1.4--canary.80.ba37fd5.0",
=======
    "@storybook/csf": "^0.1.4",
>>>>>>> 7e1ee32d
    "@storybook/global": "^5.0.0",
    "@storybook/icons": "^1.2.5",
    "@storybook/theming": "workspace:*",
    "@storybook/types": "workspace:*",
    "memoizerific": "^1.11.3",
    "util-deprecate": "^1.0.2"
  },
  "devDependencies": {
    "@popperjs/core": "^2.6.0",
    "@radix-ui/react-scroll-area": "^1.0.5",
    "@storybook/test": "workspace:*",
    "@types/react-syntax-highlighter": "11.0.5",
    "@types/util-deprecate": "^1.0.0",
    "css": "^3.0.0",
    "polished": "^4.2.2",
    "prettier": "^3.1.1",
    "react-popper-tooltip": "^4.4.2",
    "react-syntax-highlighter": "^15.4.5",
    "react-textarea-autosize": "^8.3.0",
    "ts-dedent": "^2.0.0",
    "typescript": "^5.3.2",
    "use-resize-observer": "^9.1.0"
  },
  "peerDependencies": {
    "react": "^16.8.0 || ^17.0.0 || ^18.0.0",
    "react-dom": "^16.8.0 || ^17.0.0 || ^18.0.0"
  },
  "publishConfig": {
    "access": "public"
  },
  "bundler": {
    "entries": [
      "./src/index.ts"
    ]
  },
  "gitHead": "e6a7fd8a655c69780bc20b9749c2699e44beae17"
}<|MERGE_RESOLUTION|>--- conflicted
+++ resolved
@@ -61,11 +61,7 @@
   "dependencies": {
     "@radix-ui/react-slot": "^1.0.2",
     "@storybook/client-logger": "workspace:*",
-<<<<<<< HEAD
     "@storybook/csf": "0.1.4--canary.80.ba37fd5.0",
-=======
-    "@storybook/csf": "^0.1.4",
->>>>>>> 7e1ee32d
     "@storybook/global": "^5.0.0",
     "@storybook/icons": "^1.2.5",
     "@storybook/theming": "workspace:*",
