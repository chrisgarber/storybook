{
  "name": "@storybook/components",
  "version": "8.0.0-beta.2",
  "description": "Core Storybook Components",
  "keywords": [
    "storybook"
  ],
  "homepage": "https://github.com/storybookjs/storybook/tree/next/code/ui/components",
  "bugs": {
    "url": "https://github.com/storybookjs/storybook/issues"
  },
  "repository": {
    "type": "git",
    "url": "https://github.com/storybookjs/storybook.git",
    "directory": "code/ui/components"
  },
  "funding": {
    "type": "opencollective",
    "url": "https://opencollective.com/storybook"
  },
  "license": "MIT",
  "sideEffects": false,
  "exports": {
    ".": {
      "types": "./dist/index.d.ts",
      "node": "./dist/index.js",
      "require": "./dist/index.js",
      "import": "./dist/index.mjs"
    },
    "./package.json": "./package.json"
  },
  "main": "dist/index.js",
  "module": "dist/index.mjs",
  "types": "dist/index.d.ts",
  "files": [
    "dist/**/*",
    "README.md",
    "*.js",
    "*.d.ts",
    "!src/**/*"
  ],
  "scripts": {
    "check": "node --loader ../../../scripts/node_modules/esbuild-register/loader.js -r ../../../scripts/node_modules/esbuild-register/register.js ../../../scripts/prepare/check.ts",
    "prep": "node --loader ../../../scripts/node_modules/esbuild-register/loader.js -r ../../../scripts/node_modules/esbuild-register/register.js ../../../scripts/prepare/bundle.ts"
  },
<<<<<<< HEAD
=======
  "dependencies": {
    "@radix-ui/react-slot": "^1.0.2",
    "@storybook/client-logger": "workspace:*",
    "@storybook/csf": "^0.1.2",
    "@storybook/global": "^5.0.0",
    "@storybook/icons": "^1.2.5",
    "@storybook/theming": "workspace:*",
    "@storybook/types": "workspace:*",
    "memoizerific": "^1.11.3",
    "util-deprecate": "^1.0.2"
  },
>>>>>>> f94366eb
  "devDependencies": {
    "@storybook/core": "workspace:*"
  },
  "peerDependencies": {
    "@storybook/core": "*"
  },
  "publishConfig": {
    "access": "public"
  },
  "bundler": {
    "entries": [
      "./src/index.ts"
    ]
  },
  "gitHead": "e6a7fd8a655c69780bc20b9749c2699e44beae17"
}<|MERGE_RESOLUTION|>--- conflicted
+++ resolved
@@ -43,20 +43,6 @@
     "check": "node --loader ../../../scripts/node_modules/esbuild-register/loader.js -r ../../../scripts/node_modules/esbuild-register/register.js ../../../scripts/prepare/check.ts",
     "prep": "node --loader ../../../scripts/node_modules/esbuild-register/loader.js -r ../../../scripts/node_modules/esbuild-register/register.js ../../../scripts/prepare/bundle.ts"
   },
-<<<<<<< HEAD
-=======
-  "dependencies": {
-    "@radix-ui/react-slot": "^1.0.2",
-    "@storybook/client-logger": "workspace:*",
-    "@storybook/csf": "^0.1.2",
-    "@storybook/global": "^5.0.0",
-    "@storybook/icons": "^1.2.5",
-    "@storybook/theming": "workspace:*",
-    "@storybook/types": "workspace:*",
-    "memoizerific": "^1.11.3",
-    "util-deprecate": "^1.0.2"
-  },
->>>>>>> f94366eb
   "devDependencies": {
     "@storybook/core": "workspace:*"
   },
