{
  "name": "@storybook/blocks",
  "version": "7.0.0-alpha.43",
  "description": "Storybook Doc Blocks",
  "keywords": [
    "storybook"
  ],
  "homepage": "https://github.com/storybookjs/storybook/tree/main/code/ui/blocks",
  "bugs": {
    "url": "https://github.com/storybookjs/storybook/issues"
  },
  "repository": {
    "type": "git",
    "url": "https://github.com/storybookjs/storybook.git",
    "directory": "code/ui/blocks"
  },
  "funding": {
    "type": "opencollective",
    "url": "https://opencollective.com/storybook"
  },
  "license": "MIT",
  "sideEffects": false,
  "exports": {
    ".": {
      "require": "./dist/index.js",
      "import": "./dist/index.mjs",
      "types": "./dist/index.d.ts"
    },
    "./package.json": "./package.json"
  },
  "main": "dist/index.js",
  "module": "dist/index.mjs",
  "types": "dist/index.d.ts",
  "files": [
    "dist/**/*",
    "README.md",
    "*.js",
    "*.d.ts"
  ],
  "scripts": {
    "prep": "../../../scripts/prepare/bundle.ts"
  },
  "dependencies": {
    "@storybook/api": "7.0.0-alpha.43",
    "@storybook/channels": "7.0.0-alpha.43",
    "@storybook/client-logger": "7.0.0-alpha.43",
    "@storybook/components": "7.0.0-alpha.43",
    "@storybook/core-events": "7.0.0-alpha.43",
    "@storybook/csf": "next",
<<<<<<< HEAD
    "@storybook/docs-tools": "7.0.0-alpha.42",
    "@storybook/preview-web": "7.0.0-alpha.42",
    "@storybook/store": "7.0.0-alpha.42",
    "@storybook/theming": "7.0.0-alpha.42",
    "@storybook/types": "7.0.0-alpha.42",
=======
    "@storybook/docs-tools": "7.0.0-alpha.43",
    "@storybook/preview-web": "7.0.0-alpha.43",
    "@storybook/store": "7.0.0-alpha.43",
    "@storybook/theming": "7.0.0-alpha.43",
>>>>>>> ec0f15fb
    "@types/lodash": "^4.14.167",
    "color-convert": "^2.0.1",
    "dequal": "^2.0.2",
    "global": "^4.4.0",
    "lodash": "^4.17.21",
    "markdown-to-jsx": "^7.1.3",
    "memoizerific": "^1.11.3",
    "polished": "^4.2.2",
    "react-colorful": "^5.1.2",
    "ts-dedent": "^2.0.0",
    "util-deprecate": "^1.0.2"
  },
  "devDependencies": {
    "@storybook/addon-actions": "7.0.0-alpha.43",
    "@storybook/addons": "7.0.0-alpha.43",
    "@types/color-convert": "^2.0.0"
  },
  "peerDependencies": {
    "react": "^16.8.0 || ^17.0.0 || ^18.0.0"
  },
  "publishConfig": {
    "access": "public"
  },
  "bundler": {
    "entries": [
      "./src/index.ts"
    ]
  },
  "gitHead": "f801c26f7bdcbfeeeca6706c0854d130bfb2f38b"
}<|MERGE_RESOLUTION|>--- conflicted
+++ resolved
@@ -47,18 +47,11 @@
     "@storybook/components": "7.0.0-alpha.43",
     "@storybook/core-events": "7.0.0-alpha.43",
     "@storybook/csf": "next",
-<<<<<<< HEAD
-    "@storybook/docs-tools": "7.0.0-alpha.42",
-    "@storybook/preview-web": "7.0.0-alpha.42",
-    "@storybook/store": "7.0.0-alpha.42",
-    "@storybook/theming": "7.0.0-alpha.42",
-    "@storybook/types": "7.0.0-alpha.42",
-=======
     "@storybook/docs-tools": "7.0.0-alpha.43",
     "@storybook/preview-web": "7.0.0-alpha.43",
     "@storybook/store": "7.0.0-alpha.43",
     "@storybook/theming": "7.0.0-alpha.43",
->>>>>>> ec0f15fb
+    "@storybook/types": "7.0.0-alpha.43",
     "@types/lodash": "^4.14.167",
     "color-convert": "^2.0.1",
     "dequal": "^2.0.2",
