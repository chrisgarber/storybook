--- conflicted
+++ resolved
@@ -1,10 +1,6 @@
 {
   "name": "@storybook/blocks",
-<<<<<<< HEAD
-  "version": "7.3.2",
-=======
   "version": "7.4.0-alpha.2",
->>>>>>> aecfa179
   "description": "Storybook Doc Blocks",
   "keywords": [
     "storybook"
@@ -40,7 +36,8 @@
     "dist/**/*",
     "README.md",
     "*.js",
-    "*.d.ts"
+    "*.d.ts",
+    "!src/**/*"
   ],
   "scripts": {
     "check": "../../../scripts/prepare/check.ts",
@@ -66,7 +63,7 @@
     "memoizerific": "^1.11.3",
     "polished": "^4.2.2",
     "react-colorful": "^5.1.2",
-    "telejson": "^7.0.3",
+    "telejson": "^7.2.0",
     "tocbot": "^4.20.1",
     "ts-dedent": "^2.0.0",
     "util-deprecate": "^1.0.2"
