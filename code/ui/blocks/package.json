--- conflicted
+++ resolved
@@ -1,10 +1,6 @@
 {
   "name": "@storybook/blocks",
-<<<<<<< HEAD
-  "version": "7.1.1",
-=======
   "version": "7.2.0",
->>>>>>> d61d7c0a
   "description": "Storybook Doc Blocks",
   "keywords": [
     "storybook"
@@ -47,19 +43,6 @@
     "prep": "../../../scripts/prepare/bundle.ts"
   },
   "dependencies": {
-<<<<<<< HEAD
-    "@storybook/channels": "7.1.1",
-    "@storybook/client-logger": "7.1.1",
-    "@storybook/components": "7.1.1",
-    "@storybook/core-events": "7.1.1",
-    "@storybook/csf": "^0.1.0",
-    "@storybook/docs-tools": "7.1.1",
-    "@storybook/global": "^5.0.0",
-    "@storybook/manager-api": "7.1.1",
-    "@storybook/preview-api": "7.1.1",
-    "@storybook/theming": "7.1.1",
-    "@storybook/types": "7.1.1",
-=======
     "@storybook/channels": "workspace:*",
     "@storybook/client-logger": "workspace:*",
     "@storybook/components": "workspace:*",
@@ -71,7 +54,6 @@
     "@storybook/preview-api": "workspace:*",
     "@storybook/theming": "workspace:*",
     "@storybook/types": "workspace:*",
->>>>>>> d61d7c0a
     "@types/lodash": "^4.14.167",
     "color-convert": "^2.0.1",
     "dequal": "^2.0.2",
@@ -86,11 +68,7 @@
     "util-deprecate": "^1.0.2"
   },
   "devDependencies": {
-<<<<<<< HEAD
-    "@storybook/addon-actions": "7.1.1",
-=======
     "@storybook/addon-actions": "workspace:*",
->>>>>>> d61d7c0a
     "@types/color-convert": "^2.0.0"
   },
   "peerDependencies": {
