--- conflicted
+++ resolved
@@ -121,17 +121,6 @@
     stories = [resolved.story];
   } else if (stories.length === 0) {
     try {
-<<<<<<< HEAD
-      const primaryStory = docsContext.storyById();
-      stories = [primaryStory];
-    } catch (error) {
-      // if it fails to get the primary story it's most likely because the doc is unattached
-      stories = [];
-    }
-  }
-
-  const sourceParameters = (stories[0]?.parameters.docs?.source || {}) as SourceParameters;
-=======
       // Always fall back to the primary story for source parameters, even if code is set.
       stories = [docsContext.storyById()];
     } catch (err) {
@@ -141,7 +130,6 @@
   }
 
   const sourceParameters = (stories[0]?.parameters?.docs?.source || {}) as SourceParameters;
->>>>>>> e037bfca
   let { code } = props; // We will fall back to `sourceParameters.code`, but per story below
   let format = props.format ?? sourceParameters.format;
   const language = props.language ?? sourceParameters.language ?? 'jsx';
