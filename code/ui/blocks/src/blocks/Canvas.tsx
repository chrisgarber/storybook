/* eslint-disable react/destructuring-assignment */
<<<<<<< HEAD
import React, { Children, useContext } from 'react';
import type { FC, ReactElement, ReactNode } from 'react';
import type { ModuleExport, ModuleExports, PreparedStory, Renderer } from '@storybook/types';
import { deprecate } from '@storybook/client-logger';
import { dedent } from 'ts-dedent';
=======
import React, { useContext } from 'react';
import type { FC } from 'react';
import type { ModuleExport, ModuleExports } from '@storybook/types';
>>>>>>> f0913477
import type { Layout, PreviewProps as PurePreviewProps } from '../components';
import { Preview as PurePreview } from '../components';
import { DocsContext } from './DocsContext';
import { SourceContext } from './SourceContainer';
import type { SourceProps } from './Source';
import { useSourceProps } from './Source';
import type { StoryProps } from './Story';
import { Story } from './Story';
import { useOf } from './useOf';

type CanvasProps = Pick<PurePreviewProps, 'withToolbar' | 'additionalActions' | 'className'> & {
  /**
   * Pass the export defining a story to render that story
   *
   * ```jsx
   * import { Meta, Canvas } from '@storybook/blocks';
   * import * as ButtonStories from './Button.stories';
   *
   * <Meta of={ButtonStories} />
   * <Canvas of={ButtonStories.Primary} />
   * ```
   */
  of?: ModuleExport;
  /**
   * Pass all exports of the CSF file if this MDX file is unattached
   *
   * ```jsx
   * import { Canvas } from '@storybook/blocks';
   * import * as ButtonStories from './Button.stories';
   *
   * <Canvas of={ButtonStories.Primary} meta={ButtonStories} />
   * ```
   */
  meta?: ModuleExports;
  /**
   * Specify the initial state of the source panel
   * hidden: the source panel is hidden by default
   * shown: the source panel is shown by default
   * none: the source panel is not available and the button to show it is hidden
   * @default 'hidden'
   */
  sourceState?: 'hidden' | 'shown' | 'none';
  /**
   * how to layout the story within the canvas
   * padded: the story has padding within the canvas
   * fullscreen: the story is rendered edge to edge within the canvas
   * centered: the story is centered within the canvas
   * @default 'padded'
   */
  layout?: Layout;
  /**
   * @see {SourceProps}
   */
  source?: Omit<SourceProps, 'dark'>;
  /**
   * @see {StoryProps}
   */
  story?: Pick<StoryProps, 'inline' | 'height' | 'autoplay' | '__forceInitialArgs' | '__primary'>;
};

export const Canvas: FC<CanvasProps> = (props) => {
  const docsContext = useContext(DocsContext);
  const sourceContext = useContext(SourceContext);
  const { of, source } = props;
  if ('of' in props && of === undefined) {
    throw new Error('Unexpected `of={undefined}`, did you mistype a CSF file reference?');
  }

  const { story } = useOf(of || 'story', ['story']);
  const sourceProps = useSourceProps({ ...source, ...(of && { of }) }, docsContext, sourceContext);

  const layout =
    props.layout ?? story.parameters.layout ?? story.parameters.docs?.canvas?.layout ?? 'padded';
  const withToolbar = props.withToolbar ?? story.parameters.docs?.canvas?.withToolbar ?? false;
  const additionalActions =
    props.additionalActions ?? story.parameters.docs?.canvas?.additionalActions;
  const sourceState = props.sourceState ?? story.parameters.docs?.canvas?.sourceState ?? 'hidden';
  const className = props.className ?? story.parameters.docs?.canvas?.className;

  return (
    <PurePreview
      withSource={sourceState === 'none' ? undefined : sourceProps}
      isExpanded={sourceState === 'shown'}
      withToolbar={withToolbar}
      additionalActions={additionalActions}
      className={className}
      layout={layout}
    >
      <Story of={of || story.moduleExport} meta={props.meta} {...props.story} />
    </PurePreview>
  );
};<|MERGE_RESOLUTION|>--- conflicted
+++ resolved
@@ -1,21 +1,12 @@
 /* eslint-disable react/destructuring-assignment */
-<<<<<<< HEAD
-import React, { Children, useContext } from 'react';
-import type { FC, ReactElement, ReactNode } from 'react';
-import type { ModuleExport, ModuleExports, PreparedStory, Renderer } from '@storybook/types';
-import { deprecate } from '@storybook/client-logger';
-import { dedent } from 'ts-dedent';
-=======
 import React, { useContext } from 'react';
 import type { FC } from 'react';
 import type { ModuleExport, ModuleExports } from '@storybook/types';
->>>>>>> f0913477
 import type { Layout, PreviewProps as PurePreviewProps } from '../components';
 import { Preview as PurePreview } from '../components';
 import { DocsContext } from './DocsContext';
 import { SourceContext } from './SourceContainer';
-import type { SourceProps } from './Source';
-import { useSourceProps } from './Source';
+import { useSourceProps, type SourceProps } from './Source';
 import type { StoryProps } from './Story';
 import { Story } from './Story';
 import { useOf } from './useOf';
