--- conflicted
+++ resolved
@@ -1,12 +1,6 @@
-<<<<<<< HEAD
 import React, { Children, useContext } from 'react';
 import type { FC, ReactElement, ReactNode } from 'react';
-import type { Framework } from '@storybook/types';
-=======
-import type { FC, ReactElement, ReactNode, ReactNodeArray } from 'react';
-import React, { useContext } from 'react';
 import type { Renderer } from '@storybook/types';
->>>>>>> bd23a5ab
 import type { PreviewProps as PurePreviewProps } from '../components';
 import { Preview as PurePreview, PreviewSkeleton } from '../components';
 import type { DocsContextProps } from './DocsContext';
