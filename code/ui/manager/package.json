{
  "name": "@storybook/manager",
  "version": "7.1.0-alpha.30",
  "description": "Core Storybook UI",
  "keywords": [
    "storybook"
  ],
  "homepage": "https://github.com/storybookjs/storybook/tree/next/code/ui/manager",
  "bugs": {
    "url": "https://github.com/storybookjs/storybook/issues"
  },
  "repository": {
    "type": "git",
    "url": "https://github.com/storybookjs/storybook.git",
    "directory": "code/ui/manager"
  },
  "funding": {
    "type": "opencollective",
    "url": "https://opencollective.com/storybook"
  },
  "license": "MIT",
  "exports": {
    ".": {
      "types": "./dist/index.d.ts",
      "import": "./dist/index.js"
    },
    "./dist/runtime": {
      "types": "./dist/runtime.d.ts",
      "import": "./dist/runtime.js"
    },
    "./dist/globals": {
      "types": "./dist/globals.d.ts",
      "require": "./dist/globals.js"
    },
    "./paths": "./paths.js",
    "./package.json": "./package.json"
  },
  "main": "dist/index.js",
  "module": "dist/index.js",
  "types": "dist/index.d.ts",
  "files": [
    "dist/**/*",
    "static/**/*",
    "README.md",
    "*.js",
    "*.d.ts"
  ],
  "scripts": {
    "check": "../../../scripts/node_modules/.bin/tsc --noEmit",
    "prep": "../../../scripts/prepare/esm-bundle.ts"
  },
  "devDependencies": {
    "@fal-works/esbuild-plugin-global-externals": "^2.1.2",
<<<<<<< HEAD
    "@storybook/addons": "7.1.0-alpha.29",
    "@storybook/api": "7.1.0-alpha.29",
    "@storybook/channel-postmessage": "7.1.0-alpha.29",
    "@storybook/channels": "7.1.0-alpha.29",
    "@storybook/client-logger": "7.1.0-alpha.29",
    "@storybook/components": "7.1.0-alpha.29",
    "@storybook/core-events": "7.1.0-alpha.29",
=======
    "@storybook/addons": "7.1.0-alpha.30",
    "@storybook/api": "7.1.0-alpha.30",
    "@storybook/channel-postmessage": "7.1.0-alpha.30",
    "@storybook/channel-websocket": "7.1.0-alpha.30",
    "@storybook/channels": "7.1.0-alpha.30",
    "@storybook/client-logger": "7.1.0-alpha.30",
    "@storybook/components": "7.1.0-alpha.30",
    "@storybook/core-events": "7.1.0-alpha.30",
>>>>>>> 9630bdd1
    "@storybook/global": "^5.0.0",
    "@storybook/manager-api": "7.1.0-alpha.30",
    "@storybook/router": "7.1.0-alpha.30",
    "@storybook/theming": "7.1.0-alpha.30",
    "@storybook/types": "7.1.0-alpha.30",
    "@testing-library/react": "^11.2.2",
    "@types/semver": "^7.3.4",
    "copy-to-clipboard": "^3.3.1",
    "downshift": "^6.0.15",
    "fs-extra": "^11.1.0",
    "fuse.js": "^3.6.1",
    "lodash": "^4.17.21",
    "markdown-to-jsx": "^7.1.8",
    "memoizerific": "^1.11.3",
    "polished": "^4.2.2",
    "qs": "^6.10.0",
    "react": "^16.14.0",
    "react-dom": "^16.8.0",
    "react-draggable": "^4.4.3",
    "react-helmet-async": "^1.0.7",
    "react-resize-detector": "^7.1.2",
    "resolve-from": "^5.0.0",
    "semver": "^7.3.7",
    "store2": "^2.14.2",
    "ts-dedent": "^2.0.0",
    "typescript": "~4.9.3"
  },
  "publishConfig": {
    "access": "public"
  },
  "bundler": {
    "pre": "./scripts/generate-exports-file.ts",
    "browserEntries": [
      "./src/index.tsx",
      "./src/runtime.ts"
    ],
    "nodeEntries": [
      "./src/globals.ts"
    ]
  },
  "gitHead": "e6a7fd8a655c69780bc20b9749c2699e44beae16"
}<|MERGE_RESOLUTION|>--- conflicted
+++ resolved
@@ -51,24 +51,13 @@
   },
   "devDependencies": {
     "@fal-works/esbuild-plugin-global-externals": "^2.1.2",
-<<<<<<< HEAD
-    "@storybook/addons": "7.1.0-alpha.29",
-    "@storybook/api": "7.1.0-alpha.29",
-    "@storybook/channel-postmessage": "7.1.0-alpha.29",
-    "@storybook/channels": "7.1.0-alpha.29",
-    "@storybook/client-logger": "7.1.0-alpha.29",
-    "@storybook/components": "7.1.0-alpha.29",
-    "@storybook/core-events": "7.1.0-alpha.29",
-=======
     "@storybook/addons": "7.1.0-alpha.30",
     "@storybook/api": "7.1.0-alpha.30",
     "@storybook/channel-postmessage": "7.1.0-alpha.30",
-    "@storybook/channel-websocket": "7.1.0-alpha.30",
     "@storybook/channels": "7.1.0-alpha.30",
     "@storybook/client-logger": "7.1.0-alpha.30",
     "@storybook/components": "7.1.0-alpha.30",
     "@storybook/core-events": "7.1.0-alpha.30",
->>>>>>> 9630bdd1
     "@storybook/global": "^5.0.0",
     "@storybook/manager-api": "7.1.0-alpha.30",
     "@storybook/router": "7.1.0-alpha.30",
