import type { FC } from 'react';
import React, { useCallback, useMemo } from 'react';

import { Badge, Icons } from '@storybook/components';
import { styled, useTheme } from '@storybook/theming';
<<<<<<< HEAD
import { global } from '@storybook/global';
import type { API, State } from '../api';
import { shortcutToHumanString } from '../api';
=======
>>>>>>> 9b503c7d

const focusableUIElements = {
  storySearchField: 'storybook-explorer-searchfield',
  storyListMenu: 'storybook-explorer-menu',
  storyPanelRoot: 'storybook-panel-root',
};

const Key = styled.span(({ theme }) => ({
  display: 'inline-block',
  height: 16,
  lineHeight: '16px',
  textAlign: 'center',
  fontSize: '11px',
  background: theme.base === 'light' ? 'rgba(0,0,0,0.05)' : 'rgba(255,255,255,0.05)',
  color: theme.base === 'light' ? theme.color.dark : theme.textMutedColor,
  borderRadius: 2,
  userSelect: 'none',
  pointerEvents: 'none',
  padding: '0 6px',
}));

const KeyChild = styled.code(
  ({ theme }) => `
  padding: 0;
  vertical-align: middle;

  & + & {
    margin-left: 6px;
  }
`
);

export const Shortcut: FC<{ keys: string[] }> = ({ keys }) => (
  <>
    <Key>
      {keys.map((key, index) => (
        <KeyChild key={key}>{shortcutToHumanString([key])}</KeyChild>
      ))}
    </Key>
  </>
);

export const useMenu = (
  state: State,
  api: API,
  showToolbar: boolean,
  isFullscreen: boolean,
  showPanel: boolean,
  showNav: boolean,
  enableShortcuts: boolean
) => {
  const theme = useTheme();
  const shortcutKeys = api.getShortcutKeys();

  const about = useMemo(
    () => ({
      id: 'about',
      title: 'About your Storybook',
      onClick: () => api.navigateToSettingsPage('/settings/about'),
    }),
    [api]
  );

  const whatsNewNotificationsEnabled =
    state.whatsNewData?.status === 'SUCCESS' && !state.disableWhatsNewNotifications;
  const isWhatsNewUnread = api.isWhatsNewUnread();
  const whatsNew = useMemo(
    () => ({
      id: 'whats-new',
      title: "What's new?",
      onClick: () => api.navigateToSettingsPage('/settings/whats-new'),
      right: whatsNewNotificationsEnabled && isWhatsNewUnread && (
        <Badge status="positive">Check it out</Badge>
      ),
    }),
    [api, whatsNewNotificationsEnabled, isWhatsNewUnread]
  );

  const shortcuts = useMemo(
    () => ({
      id: 'shortcuts',
      title: 'Keyboard shortcuts',
      onClick: () => api.navigateToSettingsPage('/settings/shortcuts'),
      right: enableShortcuts ? <Shortcut keys={shortcutKeys.shortcutsPage} /> : null,
      style: {
        borderBottom: `4px solid ${theme.appBorderColor}`,
      },
    }),
    [api, enableShortcuts, shortcutKeys.shortcutsPage, theme.appBorderColor]
  );

  const sidebarToggle = useMemo(
    () => ({
      id: 'S',
      title: 'Show sidebar',
      onClick: () => api.toggleNav(),
      active: showNav,
      right: enableShortcuts ? <Shortcut keys={shortcutKeys.toggleNav} /> : null,
      left: showNav ? <Icons icon="check" /> : null,
    }),
    [api, enableShortcuts, shortcutKeys, showNav]
  );

  const toolbarToogle = useMemo(
    () => ({
      id: 'T',
      title: 'Show toolbar',
      onClick: () => api.toggleToolbar(),
      active: showToolbar,
      right: enableShortcuts ? <Shortcut keys={shortcutKeys.toolbar} /> : null,
      left: showToolbar ? <Icons icon="check" /> : null,
    }),
    [api, enableShortcuts, shortcutKeys, showToolbar]
  );

  const addonsToggle = useMemo(
    () => ({
      id: 'A',
      title: 'Show addons',
      onClick: () => api.togglePanel(),
      active: showPanel,
      right: enableShortcuts ? <Shortcut keys={shortcutKeys.togglePanel} /> : null,
      left: showPanel ? <Icons icon="check" /> : null,
    }),
    [api, enableShortcuts, shortcutKeys, showPanel]
  );

  const addonsOrientationToggle = useMemo(
    () => ({
      id: 'D',
      title: 'Change addons orientation',
      onClick: () => api.togglePanelPosition(),
      right: enableShortcuts ? <Shortcut keys={shortcutKeys.panelPosition} /> : null,
    }),
    [api, enableShortcuts, shortcutKeys]
  );

  const fullscreenToggle = useMemo(
    () => ({
      id: 'F',
      title: 'Go full screen',
      onClick: () => api.toggleFullscreen(),
      active: isFullscreen,
      right: enableShortcuts ? <Shortcut keys={shortcutKeys.fullScreen} /> : null,
      left: isFullscreen ? <Icons icon="check" /> : null,
    }),
    [api, enableShortcuts, shortcutKeys, isFullscreen]
  );

  const searchToggle = useMemo(
    () => ({
      id: '/',
      title: 'Search',
      onClick: () => api.focusOnUIElement(focusableUIElements.storySearchField),
      right: enableShortcuts ? <Shortcut keys={shortcutKeys.search} /> : null,
    }),
    [api, enableShortcuts, shortcutKeys]
  );

  const up = useMemo(
    () => ({
      id: 'up',
      title: 'Previous component',
      onClick: () => api.jumpToComponent(-1),
      right: enableShortcuts ? <Shortcut keys={shortcutKeys.prevComponent} /> : null,
    }),
    [api, enableShortcuts, shortcutKeys]
  );

  const down = useMemo(
    () => ({
      id: 'down',
      title: 'Next component',
      onClick: () => api.jumpToComponent(1),
      right: enableShortcuts ? <Shortcut keys={shortcutKeys.nextComponent} /> : null,
    }),
    [api, enableShortcuts, shortcutKeys]
  );

  const prev = useMemo(
    () => ({
      id: 'prev',
      title: 'Previous story',
      onClick: () => api.jumpToStory(-1),
      right: enableShortcuts ? <Shortcut keys={shortcutKeys.prevStory} /> : null,
    }),
    [api, enableShortcuts, shortcutKeys]
  );

  const next = useMemo(
    () => ({
      id: 'next',
      title: 'Next story',
      onClick: () => api.jumpToStory(1),
      right: enableShortcuts ? <Shortcut keys={shortcutKeys.nextStory} /> : null,
    }),
    [api, enableShortcuts, shortcutKeys]
  );

  const collapse = useMemo(
    () => ({
      id: 'collapse',
      title: 'Collapse all',
      onClick: () => api.collapseAll(),
      right: enableShortcuts ? <Shortcut keys={shortcutKeys.collapseAll} /> : null,
    }),
    [api, enableShortcuts, shortcutKeys]
  );

  const getAddonsShortcuts = useCallback(() => {
    const addonsShortcuts = api.getAddonsShortcuts();
    const keys = shortcutKeys as any;
    return Object.entries(addonsShortcuts)
      .filter(([_, { showInMenu }]) => showInMenu)
      .map(([actionName, { label, action }]) => ({
        id: actionName,
        title: label,
        onClick: () => action(),
        right: enableShortcuts ? <Shortcut keys={keys[actionName]} /> : null,
      }));
  }, [api, enableShortcuts, shortcutKeys]);

  return useMemo(
    () => [
      about,
      ...(state.whatsNewData?.status === 'SUCCESS' ? [whatsNew] : []),
      shortcuts,
      sidebarToggle,
      toolbarToogle,
      addonsToggle,
      addonsOrientationToggle,
      fullscreenToggle,
      searchToggle,
      up,
      down,
      prev,
      next,
      collapse,
      ...getAddonsShortcuts(),
    ],
    [
      about,
      state,
      whatsNew,
      shortcuts,
      sidebarToggle,
      toolbarToogle,
      addonsToggle,
      addonsOrientationToggle,
      fullscreenToggle,
      searchToggle,
      up,
      down,
      prev,
      next,
      collapse,
      getAddonsShortcuts,
    ]
  );
};<|MERGE_RESOLUTION|>--- conflicted
+++ resolved
@@ -3,12 +3,8 @@
 
 import { Badge, Icons } from '@storybook/components';
 import { styled, useTheme } from '@storybook/theming';
-<<<<<<< HEAD
-import { global } from '@storybook/global';
 import type { API, State } from '../api';
 import { shortcutToHumanString } from '../api';
-=======
->>>>>>> 9b503c7d
 
 const focusableUIElements = {
   storySearchField: 'storybook-explorer-searchfield',
@@ -30,16 +26,14 @@
   padding: '0 6px',
 }));
 
-const KeyChild = styled.code(
-  ({ theme }) => `
-  padding: 0;
-  vertical-align: middle;
-
-  & + & {
-    margin-left: 6px;
-  }
-`
-);
+const KeyChild = styled.code({
+  padding: 0,
+  verticalAlign: 'middle',
+
+  '& + &': {
+    marginLeft: 6,
+  },
+});
 
 export const Shortcut: FC<{ keys: string[] }> = ({ keys }) => (
   <>
