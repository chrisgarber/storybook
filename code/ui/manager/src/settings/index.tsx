import { useStorybookApi, useStorybookState, types } from '@storybook/manager-api';
import { IconButton, FlexBar, TabBar, TabButton, ScrollArea } from '@storybook/components';
import { Location, Route } from '@storybook/router';
import { styled } from '@storybook/theming';
import { global } from '@storybook/global';
import type { FC, SyntheticEvent } from 'react';
import React, { Fragment } from 'react';

import type { Addon_PageType } from '@storybook/types';
<<<<<<< HEAD
=======
import { CloseIcon } from '@storybook/icons';
>>>>>>> 233a73a6
import { AboutPage } from './AboutPage';
import { ShortcutsPage } from './ShortcutsPage';
import { WhatsNewPage } from './whats_new_page';
import { matchesModifiers, matchesKeyCode } from '../keybinding';

const { document } = global;

const TabBarButton = React.memo(function TabBarButton({
  changeTab,
  id,
  title,
}: {
  changeTab: (tab: string) => void;
  id: string;
  title: string;
}) {
  return (
    <Location>
      {({ path }) => {
        const active = path.includes(`settings/${id}`);
        return (
          <TabButton
            id={`tabbutton-${id}`}
            className={['tabbutton'].concat(active ? ['tabbutton-active'] : []).join(' ')}
            type="button"
            key="id"
            active={active}
            onClick={() => changeTab(id)}
            role="tab"
          >
            {title}
          </TabButton>
        );
      }}
    </Location>
  );
});

const Content = styled(ScrollArea)(({ theme }) => ({
  background: theme.background.content,
}));

const Pages: FC<{
  onClose: () => void;
  enableShortcuts?: boolean;
  changeTab: (tab: string) => void;
  enableWhatsNew: boolean;
}> = ({ changeTab, onClose, enableShortcuts = true, enableWhatsNew }) => {
  React.useEffect(() => {
    const handleEscape = (event: KeyboardEvent) => {
      if (!enableShortcuts || event.repeat) return;
      if (matchesModifiers(false, event) && matchesKeyCode('Escape', event)) {
        event.preventDefault();
        onClose();
      }
    };
    document.addEventListener('keydown', handleEscape);
    return () => document.removeEventListener('keydown', handleEscape);
  }, [enableShortcuts, onClose]);

  return (
    <Fragment>
      <FlexBar border>
        <TabBar role="tablist">
          <TabBarButton id="about" title="About" changeTab={changeTab} />
          {enableWhatsNew && (
            <TabBarButton id="whats-new" title="What's new?" changeTab={changeTab} />
          )}
          <TabBarButton id="shortcuts" title="Keyboard shortcuts" changeTab={changeTab} />
        </TabBar>
        <IconButton
          onClick={(e: SyntheticEvent) => {
            e.preventDefault();
            return onClose();
          }}
          title="Close settings page"
        >
          <CloseIcon />
        </IconButton>
      </FlexBar>
      <Content vertical horizontal={false}>
        <Route path="about">
          <AboutPage key="about" />
        </Route>
        <Route path="whats-new">
          <WhatsNewPage key="whats-new" />
        </Route>
        <Route path="shortcuts">
          <ShortcutsPage key="shortcuts" />
        </Route>
      </Content>
    </Fragment>
  );
};

const SettingsPages: FC = () => {
  const api = useStorybookApi();
  const state = useStorybookState();
  const changeTab = (tab: string) => api.changeSettingsTab(tab);

  return (
    <Pages
      enableWhatsNew={state.whatsNewData?.status === 'SUCCESS'}
      enableShortcuts={state.ui.enableShortcuts}
      changeTab={changeTab}
      onClose={api.closeSettings}
    />
  );
};

export const settingsPageAddon: Addon_PageType = {
  id: 'settings',
  url: '/settings/',
  title: 'Settings',
  type: types.experimental_PAGE,
  render: () => (
    <Route path="/settings/" startsWith>
      <SettingsPages />
    </Route>
  ),
};<|MERGE_RESOLUTION|>--- conflicted
+++ resolved
@@ -7,10 +7,7 @@
 import React, { Fragment } from 'react';
 
 import type { Addon_PageType } from '@storybook/types';
-<<<<<<< HEAD
-=======
 import { CloseIcon } from '@storybook/icons';
->>>>>>> 233a73a6
 import { AboutPage } from './AboutPage';
 import { ShortcutsPage } from './ShortcutsPage';
 import { WhatsNewPage } from './whats_new_page';
