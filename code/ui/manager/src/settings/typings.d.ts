--- conflicted
+++ resolved
@@ -2,16 +2,7 @@
 /* eslint-disable @typescript-eslint/naming-convention */
 declare module '@storybook/components/src/treeview/utils';
 
-<<<<<<< HEAD
-declare var FEATURES:
-  | {
-      storyStoreV7?: boolean;
-      argTypeTargetsV7?: boolean;
-    }
-  | undefined;
-=======
 declare var FEATURES: import('@storybook/types').StorybookConfig['features'];
->>>>>>> 51608c85
 
 declare var __REACT__: any;
 declare var __REACTDOM__: any;
