--- conflicted
+++ resolved
@@ -37,12 +37,7 @@
     this.channel = channel;
 
     if (FEATURES?.storyStoreV7 && CONFIG_TYPE === 'DEVELOPMENT') {
-<<<<<<< HEAD
-      const serverChannel = webSocket.createChannel({});
-      this.serverChannel = serverChannel;
-=======
       this.serverChannel = this.channel;
->>>>>>> 51608c85
       addons.setServerChannel(this.serverChannel);
     }
   }
