--- conflicted
+++ resolved
@@ -1,19 +1,11 @@
 import type { ComponentType, FC, ReactNode } from 'react';
-<<<<<<< HEAD
-import React, { Component, Children } from 'react';
-import { styled } from '@storybook/theming';
-
-import { TabButton } from '@storybook/components';
-import { type State, ActiveTabs } from '../../api';
-=======
 import React, { Fragment, Children, useCallback, useState } from 'react';
-import { type State, ActiveTabs, useStorybookApi } from '@storybook/manager-api';
 import { styled } from '@storybook/theming';
 
 import { TabButton } from '@storybook/components';
 import { Location } from '@storybook/router';
 import type { Addon_PageType } from '@storybook/types';
->>>>>>> 03d1e1f9
+import { type State, ActiveTabs, useStorybookApi } from '../../api';
 import { Root } from './Root';
 
 export type ActiveTabsType = 'sidebar' | 'canvas' | 'addons';
