--- conflicted
+++ resolved
@@ -2,15 +2,8 @@
 import type { FC } from 'react';
 import React, { Component } from 'react';
 import { styled } from '@storybook/theming';
-<<<<<<< HEAD
-import type { Addon_Collection } from '@storybook/types';
+import type { Addon_BaseType, Addon_Collection } from '@storybook/types';
 import type { State } from '../../api';
-import { types } from '../../api';
-=======
-import type { Addon_BaseType, Addon_Collection } from '@storybook/types';
-import { Addon_TypesEnum } from '@storybook/types';
-import type { State } from '@storybook/manager-api';
->>>>>>> 03d1e1f9
 import type { SidebarProps } from '../sidebar/Sidebar';
 import { Sidebar } from '../sidebar/Sidebar';
 import Panel from '../panel/panel';
