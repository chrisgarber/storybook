--- conflicted
+++ resolved
@@ -21,10 +21,7 @@
 import { isSearchResult, isExpandType, isClearType, isCloseType } from './types';
 
 import { scrollIntoView, searchItem } from '../../utils/tree';
-<<<<<<< HEAD
-=======
 import { getGroupStatus, getHighestStatus } from '../../utils/status';
->>>>>>> afdc58a0
 
 const { document } = global;
 
