--- conflicted
+++ resolved
@@ -3,13 +3,8 @@
 import type { IndexHash, State } from '@storybook/manager-api';
 import { ManagerContext, types } from '@storybook/manager-api';
 import type { StoryObj, Meta } from '@storybook/react';
-<<<<<<< HEAD
-import { within, userEvent, expect } from '@storybook/test';
+import { within, userEvent, expect, fn } from '@storybook/test';
 import type { Addon_SidebarTopType } from '@storybook/core/dist/types';
-=======
-import { within, userEvent, expect, fn } from '@storybook/test';
-import type { Addon_SidebarTopType } from '@storybook/types';
->>>>>>> ba695327
 import { Button, IconButton } from '@storybook/components';
 import { FaceHappyIcon } from '@storybook/icons';
 import { Sidebar, DEFAULT_REF_ID } from './Sidebar';
