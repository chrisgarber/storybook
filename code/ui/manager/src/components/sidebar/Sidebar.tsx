--- conflicted
+++ resolved
@@ -133,69 +133,14 @@
   return (
     <Container className="container sidebar-container">
       <CustomScrollArea vertical>
-<<<<<<< HEAD
-        <TopAndBottom>
-          <Top row={1.6}>
-            <Heading
-              className="sidebar-header"
-              menuHighlighted={menuHighlighted}
-              menu={menu}
-              extra={extra}
-              skipLinkHref="#storybook-preview-wrapper"
-              isLoading={isLoading}
-            />
-
-            <Search
-              dataset={dataset}
-              isLoading={isLoading}
-              enableShortcuts={enableShortcuts}
-              {...lastViewedProps}
-            >
-              {({
-                query,
-                results,
-                isBrowsing,
-                closeMenu,
-                getMenuProps,
-                getItemProps,
-                highlightedIndex,
-              }) => (
-                <Swap condition={isBrowsing}>
-                  <Explorer
-                    dataset={dataset}
-                    selected={selected}
-                    isLoading={isLoading}
-                    isBrowsing={isBrowsing}
-                  />
-                  <SearchResults
-                    query={query}
-                    results={results}
-                    closeMenu={closeMenu}
-                    getMenuProps={getMenuProps}
-                    getItemProps={getItemProps}
-                    highlightedIndex={highlightedIndex}
-                    enableShortcuts={enableShortcuts}
-                    isLoading={isLoading}
-                  />
-                </Swap>
-              )}
-            </Search>
-          </Top>
-          {isLoading ? null : (
-            <Bottom>
-              {bottom.map(({ id, render: Render }) => (
-                <Render key={id} />
-              ))}
-            </Bottom>
-          )}
-        </TopAndBottom>
-=======
         <Top row={1.6}>
           <Heading
             className="sidebar-header"
             menuHighlighted={menuHighlighted}
             menu={menu}
+            extra={extra}
             skipLinkHref="#storybook-preview-wrapper"
+            isLoading={isLoading}
           />
 
           <Search
@@ -234,7 +179,6 @@
             )}
           </Search>
         </Top>
->>>>>>> fa3b4d8f
       </CustomScrollArea>
       {isLoading ? null : (
         <Bottom>
