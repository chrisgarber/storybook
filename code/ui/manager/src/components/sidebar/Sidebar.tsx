import React, { useMemo } from 'react';

import { styled } from '@storybook/theming';
import { ScrollArea, Spaced } from '@storybook/components';
import type { State } from '@storybook/manager-api';

import type {
  Addon_SidebarBottomType,
  Addon_SidebarTopType,
  API_LoadedRefData,
} from '@storybook/types';
import { Heading } from './Heading';

// eslint-disable-next-line import/no-cycle
import { Explorer } from './Explorer';
// eslint-disable-next-line import/no-cycle
import { Search } from './Search';
// eslint-disable-next-line import/no-cycle
import { SearchResults } from './SearchResults';
import type { Refs, CombinedDataset, Selection } from './types';
import { useLastViewed } from './useLastViewed';

export const DEFAULT_REF_ID = 'storybook_internal';

<<<<<<< HEAD
const Container = styled.nav(
  {
    position: 'absolute',
    zIndex: 1,
    left: 0,
    top: 0,
    bottom: 0,
    right: 0,
    width: '100%',
    height: '100%',
  },
  ({ theme }) => ({
    background: theme.background.app,
  })
);
=======
const Container = styled.nav({
  position: 'absolute',
  zIndex: 1,
  left: 0,
  top: 0,
  bottom: 0,
  right: 0,
  width: '100%',
  height: '100%',
  display: 'flex',
  flexDirection: 'column',
});
>>>>>>> a6fa8cd2

const Top = styled(Spaced)({
  padding: 20,
  flex: 1,
});

const Bottom = styled.div(({ theme }) => ({
  borderTop: `1px solid ${theme.appBorderColor}`,
  padding: theme.layoutMargin / 2,
  display: 'flex',
  flexWrap: 'wrap',
  gap: theme.layoutMargin / 2,
  backgroundColor: theme.barBg,

  '&:empty': {
    display: 'none',
  },
}));

const CustomScrollArea = styled(ScrollArea)({
  '&&&&& .os-scrollbar-handle:before': {
    left: -12,
  },
  '&&&&& .os-scrollbar-vertical': {
    right: 5,
  },
});

const Swap = React.memo(function Swap({
  children,
  condition,
}: {
  children: React.ReactNode;
  condition: boolean;
}) {
  const [a, b] = React.Children.toArray(children);
  return (
    <>
      <div style={{ display: condition ? 'block' : 'none' }}>{a}</div>
      <div style={{ display: condition ? 'none' : 'block' }}>{b}</div>
    </>
  );
});

const useCombination = (
  defaultRefData: API_LoadedRefData & { status: State['status'] },
  refs: Refs
): CombinedDataset => {
  const hash = useMemo(
    () => ({
      [DEFAULT_REF_ID]: {
        ...defaultRefData,
        title: null,
        id: DEFAULT_REF_ID,
        url: 'iframe.html',
      },
      ...refs,
    }),
    [refs, defaultRefData]
  );
  return useMemo(() => ({ hash, entries: Object.entries(hash) }), [hash]);
};

export interface SidebarProps extends API_LoadedRefData {
  refs: State['refs'];
  status: State['status'];
  menu: any[];
  extra: Addon_SidebarTopType[];
  bottom?: Addon_SidebarBottomType[];
  storyId?: string;
  refId?: string;
  menuHighlighted?: boolean;
  enableShortcuts?: boolean;
}

export const Sidebar = React.memo(function Sidebar({
  storyId = null,
  refId = DEFAULT_REF_ID,
  index,
  indexError,
  status,
  previewInitialized,
  menu,
  extra,
  bottom = [],
  menuHighlighted = false,
  enableShortcuts = true,
  refs = {},
}: SidebarProps) {
  const selected: Selection = useMemo(() => storyId && { storyId, refId }, [storyId, refId]);
  const dataset = useCombination({ index, indexError, previewInitialized, status }, refs);
  const isLoading = !index && !indexError;
  const lastViewedProps = useLastViewed(selected);

  return (
    <Container className="container sidebar-container">
      <CustomScrollArea vertical>
        <Top row={1.6}>
          <Heading
            className="sidebar-header"
            menuHighlighted={menuHighlighted}
            menu={menu}
            extra={extra}
            skipLinkHref="#storybook-preview-wrapper"
            isLoading={isLoading}
          />

          <Search
            dataset={dataset}
            isLoading={isLoading}
            enableShortcuts={enableShortcuts}
            {...lastViewedProps}
          >
            {({
              query,
              results,
              isBrowsing,
              closeMenu,
              getMenuProps,
              getItemProps,
              highlightedIndex,
            }) => (
              <Swap condition={isBrowsing}>
                <Explorer
                  dataset={dataset}
                  selected={selected}
                  isLoading={isLoading}
                  isBrowsing={isBrowsing}
                />
                <SearchResults
                  query={query}
                  results={results}
                  closeMenu={closeMenu}
                  getMenuProps={getMenuProps}
                  getItemProps={getItemProps}
                  highlightedIndex={highlightedIndex}
                  enableShortcuts={enableShortcuts}
                  isLoading={isLoading}
                />
              </Swap>
            )}
          </Search>
        </Top>
      </CustomScrollArea>
      {isLoading ? null : (
        <Bottom>
          {bottom.map(({ id, render: Render }) => (
            <Render key={id} />
          ))}
        </Bottom>
      )}
    </Container>
  );
});<|MERGE_RESOLUTION|>--- conflicted
+++ resolved
@@ -22,7 +22,6 @@
 
 export const DEFAULT_REF_ID = 'storybook_internal';
 
-<<<<<<< HEAD
 const Container = styled.nav(
   {
     position: 'absolute',
@@ -33,25 +32,13 @@
     right: 0,
     width: '100%',
     height: '100%',
+    display: 'flex', // TODO: this is maybe breaking everything?
+    flexDirection: 'column',
   },
   ({ theme }) => ({
     background: theme.background.app,
   })
 );
-=======
-const Container = styled.nav({
-  position: 'absolute',
-  zIndex: 1,
-  left: 0,
-  top: 0,
-  bottom: 0,
-  right: 0,
-  width: '100%',
-  height: '100%',
-  display: 'flex',
-  flexDirection: 'column',
-});
->>>>>>> a6fa8cd2
 
 const Top = styled(Spaced)({
   padding: 20,
