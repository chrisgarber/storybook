--- conflicted
+++ resolved
@@ -96,15 +96,10 @@
             return null;
           }
           return (
-<<<<<<< HEAD
-            <SkipToSidebarLink secondary isLink tabIndex={0} href={`#${selectedStoryId}`}>
-              Skip to sidebar
-=======
             <SkipToSidebarLink asChild>
               <a href={`#${selectedStoryId}`} tabIndex={0} title="Skip to sidebar">
                 Skip to sidebar
               </a>
->>>>>>> 233a73a6
             </SkipToSidebarLink>
           );
         }}
