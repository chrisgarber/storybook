import type { CSSProperties } from 'react';
import React from 'react';

import { IFrame } from './iframe';

export default {
  component: IFrame,
  title: 'Iframe',
  parameters: {
    layout: 'fullscreen',
    viewport: {
      defaultViewport: 'sized',
      viewports: {
        sized: {
          name: 'Sized',
          styles: {
            width: '700px',
            height: '700px',
          },
        },
      },
    },
    theme: 'light',
    chromatic: { viewports: [700] },
  },
};

const style: CSSProperties = {
  maxWidth: '700px',
  height: '700px',
};

export const WorkingStory = () => (
  <IFrame
    active
    id="iframe"
    title="Missing"
<<<<<<< HEAD
    src="/iframe.html?id=storybook-components-icon--basic"
=======
    src="/iframe.html?id=storybook-components-loader--infinite-state"
>>>>>>> f9b1bf4a
    allowFullScreen
    style={style}
    scale={1.0}
  />
);
WorkingStory.parameters = {
  chromatic: { disable: true },
};

export const MissingStory = () => (
  <IFrame
    active
    id="iframe"
    title="Missing"
    src="/iframe.html?id=missing"
    allowFullScreen
    style={style}
    scale={1.0}
  />
);

export const PreparingStory = () => (
  <IFrame
    active
    id="iframe"
    title="Preparing Story"
    src="/iframe.html?__SPECIAL_TEST_PARAMETER__=preparing-story"
    allowFullScreen
    style={style}
    scale={1.0}
  />
);
PreparingStory.parameters = {
  chromatic: { disable: true },
};

export const PreparingDocs = () => (
  <IFrame
    active
    id="iframe"
    title="Preparing Docs"
    src="/iframe.html?__SPECIAL_TEST_PARAMETER__=preparing-docs"
    allowFullScreen
    style={style}
    scale={1.0}
  />
);
PreparingDocs.parameters = {
  chromatic: { disable: true },
};<|MERGE_RESOLUTION|>--- conflicted
+++ resolved
@@ -35,11 +35,7 @@
     active
     id="iframe"
     title="Missing"
-<<<<<<< HEAD
-    src="/iframe.html?id=storybook-components-icon--basic"
-=======
     src="/iframe.html?id=storybook-components-loader--infinite-state"
->>>>>>> f9b1bf4a
     allowFullScreen
     style={style}
     scale={1.0}
