import { styled } from '@storybook/theming';
import { Link } from '@storybook/router';

<<<<<<< HEAD
export const PreviewContainer = styled.div({
=======
export const PreviewContainer = styled.main({
>>>>>>> 233a73a6
  display: 'flex',
  flexDirection: 'column',
  width: '100%',
  height: '100%',
  overflow: 'hidden',
});

export const FrameWrap = styled.div({
  overflow: 'auto',
  width: '100%',
  zIndex: 3,
  background: 'transparent',
  flex: 1,
});

export const UnstyledLink = styled(Link)({
  color: 'inherit',
  textDecoration: 'inherit',
  display: 'inline-block',
});

export const DesktopOnly = styled.span({
  // Hides full screen icon at mobile breakpoint defined in app.js
  '@media (max-width: 599px)': {
    display: 'none',
  },
});

export const IframeWrapper = styled.div(({ theme }) => ({
  alignContent: 'center',
  alignItems: 'center',
  justifyContent: 'center',
  justifyItems: 'center',
  overflow: 'auto',

  display: 'grid',
  gridTemplateColumns: '100%',
  gridTemplateRows: '100%',

  position: 'relative',
  width: '100%',
  height: '100%',
  background: theme.background.content,
}));

export const LoaderWrapper = styled.div(({ theme }) => ({
  position: 'absolute',
  top: 0,
  left: 0,
  bottom: 0,
  right: 0,
  background: theme.background.content,
  zIndex: 1,
}));<|MERGE_RESOLUTION|>--- conflicted
+++ resolved
@@ -1,11 +1,7 @@
 import { styled } from '@storybook/theming';
 import { Link } from '@storybook/router';
 
-<<<<<<< HEAD
-export const PreviewContainer = styled.div({
-=======
 export const PreviewContainer = styled.main({
->>>>>>> 233a73a6
   display: 'flex',
   flexDirection: 'column',
   width: '100%',
