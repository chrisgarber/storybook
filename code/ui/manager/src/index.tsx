import { global } from '@storybook/global';
import type { FC } from 'react';
import React, { useMemo } from 'react';
import ReactDOM from 'react-dom';

import { Location, LocationProvider, useNavigate } from '@storybook/router';
<<<<<<< HEAD
=======
import { Provider as ManagerProvider, types } from '@storybook/manager-api';
import type { Combo } from '@storybook/manager-api';
>>>>>>> 03d1e1f9
import { ThemeProvider, ensure as ensureTheme } from '@storybook/theming';
import { HelmetProvider } from 'react-helmet-async';
import { Provider as ManagerProvider } from './api';
import type { Combo } from './api';

import type { Addon_PageType } from '@storybook/types';
import App from './app';

import Provider from './provider';
import { settingsPageAddon } from './settings';

// @ts-expect-error (Converted from ts-ignore)
ThemeProvider.displayName = 'ThemeProvider';
// @ts-expect-error (Converted from ts-ignore)
HelmetProvider.displayName = 'HelmetProvider';

export interface RootProps {
  provider: Provider;
  history?: History;
}

export const Root: FC<RootProps> = ({ provider }) => (
  <HelmetProvider key="helmet.Provider">
    <LocationProvider key="location.provider">
      <Main provider={provider} />
    </LocationProvider>
  </HelmetProvider>
);

const Main: FC<{ provider: Provider }> = ({ provider }) => {
  const navigate = useNavigate();
  return (
    <Location key="location.consumer">
      {(locationData) => (
        <ManagerProvider
          key="manager"
          provider={provider}
          {...locationData}
          navigate={navigate}
          docsOptions={global?.DOCS_OPTIONS || {}}
        >
          {({ state, api }: Combo) => {
            const panelCount = Object.keys(api.getElements(types.PANEL)).length;
            const pages: Addon_PageType[] = useMemo(
              () => [settingsPageAddon, ...Object.values(api.getElements(types.experimental_PAGE))],
              [Object.keys(api.getElements(types.experimental_PAGE)).join()]
            );

            const story = api.getData(state.storyId, state.refId);
            const isLoading = story
              ? !!state.refs[state.refId] && !state.refs[state.refId].previewInitialized
              : !state.previewInitialized;

            const layout = useMemo(
              () => (isLoading ? { ...state.layout, showPanel: false } : state.layout),
              [isLoading, state.layout]
            );

            return (
              <ThemeProvider key="theme.provider" theme={ensureTheme(state.theme)}>
                <App
                  key="app"
                  viewMode={state.viewMode}
                  layout={layout}
                  panelCount={panelCount}
                  pages={pages}
                />
              </ThemeProvider>
            );
          }}
        </ManagerProvider>
      )}
    </Location>
  );
};

export function renderStorybookUI(domNode: HTMLElement, provider: Provider) {
  if (!(provider instanceof Provider)) {
    throw new Error('provider is not extended from the base Provider');
  }

  ReactDOM.render(<Root key="root" provider={provider} />, domNode);
}

export { Provider };<|MERGE_RESOLUTION|>--- conflicted
+++ resolved
@@ -4,17 +4,12 @@
 import ReactDOM from 'react-dom';
 
 import { Location, LocationProvider, useNavigate } from '@storybook/router';
-<<<<<<< HEAD
-=======
-import { Provider as ManagerProvider, types } from '@storybook/manager-api';
-import type { Combo } from '@storybook/manager-api';
->>>>>>> 03d1e1f9
 import { ThemeProvider, ensure as ensureTheme } from '@storybook/theming';
 import { HelmetProvider } from 'react-helmet-async';
-import { Provider as ManagerProvider } from './api';
+import type { Addon_PageType } from '@storybook/types';
 import type { Combo } from './api';
 
-import type { Addon_PageType } from '@storybook/types';
+import { Provider as ManagerProvider, types } from './api';
 import App from './app';
 
 import Provider from './provider';
