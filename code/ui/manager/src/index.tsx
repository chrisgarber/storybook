import { global } from '@storybook/global';
<<<<<<< HEAD
import type { FC } from 'react';
import React, { useCallback, useMemo } from 'react';
import ReactDOM from 'react-dom';
=======
import type { ComponentProps, FC } from 'react';
import { createRoot } from 'react-dom/client';
import React, { useCallback, useMemo } from 'react';
>>>>>>> 233a73a6

import { Location, LocationProvider, useNavigate } from '@storybook/router';
import { Provider as ManagerProvider, types } from '@storybook/manager-api';
import type { Combo } from '@storybook/manager-api';
import { ThemeProvider, ensure as ensureTheme } from '@storybook/theming';
import { ProviderDoesNotExtendBaseProviderError } from '@storybook/core-events/manager-errors';

import { HelmetProvider } from 'react-helmet-async';

import type { Addon_PageType } from '@storybook/types';
import { App } from './App';

import Provider from './provider';
import { settingsPageAddon } from './settings/index';
import { LayoutProvider } from './components/layout/LayoutProvider';
<<<<<<< HEAD
=======
import type { Layout } from './components/layout/Layout';
>>>>>>> 233a73a6

// @ts-expect-error (Converted from ts-ignore)
ThemeProvider.displayName = 'ThemeProvider';
// @ts-expect-error (Converted from ts-ignore)
HelmetProvider.displayName = 'HelmetProvider';

export interface RootProps {
  provider: Provider;
  history?: History;
}

export const Root: FC<RootProps> = ({ provider }) => (
  <HelmetProvider key="helmet.Provider">
    <LocationProvider key="location.provider">
      <Main provider={provider} />
    </LocationProvider>
  </HelmetProvider>
);

const Main: FC<{ provider: Provider }> = ({ provider }) => {
  const navigate = useNavigate();

  return (
    <Location key="location.consumer">
      {(locationData) => (
        <ManagerProvider
          key="manager"
          provider={provider}
          {...locationData}
          navigate={navigate}
          docsOptions={global?.DOCS_OPTIONS || {}}
        >
          {(combo: Combo) => {
            const { state, api } = combo;
<<<<<<< HEAD
            const setManagerLayoutState = useCallback(
=======
            const setManagerLayoutState = useCallback<
              ComponentProps<typeof Layout>['setManagerLayoutState']
            >(
>>>>>>> 233a73a6
              (sizes) => {
                api.setSizes(sizes);
              },
              [api]
            );

            const pages: Addon_PageType[] = useMemo(
              () => [settingsPageAddon, ...Object.values(api.getElements(types.experimental_PAGE))],
              [Object.keys(api.getElements(types.experimental_PAGE)).join()]
            );

            return (
              <ThemeProvider key="theme.provider" theme={ensureTheme(state.theme)}>
                <LayoutProvider>
                  <App
                    key="app"
                    pages={pages}
                    managerLayoutState={{ ...state.layout, viewMode: state.viewMode }}
                    setManagerLayoutState={setManagerLayoutState}
                  />
                </LayoutProvider>
              </ThemeProvider>
            );
          }}
        </ManagerProvider>
      )}
    </Location>
  );
};

export function renderStorybookUI(domNode: HTMLElement, provider: Provider) {
  if (!(provider instanceof Provider)) {
    throw new ProviderDoesNotExtendBaseProviderError();
  }

  const root = createRoot(domNode);
  root.render(<Root key="root" provider={provider} />);
}

export { Provider };<|MERGE_RESOLUTION|>--- conflicted
+++ resolved
@@ -1,13 +1,7 @@
 import { global } from '@storybook/global';
-<<<<<<< HEAD
-import type { FC } from 'react';
-import React, { useCallback, useMemo } from 'react';
-import ReactDOM from 'react-dom';
-=======
 import type { ComponentProps, FC } from 'react';
 import { createRoot } from 'react-dom/client';
 import React, { useCallback, useMemo } from 'react';
->>>>>>> 233a73a6
 
 import { Location, LocationProvider, useNavigate } from '@storybook/router';
 import { Provider as ManagerProvider, types } from '@storybook/manager-api';
@@ -23,10 +17,7 @@
 import Provider from './provider';
 import { settingsPageAddon } from './settings/index';
 import { LayoutProvider } from './components/layout/LayoutProvider';
-<<<<<<< HEAD
-=======
 import type { Layout } from './components/layout/Layout';
->>>>>>> 233a73a6
 
 // @ts-expect-error (Converted from ts-ignore)
 ThemeProvider.displayName = 'ThemeProvider';
@@ -61,13 +52,9 @@
         >
           {(combo: Combo) => {
             const { state, api } = combo;
-<<<<<<< HEAD
-            const setManagerLayoutState = useCallback(
-=======
             const setManagerLayoutState = useCallback<
               ComponentProps<typeof Layout>['setManagerLayoutState']
             >(
->>>>>>> 233a73a6
               (sizes) => {
                 api.setSizes(sizes);
               },
