--- conflicted
+++ resolved
@@ -1,12 +1,6 @@
 import type { ComponentProps } from 'react';
 import React from 'react';
-<<<<<<< HEAD
-
-import { Route } from '@storybook/router';
-
 import type { ThemeVars } from '@storybook/theming';
-=======
->>>>>>> 09af3bf2
 import { Global, createGlobal } from '@storybook/theming';
 import type { Addon_PageType } from '@storybook/types';
 import { deprecate } from '@storybook/client-logger';
@@ -22,17 +16,11 @@
   managerLayoutState: ComponentProps<typeof Layout>['managerLayoutState'];
   setManagerLayoutState: ComponentProps<typeof Layout>['setManagerLayoutState'];
   pages: Addon_PageType[];
-<<<<<<< HEAD
+  hasTab: boolean;
   theme: ThemeVars;
 };
 
-export const App = ({ managerLayoutState, setManagerLayoutState, pages, theme }: Props) => {
-=======
-  hasTab: boolean;
-};
-
-export const App = ({ managerLayoutState, setManagerLayoutState, pages, hasTab }: Props) => {
->>>>>>> 09af3bf2
+export const App = ({ managerLayoutState, setManagerLayoutState, pages, theme, hasTab }: Props) => {
   const { setMobileAboutOpen } = useLayout();
 
   // This is to check if we are using the old theme format.
