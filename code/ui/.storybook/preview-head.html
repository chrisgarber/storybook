--- conflicted
+++ resolved
@@ -8,11 +8,7 @@
     --sb-accent: #150a8d;
   }
   html.theme-green {
-<<<<<<< HEAD
     --sb-accent: '#4BBE2E';
-=======
-    --sb-accent: darkgreen;
->>>>>>> a5269bb1
   }
   html.theme-red {
     --sb-accent: darkred;
