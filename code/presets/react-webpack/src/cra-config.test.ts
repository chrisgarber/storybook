--- conflicted
+++ resolved
@@ -1,9 +1,5 @@
 import fs from 'node:fs';
-<<<<<<< HEAD
-import path from 'node:path';
-=======
 import { join, sep } from 'node:path';
->>>>>>> 1caffa86
 
 import { beforeEach, describe, expect, it, vi } from 'vitest';
 
