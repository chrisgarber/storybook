{
  "name": "@storybook/preset-react-webpack",
<<<<<<< HEAD
  "version": "7.0.27",
=======
  "version": "7.1.0",
>>>>>>> 51608c85
  "description": "Storybook for React: Develop React Component in isolation with Hot Reloading",
  "keywords": [
    "storybook"
  ],
  "homepage": "https://github.com/storybookjs/storybook/tree/next/code/presets/react-webpack",
  "bugs": {
    "url": "https://github.com/storybookjs/storybook/issues"
  },
  "repository": {
    "type": "git",
    "url": "https://github.com/storybookjs/storybook.git",
    "directory": "code/presets/react-webpack"
  },
  "funding": {
    "type": "opencollective",
    "url": "https://opencollective.com/storybook"
  },
  "license": "MIT",
  "exports": {
    ".": {
      "types": "./dist/index.d.ts",
      "node": "./dist/index.js",
      "require": "./dist/index.js",
      "import": "./dist/index.mjs"
    },
    "./preset": {
      "types": "./dist/index.d.ts",
      "node": "./dist/index.js",
      "require": "./dist/index.js",
      "import": "./dist/index.mjs"
    },
    "./dist/framework-preset-cra": {
      "types": "./dist/framework-preset-cra.d.ts",
      "require": "./dist/framework-preset-cra.js",
      "import": "./dist/framework-preset-cra.mjs"
    },
    "./dist/framework-preset-react-docs": {
      "types": "./dist/framework-preset-react-docs.d.ts",
      "require": "./dist/framework-preset-react-docs.js",
      "import": "./dist/framework-preset-react-docs.mjs"
    },
    "./dist/framework-preset-react": {
      "types": "./dist/framework-preset-react.d.ts",
      "require": "./dist/framework-preset-react.js",
      "import": "./dist/framework-preset-react.mjs"
    },
    "./package.json": "./package.json"
  },
  "main": "dist/index.js",
  "module": "dist/index.mjs",
  "types": "dist/index.d.ts",
  "files": [
    "dist/**/*",
    "README.md",
    "*.js",
    "*.d.ts"
  ],
  "scripts": {
    "check": "../../../scripts/node_modules/.bin/tsc --noEmit",
    "prep": "../../../scripts/prepare/bundle.ts"
  },
  "dependencies": {
    "@babel/preset-flow": "^7.21.0",
    "@babel/preset-react": "^7.22.0",
    "@pmmmwh/react-refresh-webpack-plugin": "^0.5.5",
<<<<<<< HEAD
    "@storybook/core-webpack": "7.0.27",
    "@storybook/docs-tools": "7.0.27",
    "@storybook/node-logger": "7.0.27",
    "@storybook/react": "7.0.27",
=======
    "@storybook/core-webpack": "7.1.0",
    "@storybook/docs-tools": "7.1.0",
    "@storybook/node-logger": "7.1.0",
    "@storybook/react": "7.1.0",
>>>>>>> 51608c85
    "@storybook/react-docgen-typescript-plugin": "1.0.6--canary.9.0c3f3b7.0",
    "@types/node": "^16.0.0",
    "@types/semver": "^7.3.4",
    "babel-plugin-add-react-displayname": "^0.0.5",
    "babel-plugin-react-docgen": "^4.2.1",
    "fs-extra": "^11.1.0",
    "react-refresh": "^0.11.0",
    "semver": "^7.3.7",
    "webpack": "5"
  },
  "devDependencies": {
    "typescript": "~4.9.3"
  },
  "peerDependencies": {
    "@babel/core": "^7.22.0",
    "react": "^16.8.0 || ^17.0.0 || ^18.0.0",
    "react-dom": "^16.8.0 || ^17.0.0 || ^18.0.0"
  },
  "peerDependenciesMeta": {
    "@babel/core": {
      "optional": true
    },
    "typescript": {
      "optional": true
    }
  },
  "engines": {
    "node": ">=16.0.0"
  },
  "publishConfig": {
    "access": "public"
  },
  "bundler": {
    "entries": [
      "./src/index.ts",
      "./src/framework-preset-cra.ts",
      "./src/framework-preset-react-docs.ts",
      "./src/framework-preset-react.ts"
    ],
    "platform": "node"
  },
<<<<<<< HEAD
  "gitHead": "9fb2573aa274f3f69d3358050e8df9c903e8245f"
=======
  "gitHead": "e6a7fd8a655c69780bc20b9749c2699e44beae17"
>>>>>>> 51608c85
}<|MERGE_RESOLUTION|>--- conflicted
+++ resolved
@@ -1,10 +1,6 @@
 {
   "name": "@storybook/preset-react-webpack",
-<<<<<<< HEAD
-  "version": "7.0.27",
-=======
   "version": "7.1.0",
->>>>>>> 51608c85
   "description": "Storybook for React: Develop React Component in isolation with Hot Reloading",
   "keywords": [
     "storybook"
@@ -70,17 +66,10 @@
     "@babel/preset-flow": "^7.21.0",
     "@babel/preset-react": "^7.22.0",
     "@pmmmwh/react-refresh-webpack-plugin": "^0.5.5",
-<<<<<<< HEAD
-    "@storybook/core-webpack": "7.0.27",
-    "@storybook/docs-tools": "7.0.27",
-    "@storybook/node-logger": "7.0.27",
-    "@storybook/react": "7.0.27",
-=======
     "@storybook/core-webpack": "7.1.0",
     "@storybook/docs-tools": "7.1.0",
     "@storybook/node-logger": "7.1.0",
     "@storybook/react": "7.1.0",
->>>>>>> 51608c85
     "@storybook/react-docgen-typescript-plugin": "1.0.6--canary.9.0c3f3b7.0",
     "@types/node": "^16.0.0",
     "@types/semver": "^7.3.4",
@@ -122,9 +111,5 @@
     ],
     "platform": "node"
   },
-<<<<<<< HEAD
-  "gitHead": "9fb2573aa274f3f69d3358050e8df9c903e8245f"
-=======
   "gitHead": "e6a7fd8a655c69780bc20b9749c2699e44beae17"
->>>>>>> 51608c85
 }