{
  "name": "@storybook/preset-react-webpack",
<<<<<<< HEAD
  "version": "8.5.0-alpha.12",
=======
  "version": "8.5.0-alpha.13",
>>>>>>> d4d566a5
  "description": "Storybook for React: Develop React Component in isolation with Hot Reloading",
  "keywords": [
    "storybook"
  ],
  "homepage": "https://github.com/storybookjs/storybook/tree/next/code/presets/react-webpack",
  "bugs": {
    "url": "https://github.com/storybookjs/storybook/issues"
  },
  "repository": {
    "type": "git",
    "url": "https://github.com/storybookjs/storybook.git",
    "directory": "code/presets/react-webpack"
  },
  "funding": {
    "type": "opencollective",
    "url": "https://opencollective.com/storybook"
  },
  "license": "MIT",
  "exports": {
    ".": {
      "types": "./dist/index.d.ts",
      "node": "./dist/index.js",
      "import": "./dist/index.mjs",
      "require": "./dist/index.js"
    },
    "./preset": {
      "types": "./dist/index.d.ts",
      "node": "./dist/index.js",
      "import": "./dist/index.mjs",
      "require": "./dist/index.js"
    },
    "./dist/framework-preset-cra": {
      "types": "./dist/framework-preset-cra.d.ts",
      "import": "./dist/framework-preset-cra.mjs",
      "require": "./dist/framework-preset-cra.js"
    },
    "./dist/framework-preset-react-docs": {
      "types": "./dist/framework-preset-react-docs.d.ts",
      "import": "./dist/framework-preset-react-docs.mjs",
      "require": "./dist/framework-preset-react-docs.js"
    },
    "./dist/loaders/react-docgen-loader": {
      "types": "./dist/loaders/react-docgen-loader.d.ts",
      "import": "./dist/loaders/react-docgen-loader.mjs",
      "require": "./dist/loaders/react-docgen-loader.js"
    },
    "./package.json": "./package.json"
  },
  "main": "dist/index.js",
  "module": "dist/index.mjs",
  "types": "dist/index.d.ts",
  "files": [
    "dist/**/*",
    "README.md",
    "*.js",
    "*.d.ts",
    "!src/**/*"
  ],
  "scripts": {
    "check": "jiti ../../../scripts/prepare/check.ts",
    "prep": "jiti ../../../scripts/prepare/bundle.ts"
  },
  "dependencies": {
    "@storybook/core-webpack": "workspace:*",
    "@storybook/react": "workspace:*",
    "@storybook/react-docgen-typescript-plugin": "1.0.6--canary.9.0c3f3b7.0",
    "@types/node": "^22.0.0",
    "@types/semver": "^7.3.4",
    "find-up": "^5.0.0",
    "magic-string": "^0.30.5",
    "react-docgen": "^7.0.0",
    "resolve": "^1.22.8",
    "semver": "^7.3.7",
    "tsconfig-paths": "^4.2.0",
    "webpack": "5"
  },
  "devDependencies": {
    "typescript": "^5.3.2"
  },
  "peerDependencies": {
    "react": "^16.8.0 || ^17.0.0 || ^18.0.0 || ^19.0.0-beta",
    "react-dom": "^16.8.0 || ^17.0.0 || ^18.0.0 || ^19.0.0-beta",
    "storybook": "workspace:^"
  },
  "peerDependenciesMeta": {
    "typescript": {
      "optional": true
    }
  },
  "engines": {
    "node": ">=18.0.0"
  },
  "publishConfig": {
    "access": "public"
  },
  "bundler": {
    "entries": [
      "./src/index.ts",
      "./src/framework-preset-cra.ts",
      "./src/framework-preset-react-docs.ts",
      "./src/loaders/react-docgen-loader.ts"
    ],
    "platform": "node"
  },
  "gitHead": "e6a7fd8a655c69780bc20b9749c2699e44beae16"
}<|MERGE_RESOLUTION|>--- conflicted
+++ resolved
@@ -1,10 +1,6 @@
 {
   "name": "@storybook/preset-react-webpack",
-<<<<<<< HEAD
-  "version": "8.5.0-alpha.12",
-=======
   "version": "8.5.0-alpha.13",
->>>>>>> d4d566a5
   "description": "Storybook for React: Develop React Component in isolation with Hot Reloading",
   "keywords": [
     "storybook"
