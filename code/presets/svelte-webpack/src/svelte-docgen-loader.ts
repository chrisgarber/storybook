<<<<<<< HEAD
import * as fs from 'node:fs';
import * as path from 'node:path';
=======
import { readFile } from 'node:fs/promises';
import { basename } from 'node:path';
>>>>>>> 1caffa86

import { logger } from 'storybook/internal/node-logger';

import { preprocess } from 'svelte/compiler';
import svelteDoc from 'sveltedoc-parser';
import { dedent } from 'ts-dedent';

/*
 * Patch sveltedoc-parser internal options.
 * Waiting for a fix for https://github.com/alexprey/sveltedoc-parser/issues/87
 */
const svelteDocParserOptions = require('sveltedoc-parser/lib/options.js');

svelteDocParserOptions.getAstDefaultOptions = () => ({
  range: true,
  loc: true,
  comment: true,
  tokens: true,
  ecmaVersion: 12,
  sourceType: 'module',
  ecmaFeatures: {},
});

// From https://github.com/sveltejs/svelte/blob/8db3e8d0297e052556f0b6dde310ef6e197b8d18/src/compiler/compile/utils/get_name_from_filename.ts
// Copied because it is not exported from the compiler
function getNameFromFilename(filename: string) {
  if (!filename) return null;

  const parts = filename.split(/[/\\]/).map(encodeURI);

  if (parts.length > 1) {
    // eslint-disable-next-line @typescript-eslint/naming-convention
    const index_match = parts[parts.length - 1].match(/^index(\.\w+)/);
    if (index_match) {
      parts.pop();
      parts[parts.length - 1] += index_match[1];
    }
  }

  const value = parts.pop();

  if (!value) {
    throw new Error(`Could not derive component name from file ${filename}`);
  }

  const base = value
    .replace(/%/g, 'u')
    .replace(/\.[^.]+$/, '')
    .replace(/[^a-zA-Z_$0-9]+/g, '_')
    .replace(/^_/, '')
    .replace(/_$/, '')
    .replace(/^(\d)/, '_$1');

  if (!base) {
    throw new Error(`Could not derive component name from file ${filename}`);
  }

  return base[0].toUpperCase() + base.slice(1);
}

/**
 * webpack loader for sveltedoc-parser
 * @param source raw svelte component
 */
export default async function svelteDocgen(this: any, source: string) {
  // eslint-disable-next-line no-underscore-dangle
  const { resource } = this._module;
  const svelteOptions: any = this.getOptions();

  const { preprocess: preprocessOptions, logDocgen = false } = svelteOptions;

  let docOptions;
  if (preprocessOptions) {
    const src = await readFile(resource).toString();

    const { code: fileContent } = await preprocess(src, preprocessOptions);
    docOptions = {
      fileContent,
    };
  } else {
    docOptions = { filename: resource };
  }

  // set SvelteDoc options
  const options = {
    ...docOptions,
    version: 3,
  };

  let docgen = '';

  let componentDoc: any;
  try {
    // FIXME
    // @ts-expect-error (Converted from ts-ignore)
    componentDoc = await svelteDoc.parse(options);
  } catch (error) {
    componentDoc = { keywords: [], data: [] };
    if (logDocgen) {
      logger.error(error as any);
    }
  }

  // get filename for source content
  const file = basename(resource);

  // populate filename in docgen
  componentDoc.name = basename(file);

  const componentName = getNameFromFilename(resource);

  docgen = dedent`
      ${componentName}.__docgen = ${JSON.stringify(componentDoc)};
    `;

  // inject __docgen prop in svelte component
  const output = source + docgen;

  return output;
}<|MERGE_RESOLUTION|>--- conflicted
+++ resolved
@@ -1,10 +1,5 @@
-<<<<<<< HEAD
-import * as fs from 'node:fs';
-import * as path from 'node:path';
-=======
 import { readFile } from 'node:fs/promises';
 import { basename } from 'node:path';
->>>>>>> 1caffa86
 
 import { logger } from 'storybook/internal/node-logger';
 
