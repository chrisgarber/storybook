{
  "name": "@storybook/preset-svelte-webpack",
<<<<<<< HEAD
  "version": "7.1.1",
=======
  "version": "7.2.0",
>>>>>>> d61d7c0a
  "description": "Storybook for Svelte: Develop Svelte Component in isolation with Hot Reloading.",
  "keywords": [
    "storybook"
  ],
  "homepage": "https://github.com/storybookjs/storybook/tree/next/code/presets/svelte-webpack",
  "bugs": {
    "url": "https://github.com/storybookjs/storybook/issues"
  },
  "repository": {
    "type": "git",
    "url": "https://github.com/storybookjs/storybook.git",
    "directory": "code/presets/svelte-webpack"
  },
  "funding": {
    "type": "opencollective",
    "url": "https://opencollective.com/storybook"
  },
  "license": "MIT",
  "exports": {
    ".": {
      "types": "./dist/index.d.ts",
      "node": "./dist/index.js",
      "require": "./dist/index.js",
      "import": "./dist/index.mjs"
    },
    "./preset": {
      "types": "./dist/index.d.ts",
      "node": "./dist/index.js",
      "require": "./dist/index.js",
      "import": "./dist/index.mjs"
    },
    "./dist/framework-preset-svelte-docs": {
      "types": "./dist/framework-preset-svelte-docs.d.ts",
      "require": "./dist/framework-preset-svelte-docs.js",
      "import": "./dist/framework-preset-svelte-docs.mjs"
    },
    "./dist/framework-preset-svelte": {
      "types": "./dist/framework-preset-svelte.d.ts",
      "require": "./dist/framework-preset-svelte.js",
      "import": "./dist/framework-preset-svelte.mjs"
    },
    "./dist/svelte-docgen-loader": {
      "types": "./dist/svelte-docgen-loader.d.ts",
      "require": "./dist/svelte-docgen-loader.js",
      "import": "./dist/svelte-docgen-loader.mjs"
    },
    "./package.json": "./package.json"
  },
  "main": "dist/index.js",
  "module": "dist/index.mjs",
  "types": "dist/index.d.ts",
  "files": [
    "dist/**/*",
    "README.md",
    "*.js",
    "*.d.ts"
  ],
  "scripts": {
    "check": "../../../scripts/prepare/check.ts",
    "prep": "../../../scripts/prepare/bundle.ts"
  },
  "dependencies": {
<<<<<<< HEAD
    "@storybook/core-webpack": "7.1.1",
    "@storybook/node-logger": "7.1.1",
=======
    "@storybook/core-webpack": "workspace:*",
    "@storybook/node-logger": "workspace:*",
>>>>>>> d61d7c0a
    "sveltedoc-parser": "^4.2.1",
    "ts-dedent": "^2.0.0"
  },
  "devDependencies": {
    "svelte": "^4.0.0",
    "svelte-loader": "^3.1.9",
    "typescript": "~4.9.3"
  },
  "peerDependencies": {
    "@babel/core": "*",
    "svelte": "^3.1.0 || ^4.0.0",
    "svelte-loader": "*"
  },
  "engines": {
    "node": ">=16.0.0"
  },
  "publishConfig": {
    "access": "public"
  },
  "bundler": {
    "entries": [
      "./src/index.ts",
      "./src/framework-preset-svelte-docs.ts",
      "./src/framework-preset-svelte.ts",
      "./src/svelte-docgen-loader.ts"
    ],
    "platform": "node"
  },
  "gitHead": "e6a7fd8a655c69780bc20b9749c2699e44beae17"
}<|MERGE_RESOLUTION|>--- conflicted
+++ resolved
@@ -1,10 +1,6 @@
 {
   "name": "@storybook/preset-svelte-webpack",
-<<<<<<< HEAD
-  "version": "7.1.1",
-=======
   "version": "7.2.0",
->>>>>>> d61d7c0a
   "description": "Storybook for Svelte: Develop Svelte Component in isolation with Hot Reloading.",
   "keywords": [
     "storybook"
@@ -67,13 +63,8 @@
     "prep": "../../../scripts/prepare/bundle.ts"
   },
   "dependencies": {
-<<<<<<< HEAD
-    "@storybook/core-webpack": "7.1.1",
-    "@storybook/node-logger": "7.1.1",
-=======
     "@storybook/core-webpack": "workspace:*",
     "@storybook/node-logger": "workspace:*",
->>>>>>> d61d7c0a
     "sveltedoc-parser": "^4.2.1",
     "ts-dedent": "^2.0.0"
   },
