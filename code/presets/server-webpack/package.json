{
  "name": "@storybook/preset-server-webpack",
  "version": "7.0.0-alpha.51",
  "description": "Storybook for Server: View HTML snippets from a server in isolation with Hot Reloading.",
  "keywords": [
    "storybook"
  ],
  "homepage": "https://github.com/storybookjs/storybook/tree/main/presets/server-webpack",
  "bugs": {
    "url": "https://github.com/storybookjs/storybook/issues"
  },
  "repository": {
    "type": "git",
    "url": "https://github.com/storybookjs/storybook.git",
    "directory": "presets/server-webpack"
  },
  "funding": {
    "type": "opencollective",
    "url": "https://opencollective.com/storybook"
  },
  "license": "MIT",
  "exports": {
    ".": {
      "require": "./dist/index.js",
      "import": "./dist/index.mjs",
      "types": "./dist/index.d.ts"
    },
    "./preset": {
      "require": "./dist/index.js",
      "import": "./dist/index.mjs",
      "types": "./dist/index.d.ts"
    },
    "./dist/loader": {
      "require": "./dist/loader.js",
      "import": "./dist/loader.mjs",
      "types": "./dist/loader.d.ts"
    },
    "./package.json": {
      "require": "./package.json",
      "import": "./package.json",
      "types": "./package.json"
    }
  },
  "main": "dist/index.js",
  "module": "dist/index.mjs",
  "types": "dist/index.d.ts",
  "files": [
    "dist/**/*",
    "README.md",
    "*.js",
    "*.d.ts"
  ],
  "scripts": {
    "check": "../../../scripts/node_modules/.bin/tsc --noEmit",
    "prep": "../../../scripts/prepare/bundle.ts"
  },
  "dependencies": {
<<<<<<< HEAD
    "@storybook/core-server": "7.0.0-alpha.49",
    "@storybook/core-webpack": "7.0.0-alpha.49",
    "@storybook/server": "7.0.0-alpha.49",
    "@types/node": "^16.0.0",
=======
    "@storybook/core-server": "7.0.0-alpha.51",
    "@storybook/core-webpack": "7.0.0-alpha.51",
    "@storybook/server": "7.0.0-alpha.51",
    "@types/node": "^16.0.0 || ^18.0.0",
    "global": "^4.4.0",
>>>>>>> bd01d58f
    "react": "16.14.0",
    "react-dom": "16.14.0",
    "safe-identifier": "^0.4.1",
    "ts-dedent": "^2.0.0",
    "yaml-loader": "^0.8.0"
  },
  "devDependencies": {
    "fs-extra": "^9.0.1",
    "jest-specific-snapshot": "^6.0.0",
    "typescript": "^4.9.3",
    "yaml": "^1.10.0"
  },
  "engines": {
    "node": ">=10.13.0"
  },
  "publishConfig": {
    "access": "public"
  },
  "bundler": {
    "entries": [
      "./src/index.ts",
      "./src/loader.ts"
    ],
    "platform": "node"
  },
  "gitHead": "4fec76c3f5135854d9834ebc1cf2f1f325696ded"
}<|MERGE_RESOLUTION|>--- conflicted
+++ resolved
@@ -55,18 +55,10 @@
     "prep": "../../../scripts/prepare/bundle.ts"
   },
   "dependencies": {
-<<<<<<< HEAD
-    "@storybook/core-server": "7.0.0-alpha.49",
-    "@storybook/core-webpack": "7.0.0-alpha.49",
-    "@storybook/server": "7.0.0-alpha.49",
-    "@types/node": "^16.0.0",
-=======
     "@storybook/core-server": "7.0.0-alpha.51",
     "@storybook/core-webpack": "7.0.0-alpha.51",
     "@storybook/server": "7.0.0-alpha.51",
     "@types/node": "^16.0.0 || ^18.0.0",
-    "global": "^4.4.0",
->>>>>>> bd01d58f
     "react": "16.14.0",
     "react-dom": "16.14.0",
     "safe-identifier": "^0.4.1",
