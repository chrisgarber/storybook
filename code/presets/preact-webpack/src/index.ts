--- conflicted
+++ resolved
@@ -1,10 +1,5 @@
-<<<<<<< HEAD
 import { dirname, join } from 'node:path';
 import type { PresetProperty } from '@storybook/types';
-=======
-import { dirname, join } from 'path';
-import type { PresetProperty } from 'lib/types/dist';
->>>>>>> f0913477
 import type { StorybookConfig } from './types';
 
 export * from './types';
