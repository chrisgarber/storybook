--- conflicted
+++ resolved
@@ -1,10 +1,6 @@
 {
   "name": "@storybook/preset-preact-webpack",
-<<<<<<< HEAD
-  "version": "7.0.27",
-=======
   "version": "7.1.0",
->>>>>>> 51608c85
   "description": "Storybook for Preact: Develop Preact Component in isolation.",
   "keywords": [
     "storybook"
@@ -54,11 +50,7 @@
   "dependencies": {
     "@babel/plugin-transform-react-jsx": "^7.21.0",
     "@babel/preset-typescript": "^7.21.0",
-<<<<<<< HEAD
-    "@storybook/core-webpack": "7.0.27",
-=======
     "@storybook/core-webpack": "7.1.0",
->>>>>>> 51608c85
     "@types/node": "^16.0.0"
   },
   "devDependencies": {
@@ -81,9 +73,5 @@
     ],
     "platform": "node"
   },
-<<<<<<< HEAD
-  "gitHead": "9fb2573aa274f3f69d3358050e8df9c903e8245f"
-=======
   "gitHead": "e6a7fd8a655c69780bc20b9749c2699e44beae17"
->>>>>>> 51608c85
 }