{
  "name": "@storybook/preset-create-react-app",
<<<<<<< HEAD
  "version": "7.6.17",
=======
  "version": "8.0.0-rc.5",
>>>>>>> 82e153f4
  "description": "Storybook for Create React App preset",
  "keywords": [
    "storybook"
  ],
  "homepage": "https://github.com/storybookjs/storybook/tree/next/code/presets/create-react-app",
  "bugs": {
    "url": "https://github.com/storybookjs/storybook/issues"
  },
  "repository": {
    "type": "git",
    "url": "https://github.com/storybookjs/storybook.git",
    "directory": "code/presets/create-react-app"
  },
  "funding": {
    "type": "opencollective",
    "url": "https://opencollective.com/storybook"
  },
  "license": "MIT",
  "exports": {
    ".": {
      "types": "./dist/index.d.ts",
      "node": "./dist/index.js",
      "require": "./dist/index.js",
      "import": "./dist/index.mjs"
    },
    "./preset": {
      "types": "./dist/index.d.ts",
      "node": "./dist/index.js",
      "require": "./dist/index.js",
      "import": "./dist/index.mjs"
    },
    "./package.json": "./package.json"
  },
  "main": "dist/index.js",
  "module": "dist/index.mjs",
  "types": "dist/index.d.ts",
  "files": [
    "dist/**/*",
    "README.md",
    "*.js",
    "*.d.ts",
    "!src/**/*"
  ],
  "scripts": {
    "check": "node --loader ../../../scripts/node_modules/esbuild-register/loader.js -r ../../../scripts/node_modules/esbuild-register/register.js ../../../scripts/prepare/check.ts",
    "prep": "node --loader ../../../scripts/node_modules/esbuild-register/loader.js -r ../../../scripts/node_modules/esbuild-register/register.js ../../../scripts/prepare/bundle.ts"
  },
  "dependencies": {
    "@pmmmwh/react-refresh-webpack-plugin": "^0.5.1",
    "@storybook/types": "workspace:*",
<<<<<<< HEAD
    "@types/babel__core": "^7.1.7",
    "@types/semver": "^7.3.4",
=======
    "@types/semver": "^7.5.6",
>>>>>>> 82e153f4
    "pnp-webpack-plugin": "^1.7.0",
    "semver": "^7.5.4"
  },
  "devDependencies": {
    "@storybook/node-logger": "workspace:*",
    "@types/node": "^18.0.0",
    "typescript": "^5.3.2"
  },
  "peerDependencies": {
    "react-scripts": ">=5.0.0"
  },
  "publishConfig": {
    "access": "public"
  },
  "bundler": {
    "entries": [
      "./src/index.ts"
    ],
    "formats": [
      "cjs"
    ]
  },
  "gitHead": "e6a7fd8a655c69780bc20b9749c2699e44beae17"
}<|MERGE_RESOLUTION|>--- conflicted
+++ resolved
@@ -1,10 +1,6 @@
 {
   "name": "@storybook/preset-create-react-app",
-<<<<<<< HEAD
-  "version": "7.6.17",
-=======
   "version": "8.0.0-rc.5",
->>>>>>> 82e153f4
   "description": "Storybook for Create React App preset",
   "keywords": [
     "storybook"
@@ -55,12 +51,7 @@
   "dependencies": {
     "@pmmmwh/react-refresh-webpack-plugin": "^0.5.1",
     "@storybook/types": "workspace:*",
-<<<<<<< HEAD
-    "@types/babel__core": "^7.1.7",
-    "@types/semver": "^7.3.4",
-=======
     "@types/semver": "^7.5.6",
->>>>>>> 82e153f4
     "pnp-webpack-plugin": "^1.7.0",
     "semver": "^7.5.4"
   },
