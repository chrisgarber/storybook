{
  "name": "@storybook/preset-create-react-app",
<<<<<<< HEAD
  "version": "7.1.1",
=======
  "version": "7.2.0",
>>>>>>> d61d7c0a
  "description": "Storybook for Create React App preset",
  "keywords": [
    "storybook"
  ],
  "homepage": "https://github.com/storybookjs/storybook/tree/next/code/presets/create-react-app",
  "bugs": {
    "url": "https://github.com/storybookjs/storybook/issues"
  },
  "repository": {
    "type": "git",
    "url": "https://github.com/storybookjs/storybook.git",
    "directory": "code/presets/create-react-app"
  },
  "funding": {
    "type": "opencollective",
    "url": "https://opencollective.com/storybook"
  },
  "license": "MIT",
  "exports": {
    ".": {
      "types": "./dist/index.d.ts",
      "node": "./dist/index.js",
      "require": "./dist/index.js",
      "import": "./dist/index.mjs"
    },
    "./preset": {
      "types": "./dist/index.d.ts",
      "node": "./dist/index.js",
      "require": "./dist/index.js",
      "import": "./dist/index.mjs"
    },
    "./package.json": "./package.json"
  },
  "main": "dist/index.js",
  "module": "dist/index.mjs",
  "types": "dist/index.d.ts",
  "files": [
    "dist/**/*",
    "README.md",
    "*.js",
    "*.d.ts"
  ],
  "scripts": {
    "check": "../../../scripts/prepare/check.ts",
    "prep": "../../../scripts/prepare/bundle.ts"
  },
  "dependencies": {
    "@pmmmwh/react-refresh-webpack-plugin": "^0.5.1",
    "@storybook/react-docgen-typescript-plugin": "1.0.6--canary.9.0c3f3b7.0",
<<<<<<< HEAD
    "@storybook/types": "7.1.1",
=======
    "@storybook/types": "workspace:*",
>>>>>>> d61d7c0a
    "@types/babel__core": "^7.1.7",
    "babel-plugin-react-docgen": "^4.1.0",
    "pnp-webpack-plugin": "^1.7.0",
    "semver": "^7.3.5"
  },
  "devDependencies": {
<<<<<<< HEAD
    "@storybook/node-logger": "7.1.1",
=======
    "@storybook/node-logger": "workspace:*",
>>>>>>> d61d7c0a
    "@types/node": "^16.0.0",
    "typescript": "~4.9.3"
  },
  "peerDependencies": {
    "@babel/core": "*",
    "react-scripts": ">=5.0.0"
  },
  "publishConfig": {
    "access": "public"
  },
  "bundler": {
    "entries": [
      "./src/index.ts"
    ],
    "formats": [
      "cjs"
    ]
  },
  "gitHead": "e6a7fd8a655c69780bc20b9749c2699e44beae17"
}<|MERGE_RESOLUTION|>--- conflicted
+++ resolved
@@ -1,10 +1,6 @@
 {
   "name": "@storybook/preset-create-react-app",
-<<<<<<< HEAD
-  "version": "7.1.1",
-=======
   "version": "7.2.0",
->>>>>>> d61d7c0a
   "description": "Storybook for Create React App preset",
   "keywords": [
     "storybook"
@@ -54,22 +50,14 @@
   "dependencies": {
     "@pmmmwh/react-refresh-webpack-plugin": "^0.5.1",
     "@storybook/react-docgen-typescript-plugin": "1.0.6--canary.9.0c3f3b7.0",
-<<<<<<< HEAD
-    "@storybook/types": "7.1.1",
-=======
     "@storybook/types": "workspace:*",
->>>>>>> d61d7c0a
     "@types/babel__core": "^7.1.7",
     "babel-plugin-react-docgen": "^4.1.0",
     "pnp-webpack-plugin": "^1.7.0",
     "semver": "^7.3.5"
   },
   "devDependencies": {
-<<<<<<< HEAD
-    "@storybook/node-logger": "7.1.1",
-=======
     "@storybook/node-logger": "workspace:*",
->>>>>>> d61d7c0a
     "@types/node": "^16.0.0",
     "typescript": "~4.9.3"
   },
