const os = require('os');

module.exports = {
  cacheDirectory: '.cache/jest',
  clearMocks: true,
  moduleNameMapper: {
    // non-js files
    '\\.(jpg|jpeg|png|apng|gif|eot|otf|webp|svg|ttf|woff|woff2|mp4|webm|wav|mp3|m4a|aac|oga)$':
      '<rootDir>/__mocks__/fileMock.js',
    '\\.(css|scss|stylesheet)$': '<rootDir>/__mocks__/styleMock.js',
    '\\.(md)$': '<rootDir>/__mocks__/htmlMock.js',

    // core-js v2 to v3 mapping
    'core-js/modules/es6.(.*)': 'core-js/modules/es.$1',
    'core-js/modules/es7.(.*)': 'core-js/modules/esnext.$1',
    'core-js/library/fn/(.*)': `core-js/features/$1`,
    'core-js/es5/(.*)': `core-js/es/$1`,
    'core-js/es6/(.*)': `core-js/es/$1`,
    'core-js/es7/reflect': `core-js/proposals/reflect-metadata`,
    'core-js/es7/(.*)': `core-js/proposals/$1`,
    'core-js/object$/': `core-js/es/object`,
    'core-js/object/(.*)': `core-js/es/object/$1`,
    'babel-runtime/core-js/(.*)': `core-js/es/$1`,
    // 'babel-runtime/core-js/object/assign'
    'core-js/library/fn/object/assign': 'core-js/es/object/assign',
  },
  projects: [
    '<rootDir>',
    // '<rootDir>/app/angular',
    // '<rootDir>/examples/svelte-kitchen-sink',
    // '<rootDir>/examples/vue-kitchen-sink',
<<<<<<< HEAD
    // '<rootDir>/examples/angular-cli',
=======
    // '<rootDir>/examples/preact-kitchen-sink',
>>>>>>> 349b2e5f
    // This is explicitly commented out because having vue 2 & 3 in the
    // dependency graph makes it impossible to run storyshots on both examples
    // '<rootDir>/examples/vue-3-cli',
  ],
  roots: ['<rootDir>/addons', '<rootDir>/frameworks', '<rootDir>/lib', '<rootDir>/renderers'],
  transform: {
    '^.+\\.stories\\.[jt]sx?$': '@storybook/addon-storyshots/injectFileName',
    '^.+\\.[jt]sx?$': '<rootDir>/../scripts/utils/jest-transform-js.js',
    '^.+\\.mdx$': '@storybook/addon-docs/jest-transform-mdx',
  },
  transformIgnorePatterns: ['/node_modules/(?!lit-html).+\\.js'],
  testMatch: ['**/__tests__/**/*.[jt]s?(x)', '**/?(*.)+(spec|test).[jt]s?(x)'],
  testPathIgnorePatterns: [
    '/storybook-static/',
    '/node_modules/',
    '/dist/',
    '/prebuilt/',
    'addon-jest.test.js',
    '/frameworks/angular/*',
    '/examples/*/src/*.*',
    '/examples/*/src/*/*.*',
    '/examples/*/src/*/*/*.*',
  ],
  collectCoverage: false,
  collectCoverageFrom: [
    'frameworks/**/*.{js,jsx,ts,tsx}',
    'lib/**/*.{js,jsx,ts,tsx}',
    'addons/**/*.{js,jsx,ts,tsx}',
  ],
  coveragePathIgnorePatterns: [
    '/node_modules/',
    '/cli/test/',
    '/dist/',
    '/prebuilt/',
    '/generators/',
    '/dll/',
    '/__mocks__ /',
    '/__mockdata__/',
    '/__mocks-ng-workspace__/',
    '/__testfixtures__/',
    '^.*\\.stories\\.[jt]sx?$',
    'typings.d.ts$',
  ],
  globals: {
    PREVIEW_URL: undefined,
    SNAPSHOT_OS: os.platform() === 'win32' ? 'windows' : 'posix',
  },
  snapshotSerializers: [
    '@emotion/jest/serializer',
    'enzyme-to-json/serializer',
    'jest-serializer-html',
  ],
  coverageDirectory: 'coverage',
  setupFilesAfterEnv: ['./jest.init.ts'],
  coverageReporters: ['lcov'],
  testEnvironment: 'jest-environment-jsdom-thirteen',
  setupFiles: ['raf/polyfill'],
  testURL: 'http://localhost',
  modulePathIgnorePatterns: ['/dist/.*/__mocks__/', '/storybook-static/'],
  moduleFileExtensions: ['js', 'jsx', 'ts', 'tsx', 'json', 'node'],
  watchPlugins: ['jest-watch-typeahead/filename', 'jest-watch-typeahead/testname'],
  reporters: ['default', 'jest-junit'],
};<|MERGE_RESOLUTION|>--- conflicted
+++ resolved
@@ -29,11 +29,6 @@
     // '<rootDir>/app/angular',
     // '<rootDir>/examples/svelte-kitchen-sink',
     // '<rootDir>/examples/vue-kitchen-sink',
-<<<<<<< HEAD
-    // '<rootDir>/examples/angular-cli',
-=======
-    // '<rootDir>/examples/preact-kitchen-sink',
->>>>>>> 349b2e5f
     // This is explicitly commented out because having vue 2 & 3 in the
     // dependency graph makes it impossible to run storyshots on both examples
     // '<rootDir>/examples/vue-3-cli',
