--- conflicted
+++ resolved
@@ -68,11 +68,7 @@
 
       // We start on the introduction page by default.
       await sbPage.page.waitForURL((url) =>
-<<<<<<< HEAD
-        url.search.includes(`path=/docs/example-introduction--docs`)
-=======
         url.search.includes(`path=/docs/configure-your-project--docs`)
->>>>>>> 51608c85
       );
 
       await expect(sbPage.page.locator(backgroundToolbarSelector)).toBeVisible();
