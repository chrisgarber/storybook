import '@testing-library/jest-dom';

// setup file
import registerRequireContextHook from '@storybook/babel-plugin-require-context-hook/register';

registerRequireContextHook();

jest.mock('util-deprecate', () => (fn: any) => fn);

// mock console.info calls for cleaner test execution
global.console.info = jest.fn().mockImplementation(() => {});
global.console.debug = jest.fn().mockImplementation(() => {});

// mock local storage calls
const localStorageMock = {
  getItem: jest.fn().mockName('getItem'),
  setItem: jest.fn().mockName('setItem'),
  clear: jest.fn().mockName('clear'),
};

Object.defineProperty(global, 'localStorage', { value: localStorageMock, writable: true });

/* Fail tests on PropType warnings
 This allows us to throw an error in tests environments when there are prop-type warnings.
 This should keep the tests free of warnings going forward.
 */

const ignoreList = [
  (error: any) => error.message.includes('":nth-child" is potentially unsafe'),
  (error: any) => error.message.includes('":first-child" is potentially unsafe'),
  (error: any) => error.message.match(/Browserslist: .* is outdated. Please run:/),
  (error: any) =>
    error.message.includes('react-async-component-lifecycle-hooks') &&
    error.stack.includes('addons/knobs/src/components/__tests__/Options.js'),
<<<<<<< HEAD
  // Storyshots blows up if your project includes a (non stories.) mdx file.
  (error: any) => error.message.match(/Unexpected error while loading .*(?<!stories)\.mdx/),
  // PreviewWeb.integration.test.ts still calls React 17 ReactDOM.render
  (error: any) => error.message.match(/ReactDOM.render is no longer supported/),
=======
>>>>>>> 3b243462
];

const throwMessage = (type: any, message: any) => {
  const error = new Error(`${type}${message}`);
  if (!ignoreList.reduce((acc, item) => acc || item(error), false)) {
    throw error;
  }
};
const throwWarning = (message: any) => throwMessage('warn: ', message);
const throwError = (message: any) => throwMessage('error: ', message);

global.console.error = throwError;
global.console.warn = throwWarning;<|MERGE_RESOLUTION|>--- conflicted
+++ resolved
@@ -32,13 +32,6 @@
   (error: any) =>
     error.message.includes('react-async-component-lifecycle-hooks') &&
     error.stack.includes('addons/knobs/src/components/__tests__/Options.js'),
-<<<<<<< HEAD
-  // Storyshots blows up if your project includes a (non stories.) mdx file.
-  (error: any) => error.message.match(/Unexpected error while loading .*(?<!stories)\.mdx/),
-  // PreviewWeb.integration.test.ts still calls React 17 ReactDOM.render
-  (error: any) => error.message.match(/ReactDOM.render is no longer supported/),
-=======
->>>>>>> 3b243462
 ];
 
 const throwMessage = (type: any, message: any) => {
