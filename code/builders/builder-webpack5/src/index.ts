--- conflicted
+++ resolved
@@ -1,16 +1,3 @@
-<<<<<<< HEAD
-import type { Stats, Configuration, StatsOptions } from 'webpack';
-import webpack, { ProgressPlugin } from 'webpack';
-import webpackDevMiddleware from 'webpack-dev-middleware';
-import webpackHotMiddleware from 'webpack-hot-middleware';
-import { logger } from 'storybook/internal/node-logger';
-import type { Builder, Options } from 'storybook/internal/types';
-import { checkWebpackVersion } from '@storybook/core-webpack';
-import { join, parse } from 'path';
-import express from 'express';
-import { copy } from '@ndelangen/fs-extra-unified';
-=======
->>>>>>> e5960ffe
 import { PREVIEW_BUILDER_PROGRESS } from 'storybook/internal/core-events';
 import { logger } from 'storybook/internal/node-logger';
 import {
@@ -22,11 +9,10 @@
 
 import { checkWebpackVersion } from '@storybook/core-webpack';
 
+import { copy } from '@ndelangen/fs-extra-unified';
 import express from 'express';
-import fs from 'fs-extra';
 import { join, parse } from 'path';
 import prettyTime from 'pretty-hrtime';
-import { corePath } from 'storybook/core-path';
 import type { Configuration, Stats, StatsOptions } from 'webpack';
 import webpack, { ProgressPlugin } from 'webpack';
 import webpackDevMiddleware from 'webpack-dev-middleware';
