import type { Stats, Configuration, StatsOptions } from 'webpack';
import webpack, { ProgressPlugin } from 'webpack';
import webpackDevMiddleware from 'webpack-dev-middleware';
import webpackHotMiddleware from 'webpack-hot-middleware';
import { logger } from 'storybook/internal/node-logger';
import type { Builder, Options } from 'storybook/internal/types';
import { corePath } from 'storybook/core-path';
import { checkWebpackVersion } from '@storybook/core-webpack';
<<<<<<< HEAD
import { dirname, join, parse } from 'path';
=======
import { join, parse } from 'path';
import express from 'express';
>>>>>>> 4931b385
import fs from 'fs-extra';
import { PREVIEW_BUILDER_PROGRESS } from 'storybook/internal/core-events';
import {
  WebpackCompilationError,
  WebpackInvocationError,
  WebpackMissingStatsError,
<<<<<<< HEAD
} from '@storybook/core-events/server-errors';
import sirv from 'sirv';
=======
} from 'storybook/internal/server-errors';
>>>>>>> 4931b385

import prettyTime from 'pretty-hrtime';

export * from './types';
export * from './preview/virtual-module-mapping';

export const printDuration = (startTime: [number, number]) =>
  prettyTime(process.hrtime(startTime))
    .replace(' ms', ' milliseconds')
    .replace(' s', ' seconds')
    .replace(' m', ' minutes');

let compilation: ReturnType<typeof webpackDevMiddleware> | undefined;
let reject: (reason?: any) => void;

type WebpackBuilder = Builder<Configuration, Stats>;
type Unpromise<T extends Promise<any>> = T extends Promise<infer U> ? U : never;

type BuilderStartOptions = Parameters<WebpackBuilder['start']>['0'];
type BuilderStartResult = Unpromise<ReturnType<WebpackBuilder['start']>>;
type StarterFunction = (
  options: BuilderStartOptions
) => AsyncGenerator<unknown, BuilderStartResult, void>;

type BuilderBuildOptions = Parameters<WebpackBuilder['build']>['0'];
type BuilderBuildResult = Unpromise<ReturnType<WebpackBuilder['build']>>;
type BuilderFunction = (
  options: BuilderBuildOptions
) => AsyncGenerator<Stats | undefined, BuilderBuildResult, void>;

export const executor = {
  get: async (options: Options) => {
    const version = ((await options.presets.apply('webpackVersion')) || '5') as string;
    const webpackInstance =
      (await options.presets.apply<{ default: typeof webpack }>('webpackInstance'))?.default ||
      webpack;
    checkWebpackVersion({ version }, '5', 'builder-webpack5');
    return webpackInstance;
  },
};

export const getConfig: WebpackBuilder['getConfig'] = async (options) => {
  const { presets } = options;
  const typescriptOptions = await presets.apply('typescript', {}, options);
  const frameworkOptions = await presets.apply<any>('frameworkOptions');

  return presets.apply(
    'webpack',
    {},
    {
      ...options,
      typescriptOptions,
      frameworkOptions,
    }
  ) as any;
};

let asyncIterator: ReturnType<StarterFunction> | ReturnType<BuilderFunction>;

export const bail: WebpackBuilder['bail'] = async () => {
  if (asyncIterator) {
    try {
      // we tell the builder (that started) to stop ASAP and wait
      await asyncIterator.throw(new Error());
    } catch (e) {
      //
    }
  }

  if (reject) {
    reject();
  }
  // we wait for the compiler to finish it's work, so it's command-line output doesn't interfere
  return new Promise((res, rej) => {
    if (process && compilation) {
      try {
        compilation.close(() => res());
        logger.warn('Force closed preview build');
      } catch (err) {
        logger.warn('Unable to close preview build!');
        res();
      }
    } else {
      res();
    }
  });
};

/**
 * This function is a generator so that we can abort it mid process
 * in case of failure coming from other processes e.g. preview builder
 *
 * I am sorry for making you read about generators today :')
 */
const starter: StarterFunction = async function* starterGeneratorFn({
  startTime,
  options,
  app,
  channel,
}) {
  const webpackInstance = await executor.get(options);
  yield;

  const config = await getConfig(options);

  if (config.stats === 'none' || config.stats === 'summary') {
    throw new WebpackMissingStatsError();
  }
  yield;

  const compiler = webpackInstance(config);

  if (!compiler) {
    throw new WebpackInvocationError({
      // eslint-disable-next-line local-rules/no-uncategorized-errors
      error: new Error(`Missing Webpack compiler at runtime!`),
    });
  }

  yield;
  const modulesCount = (await options.cache?.get('modulesCount').catch(() => {})) || 1000;
  let totalModules: number;
  let value = 0;

  new ProgressPlugin({
    handler: (newValue, message, arg3) => {
      value = Math.max(newValue, value); // never go backwards
      const progress = { value, message: message.charAt(0).toUpperCase() + message.slice(1) };
      if (message === 'building') {
        // arg3 undefined in webpack5
        const counts = (arg3 && arg3.match(/(\d+)\/(\d+)/)) || [];
        const complete = parseInt(counts[1], 10);
        const total = parseInt(counts[2], 10);
        if (!Number.isNaN(complete) && !Number.isNaN(total)) {
          (progress as any).modules = { complete, total };
          totalModules = total;
        }
      }

      if (value === 1) {
        if (options.cache) {
          options.cache.set('modulesCount', totalModules);
        }

        if (!progress.message) {
          progress.message = `Completed in ${printDuration(startTime)}.`;
        }
      }

      channel.emit(PREVIEW_BUILDER_PROGRESS, progress);
    },
    modulesCount,
  }).apply(compiler);

  const middlewareOptions: Parameters<typeof webpackDevMiddleware>[1] = {
    publicPath: config.output?.publicPath as string,
    writeToDisk: true,
    stats: 'errors-only',
  };

  compilation = webpackDevMiddleware(compiler, middlewareOptions);

<<<<<<< HEAD
  const previewResolvedDir = getAbsolutePath('@storybook/preview');
  const previewDirOrigin = join(previewResolvedDir, 'dist');
  const servePreview = sirv(previewDirOrigin, {
    maxAge: 300000,
    dev: true,
    immutable: true,
  });

  app.use('/sb-preview', (req, res, next) => {
    if (!req.url || req.url === '/') {
      next();
      return;
    }
=======
  const previewResolvedDir = join(corePath, 'dist/preview');
  const previewDirOrigin = previewResolvedDir;
>>>>>>> 4931b385

    servePreview(req, res, next);
  });

  app.use(compilation);
  app.use(webpackHotMiddleware(compiler, { log: false }));

  const stats = await new Promise<Stats>((res, rej) => {
    compilation?.waitUntilValid(res as any);
    reject = rej;
  });
  yield;

  if (!stats) {
    throw new WebpackMissingStatsError();
  }

  const { warnings, errors } = getWebpackStats({ config, stats });

  if (warnings.length > 0) {
    warnings?.forEach((e) => logger.warn(e.message));
  }

  if (errors.length > 0) {
    throw new WebpackCompilationError({ errors });
  }

  return {
    bail,
    stats,
    totalTime: process.hrtime(startTime),
  };
};

function getWebpackStats({ config, stats }: { config: Configuration; stats: Stats }) {
  const statsOptions =
    typeof config.stats === 'string'
      ? config.stats
      : {
          ...(config.stats as StatsOptions),
          warnings: true,
          errors: true,
        };
  const { warnings = [], errors = [] } = stats?.toJson(statsOptions) || {};
  return {
    warnings,
    errors,
  };
}

/**
 * This function is a generator so that we can abort it mid process
 * in case of failure coming from other processes e.g. manager builder
 *
 * I am sorry for making you read about generators today :')
 */
const builder: BuilderFunction = async function* builderGeneratorFn({ startTime, options }) {
  const webpackInstance = await executor.get(options);
  yield;
  const config = await getConfig(options);

  if (config.stats === 'none' || config.stats === 'summary') {
    throw new WebpackMissingStatsError();
  }
  yield;

  const compiler = webpackInstance(config);

  if (!compiler) {
    throw new WebpackInvocationError({
      // eslint-disable-next-line local-rules/no-uncategorized-errors
      error: new Error(`Missing Webpack compiler at runtime!`),
    });
  }

  const webpackCompilation = new Promise<Stats>((succeed, fail) => {
    compiler.run((error, stats) => {
      if (error) {
        compiler.close(() => fail(new WebpackInvocationError({ error })));
        return;
      }

      if (!stats) {
        throw new WebpackMissingStatsError();
      }

      const { warnings, errors } = getWebpackStats({ config, stats });

      if (warnings.length > 0) {
        warnings?.forEach((e) => logger.warn(e.message));
      }

      if (errors.length > 0) {
        errors.forEach((e) => logger.error(e.message));
        compiler.close(() => fail(new WebpackCompilationError({ errors })));
        return;
      }

      compiler.close((closeErr) => {
        if (closeErr) {
          return fail(new WebpackInvocationError({ error: closeErr }));
        }

        return succeed(stats as Stats);
      });
    });
  });

  const previewResolvedDir = join(corePath, 'dist/preview');
  const previewDirOrigin = previewResolvedDir;
  const previewDirTarget = join(options.outputDir || '', `sb-preview`);

  const previewFiles = fs.copy(previewDirOrigin, previewDirTarget, {
    filter: (src) => {
      const { ext } = parse(src);
      if (ext) {
        return ext === '.js';
      }
      return true;
    },
  });

  const [webpackCompilationOutput] = await Promise.all([webpackCompilation, previewFiles]);

  return webpackCompilationOutput;
};

export const start = async (options: BuilderStartOptions) => {
  asyncIterator = starter(options);
  let result;

  do {
    result = await asyncIterator.next();
  } while (!result.done);

  return result.value;
};

export const build = async (options: BuilderStartOptions) => {
  asyncIterator = builder(options);
  let result;

  do {
    result = await asyncIterator.next();
  } while (!result.done);

  return result.value;
};

export const corePresets = [join(__dirname, 'presets/preview-preset.js')];
export const overridePresets = [join(__dirname, './presets/custom-webpack-preset.js')];<|MERGE_RESOLUTION|>--- conflicted
+++ resolved
@@ -6,24 +6,15 @@
 import type { Builder, Options } from 'storybook/internal/types';
 import { corePath } from 'storybook/core-path';
 import { checkWebpackVersion } from '@storybook/core-webpack';
-<<<<<<< HEAD
-import { dirname, join, parse } from 'path';
-=======
-import { join, parse } from 'path';
-import express from 'express';
->>>>>>> 4931b385
+import { join, parse } from 'node:path';
 import fs from 'fs-extra';
 import { PREVIEW_BUILDER_PROGRESS } from 'storybook/internal/core-events';
 import {
   WebpackCompilationError,
   WebpackInvocationError,
   WebpackMissingStatsError,
-<<<<<<< HEAD
-} from '@storybook/core-events/server-errors';
+} from 'storybook/internal/core-events';
 import sirv from 'sirv';
-=======
-} from 'storybook/internal/server-errors';
->>>>>>> 4931b385
 
 import prettyTime from 'pretty-hrtime';
 
@@ -186,9 +177,8 @@
 
   compilation = webpackDevMiddleware(compiler, middlewareOptions);
 
-<<<<<<< HEAD
-  const previewResolvedDir = getAbsolutePath('@storybook/preview');
-  const previewDirOrigin = join(previewResolvedDir, 'dist');
+  const previewResolvedDir = join(corePath, 'dist/preview');
+  const previewDirOrigin = previewResolvedDir;
   const servePreview = sirv(previewDirOrigin, {
     maxAge: 300000,
     dev: true,
@@ -200,10 +190,6 @@
       next();
       return;
     }
-=======
-  const previewResolvedDir = join(corePath, 'dist/preview');
-  const previewDirOrigin = previewResolvedDir;
->>>>>>> 4931b385
 
     servePreview(req, res, next);
   });
