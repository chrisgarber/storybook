--- conflicted
+++ resolved
@@ -12,11 +12,6 @@
 
 import { checkWebpackVersion } from '@storybook/core-webpack';
 
-<<<<<<< HEAD
-import fs from 'fs-extra';
-=======
-import express from 'express';
->>>>>>> f529029a
 import prettyTime from 'pretty-hrtime';
 import sirv from 'sirv';
 import { corePath } from 'storybook/core-path';
