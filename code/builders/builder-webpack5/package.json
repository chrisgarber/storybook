{
  "name": "@storybook/builder-webpack5",
  "version": "8.3.0-alpha.4",
  "description": "Storybook framework-agnostic API",
  "keywords": [
    "storybook"
  ],
  "homepage": "https://github.com/storybookjs/storybook/tree/next/code/builders/builder-webpack5",
  "bugs": {
    "url": "https://github.com/storybookjs/storybook/issues"
  },
  "repository": {
    "type": "git",
    "url": "https://github.com/storybookjs/storybook.git",
    "directory": "code/builders/builder-webpack5"
  },
  "funding": {
    "type": "opencollective",
    "url": "https://opencollective.com/storybook"
  },
  "license": "MIT",
  "exports": {
    ".": {
      "types": "./dist/index.d.ts",
      "node": "./dist/index.js",
      "import": "./dist/index.mjs",
      "require": "./dist/index.js"
    },
    "./presets/custom-webpack-preset": {
      "types": "./dist/presets/custom-webpack-preset.d.ts",
      "node": "./dist/presets/custom-webpack-preset.js",
      "require": "./dist/presets/custom-webpack-preset.js"
    },
    "./presets/preview-preset": {
      "types": "./dist/presets/preview-preset.d.ts",
      "node": "./dist/presets/preview-preset.js",
      "require": "./dist/presets/preview-preset.js"
    },
    "./loaders/export-order-loader": {
      "types": "./dist/loaders/export-order-loader.d.ts",
      "node": "./dist/loaders/export-order-loader.js",
      "require": "./dist/loaders/export-order-loader.js"
    },
    "./templates/virtualModuleModernEntry.js.handlebars": "./templates/virtualModuleModernEntry.js.handlebars",
    "./templates/preview.ejs": "./templates/preview.ejs",
    "./templates/virtualModuleEntry.template.js": "./templates/virtualModuleEntry.template.js",
    "./templates/virtualModuleStory.template.js": "./templates/virtualModuleStory.template.js",
    "./package.json": "./package.json"
  },
  "main": "dist/index.js",
  "module": "dist/index.mjs",
  "types": "dist/index.d.ts",
  "files": [
    "dist/**/*",
    "templates/**/*",
    "README.md",
    "*.js",
    "*.d.ts",
    "!src/**/*"
  ],
  "scripts": {
    "check": "jiti ../../../scripts/prepare/check.ts",
    "prep": "jiti ../../../scripts/prepare/bundle.ts"
  },
  "dependencies": {
    "@ndelangen/fs-extra-unified": "1.0.4--canary.5.5f6cfdd.0",
    "@storybook/core-webpack": "workspace:*",
<<<<<<< HEAD
    "@types/fs-extra": "^11.0.4",
    "@types/node": "^20.0.0",
=======
    "@types/node": "^22.0.0",
>>>>>>> 55c02667
    "@types/semver": "^7.3.4",
    "browser-assert": "^1.2.1",
    "case-sensitive-paths-webpack-plugin": "^2.4.0",
    "cjs-module-lexer": "^1.2.3",
    "constants-browserify": "^1.0.0",
    "css-loader": "^6.7.1",
    "es-module-lexer": "^1.5.0",
    "express": "^4.19.2",
    "fork-ts-checker-webpack-plugin": "^8.0.0",
    "fs-extra": "^11.1.0",
    "html-webpack-plugin": "^5.5.0",
    "magic-string": "^0.30.5",
    "path-browserify": "^1.0.1",
    "process": "^0.11.10",
    "semver": "^7.3.7",
    "style-loader": "^3.3.1",
    "terser-webpack-plugin": "^5.3.1",
    "ts-dedent": "^2.0.0",
    "url": "^0.11.0",
    "util": "^0.12.4",
    "util-deprecate": "^1.0.2",
    "webpack": "5",
    "webpack-dev-middleware": "^6.1.2",
    "webpack-hot-middleware": "^2.25.1",
    "webpack-virtual-modules": "^0.6.0"
  },
  "devDependencies": {
    "@types/pretty-hrtime": "^1.0.0",
    "@types/terser-webpack-plugin": "^5.2.0",
    "@types/webpack-hot-middleware": "^2.25.6",
    "pretty-hrtime": "^1.0.3",
    "slash": "^5.0.0",
    "typescript": "^5.3.2"
  },
  "peerDependencies": {
    "storybook": "workspace:^"
  },
  "peerDependenciesMeta": {
    "typescript": {
      "optional": true
    }
  },
  "publishConfig": {
    "access": "public"
  },
  "bundler": {
    "entries": [
      "./src/index.ts",
      "./src/presets/custom-webpack-preset.ts",
      "./src/presets/preview-preset.ts",
      "./src/loaders/export-order-loader.ts"
    ],
    "platform": "node"
  },
  "gitHead": "e6a7fd8a655c69780bc20b9749c2699e44beae16"
}<|MERGE_RESOLUTION|>--- conflicted
+++ resolved
@@ -65,12 +65,8 @@
   "dependencies": {
     "@ndelangen/fs-extra-unified": "1.0.4--canary.5.5f6cfdd.0",
     "@storybook/core-webpack": "workspace:*",
-<<<<<<< HEAD
     "@types/fs-extra": "^11.0.4",
-    "@types/node": "^20.0.0",
-=======
     "@types/node": "^22.0.0",
->>>>>>> 55c02667
     "@types/semver": "^7.3.4",
     "browser-assert": "^1.2.1",
     "case-sensitive-paths-webpack-plugin": "^2.4.0",
