import * as path from 'path';
import findCacheDirectory from 'find-cache-dir';
import type {
  ConfigEnv,
  InlineConfig as ViteInlineConfig,
  PluginOption,
  UserConfig as ViteConfig,
  InlineConfig,
} from 'vite';
import { isPreservingSymlinks, getFrameworkName, getBuilderOptions } from '@storybook/core-common';
<<<<<<< HEAD
import { Keys } from '@storybook/preview/globals';
=======
import { globalsNameReferenceMap } from '@storybook/preview/globals';
>>>>>>> f18bd6fc
import type { Options } from '@storybook/types';
import {
  codeGeneratorPlugin,
  csfPlugin,
  injectExportOrderPlugin,
  stripStoryHMRBoundary,
  externalGlobalsPlugin,
} from './plugins';

import type { BuilderOptions } from './types';

export type PluginConfigType = 'build' | 'development';

const configEnvServe: ConfigEnv = {
  mode: 'development',
  command: 'serve',
  ssrBuild: false,
};

const configEnvBuild: ConfigEnv = {
  mode: 'production',
  command: 'build',
  ssrBuild: false,
};

// Vite config that is common to development and production mode
export async function commonConfig(
  options: Options,
  _type: PluginConfigType
): Promise<ViteInlineConfig> {
  const configEnv = _type === 'development' ? configEnvServe : configEnvBuild;
  const { loadConfigFromFile, mergeConfig } = await import('vite');

  const { viteConfigPath } = await getBuilderOptions<BuilderOptions>(options);

  const projectRoot = path.resolve(options.configDir, '..');

  // I destructure away the `build` property from the user's config object
  // I do this because I can contain config that breaks storybook, such as we had in a lit project.
  // If the user needs to configure the `build` they need to do so in the viteFinal function in main.js.
  const { config: { build: buildProperty = undefined, ...userConfig } = {} } =
    (await loadConfigFromFile(configEnv, viteConfigPath, projectRoot)) ?? {};

  const sbConfig: InlineConfig = {
    configFile: false,
    cacheDir: findCacheDirectory({ name: 'sb-vite' }),
    root: projectRoot,
    // Allow storybook deployed as subfolder.  See https://github.com/storybookjs/builder-vite/issues/238
    base: './',
    plugins: await pluginConfig(options),
    resolve: {
      preserveSymlinks: isPreservingSymlinks(),
      alias: {
        assert: require.resolve('browser-assert'),
      },
    },
    // If an envPrefix is specified in the vite config, add STORYBOOK_ to it,
    // otherwise, add VITE_ and STORYBOOK_ so that vite doesn't lose its default.
    envPrefix: userConfig.envPrefix ? ['STORYBOOK_'] : ['VITE_', 'STORYBOOK_'],
  };

  const config: ViteConfig = mergeConfig(userConfig, sbConfig);

  return config;
}

export async function pluginConfig(options: Options) {
  const frameworkName = await getFrameworkName(options);
  const build = await options.presets.apply('build');

  const externals: Record<string, string> = globalsNameReferenceMap;

  if (build?.test?.disableBlocks) {
    externals['@storybook/blocks'] = '__STORYBOOK_BLOCKS_EMPTY_MODULE__';
  }

  const plugins = [
    codeGeneratorPlugin(options),
    await csfPlugin(options),
    await injectExportOrderPlugin(),
    await stripStoryHMRBoundary(),
    {
      name: 'storybook:allow-storybook-dir',
      enforce: 'post',
      config(config) {
        // if there is NO allow list then Vite allows anything in the root directory
        // if there is an allow list then Vite only allows anything in the listed directories
        // add storybook specific directories only if there's an allow list so that we don't end up
        // disallowing the root unless root is already disallowed
        if (config?.server?.fs?.allow) {
          config.server.fs.allow.push('.storybook');
        }
      },
    },
<<<<<<< HEAD
    await externalGlobalsPlugin(Keys),
=======
    await externalGlobalsPlugin(externals),
>>>>>>> f18bd6fc
  ] as PluginOption[];

  // TODO: framework doesn't exist, should move into framework when/if built
  if (frameworkName === '@storybook/glimmerx-vite') {
    // eslint-disable-next-line global-require
    const plugin = require('vite-plugin-glimmerx/index.cjs');
    plugins.push(plugin.default());
  }

  return plugins;
}<|MERGE_RESOLUTION|>--- conflicted
+++ resolved
@@ -8,11 +8,7 @@
   InlineConfig,
 } from 'vite';
 import { isPreservingSymlinks, getFrameworkName, getBuilderOptions } from '@storybook/core-common';
-<<<<<<< HEAD
-import { Keys } from '@storybook/preview/globals';
-=======
 import { globalsNameReferenceMap } from '@storybook/preview/globals';
->>>>>>> f18bd6fc
 import type { Options } from '@storybook/types';
 import {
   codeGeneratorPlugin,
@@ -107,11 +103,7 @@
         }
       },
     },
-<<<<<<< HEAD
-    await externalGlobalsPlugin(Keys),
-=======
     await externalGlobalsPlugin(externals),
->>>>>>> f18bd6fc
   ] as PluginOption[];
 
   // TODO: framework doesn't exist, should move into framework when/if built
