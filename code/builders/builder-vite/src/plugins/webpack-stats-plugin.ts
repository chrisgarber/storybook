// This plugin is a direct port of https://github.com/IanVS/vite-plugin-turbosnap
<<<<<<< HEAD
import path from 'node:path';
=======
import { relative } from 'node:path';
>>>>>>> 1caffa86

import type { BuilderStats } from 'storybook/internal/types';

import slash from 'slash';
import type { Plugin } from 'vite';

/*
 * Reason, Module are copied from chromatic types
 * https://github.com/chromaui/chromatic-cli/blob/145a5e295dde21042e96396c7e004f250d842182/bin-src/types.ts#L265-L276
 */
interface Reason {
  moduleName: string;
}
interface Module {
  id: string | number;
  name: string;
  modules?: Array<Pick<Module, 'name'>>;
  reasons?: Reason[];
}

type WebpackStatsPluginOptions = {
  workingDir: string;
};

/**
 * Strips off query params added by rollup/vite to ids, to make paths compatible for comparison with git.
 */
function stripQueryParams(filePath: string): string {
  return filePath.split('?')[0];
}

/**
 * We only care about user code, not node_modules, vite files, or (most) virtual files.
 */
function isUserCode(moduleName: string) {
  return Boolean(
    moduleName &&
      !moduleName.startsWith('vite/') &&
      !moduleName.startsWith('\x00') &&
      !moduleName.startsWith('\u0000') &&
      moduleName !== 'react/jsx-runtime' &&
      !moduleName.match(/node_modules\//)
  );
}

export type WebpackStatsPlugin = Plugin & { storybookGetStats: () => BuilderStats };

export function pluginWebpackStats({ workingDir }: WebpackStatsPluginOptions): WebpackStatsPlugin {
  /**
   * Convert an absolute path name to a path relative to the vite root, with a starting `./`
   */
  function normalize(filename: string) {
    // Do not try to resolve virtual files
    if (filename.startsWith('/virtual:')) {
      return filename;
    }
    // Otherwise, we need them in the format `./path/to/file.js`.
    else {
      const relativePath = relative(workingDir, stripQueryParams(filename));
      // This seems hacky, got to be a better way to add a `./` to the start of a path.
      return `./${slash(relativePath)}`;
    }
  }

  /**
   * Helper to create Reason objects out of a list of string paths
   */
  function createReasons(importers?: readonly string[]): Reason[] {
    return (importers || []).map((i) => ({ moduleName: normalize(i) }));
  }

  /**
   * Helper function to build a `Module` given a filename and list of files that import it
   */
  function createStatsMapModule(filename: string, importers?: readonly string[]): Module {
    return {
      id: filename,
      name: filename,
      reasons: createReasons(importers),
    };
  }

  const statsMap = new Map<string, Module>();

  return {
    name: 'storybook:rollup-plugin-webpack-stats',
    // We want this to run after the vite build plugins (https://vitejs.dev/guide/api-plugin.html#plugin-ordering)
    enforce: 'post',
    moduleParsed: function (mod) {
      if (isUserCode(mod.id)) {
        mod.importedIds
          .concat(mod.dynamicallyImportedIds)
          .filter((name) => isUserCode(name))
          .forEach((depIdUnsafe) => {
            const depId = normalize(depIdUnsafe);
            if (statsMap.has(depId)) {
              const m = statsMap.get(depId);
              if (m) {
                m.reasons = (m.reasons ?? [])
                  .concat(createReasons([mod.id]))
                  .filter((r) => r.moduleName !== depId);
                statsMap.set(depId, m);
              }
            } else {
              statsMap.set(depId, createStatsMapModule(depId, [mod.id]));
            }
          });
      }
    },

    storybookGetStats() {
      const stats = { modules: Array.from(statsMap.values()) };
      return { ...stats, toJson: () => stats };
    },
  };
}<|MERGE_RESOLUTION|>--- conflicted
+++ resolved
@@ -1,9 +1,5 @@
 // This plugin is a direct port of https://github.com/IanVS/vite-plugin-turbosnap
-<<<<<<< HEAD
-import path from 'node:path';
-=======
 import { relative } from 'node:path';
->>>>>>> 1caffa86
 
 import type { BuilderStats } from 'storybook/internal/types';
 
