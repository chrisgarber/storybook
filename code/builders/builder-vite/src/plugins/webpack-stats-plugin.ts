// This plugin is a direct port of https://github.com/IanVS/vite-plugin-turbosnap
import { relative } from 'node:path';

import type { BuilderStats } from 'storybook/internal/types';

import slash from 'slash';
import type { Plugin } from 'vite';

import {
  SB_VIRTUAL_FILES,
  getOriginalVirtualModuleId,
  getResolvedVirtualModuleId,
} from '../virtual-file-names';

/*
 * Reason, Module are copied from chromatic types
 * https://github.com/chromaui/chromatic-cli/blob/145a5e295dde21042e96396c7e004f250d842182/bin-src/types.ts#L265-L276
 */
interface Reason {
  moduleName: string;
}
interface Module {
  id: string | number;
  name: string;
  modules?: Array<Pick<Module, 'name'>>;
  reasons?: Reason[];
}

type WebpackStatsPluginOptions = {
  workingDir: string;
};

/**
 * Strips off query params added by rollup/vite to ids, to make paths compatible for comparison with
 * git.
 */
function stripQueryParams(filePath: string): string {
  return filePath.split('?')[0];
}

/** We only care about user code, not node_modules, vite files, or (most) virtual files. */
function isUserCode(moduleName: string) {
  return Boolean(
<<<<<<< HEAD
    (moduleName &&
      // keep Storybook's virtual files because they import the story files, so they are essential to the module graph
      Object.values(SB_VIRTUAL_FILES).includes(getOriginalVirtualModuleId(moduleName))) ||
      (!moduleName.startsWith('vite/') &&
        !moduleName.startsWith('\0') &&
        moduleName !== 'react/jsx-runtime' &&
        !moduleName.match(/node_modules\//))
=======
    moduleName &&
      !moduleName.startsWith('vite/') &&
      !moduleName.startsWith('\x00') &&
      !moduleName.startsWith('\u0000') &&
      moduleName !== 'react/jsx-runtime' &&
      !moduleName.match(/node_modules\//) &&
      !moduleName.includes('sb-preview/runtime.js')
>>>>>>> 0a1d9e8d
  );
}

export type WebpackStatsPlugin = Plugin & { storybookGetStats: () => BuilderStats };

export function pluginWebpackStats({ workingDir }: WebpackStatsPluginOptions): WebpackStatsPlugin {
  /** Convert an absolute path name to a path relative to the vite root, with a starting `./` */
  function normalize(filename: string) {
    // Do not try to resolve virtual files
    if (filename.startsWith('/virtual:')) {
      return filename;
    }
    // ! Maintain backwards compatibility with the old virtual file names
    // ! to ensure that the stats file doesn't change between the versions
    // ! Turbosnap is also only compatible with the old virtual file names
    // ! the old virtual file names did not start with the obligatory \0 character
    if (Object.values(SB_VIRTUAL_FILES).includes(getOriginalVirtualModuleId(filename))) {
      return getOriginalVirtualModuleId(filename);
    }

    // Otherwise, we need them in the format `./path/to/file.js`.
    else {
      const relativePath = relative(workingDir, stripQueryParams(filename));
      // This seems hacky, got to be a better way to add a `./` to the start of a path.
      return `./${slash(relativePath)}`;
    }
  }

  /** Helper to create Reason objects out of a list of string paths */
  function createReasons(importers?: readonly string[]): Reason[] {
    return (importers || []).map((i) => ({ moduleName: normalize(i) }));
  }

  /** Helper function to build a `Module` given a filename and list of files that import it */
  function createStatsMapModule(filename: string, importers?: readonly string[]): Module {
    return {
      id: filename,
      name: filename,
      reasons: createReasons(importers),
    };
  }

  const statsMap = new Map<string, Module>();

  return {
    name: 'storybook:rollup-plugin-webpack-stats',
    // We want this to run after the vite build plugins (https://vitejs.dev/guide/api-plugin.html#plugin-ordering)
    enforce: 'post',
    moduleParsed: function (mod) {
      if (!isUserCode(mod.id)) {
        return;
      }
      mod.importedIds
        .concat(mod.dynamicallyImportedIds)
        .filter((name) => isUserCode(name))
        .forEach((depIdUnsafe) => {
          const depId = normalize(depIdUnsafe);
<<<<<<< HEAD
          console.log('LOG: normalization', { depIdUnsafe, depId });
=======
>>>>>>> 0a1d9e8d
          if (!statsMap.has(depId)) {
            statsMap.set(depId, createStatsMapModule(depId, [mod.id]));
            return;
          }
          const m = statsMap.get(depId);
          if (!m) {
            return;
          }
          m.reasons = (m.reasons ?? [])
            .concat(createReasons([mod.id]))
            .filter((r) => r.moduleName !== depId);
          statsMap.set(depId, m);
        });
    },

    storybookGetStats() {
      const stats = { modules: Array.from(statsMap.values()) };
      return { ...stats, toJson: () => stats };
    },
  };
}<|MERGE_RESOLUTION|>--- conflicted
+++ resolved
@@ -41,7 +41,6 @@
 /** We only care about user code, not node_modules, vite files, or (most) virtual files. */
 function isUserCode(moduleName: string) {
   return Boolean(
-<<<<<<< HEAD
     (moduleName &&
       // keep Storybook's virtual files because they import the story files, so they are essential to the module graph
       Object.values(SB_VIRTUAL_FILES).includes(getOriginalVirtualModuleId(moduleName))) ||
@@ -49,15 +48,6 @@
         !moduleName.startsWith('\0') &&
         moduleName !== 'react/jsx-runtime' &&
         !moduleName.match(/node_modules\//))
-=======
-    moduleName &&
-      !moduleName.startsWith('vite/') &&
-      !moduleName.startsWith('\x00') &&
-      !moduleName.startsWith('\u0000') &&
-      moduleName !== 'react/jsx-runtime' &&
-      !moduleName.match(/node_modules\//) &&
-      !moduleName.includes('sb-preview/runtime.js')
->>>>>>> 0a1d9e8d
   );
 }
 
@@ -115,10 +105,6 @@
         .filter((name) => isUserCode(name))
         .forEach((depIdUnsafe) => {
           const depId = normalize(depIdUnsafe);
-<<<<<<< HEAD
-          console.log('LOG: normalization', { depIdUnsafe, depId });
-=======
->>>>>>> 0a1d9e8d
           if (!statsMap.has(depId)) {
             statsMap.set(depId, createStatsMapModule(depId, [mod.id]));
             return;
