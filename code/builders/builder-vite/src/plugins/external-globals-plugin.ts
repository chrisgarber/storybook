import { join } from 'node:path';

import { init, parse } from 'es-module-lexer';
<<<<<<< HEAD
import MagicString from 'magic-string';
import { ensureFile } from '@ndelangen/fs-extra-unified';
=======
import findCacheDirectory from 'find-cache-dir';
import { ensureFile, writeFile } from 'fs-extra';
import MagicString from 'magic-string';
>>>>>>> e5960ffe
import type { Alias, Plugin } from 'vite';
import { writeFile } from 'node:fs/promises';

const escapeKeys = (key: string) => key.replace(/[-[\]{}()*+?.,\\^$|#\s]/g, '\\$&');
const defaultImportRegExp = 'import ([^*{}]+) from';
const replacementMap = new Map([
  ['import ', 'const '],
  ['import{', 'const {'],
  ['* as ', ''],
  [' as ', ': '],
  [' from ', ' = '],
  ['}from', '} ='],
]);

/**
 * This plugin swaps out imports of pre-bundled storybook preview modules for destructured from global
 * variables that are added in runtime.js.
 *
 * For instance:
 *
 * ```js
 * import { useMemo as useMemo2, useEffect as useEffect2 } from "@storybook/preview-api";
 * ```
 *
 * becomes
 *
 * ```js
 * const { useMemo: useMemo2, useEffect: useEffect2 } = __STORYBOOK_MODULE_PREVIEW_API__;
 * ```
 *
 * It is based on existing plugins like https://github.com/crcong/vite-plugin-externals
 * and https://github.com/eight04/rollup-plugin-external-globals, but simplified to meet our simple needs.
 */
export async function externalGlobalsPlugin(externals: Record<string, string>) {
  await init;
  const { mergeAlias } = await import('vite');

  return {
    name: 'storybook:external-globals-plugin',
    enforce: 'post',
    // In dev (serve), we set up aliases to files that we write into node_modules/.cache.
    async config(config, { command }) {
      if (command !== 'serve') {
        return undefined;
      }
      const newAlias = mergeAlias([], config.resolve?.alias) as Alias[];

      const cachePath = findCacheDirectory({
        name: 'sb-vite-plugin-externals',
        create: true,
      }) as string;
      await Promise.all(
        (Object.keys(externals) as Array<keyof typeof externals>).map(async (externalKey) => {
          const externalCachePath = join(cachePath, `${externalKey}.js`);
          newAlias.push({ find: new RegExp(`^${externalKey}$`), replacement: externalCachePath });
          await ensureFile(externalCachePath);
          await writeFile(externalCachePath, `module.exports = ${externals[externalKey]};`);
        })
      );

      return {
        resolve: {
          alias: newAlias,
        },
      };
    },
    // Replace imports with variables destructured from global scope
    async transform(code: string, id: string) {
      const globalsList = Object.keys(externals);
      if (globalsList.every((glob) => !code.includes(glob))) return undefined;

      const [imports] = parse(code);
      const src = new MagicString(code);
      imports.forEach(({ n: path, ss: startPosition, se: endPosition }) => {
        const packageName = path;
        if (packageName && globalsList.includes(packageName)) {
          const importStatement = src.slice(startPosition, endPosition);
          const transformedImport = rewriteImport(importStatement, externals, packageName);
          src.update(startPosition, endPosition, transformedImport);
        }
      });

      return {
        code: src.toString(),
        map: src.generateMap({
          source: id,
          hires: true,
        }),
      };
    },
  } satisfies Plugin;
}

function getDefaultImportReplacement(match: string) {
  const matched = match.match(defaultImportRegExp);
  return matched && `const {default: ${matched[1]}} =`;
}

function getSearchRegExp(packageName: string) {
  const staticKeys = [...replacementMap.keys()].map(escapeKeys);
  const packageNameLiteral = `.${packageName}.`;
  const dynamicImportExpression = `await import\\(.${packageName}.\\)`;
  const lookup = [defaultImportRegExp, ...staticKeys, packageNameLiteral, dynamicImportExpression];
  return new RegExp(`(${lookup.join('|')})`, 'g');
}

export function rewriteImport(
  importStatement: string,
  globs: Record<string, string>,
  packageName: string
): string {
  const search = getSearchRegExp(packageName);
  return importStatement.replace(
    search,
    (match) => replacementMap.get(match) ?? getDefaultImportReplacement(match) ?? globs[packageName]
  );
}<|MERGE_RESOLUTION|>--- conflicted
+++ resolved
@@ -1,16 +1,10 @@
+import { writeFile } from 'node:fs/promises';
 import { join } from 'node:path';
 
+import { ensureFile } from '@ndelangen/fs-extra-unified';
 import { init, parse } from 'es-module-lexer';
-<<<<<<< HEAD
 import MagicString from 'magic-string';
-import { ensureFile } from '@ndelangen/fs-extra-unified';
-=======
-import findCacheDirectory from 'find-cache-dir';
-import { ensureFile, writeFile } from 'fs-extra';
-import MagicString from 'magic-string';
->>>>>>> e5960ffe
 import type { Alias, Plugin } from 'vite';
-import { writeFile } from 'node:fs/promises';
 
 const escapeKeys = (key: string) => key.replace(/[-[\]{}()*+?.,\\^$|#\s]/g, '\\$&');
 const defaultImportRegExp = 'import ([^*{}]+) from';
