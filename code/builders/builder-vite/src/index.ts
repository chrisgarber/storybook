// noinspection JSUnusedGlobalSymbols
<<<<<<< HEAD
import { readFile } from 'node:fs/promises';
=======
>>>>>>> 1caffa86
import { join, parse } from 'node:path';

import { NoStatsForViteDevError } from 'storybook/internal/server-errors';
import type { Options } from 'storybook/internal/types';

import { copy } from '@ndelangen/fs-extra-unified';
import type { RequestHandler } from 'express';
import express from 'express';
<<<<<<< HEAD
=======
import * as fs from 'fs-extra';
import { corePath } from 'storybook/core-path';
>>>>>>> 1caffa86
import type { ViteDevServer } from 'vite';

import { build as viteBuild } from './build';
import { transformIframeHtml } from './transform-iframe-html';
import type { ViteBuilder } from './types';
import { createViteServer } from './vite-server';

export { withoutVitePlugins } from './utils/without-vite-plugins';
export { hasVitePlugins } from './utils/has-vite-plugins';

export * from './types';

function iframeMiddleware(options: Options, server: ViteDevServer): RequestHandler {
  return async (req, res, next) => {
    if (!req.url.match(/^\/iframe\.html($|\?)/)) {
      next();
      return;
    }

    // We need to handle `html-proxy` params for style tag HMR https://github.com/storybookjs/builder-vite/issues/266#issuecomment-1055677865
    // e.g. /iframe.html?html-proxy&index=0.css
    if (req.query['html-proxy'] !== undefined) {
      next();
      return;
    }

    const indexHtml = await readFile(
      require.resolve('@storybook/builder-vite/input/iframe.html'),
      'utf-8'
    );
    const generated = await transformIframeHtml(indexHtml, options);
    const transformed = await server.transformIndexHtml('/iframe.html', generated);
    res.setHeader('Content-Type', 'text/html');
    res.status(200).send(transformed);
  };
}

let server: ViteDevServer;

export async function bail(): Promise<void> {
  return server?.close();
}

export const start: ViteBuilder['start'] = async ({
  startTime,
  options,
  router,
  server: devServer,
}) => {
  server = await createViteServer(options as Options, devServer);

  const previewResolvedDir = join((await import('storybook/core-path')).corePath, 'dist/preview');
  const previewDirOrigin = previewResolvedDir;

  router.use(`/sb-preview`, express.static(previewDirOrigin, { immutable: true, maxAge: '5m' }));

  router.use(iframeMiddleware(options as Options, server));
  router.use(server.middlewares);

  return {
    bail,
    stats: {
      toJson: () => {
        throw new NoStatsForViteDevError();
      },
    },
    totalTime: process.hrtime(startTime),
  };
};

export const build: ViteBuilder['build'] = async ({ options }) => {
  const viteCompilation = viteBuild(options as Options);

  const previewResolvedDir = join((await import('storybook/core-path')).corePath, 'dist/preview');
  const previewDirOrigin = previewResolvedDir;
  const previewDirTarget = join(options.outputDir || '', `sb-preview`);

  const previewFiles = copy(previewDirOrigin, previewDirTarget, {
    filter: (src) => {
      const { ext } = parse(src);
      if (ext) {
        return ext === '.js';
      }
      return true;
    },
  });

  const [out] = await Promise.all([viteCompilation, previewFiles]);

  return out;
};<|MERGE_RESOLUTION|>--- conflicted
+++ resolved
@@ -1,8 +1,4 @@
 // noinspection JSUnusedGlobalSymbols
-<<<<<<< HEAD
-import { readFile } from 'node:fs/promises';
-=======
->>>>>>> 1caffa86
 import { join, parse } from 'node:path';
 
 import { NoStatsForViteDevError } from 'storybook/internal/server-errors';
@@ -11,11 +7,6 @@
 import { copy } from '@ndelangen/fs-extra-unified';
 import type { RequestHandler } from 'express';
 import express from 'express';
-<<<<<<< HEAD
-=======
-import * as fs from 'fs-extra';
-import { corePath } from 'storybook/core-path';
->>>>>>> 1caffa86
 import type { ViteDevServer } from 'vite';
 
 import { build as viteBuild } from './build';
