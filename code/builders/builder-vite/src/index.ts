// noinspection JSUnusedGlobalSymbols

import * as fs from 'fs-extra';
import type { NextHandleFunction } from 'connect';
import type { ViteDevServer } from 'vite';
<<<<<<< HEAD
import { dirname, join, parse } from 'path';
import { NoStatsForViteDevError } from '@storybook/core-events/server-errors';
import type { Options } from '@storybook/types';
=======
import express from 'express';
import { join, parse } from 'path';
import { NoStatsForViteDevError } from 'storybook/internal/server-errors';
import type { Options } from 'storybook/internal/types';
import { corePath } from 'storybook/core-path';
>>>>>>> 4931b385
import { transformIframeHtml } from './transform-iframe-html';
import { createViteServer } from './vite-server';
import { build as viteBuild } from './build';
import type { ViteBuilder } from './types';
import sirv from 'sirv';

export { withoutVitePlugins } from './utils/without-vite-plugins';
export { hasVitePlugins } from './utils/has-vite-plugins';

export * from './types';

<<<<<<< HEAD
const getAbsolutePath = <I extends string>(input: I): I =>
  dirname(require.resolve(join(input, 'package.json'))) as any;

function iframeMiddleware(options: Options, server: ViteDevServer): NextHandleFunction {
=======
function iframeMiddleware(options: Options, server: ViteDevServer): RequestHandler {
>>>>>>> 4931b385
  return async (req, res, next) => {
    if (!req.url || !req.url.match(/^\/iframe\.html($|\?)/)) {
      next();
      return;
    }
    const url = new URL(req.url, 'https://storybook.js.org');

    // We need to handle `html-proxy` params for style tag HMR https://github.com/storybookjs/builder-vite/issues/266#issuecomment-1055677865
    // e.g. /iframe.html?html-proxy&index=0.css
    if (url.searchParams.has('html-proxy')) {
      next();
      return;
    }

    const indexHtml = await fs.readFile(
      require.resolve('@storybook/builder-vite/input/iframe.html'),
      'utf-8'
    );
    const generated = await transformIframeHtml(indexHtml, options);
    const transformed = await server.transformIndexHtml('/iframe.html', generated);
    res.setHeader('Content-Type', 'text/html');
    res.statusCode = 200;
    res.write(transformed);
    res.end();
  };
}

let server: ViteDevServer;

export async function bail(): Promise<void> {
  return server?.close();
}

export const start: ViteBuilder['start'] = async ({
  startTime,
  options,
  app,
  server: devServer,
}) => {
  server = await createViteServer(options as Options, devServer);

<<<<<<< HEAD
  const previewResolvedDir = getAbsolutePath('@storybook/preview');
  const previewDirOrigin = join(previewResolvedDir, 'dist');
  const servePreview = sirv(previewDirOrigin, {
    maxAge: 300000,
    dev: true,
    immutable: true,
  });

  app.use('/sb-preview', (req, res, next) => {
    if (!req.url || req.url === '/') {
      next();
      return;
    }
=======
  const previewResolvedDir = join(corePath, 'dist/preview');
  const previewDirOrigin = previewResolvedDir;
>>>>>>> 4931b385

    servePreview(req, res, next);
  });

  app.use(iframeMiddleware(options as Options, server));
  app.use(server.middlewares);

  return {
    bail,
    stats: {
      toJson: () => {
        throw new NoStatsForViteDevError();
      },
    },
    totalTime: process.hrtime(startTime),
  };
};

export const build: ViteBuilder['build'] = async ({ options }) => {
  const viteCompilation = viteBuild(options as Options);

  const previewResolvedDir = join(corePath, 'dist/preview');
  const previewDirOrigin = previewResolvedDir;
  const previewDirTarget = join(options.outputDir || '', `sb-preview`);

  const previewFiles = fs.copy(previewDirOrigin, previewDirTarget, {
    filter: (src) => {
      const { ext } = parse(src);
      if (ext) {
        return ext === '.js';
      }
      return true;
    },
  });

  const [out] = await Promise.all([viteCompilation, previewFiles]);

  return out;
};<|MERGE_RESOLUTION|>--- conflicted
+++ resolved
@@ -3,17 +3,10 @@
 import * as fs from 'fs-extra';
 import type { NextHandleFunction } from 'connect';
 import type { ViteDevServer } from 'vite';
-<<<<<<< HEAD
-import { dirname, join, parse } from 'path';
-import { NoStatsForViteDevError } from '@storybook/core-events/server-errors';
-import type { Options } from '@storybook/types';
-=======
-import express from 'express';
 import { join, parse } from 'path';
 import { NoStatsForViteDevError } from 'storybook/internal/server-errors';
 import type { Options } from 'storybook/internal/types';
 import { corePath } from 'storybook/core-path';
->>>>>>> 4931b385
 import { transformIframeHtml } from './transform-iframe-html';
 import { createViteServer } from './vite-server';
 import { build as viteBuild } from './build';
@@ -25,14 +18,7 @@
 
 export * from './types';
 
-<<<<<<< HEAD
-const getAbsolutePath = <I extends string>(input: I): I =>
-  dirname(require.resolve(join(input, 'package.json'))) as any;
-
 function iframeMiddleware(options: Options, server: ViteDevServer): NextHandleFunction {
-=======
-function iframeMiddleware(options: Options, server: ViteDevServer): RequestHandler {
->>>>>>> 4931b385
   return async (req, res, next) => {
     if (!req.url || !req.url.match(/^\/iframe\.html($|\?)/)) {
       next();
@@ -74,9 +60,8 @@
 }) => {
   server = await createViteServer(options as Options, devServer);
 
-<<<<<<< HEAD
-  const previewResolvedDir = getAbsolutePath('@storybook/preview');
-  const previewDirOrigin = join(previewResolvedDir, 'dist');
+  const previewResolvedDir = join(corePath, 'dist/preview');
+  const previewDirOrigin = previewResolvedDir;
   const servePreview = sirv(previewDirOrigin, {
     maxAge: 300000,
     dev: true,
@@ -88,10 +73,6 @@
       next();
       return;
     }
-=======
-  const previewResolvedDir = join(corePath, 'dist/preview');
-  const previewDirOrigin = previewResolvedDir;
->>>>>>> 4931b385
 
     servePreview(req, res, next);
   });
