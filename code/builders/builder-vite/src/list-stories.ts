<<<<<<< HEAD
import * as path from 'node:path';
=======
import { isAbsolute, join } from 'node:path';
>>>>>>> 1caffa86

import { commonGlobOptions, normalizeStories } from 'storybook/internal/common';
import type { Options } from 'storybook/internal/types';

import { glob } from 'glob';
import slash from 'slash';

export async function listStories(options: Options) {
  const { normalizePath } = await import('vite');

  return (
    (
      await Promise.all(
        normalizeStories(await options.presets.apply('stories', [], options), {
          configDir: options.configDir,
          workingDir: options.configDir,
        }).map(({ directory, files }) => {
          const pattern = join(directory, files);
          const absolutePattern = isAbsolute(pattern) ? pattern : join(options.configDir, pattern);

          return glob(slash(absolutePattern), {
            ...commonGlobOptions(absolutePattern),
            follow: true,
          });
        })
      )
    )
      .reduce((carry, stories) => carry.concat(stories.map(normalizePath)), [])
      // Sort stories to prevent a non-deterministic build. The result of Glob is not sorted an may differ
      // for each invocation. This results in a different bundle file hashes from one build to the next.
      .sort()
  );
}<|MERGE_RESOLUTION|>--- conflicted
+++ resolved
@@ -1,8 +1,4 @@
-<<<<<<< HEAD
-import * as path from 'node:path';
-=======
 import { isAbsolute, join } from 'node:path';
->>>>>>> 1caffa86
 
 import { commonGlobOptions, normalizeStories } from 'storybook/internal/common';
 import type { Options } from 'storybook/internal/types';
