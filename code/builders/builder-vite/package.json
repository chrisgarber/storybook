--- conflicted
+++ resolved
@@ -45,12 +45,6 @@
   "dependencies": {
     "@storybook/csf-plugin": "workspace:*",
     "browser-assert": "^1.2.1",
-<<<<<<< HEAD
-    "es-module-lexer": "^1.5.0",
-    "find-cache-dir": "^3.0.0",
-    "magic-string": "^0.30.0",
-=======
->>>>>>> 965b4c19
     "ts-dedent": "^2.0.0"
   },
   "devDependencies": {
