{
  "name": "@storybook/builder-vite",
<<<<<<< HEAD
  "version": "8.5.0-alpha.12",
=======
  "version": "8.5.0-alpha.13",
>>>>>>> d4d566a5
  "description": "A plugin to run and build Storybooks with Vite",
  "homepage": "https://github.com/storybookjs/storybook/tree/next/code/builders/builder-vite/#readme",
  "bugs": {
    "url": "https://github.com/storybookjs/storybook/issues"
  },
  "repository": {
    "type": "git",
    "url": "https://github.com/storybookjs/storybook.git",
    "directory": "code/builders/builder-vite"
  },
  "funding": {
    "type": "opencollective",
    "url": "https://opencollective.com/storybook"
  },
  "license": "MIT",
  "author": "Eirik Sletteberg",
  "exports": {
    ".": {
      "types": "./dist/index.d.ts",
      "node": "./dist/index.js",
      "import": "./dist/index.mjs",
      "require": "./dist/index.js"
    },
    "./input/iframe.html": "./input/iframe.html",
    "./package.json": "./package.json"
  },
  "main": "dist/index.js",
  "module": "dist/index.mjs",
  "types": "dist/index.d.ts",
  "files": [
    "dist/**/*",
    "input/**/*",
    "README.md",
    "*.js",
    "*.d.ts",
    "!src/**/*"
  ],
  "scripts": {
    "check": "jiti ../../../scripts/prepare/check.ts",
    "prep": "jiti ../../../scripts/prepare/bundle.ts"
  },
  "dependencies": {
    "@storybook/csf-plugin": "workspace:*",
    "browser-assert": "^1.2.1",
    "ts-dedent": "^2.0.0"
  },
  "devDependencies": {
    "@types/find-cache-dir": "^3.2.1",
    "@types/node": "^22.0.0",
    "es-module-lexer": "^1.5.0",
    "find-cache-dir": "^3.0.0",
    "glob": "^10.0.0",
    "magic-string": "^0.30.0",
    "polka": "^1.0.0-next.28",
    "sirv": "^2.0.4",
    "slash": "^5.0.0",
    "vite": "^4.0.4"
  },
  "peerDependencies": {
    "storybook": "workspace:^",
    "vite": "^4.0.0 || ^5.0.0 || ^6.0.0"
  },
  "publishConfig": {
    "access": "public"
  },
  "bundler": {
    "entries": [
      "./src/index.ts"
    ],
    "platform": "node"
  },
  "gitHead": "e6a7fd8a655c69780bc20b9749c2699e44beae16"
}<|MERGE_RESOLUTION|>--- conflicted
+++ resolved
@@ -1,10 +1,6 @@
 {
   "name": "@storybook/builder-vite",
-<<<<<<< HEAD
-  "version": "8.5.0-alpha.12",
-=======
   "version": "8.5.0-alpha.13",
->>>>>>> d4d566a5
   "description": "A plugin to run and build Storybooks with Vite",
   "homepage": "https://github.com/storybookjs/storybook/tree/next/code/builders/builder-vite/#readme",
   "bugs": {
