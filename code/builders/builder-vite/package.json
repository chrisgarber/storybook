{
  "name": "@storybook/builder-vite",
<<<<<<< HEAD
  "version": "7.6.17",
=======
  "version": "8.0.0-rc.5",
>>>>>>> 82e153f4
  "description": "A plugin to run and build Storybooks with Vite",
  "homepage": "https://github.com/storybookjs/storybook/tree/next/code/builders/builder-vite/#readme",
  "bugs": {
    "url": "https://github.com/storybookjs/storybook/issues"
  },
  "repository": {
    "type": "git",
    "url": "https://github.com/storybookjs/storybook.git",
    "directory": "code/builders/builder-vite"
  },
  "funding": {
    "type": "opencollective",
    "url": "https://opencollective.com/storybook"
  },
  "license": "MIT",
  "author": "Eirik Sletteberg",
  "exports": {
    ".": {
      "types": "./dist/index.d.ts",
      "node": "./dist/index.js",
      "require": "./dist/index.js",
      "import": "./dist/index.mjs"
    },
    "./input/iframe.html": "./input/iframe.html",
    "./package.json": "./package.json"
  },
  "main": "dist/index.js",
  "module": "dist/index.mjs",
  "types": "dist/index.d.ts",
  "files": [
    "dist/**/*",
    "input/**/*",
    "README.md",
    "*.js",
    "*.d.ts",
    "!src/**/*"
  ],
  "scripts": {
    "check": "node --loader ../../../scripts/node_modules/esbuild-register/loader.js -r ../../../scripts/node_modules/esbuild-register/register.js ../../../scripts/prepare/check.ts",
    "prep": "node --loader ../../../scripts/node_modules/esbuild-register/loader.js -r ../../../scripts/node_modules/esbuild-register/register.js ../../../scripts/prepare/bundle.ts"
  },
  "dependencies": {
    "@storybook/channels": "workspace:*",
    "@storybook/client-logger": "workspace:*",
    "@storybook/core-common": "workspace:*",
    "@storybook/core-events": "workspace:*",
    "@storybook/csf-plugin": "workspace:*",
    "@storybook/node-logger": "workspace:*",
    "@storybook/preview": "workspace:*",
    "@storybook/preview-api": "workspace:*",
    "@storybook/types": "workspace:*",
    "@types/find-cache-dir": "^3.2.1",
    "browser-assert": "^1.2.1",
    "es-module-lexer": "^0.9.3",
    "express": "^4.17.3",
    "find-cache-dir": "^3.0.0",
    "fs-extra": "^11.1.0",
    "magic-string": "^0.30.0",
    "ts-dedent": "^2.0.0"
  },
  "devDependencies": {
    "@types/express": "^4.17.13",
    "@types/node": "^18.0.0",
    "glob": "^10.0.0",
    "slash": "^5.0.0",
    "typescript": "^5.3.2",
    "vite": "^4.0.4"
  },
  "peerDependencies": {
    "@preact/preset-vite": "*",
    "typescript": ">= 4.3.x",
    "vite": "^4.0.0 || ^5.0.0",
    "vite-plugin-glimmerx": "*"
  },
  "peerDependenciesMeta": {
    "@preact/preset-vite": {
      "optional": true
    },
    "typescript": {
      "optional": true
    },
    "vite-plugin-glimmerx": {
      "optional": true
    }
  },
  "publishConfig": {
    "access": "public"
  },
  "bundler": {
    "entries": [
      "./src/index.ts"
    ],
    "platform": "node"
  },
  "gitHead": "e6a7fd8a655c69780bc20b9749c2699e44beae17"
}<|MERGE_RESOLUTION|>--- conflicted
+++ resolved
@@ -1,10 +1,6 @@
 {
   "name": "@storybook/builder-vite",
-<<<<<<< HEAD
-  "version": "7.6.17",
-=======
   "version": "8.0.0-rc.5",
->>>>>>> 82e153f4
   "description": "A plugin to run and build Storybooks with Vite",
   "homepage": "https://github.com/storybookjs/storybook/tree/next/code/builders/builder-vite/#readme",
   "bugs": {
