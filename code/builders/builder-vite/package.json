--- conflicted
+++ resolved
@@ -55,12 +55,8 @@
     "ts-dedent": "^2.0.0"
   },
   "devDependencies": {
-<<<<<<< HEAD
-    "@types/node": "^18.0.0",
-=======
     "@types/express": "^4.17.21",
     "@types/node": "^22.0.0",
->>>>>>> 70e24c09
     "glob": "^10.0.0",
     "slash": "^5.0.0",
     "typescript": "^5.3.2",
