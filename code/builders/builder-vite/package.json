--- conflicted
+++ resolved
@@ -45,16 +45,6 @@
   "dependencies": {
     "@storybook/csf-plugin": "workspace:*",
     "browser-assert": "^1.2.1",
-<<<<<<< HEAD
-    "es-module-lexer": "^1.5.0",
-    "express": "^4.19.2",
-    "find-cache-dir": "^3.0.0",
-    "knitwork": "^1.1.0",
-    "magic-string": "^0.30.0",
-    "pathe": "^1.1.2",
-    "slash": "^5.0.0",
-=======
->>>>>>> a8ad83fe
     "ts-dedent": "^2.0.0"
   },
   "devDependencies": {
@@ -63,14 +53,12 @@
     "es-module-lexer": "^1.5.0",
     "find-cache-dir": "^3.0.0",
     "glob": "^10.0.0",
-<<<<<<< HEAD
-    "typescript": "^5.3.2",
-=======
+    "knitwork": "^1.1.0",
     "magic-string": "^0.30.0",
+    "pathe": "^1.1.2",
     "polka": "^1.0.0-next.28",
     "sirv": "^2.0.4",
     "slash": "^5.0.0",
->>>>>>> a8ad83fe
     "vite": "^4.0.4"
   },
   "peerDependencies": {
