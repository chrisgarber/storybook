--- conflicted
+++ resolved
@@ -49,11 +49,7 @@
     "es-module-lexer": "^1.5.0",
     "express": "^4.19.2",
     "find-cache-dir": "^3.0.0",
-<<<<<<< HEAD
-    "fs-extra": "^11.1.0",
     "knitwork": "^1.1.0",
-=======
->>>>>>> e33f6714
     "magic-string": "^0.30.0",
     "pathe": "^1.1.2",
     "slash": "^5.0.0",
