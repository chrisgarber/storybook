<<<<<<< HEAD
import { viteFinal as svelteViteFinal } from '@storybook/svelte-vite/preset';
import type { PresetProperty } from 'storybook/internal/types';
import { dirname, join } from 'node:path';
=======
import type { PresetProperty } from 'storybook/internal/types';

import { withoutVitePlugins } from '@storybook/builder-vite';
// @ts-expect-error -- TS picks up the type from preset.js instead of dist/preset.d.ts
import { viteFinal as svelteViteFinal } from '@storybook/svelte-vite/preset';

import { dirname, join } from 'path';

>>>>>>> e5960ffe
import { configOverrides } from './plugins/config-overrides';
import { mockSveltekitStores } from './plugins/mock-sveltekit-stores';
import { type StorybookConfig } from './types';

const getAbsolutePath = <I extends string>(input: I): I =>
  dirname(require.resolve(join(input, 'package.json'))) as any;

export const core: PresetProperty<'core'> = {
  builder: getAbsolutePath('@storybook/builder-vite'),
  renderer: getAbsolutePath('@storybook/svelte'),
};
export const previewAnnotations: PresetProperty<'previewAnnotations'> = (entry = []) => [
  ...entry,
  join(dirname(require.resolve('@storybook/sveltekit/package.json')), 'dist/preview.mjs'),
];

export const viteFinal: NonNullable<StorybookConfig['viteFinal']> = async (config, options) => {
  const baseConfig = await svelteViteFinal(config, options);

  let { plugins = [] } = baseConfig;

  const { withoutVitePlugins } = await import('@storybook/builder-vite');

  // disable specific plugins that are not compatible with Storybook
  plugins = (
    await withoutVitePlugins(plugins, [
      'vite-plugin-sveltekit-compile',
      'vite-plugin-sveltekit-guard',
    ])
  )
    .concat(configOverrides())
    .concat(await mockSveltekitStores());

  return { ...baseConfig, plugins };
};<|MERGE_RESOLUTION|>--- conflicted
+++ resolved
@@ -1,17 +1,9 @@
-<<<<<<< HEAD
-import { viteFinal as svelteViteFinal } from '@storybook/svelte-vite/preset';
-import type { PresetProperty } from 'storybook/internal/types';
 import { dirname, join } from 'node:path';
-=======
+
 import type { PresetProperty } from 'storybook/internal/types';
 
-import { withoutVitePlugins } from '@storybook/builder-vite';
-// @ts-expect-error -- TS picks up the type from preset.js instead of dist/preset.d.ts
 import { viteFinal as svelteViteFinal } from '@storybook/svelte-vite/preset';
 
-import { dirname, join } from 'path';
-
->>>>>>> e5960ffe
 import { configOverrides } from './plugins/config-overrides';
 import { mockSveltekitStores } from './plugins/mock-sveltekit-stores';
 import { type StorybookConfig } from './types';
