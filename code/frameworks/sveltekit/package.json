{
  "name": "@storybook/sveltekit",
  "version": "8.3.0-alpha.10",
  "description": "Storybook for SvelteKit",
  "keywords": [
    "storybook",
    "svelte",
    "sveltekit",
    "svelte-kit"
  ],
  "homepage": "https://github.com/storybookjs/storybook/tree/next/code/frameworks/sveltekit",
  "bugs": {
    "url": "https://github.com/storybookjs/storybook/issues"
  },
  "repository": {
    "type": "git",
    "url": "https://github.com/storybookjs/storybook.git",
    "directory": "code/frameworks/sveltekit"
  },
  "funding": {
    "type": "opencollective",
    "url": "https://opencollective.com/storybook"
  },
  "license": "MIT",
  "exports": {
    ".": {
      "types": "./dist/index.d.ts",
      "import": "./dist/index.mjs",
      "node": "./dist/index.js",
      "require": "./dist/index.js"
    },
    "./dist/preview.mjs": {
      "import": "./dist/preview.mjs"
    },
    "./preset": {
      "types": "./dist/preset.d.ts",
      "require": "./dist/preset.js"
    },
    "./vite": {
      "types": "./dist/vite.d.ts",
      "require": "./dist/vite.js",
      "import": "./dist/vite.mjs"
    },
    "./package.json": "./package.json"
  },
  "main": "dist/index.js",
  "module": "dist/index.mjs",
  "types": "dist/index.d.ts",
  "files": [
    "dist/**/*",
    "README.md",
    "*.js",
    "*.d.ts",
    "src/mocks/**/*"
  ],
  "scripts": {
    "check": "jiti ../../../scripts/prepare/check.ts",
    "prep": "jiti ../../../scripts/prepare/bundle.ts"
  },
  "dependencies": {
    "@storybook/addon-actions": "workspace:*",
    "@storybook/builder-vite": "workspace:*",
    "@storybook/svelte": "workspace:*",
    "@storybook/svelte-vite": "workspace:*"
  },
  "devDependencies": {
    "@types/node": "^22.0.0",
    "typescript": "^5.3.2",
    "vite": "^4.0.0"
  },
  "peerDependencies": {
    "storybook": "workspace:^",
    "svelte": "^4.0.0 || ^5.0.0-next.65",
    "vite": "^4.0.0 || ^5.0.0"
  },
  "engines": {
    "node": ">=18.0.0"
  },
  "publishConfig": {
    "access": "public"
  },
  "bundler": {
    "entries": [
      "./src/index.ts",
<<<<<<< HEAD
      "./src/preview.ts"
=======
      "./src/preview.ts",
      "./src/preset.ts",
      "./src/vite.ts"
>>>>>>> 87c37572
    ],
    "nodeEntries": [
      "./src/preset.ts"
    ]
  },
  "gitHead": "e6a7fd8a655c69780bc20b9749c2699e44beae16"
}<|MERGE_RESOLUTION|>--- conflicted
+++ resolved
@@ -82,13 +82,9 @@
   "bundler": {
     "entries": [
       "./src/index.ts",
-<<<<<<< HEAD
-      "./src/preview.ts"
-=======
       "./src/preview.ts",
       "./src/preset.ts",
       "./src/vite.ts"
->>>>>>> 87c37572
     ],
     "nodeEntries": [
       "./src/preset.ts"
