{
  "name": "@storybook/nextjs",
<<<<<<< HEAD
  "version": "7.6.17",
=======
  "version": "8.0.0-rc.5",
>>>>>>> 82e153f4
  "description": "Storybook for Next.js",
  "keywords": [
    "storybook",
    "nextjs"
  ],
  "homepage": "https://github.com/storybookjs/storybook/tree/next/code/frameworks/nextjs",
  "bugs": {
    "url": "https://github.com/storybookjs/storybook/issues"
  },
  "repository": {
    "type": "git",
    "url": "https://github.com/storybookjs/storybook.git",
    "directory": "code/frameworks/nextjs"
  },
  "funding": {
    "type": "opencollective",
    "url": "https://opencollective.com/storybook"
  },
  "license": "MIT",
  "exports": {
    ".": {
      "types": "./dist/index.d.ts",
      "node": "./dist/index.js",
      "require": "./dist/index.js",
      "import": "./dist/index.mjs"
    },
    "./dist/image-context": {
      "types": "./dist/image-context.d.ts",
      "require": "./dist/image-context.js",
      "import": "./dist/image-context.mjs"
    },
    "./dist/routing/app-router-provider": {
      "types": "./dist/routing/app-router-provider.d.ts",
      "require": "./dist/routing/app-router-provider.js",
      "import": "./dist/routing/app-router-provider.mjs"
    },
    "./dist/routing/app-router-provider-mock": {
      "types": "./dist/routing/app-router-provider-mock.d.ts",
      "require": "./dist/routing/app-router-provider-mock.js",
      "import": "./dist/routing/app-router-provider-mock.mjs"
    },
    "./preset": {
      "types": "./dist/preset.d.ts",
      "require": "./dist/preset.js"
    },
    "./font/webpack/loader/storybook-nextjs-font-loader": {
      "types": "./dist/font/webpack/loader/storybook-nextjs-font-loader.d.ts",
      "require": "./dist/font/webpack/loader/storybook-nextjs-font-loader.js",
      "import": "./dist/font/webpack/loader/storybook-nextjs-font-loader.mjs"
    },
    "./dist/preview.mjs": "./dist/preview.mjs",
    "./next-image-loader-stub.js": {
      "types": "./dist/next-image-loader-stub.d.ts",
      "require": "./dist/next-image-loader-stub.js",
      "import": "./dist/next-image-loader-stub.mjs"
    },
    "./package.json": "./package.json"
  },
  "main": "dist/index.js",
  "module": "dist/index.mjs",
  "types": "dist/index.d.ts",
  "typesVersions": {
    "*": {
      "*": [
        "dist/index.d.ts"
      ],
      "dist/image-context": [
        "dist/image-context.d.ts"
      ]
    }
  },
  "files": [
    "dist/**/*",
    "template/cli/**/*",
    "README.md",
    "*.js",
    "*.d.ts",
    "!src/**/*"
  ],
  "scripts": {
    "check": "node --loader ../../../scripts/node_modules/esbuild-register/loader.js -r ../../../scripts/node_modules/esbuild-register/register.js ../../../scripts/prepare/check.ts",
    "prep": "node --loader ../../../scripts/node_modules/esbuild-register/loader.js -r ../../../scripts/node_modules/esbuild-register/register.js ../../../scripts/prepare/bundle.ts"
  },
  "dependencies": {
    "@babel/core": "^7.23.2",
    "@babel/plugin-syntax-bigint": "^7.8.3",
    "@babel/plugin-syntax-dynamic-import": "^7.8.3",
    "@babel/plugin-syntax-import-assertions": "^7.22.5",
    "@babel/plugin-transform-class-properties": "^7.22.5",
    "@babel/plugin-transform-export-namespace-from": "^7.22.11",
    "@babel/plugin-transform-numeric-separator": "^7.22.11",
    "@babel/plugin-transform-object-rest-spread": "^7.22.15",
    "@babel/plugin-transform-runtime": "^7.23.2",
    "@babel/preset-env": "^7.23.2",
    "@babel/preset-react": "^7.22.15",
    "@babel/preset-typescript": "^7.23.2",
    "@babel/runtime": "^7.23.2",
    "@pmmmwh/react-refresh-webpack-plugin": "^0.5.11",
    "@storybook/addon-actions": "workspace:*",
    "@storybook/builder-webpack5": "workspace:*",
    "@storybook/core-common": "workspace:*",
    "@storybook/core-events": "workspace:*",
    "@storybook/node-logger": "workspace:*",
    "@storybook/preset-react-webpack": "workspace:*",
    "@storybook/preview-api": "workspace:*",
    "@storybook/react": "workspace:*",
    "@storybook/types": "workspace:*",
    "@types/node": "^18.0.0",
    "@types/semver": "^7.3.4",
<<<<<<< HEAD
=======
    "babel-loader": "^9.1.3",
>>>>>>> 82e153f4
    "css-loader": "^6.7.3",
    "find-up": "^5.0.0",
    "fs-extra": "^11.1.0",
    "image-size": "^1.0.0",
    "loader-utils": "^3.2.1",
    "node-polyfill-webpack-plugin": "^2.0.1",
    "pnp-webpack-plugin": "^1.7.0",
    "postcss": "^8.4.21",
    "postcss-loader": "^7.0.2",
    "react-refresh": "^0.14.0",
    "resolve-url-loader": "^5.0.0",
    "sass-loader": "^12.4.0",
    "semver": "^7.3.5",
    "sharp": "^0.32.6",
    "style-loader": "^3.3.1",
    "styled-jsx": "5.1.1",
    "ts-dedent": "^2.0.0",
    "tsconfig-paths": "^4.0.0",
    "tsconfig-paths-webpack-plugin": "^4.0.1"
  },
  "devDependencies": {
    "@babel/types": "^7.23.0",
    "@types/babel__core": "^7",
    "@types/babel__plugin-transform-runtime": "^7",
    "@types/babel__preset-env": "^7",
    "@types/loader-utils": "^2.0.5",
    "@types/react-refresh": "^0",
    "next": "^14.1.0",
    "typescript": "^5.3.2",
    "webpack": "^5.65.0"
  },
  "peerDependencies": {
    "next": "^13.5.0 || ^14.0.0",
    "react": "^16.8.0 || ^17.0.0 || ^18.0.0",
    "react-dom": "^16.8.0 || ^17.0.0 || ^18.0.0",
    "webpack": "^5.0.0"
  },
  "peerDependenciesMeta": {
    "typescript": {
      "optional": true
    },
    "webpack": {
      "optional": true
    }
  },
  "engines": {
    "node": ">=18.0.0"
  },
  "publishConfig": {
    "access": "public"
  },
  "bundler": {
    "entries": [
      "./src/image-context.ts",
      "./src/index.ts",
      "./src/preset.ts",
      "./src/preview.tsx",
      "./src/next-image-loader-stub.ts",
      "./src/images/decorator.tsx",
      "./src/images/next-legacy-image.tsx",
      "./src/images/next-image.tsx",
      "./src/routing/app-router-provider.tsx",
      "./src/routing/app-router-provider-mock.tsx",
      "./src/font/webpack/loader/storybook-nextjs-font-loader.ts",
      "./src/rsc/server-only.ts",
      "./src/swc/next-swc-loader-patch.ts"
    ],
    "externals": [
      "sb-original/next/image",
      "sb-original/next/future/image",
      "sb-original/next/legacy/image"
    ],
    "platform": "node"
  },
  "gitHead": "e6a7fd8a655c69780bc20b9749c2699e44beae17"
}<|MERGE_RESOLUTION|>--- conflicted
+++ resolved
@@ -1,10 +1,6 @@
 {
   "name": "@storybook/nextjs",
-<<<<<<< HEAD
-  "version": "7.6.17",
-=======
   "version": "8.0.0-rc.5",
->>>>>>> 82e153f4
   "description": "Storybook for Next.js",
   "keywords": [
     "storybook",
@@ -35,16 +31,6 @@
       "types": "./dist/image-context.d.ts",
       "require": "./dist/image-context.js",
       "import": "./dist/image-context.mjs"
-    },
-    "./dist/routing/app-router-provider": {
-      "types": "./dist/routing/app-router-provider.d.ts",
-      "require": "./dist/routing/app-router-provider.js",
-      "import": "./dist/routing/app-router-provider.mjs"
-    },
-    "./dist/routing/app-router-provider-mock": {
-      "types": "./dist/routing/app-router-provider-mock.d.ts",
-      "require": "./dist/routing/app-router-provider-mock.js",
-      "import": "./dist/routing/app-router-provider-mock.mjs"
     },
     "./preset": {
       "types": "./dist/preset.d.ts",
@@ -114,10 +100,7 @@
     "@storybook/types": "workspace:*",
     "@types/node": "^18.0.0",
     "@types/semver": "^7.3.4",
-<<<<<<< HEAD
-=======
     "babel-loader": "^9.1.3",
->>>>>>> 82e153f4
     "css-loader": "^6.7.3",
     "find-up": "^5.0.0",
     "fs-extra": "^11.1.0",
@@ -179,8 +162,6 @@
       "./src/images/decorator.tsx",
       "./src/images/next-legacy-image.tsx",
       "./src/images/next-image.tsx",
-      "./src/routing/app-router-provider.tsx",
-      "./src/routing/app-router-provider-mock.tsx",
       "./src/font/webpack/loader/storybook-nextjs-font-loader.ts",
       "./src/rsc/server-only.ts",
       "./src/swc/next-swc-loader-patch.ts"
