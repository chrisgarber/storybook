--- conflicted
+++ resolved
@@ -41,11 +41,17 @@
       "require": "./dist/font/webpack/loader/storybook-nextjs-font-loader.cjs",
       "import": "./dist/font/webpack/loader/storybook-nextjs-font-loader.js"
     },
-<<<<<<< HEAD
-    "./dist/rsc/preview.js": "./dist/rsc/preview.js",
-=======
+    "./dist/rsc/preview": {
+      "types": "./dist/rsc/preview.js",
+      "require": "./dist/rsc/preview.cjs",
+      "import": "./dist/rsc/preview.js"
+    },
+    "./dist/rsc/preview.js": {
+      "types": "./dist/rsc/preview.js",
+      "require": "./dist/rsc/preview.cjs",
+      "import": "./dist/rsc/preview.js"
+    },
     "./dist/preview.mjs": "./dist/preview.mjs",
->>>>>>> 73d3dbc5
     "./next-image-loader-stub.js": {
       "types": "./dist/next-image-loader-stub.d.ts",
       "require": "./dist/next-image-loader-stub.cjs",
