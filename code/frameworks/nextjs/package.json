--- conflicted
+++ resolved
@@ -1,10 +1,6 @@
 {
   "name": "@storybook/nextjs",
-<<<<<<< HEAD
-  "version": "7.3.2",
-=======
   "version": "7.4.0-alpha.2",
->>>>>>> aecfa179
   "description": "Storybook for Next.js",
   "keywords": [
     "storybook",
@@ -52,10 +48,11 @@
   "types": "dist/index.d.ts",
   "files": [
     "dist/**/*",
-    "template/**/*",
+    "template/cli/**/*",
     "README.md",
     "*.js",
-    "*.d.ts"
+    "*.d.ts",
+    "!src/**/*"
   ],
   "scripts": {
     "check": "../../../scripts/prepare/check.ts",
