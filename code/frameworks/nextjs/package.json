--- conflicted
+++ resolved
@@ -80,15 +80,9 @@
     "tsconfig-paths-webpack-plugin": "^3.5.2"
   },
   "devDependencies": {
-<<<<<<< HEAD
-    "@storybook/addon-actions": "7.0.0-alpha.54",
-    "next": "^12.2.4",
-    "typescript": "~4.9.3",
-=======
     "@storybook/addon-actions": "7.0.0-alpha.58",
     "next": "^13.0.5",
     "typescript": "^4.9.3",
->>>>>>> b2e0a8af
     "webpack": "^5.65.0"
   },
   "peerDependencies": {
