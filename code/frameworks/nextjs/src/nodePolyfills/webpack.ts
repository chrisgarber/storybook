--- conflicted
+++ resolved
@@ -1,9 +1,5 @@
-<<<<<<< HEAD
+import NodePolyfillPlugin from 'node-polyfill-webpack-plugin';
 import { type Configuration } from 'webpack';
-=======
->>>>>>> e5960ffe
-import NodePolyfillPlugin from 'node-polyfill-webpack-plugin';
-import type { Configuration } from 'webpack';
 
 export const configureNodePolyfills = (baseConfig: Configuration) => {
   // This is added as a way to avoid issues caused by Next.js 13.4.3
