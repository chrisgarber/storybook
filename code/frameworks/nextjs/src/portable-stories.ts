--- conflicted
+++ resolved
@@ -12,13 +12,8 @@
   ProjectAnnotations,
   Store_CSFExports,
   StoriesWithPartialProps,
-<<<<<<< HEAD
-  NamedOrDefaultProjectAnnotations,
-  ComposedStoryFn,
+  StoryAnnotationsOrFn,
   NormalizedProjectAnnotations,
-=======
-  StoryAnnotationsOrFn,
->>>>>>> 53232db1
 } from 'storybook/internal/types';
 
 import type { Meta, ReactRenderer } from '@storybook/react';
