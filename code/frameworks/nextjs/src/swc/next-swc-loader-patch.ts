--- conflicted
+++ resolved
@@ -26,11 +26,7 @@
 IN CONNECTION WITH THE SOFTWARE OR THE USE OR OTHER
 DEALINGS IN THE SOFTWARE.
 */
-<<<<<<< HEAD
-import path, { isAbsolute } from 'node:path';
-=======
 import { isAbsolute, relative } from 'node:path';
->>>>>>> 1caffa86
 
 import type { NextConfig } from 'next';
 import { isWasm, transform } from 'next/dist/build/swc';
