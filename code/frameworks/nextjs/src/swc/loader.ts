--- conflicted
+++ resolved
@@ -1,8 +1,4 @@
-<<<<<<< HEAD
-import path from 'node:path';
-=======
 import { join } from 'node:path';
->>>>>>> 1caffa86
 
 import { getProjectRoot } from 'storybook/internal/common';
 import type { Options } from 'storybook/internal/types';
