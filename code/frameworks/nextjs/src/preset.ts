--- conflicted
+++ resolved
@@ -1,9 +1,5 @@
 // https://storybook.js.org/docs/react/addons/writing-presets
-<<<<<<< HEAD
-import fs from 'node:fs';
-=======
 import { existsSync } from 'node:fs';
->>>>>>> 1caffa86
 import { dirname, join } from 'node:path';
 
 import { getProjectRoot } from 'storybook/internal/common';
