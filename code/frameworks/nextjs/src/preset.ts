// https://storybook.js.org/docs/react/addons/writing-presets
import { dirname, join } from 'path';
import type { PresetProperty } from '@storybook/types';
import type { ConfigItem, PluginItem, TransformOptions } from '@babel/core';
import { loadPartialConfig } from '@babel/core';
import { getProjectRoot } from '@storybook/core-common';
import fs from 'fs';
import semver from 'semver';
import { configureConfig } from './config/webpack';
import { configureCss } from './css/webpack';
import { configureImports } from './imports/webpack';
import { configureStyledJsx } from './styledJsx/webpack';
import { configureImages } from './images/webpack';
import { configureRSC } from './rsc/webpack';
import { configureRuntimeNextjsVersionResolution, getNextjsVersion } from './utils';
import type { FrameworkOptions, StorybookConfig } from './types';
import TransformFontImports from './font/babel';
import { configureNextFont } from './font/webpack/configureNextFont';
import nextBabelPreset from './babel/preset';
import { configureNodePolyfills } from './nodePolyfills/webpack';
import { configureSWCLoader } from './swc/loader';
import { configureBabelLoader } from './babel/loader';
import { configureFastRefresh } from './fastRefresh/webpack';
import { configureAliases } from './aliases/webpack';
import { logger } from '@storybook/node-logger';

export const addons: PresetProperty<'addons'> = [
  dirname(require.resolve(join('@storybook/preset-react-webpack', 'package.json'))),
];

export const core: PresetProperty<'core'> = async (config, options) => {
  const framework = await options.presets.apply('framework');

  return {
    ...config,
    builder: {
      name: dirname(
        require.resolve(join('@storybook/builder-webpack5', 'package.json'))
      ) as '@storybook/builder-webpack5',
      options: {
        ...(typeof framework === 'string' ? {} : framework.options.builder || {}),
      },
    },
    renderer: dirname(require.resolve(join('@storybook/react', 'package.json'))),
  };
};

export const previewAnnotations: PresetProperty<'previewAnnotations'> = (
  entry = [],
  { features }
) => {
  const nextDir = dirname(require.resolve('@storybook/nextjs/package.json'));
  const result = [...entry, join(nextDir, 'dist/preview.mjs')];
  return result;
};

export const babel: PresetProperty<'babel'> = async (baseConfig: TransformOptions) => {
  const configPartial = loadPartialConfig({
    ...baseConfig,
    filename: `${getProjectRoot()}/__fake__.js`,
  });

  const options = configPartial?.options;

  const isPresetConfigItem = (preset: any): preset is ConfigItem => {
    return typeof preset === 'object' && preset !== null && 'file' in preset;
  };

  const isNextBabelConfig = (preset: PluginItem) =>
    (Array.isArray(preset) && preset[0] === 'next/babel') ||
    preset === 'next/babel' ||
    (isPresetConfigItem(preset) && preset.file?.request === 'next/babel');

  const hasNextBabelConfig = options?.presets?.find(isNextBabelConfig);

  const presets =
    options?.presets?.filter(
      (preset) =>
        !(
          (isPresetConfigItem(preset) &&
            (preset as ConfigItem).file?.request === require.resolve('@babel/preset-react')) ||
          isNextBabelConfig(preset)
        )
    ) ?? [];

  if (hasNextBabelConfig) {
    if (Array.isArray(hasNextBabelConfig) && hasNextBabelConfig[1]) {
      presets.push([nextBabelPreset, hasNextBabelConfig[1]]);
    } else if (
      isPresetConfigItem(hasNextBabelConfig) &&
      hasNextBabelConfig.file?.request === 'next/babel'
    ) {
      presets.push([nextBabelPreset, hasNextBabelConfig.options]);
    } else {
      presets.push(nextBabelPreset);
    }
  } else {
    presets.push(nextBabelPreset);
  }

  const plugins = [...(options?.plugins ?? []), TransformFontImports];

  return {
    ...options,
    plugins,
    presets,
    babelrc: false,
    configFile: false,
  };
};

export const webpackFinal: StorybookConfig['webpackFinal'] = async (baseConfig, options) => {
<<<<<<< HEAD
  const { builder, nextConfigPath } = await options.presets.apply<FrameworkOptions>(
    'frameworkOptions'
  );

=======
  const { nextConfigPath } = await options.presets.apply<FrameworkOptions>('frameworkOptions');
>>>>>>> 82e153f4
  const nextConfig = await configureConfig({
    baseConfig,
    nextConfigPath,
  });

  const babelRCPath = join(getProjectRoot(), '.babelrc');
  const babelConfigPath = join(getProjectRoot(), 'babel.config.js');
  const hasBabelConfig = fs.existsSync(babelRCPath) || fs.existsSync(babelConfigPath);
  const nextjsVersion = getNextjsVersion();
  const isDevelopment = options.configType !== 'PRODUCTION';

  const isNext14orNewer = semver.gte(nextjsVersion, '14.0.0');
  const useSWC =
    isNext14orNewer && (nextConfig.experimental?.forceSwcTransforms || !hasBabelConfig);

  configureNextFont(baseConfig, useSWC);
  configureRuntimeNextjsVersionResolution(baseConfig);
  configureImports({ baseConfig, configDir: options.configDir });
  configureCss(baseConfig, nextConfig);
  configureImages(baseConfig, nextConfig);
  configureStyledJsx(baseConfig);
  configureNodePolyfills(baseConfig);
  configureAliases(baseConfig);

  if (isDevelopment) {
    configureFastRefresh(baseConfig);
  }

  if (options.features?.experimentalRSC) {
    configureRSC(baseConfig);
  }

  if (useSWC) {
    logger.info('=> Using SWC as compiler');
    await configureSWCLoader(baseConfig, options, nextConfig);
  } else {
    logger.info('=> Using Babel as compiler');
    await configureBabelLoader(baseConfig, options);
  }

  return baseConfig;
};<|MERGE_RESOLUTION|>--- conflicted
+++ resolved
@@ -110,14 +110,7 @@
 };
 
 export const webpackFinal: StorybookConfig['webpackFinal'] = async (baseConfig, options) => {
-<<<<<<< HEAD
-  const { builder, nextConfigPath } = await options.presets.apply<FrameworkOptions>(
-    'frameworkOptions'
-  );
-
-=======
   const { nextConfigPath } = await options.presets.apply<FrameworkOptions>('frameworkOptions');
->>>>>>> 82e153f4
   const nextConfig = await configureConfig({
     baseConfig,
     nextConfigPath,
