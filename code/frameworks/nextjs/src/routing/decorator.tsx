--- conflicted
+++ resolved
@@ -1,13 +1,7 @@
 import * as React from 'react';
 import type { Addon_StoryContext } from '@storybook/types';
 import { action } from '@storybook/addon-actions';
-<<<<<<< HEAD
-// @ts-expect-error Using absolute path import to 1) avoid prebundling and 2) being able to substitute the module for Next.js < 13
-// eslint-disable-next-line import/no-extraneous-dependencies
-import { AppRouterProvider } from '@storybook/nextjs/dist/routing/app-router-provider';
-=======
 import { AppRouterProvider } from './app-router-provider';
->>>>>>> 82e153f4
 import { PageRouterProvider } from './page-router-provider';
 import type { RouteParams, NextAppDirectory } from './types';
 
