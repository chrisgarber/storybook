import React from 'react';
import Image from 'next/image';
import { waitFor } from '@storybook/testing-library';

import Accessibility from '../../assets/accessibility.svg';

export default {
  component: Image,
  args: {
    src: Accessibility,
    alt: 'Accessibility',
  },
};

export const Default = {};

export const BlurredPlaceholder = {
  args: {
    placeholder: 'blur',
  },
};

export const BlurredAbsolutePlaceholder = {
  args: {
    src: 'https://storybook.js.org/images/placeholders/50x50.png',
    width: 50,
    height: 50,
    blurDataURL:
      'data:image/png;base64,iVBORw0KGgoAAAANSUhEUgAAACAAAAAgCAYAAABzenr0AAAAAXNSR0IArs4c6QAABP5JREFUWEeNlwtz2zgMhEGKsv/k9XFp82xe11763yOJVGcXC4m2czM3GYa0E2s/LACSTi+vv1czM/7CvPpqxY/ejPeS3khmFiPHOiVLHKaZi4ux4j18GpMlS6cALupEQBCKQM4BdnGzjIcJgs//QBxAPQAem55f3yL4PWJIdyCyhlMfPdYZot0cwj3Ayg/5JwHA13paen7pADphxr/n5VI8JQsHCCGQ3gVGLLsxQ3h/LYSn5383B05rwNOws3Z576LOTOduvwfrOd5FtVat4akx0uPTrw8BNuUz23vLsY7hmg7i4ipqM2saiAdruNuirh4ff0bNdb3Qy3vkvfAQwrkHoDxTTZtDCOKrC1bMEkdnsQh/PLyetOGHkXeRAgQAQ84efQcBdUhvFofoulpdm9WGGTA+AJEe7l+i37a2c371tCFKs5zzJjxQNBMi1im7OCudP2aNghJuzZaGdSMEZjpwf/t0UgNdg9DOyLGLnY0BUHlzwVtNDkgEQhBeKkb1tUDgQrq7frwAiIJi5BKAeIFgHk5mOpPzvgltOfcoK0Rrs7lWHwsgqtXarK3N0u23h5Ne8+3Cqxn5RYSMfHCAMgDAx4CBWlA9RAGw0GA/ol0gvFB4WjAvBAFUa83SzdUdAbYMqp28uHpxCRefxwAYhksAFBlthxCiXig+zT4TYqkC+Hq7OdAfJv8lPpZiZShWBBIuRP+jspDb2lwcDkzz7OLzbO/zvAHAoXTz5eYMQL0t2yHAiCFcfPY1QDwNFylA5bPoFpsV9fsEiMl8dhcc4PP1CYD3drYcBYdIKQrx0cbRxd2JHSDcQ297/vvoZ5smRC+AyV2AQ+nm03evge08Tyy4jGqXzWWEoIvTgXHU38pWiNgH4ixB/ukAcy/xycXfp4kwdAAAt399W+OCgMjxILQacxvRQ3gEwHgKUIr/rz53CuDFNyP/Eob4+/vEWkBq6AAA/HIi62n/Lk67Q7wDYQ0UpQB7hc54T4E6gACLTYxeAwB0YKZL6U4ATEGIBwCs7qPfQJCCHkCnoK50noJKcXcAojsEAJZZKXhgCoziGKxqWV8IMNp4kP2aC+oB0TMFvhGxDQHQfIPhDrilwKOm/YCZASAHfgBABQjr3f7CyAkA0cPB03AQULRhKd4xAIjzHymo2Gp7gN0FAMAVOoA2fPz03a9ssh/RM7Iz8QKIzYF9HyB0XEZ1xJ4DzNoDOAfAslhDDTyjDfv8A2AcBeCiu/jBHQEgxnYW6Kp6BlCVAkQM8VnieF2Xyr0ivXy+XvsCzKOihwNHCCryw8HrQXVB8dgFeRfAVQiXjMbIIgXINQYB2H7Kf5wF/2Ar7h0AgKKGuAP4zOjhzlkLbpcRXKRZhNUjxG6HIQDOjN47gCn4+fWW3xVS9urPESEEwwHMo9IhAGxS2ISiA1iEnQOoA4hXRAwItp7WzL9Ow18ESJaw/ar4NgeOR49cAHCAnaH8swBhv+6CBGjeBSxEOUAI7HyKHkD4O9xKb3/feQouAI4uLBciHRRHmgbfA7h/xFc9AngNBADthvii1sMOiPwDAFeyt6s7FSFS4PmnA1v0vQvqDqQKAAPE/weAUuEgsj8c+H11Twdw/AKANXA82EDr5cJBEEzB3oI4Mb0AdR3nNw8vQnegWuvqAABwJFJEBwDgNdA7IOs3gL0LhuJdwBY8c4BfNnDdVgooHiOqn/b7JoSW/QODjTHXhU7hMQAAAABJRU5ErkJggg==',
    placeholder: 'blur',
  },
  parameters: {
    // ignoring in Chromatic to avoid inconsistent snapshots
    // given that the switch from blur to image is quite fast
    chromatic: { disableSnapshot: true },
  },
};

export const FilledParent = {
  args: {
    fill: true,
  },
  decorator: [
    (Story) => <div style={{ width: 500, height: 500, position: 'relative' }}>{Story()}</div>,
  ],
};

export const Sized = {
  args: {
    fill: true,
    sizes: '(max-width: 600px) 100vw, 600px',
    decorator: [
      (Story) => <div style={{ width: 800, height: 800, position: 'relative' }}>{Story()}</div>,
    ],
  },
};

export const Lazy = {
  args: {
    src: 'https://storybook.js.org/images/placeholders/50x50.png',
    width: 50,
    height: 50,
  },
  decorators: [
    (Story) => (
      <>
        <div style={{ height: '200vh' }} />
        {Story()}
      </>
    ),
  ],
<<<<<<< HEAD
=======
  loaders: [
    async () => {
      // make sure we start at the top to test the scrolling into view functionality every time the story renders
      // eslint-disable-next-line no-undef
      window.scrollTo({ top: 0 });
      await new Promise((res) => {
        setTimeout(res, 16);
      });
      return {};
    },
  ],
  play: async ({ canvasElement, step }) => {
    await step('scroll image into view', () => {
      canvasElement.scrollIntoView(false);
    });
    await step('wait for images to load', async () => {
      await waitFor(waitForImagesToLoad);
    });
  },
>>>>>>> 51608c85
};

export const Eager = {
  ...Lazy,
  parameters: {
    nextjs: {
      image: {
        loading: 'eager',
      },
    },
  },
<<<<<<< HEAD
};
=======
};

async function waitForImagesToLoad() {
  // eslint-disable-next-line no-undef
  const images = Array.from(document.getElementsByTagName('img'));

  await Promise.all(
    images.map((image) => {
      if (image.complete) {
        return Promise.resolve();
      }
      return new Promise((resolve) => {
        image.addEventListener('load', resolve);
      });
    })
  );
}
>>>>>>> 51608c85
<|MERGE_RESOLUTION|>--- conflicted
+++ resolved
@@ -69,8 +69,6 @@
       </>
     ),
   ],
-<<<<<<< HEAD
-=======
   loaders: [
     async () => {
       // make sure we start at the top to test the scrolling into view functionality every time the story renders
@@ -90,7 +88,6 @@
       await waitFor(waitForImagesToLoad);
     });
   },
->>>>>>> 51608c85
 };
 
 export const Eager = {
@@ -102,9 +99,6 @@
       },
     },
   },
-<<<<<<< HEAD
-};
-=======
 };
 
 async function waitForImagesToLoad() {
@@ -121,5 +115,4 @@
       });
     })
   );
-}
->>>>>>> 51608c85
+}