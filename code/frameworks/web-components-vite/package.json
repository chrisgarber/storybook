--- conflicted
+++ resolved
@@ -49,11 +49,6 @@
   "dependencies": {
     "@storybook/builder-vite": "workspace:*",
     "@storybook/core-server": "workspace:*",
-<<<<<<< HEAD
-=======
-    "@storybook/node-logger": "workspace:*",
-    "@storybook/types": "workspace:*",
->>>>>>> 78bbb6c4
     "@storybook/web-components": "workspace:*",
     "magic-string": "^0.30.0"
   },
