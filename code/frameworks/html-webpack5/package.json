--- conflicted
+++ resolved
@@ -1,10 +1,6 @@
 {
   "name": "@storybook/html-webpack5",
-<<<<<<< HEAD
-  "version": "7.1.1",
-=======
   "version": "7.2.0",
->>>>>>> d61d7c0a
   "description": "Storybook for HTML: View HTML snippets in isolation with Hot Reloading.",
   "keywords": [
     "storybook"
@@ -51,19 +47,11 @@
     "prep": "../../../scripts/prepare/bundle.ts"
   },
   "dependencies": {
-<<<<<<< HEAD
-    "@storybook/builder-webpack5": "7.1.1",
-    "@storybook/core-common": "7.1.1",
-    "@storybook/global": "^5.0.0",
-    "@storybook/html": "7.1.1",
-    "@storybook/preset-html-webpack": "7.1.1",
-=======
     "@storybook/builder-webpack5": "workspace:*",
     "@storybook/core-common": "workspace:*",
     "@storybook/global": "^5.0.0",
     "@storybook/html": "workspace:*",
     "@storybook/preset-html-webpack": "workspace:*",
->>>>>>> d61d7c0a
     "@types/node": "^16.0.0"
   },
   "devDependencies": {
