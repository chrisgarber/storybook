--- conflicted
+++ resolved
@@ -47,20 +47,11 @@
     "prep": "../../../scripts/prepare/bundle.ts"
   },
   "dependencies": {
-<<<<<<< HEAD
-    "@storybook/builder-webpack5": "7.1.0-alpha.8",
-    "@storybook/core-common": "7.1.0-alpha.8",
-    "@storybook/preset-vue3-webpack": "7.1.0-alpha.8",
-    "@storybook/vue3": "7.1.0-alpha.8",
-    "@types/node": "^16.0.0",
-    "vue-component-meta": "1.6"
-=======
     "@storybook/builder-webpack5": "7.1.0-alpha.13",
     "@storybook/core-common": "7.1.0-alpha.13",
     "@storybook/preset-vue3-webpack": "7.1.0-alpha.13",
     "@storybook/vue3": "7.1.0-alpha.13",
     "@types/node": "^16.0.0"
->>>>>>> f2f8461d
   },
   "devDependencies": {
     "@vue/compiler-sfc": "3.0.0",
