--- conflicted
+++ resolved
@@ -1,10 +1,5 @@
 import { dirname, join } from 'path';
-<<<<<<< HEAD
 import type { PresetProperty } from '@storybook/core/dist/modules/types/index';
-import type { StorybookConfig } from './types';
-=======
-import type { PresetProperty } from '@storybook/types';
->>>>>>> f94366eb
 
 const getAbsolutePath = <I extends string>(input: I): I =>
   dirname(require.resolve(join(input, 'package.json'))) as any;
