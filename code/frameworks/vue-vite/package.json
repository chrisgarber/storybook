{
  "name": "@storybook/vue-vite",
  "version": "7.1.0-alpha.41",
  "description": "Storybook for Vue2 and Vite: Develop Vue2 Components in isolation with Hot Reloading.",
  "keywords": [
    "storybook"
  ],
  "homepage": "https://github.com/storybookjs/storybook/tree/next/code/frameworks/vue-vite",
  "bugs": {
    "url": "https://github.com/storybookjs/storybook/issues"
  },
  "repository": {
    "type": "git",
    "url": "https://github.com/storybookjs/storybook.git",
    "directory": "code/frameworks/vue-vite"
  },
  "funding": {
    "type": "opencollective",
    "url": "https://opencollective.com/storybook"
  },
  "license": "MIT",
  "exports": {
    ".": {
      "types": "./dist/index.d.ts",
      "node": "./dist/index.js",
      "require": "./dist/index.js",
      "import": "./dist/index.mjs"
    },
    "./preset": {
      "types": "./dist/preset.d.ts",
      "require": "./dist/preset.js"
    },
    "./package.json": "./package.json"
  },
  "main": "dist/index.js",
  "module": "dist/index.mjs",
  "types": "dist/index.d.ts",
  "files": [
    "dist/**/*",
    "template/**/*",
    "README.md",
    "*.js",
    "*.d.ts"
  ],
  "scripts": {
    "check": "../../../scripts/node_modules/.bin/tsc --noEmit",
    "prep": "../../../scripts/prepare/bundle.ts"
  },
  "dependencies": {
    "@storybook/builder-vite": "7.1.0-alpha.41",
    "@storybook/core-common": "7.1.0-alpha.41",
    "@storybook/core-server": "7.1.0-alpha.41",
    "@storybook/vue": "7.1.0-alpha.41",
    "magic-string": "^0.30.0",
<<<<<<< HEAD
    "typescript": "~4.9.3",
    "vue-component-meta": "^1.8.0"
=======
    "vue-component-meta": "^1.8.3"
>>>>>>> d0eddb64
  },
  "devDependencies": {
    "@babel/core": "^7.15.0",
    "css-loader": "^6.2.0",
    "vite": "^4.0.0"
  },
  "peerDependencies": {
    "react": "^16.8.0 || ^17.0.0 || ^18.0.0",
    "react-dom": "^16.8.0 || ^17.0.0 || ^18.0.0",
    "typescript": "*",
    "vite": "^3.0.0 || ^4.0.0",
    "vue": "^2.7.0"
  },
  "peerDependenciesMeta": {
    "react": {
      "optional": true
    },
    "react-dom": {
      "optional": true
    },
    "typescript": {
      "optional": true
    }
  },
  "engines": {
    "node": ">=16.0.0"
  },
  "publishConfig": {
    "access": "public"
  },
  "bundler": {
    "entries": [
      "./src/index.ts",
      "./src/preset.ts"
    ],
    "platform": "node"
  },
  "gitHead": "e6a7fd8a655c69780bc20b9749c2699e44beae17"
}<|MERGE_RESOLUTION|>--- conflicted
+++ resolved
@@ -52,12 +52,7 @@
     "@storybook/core-server": "7.1.0-alpha.41",
     "@storybook/vue": "7.1.0-alpha.41",
     "magic-string": "^0.30.0",
-<<<<<<< HEAD
-    "typescript": "~4.9.3",
-    "vue-component-meta": "^1.8.0"
-=======
     "vue-component-meta": "^1.8.3"
->>>>>>> d0eddb64
   },
   "devDependencies": {
     "@babel/core": "^7.15.0",
