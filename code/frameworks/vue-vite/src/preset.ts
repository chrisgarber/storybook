--- conflicted
+++ resolved
@@ -3,12 +3,9 @@
 import { mergeConfig } from 'vite';
 import type { StorybookConfig } from './types';
 import { vueComponentMeta } from './plugins/vue-component-meta';
-<<<<<<< HEAD
-=======
 
 const getAbsolutePath = <I extends string>(input: I): I =>
   dirname(require.resolve(join(input, 'package.json'))) as any;
->>>>>>> d07bfc52
 
 export const core: PresetProperty<'core', StorybookConfig> = async (config, options) => {
   const framework = await options.presets.apply<StorybookConfig['framework']>('framework');
