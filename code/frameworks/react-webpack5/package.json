{
  "name": "@storybook/react-webpack5",
  "version": "7.2.0-rc.0",
  "description": "Storybook for React: Develop React Component in isolation with Hot Reloading.",
  "keywords": [
    "storybook"
  ],
  "homepage": "https://github.com/storybookjs/storybook/tree/next/code/frameworks/react-webpack5",
  "bugs": {
    "url": "https://github.com/storybookjs/storybook/issues"
  },
  "repository": {
    "type": "git",
    "url": "https://github.com/storybookjs/storybook.git",
    "directory": "code/frameworks/react-webpack5"
  },
  "funding": {
    "type": "opencollective",
    "url": "https://opencollective.com/storybook"
  },
  "license": "MIT",
  "exports": {
    ".": {
      "types": "./dist/index.d.ts",
      "node": "./dist/index.js",
      "require": "./dist/index.js",
      "import": "./dist/index.mjs"
    },
    "./preset": {
      "types": "./dist/preset.d.ts",
      "require": "./dist/preset.js"
    },
    "./package.json": "./package.json"
  },
  "main": "dist/index.js",
  "module": "dist/index.mjs",
  "types": "dist/index.d.ts",
  "files": [
    "dist/**/*",
    "template/**/*",
    "README.md",
    "*.js",
    "*.d.ts"
  ],
  "scripts": {
    "check": "../../../scripts/prepare/check.ts",
    "prep": "../../../scripts/prepare/bundle.ts"
  },
  "dependencies": {
<<<<<<< HEAD
    "@storybook/builder-webpack5": "workspace:*",
    "@storybook/preset-react-webpack": "workspace:*",
    "@storybook/react": "workspace:*",
=======
    "@storybook/builder-webpack5": "7.2.0-rc.0",
    "@storybook/preset-react-webpack": "7.2.0-rc.0",
    "@storybook/react": "7.2.0-rc.0",
>>>>>>> 5bcced29
    "@types/node": "^16.0.0"
  },
  "devDependencies": {
    "jest-specific-snapshot": "^8.0.0"
  },
  "peerDependencies": {
    "@babel/core": "^7.22.0",
    "react": "^16.8.0 || ^17.0.0 || ^18.0.0",
    "react-dom": "^16.8.0 || ^17.0.0 || ^18.0.0",
    "typescript": "*"
  },
  "peerDependenciesMeta": {
    "@babel/core": {
      "optional": true
    },
    "typescript": {
      "optional": true
    }
  },
  "engines": {
    "node": ">=16.0.0"
  },
  "publishConfig": {
    "access": "public"
  },
  "bundler": {
    "entries": [
      "./src/index.ts",
      "./src/preset.ts"
    ],
    "platform": "node"
  },
  "gitHead": "e6a7fd8a655c69780bc20b9749c2699e44beae17"
}<|MERGE_RESOLUTION|>--- conflicted
+++ resolved
@@ -47,15 +47,9 @@
     "prep": "../../../scripts/prepare/bundle.ts"
   },
   "dependencies": {
-<<<<<<< HEAD
     "@storybook/builder-webpack5": "workspace:*",
     "@storybook/preset-react-webpack": "workspace:*",
     "@storybook/react": "workspace:*",
-=======
-    "@storybook/builder-webpack5": "7.2.0-rc.0",
-    "@storybook/preset-react-webpack": "7.2.0-rc.0",
-    "@storybook/react": "7.2.0-rc.0",
->>>>>>> 5bcced29
     "@types/node": "^16.0.0"
   },
   "devDependencies": {
