{
  "name": "@storybook/react-webpack5",
  "version": "8.1.0-alpha.8",
  "description": "Storybook for React: Develop React Component in isolation with Hot Reloading.",
  "keywords": [
    "storybook"
  ],
  "homepage": "https://github.com/storybookjs/storybook/tree/next/code/frameworks/react-webpack5",
  "bugs": {
    "url": "https://github.com/storybookjs/storybook/issues"
  },
  "repository": {
    "type": "git",
    "url": "https://github.com/storybookjs/storybook.git",
    "directory": "code/frameworks/react-webpack5"
  },
  "funding": {
    "type": "opencollective",
    "url": "https://opencollective.com/storybook"
  },
  "license": "MIT",
  "exports": {
    ".": {
      "types": "./dist/index.d.ts",
      "node": "./dist/index.js",
      "require": "./dist/index.js",
      "import": "./dist/index.mjs"
    },
    "./preset": {
      "types": "./dist/preset.d.ts",
      "require": "./dist/preset.js"
    },
    "./package.json": "./package.json"
  },
  "main": "dist/index.js",
  "module": "dist/index.mjs",
  "types": "dist/index.d.ts",
  "files": [
    "dist/**/*",
    "README.md",
    "*.js",
    "*.d.ts",
    "!src/**/*"
  ],
  "scripts": {
    "check": "node --loader ../../../scripts/node_modules/esbuild-register/loader.js -r ../../../scripts/node_modules/esbuild-register/register.js ../../../scripts/prepare/check.ts",
    "prep": "node --loader ../../../scripts/node_modules/esbuild-register/loader.js -r ../../../scripts/node_modules/esbuild-register/register.js ../../../scripts/prepare/bundle.ts"
  },
  "dependencies": {
    "@storybook/builder-webpack5": "workspace:*",
    "@storybook/preset-react-webpack": "workspace:*",
    "@storybook/react": "workspace:*",
    "@types/node": "^18.0.0"
  },
  "peerDependencies": {
<<<<<<< HEAD
    "@storybook/core": "workspace:*",
    "react": "^16.8.0 || ^17.0.0 || ^18.0.0",
    "react-dom": "^16.8.0 || ^17.0.0 || ^18.0.0",
=======
    "react": "^16.8.0 || ^17.0.0 || ^18.0.0 || ^19.0.0-beta",
    "react-dom": "^16.8.0 || ^17.0.0 || ^18.0.0 || ^19.0.0-beta",
>>>>>>> cbadd740
    "typescript": ">= 4.2.x"
  },
  "peerDependenciesMeta": {
    "typescript": {
      "optional": true
    }
  },
  "engines": {
    "node": ">=18.0.0"
  },
  "publishConfig": {
    "access": "public"
  },
  "bundler": {
    "entries": [
      "./src/index.ts",
      "./src/preset.ts"
    ],
    "platform": "node"
  },
  "gitHead": "e6a7fd8a655c69780bc20b9749c2699e44beae17"
}<|MERGE_RESOLUTION|>--- conflicted
+++ resolved
@@ -53,14 +53,9 @@
     "@types/node": "^18.0.0"
   },
   "peerDependencies": {
-<<<<<<< HEAD
     "@storybook/core": "workspace:*",
-    "react": "^16.8.0 || ^17.0.0 || ^18.0.0",
-    "react-dom": "^16.8.0 || ^17.0.0 || ^18.0.0",
-=======
     "react": "^16.8.0 || ^17.0.0 || ^18.0.0 || ^19.0.0-beta",
     "react-dom": "^16.8.0 || ^17.0.0 || ^18.0.0 || ^19.0.0-beta",
->>>>>>> cbadd740
     "typescript": ">= 4.2.x"
   },
   "peerDependenciesMeta": {
