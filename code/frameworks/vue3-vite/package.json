--- conflicted
+++ resolved
@@ -52,12 +52,7 @@
     "@storybook/vue3": "7.1.0-alpha.41",
     "@vitejs/plugin-vue": "^4.0.0",
     "magic-string": "^0.30.0",
-<<<<<<< HEAD
-    "typescript": "~4.9.3",
-    "vue-component-meta": "^1.8.0"
-=======
     "vue-component-meta": "^1.8.3"
->>>>>>> d0eddb64
   },
   "devDependencies": {
     "@types/node": "^16.0.0",
@@ -69,8 +64,6 @@
     "typescript": "^4.0.0 || ^5.0.0",
     "vite": "^3.0.0 || ^4.0.0",
     "vue": "^3.2.0 || ^3.3.0"
-<<<<<<< HEAD
-=======
   },
   "peerDependenciesMeta": {
     "react": {
@@ -82,7 +75,6 @@
     "typescript": {
       "optional": true
     }
->>>>>>> d0eddb64
   },
   "engines": {
     "node": "^14.18 || >=16"
