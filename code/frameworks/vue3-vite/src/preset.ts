import { hasVitePlugins } from '@storybook/builder-vite';
import type { PresetProperty } from '@storybook/types';
import { mergeConfig, type PluginOption } from 'vite';
import { dirname, join } from 'path';
import type { StorybookConfig } from './types';
import { vueComponentMeta } from './plugins/vue-component-meta';
<<<<<<< HEAD
=======

const getAbsolutePath = <I extends string>(input: I): I =>
  dirname(require.resolve(join(input, 'package.json'))) as any;
>>>>>>> d07bfc52

export const core: PresetProperty<'core', StorybookConfig> = {
  builder: getAbsolutePath('@storybook/builder-vite'),
  renderer: getAbsolutePath('@storybook/vue3'),
};

export const viteFinal: StorybookConfig['viteFinal'] = async (
  config: Record<string, any>,
  { _ }: any
) => {
  const plugins: PluginOption[] = [];

  // Add vue plugin if not present
<<<<<<< HEAD
  if (!(await hasVitePlugins(config.plugins ?? [], ['vite:vue']))) {
=======
  if (!(config.plugins && (await hasVitePlugins(config.plugins, ['vite:vue'])))) {
>>>>>>> d07bfc52
    const { default: vue } = await import('@vitejs/plugin-vue');
    plugins.push(vue());
  }

<<<<<<< HEAD
  // Add vue-componen-meta plugin
=======
  // Add docgen plugin
>>>>>>> d07bfc52
  plugins.push(vueComponentMeta());

  return mergeConfig(config, {
    plugins,
    resolve: {
      alias: {
        vue: 'vue/dist/vue.esm-bundler.js',
      },
    },
  });
};<|MERGE_RESOLUTION|>--- conflicted
+++ resolved
@@ -4,12 +4,9 @@
 import { dirname, join } from 'path';
 import type { StorybookConfig } from './types';
 import { vueComponentMeta } from './plugins/vue-component-meta';
-<<<<<<< HEAD
-=======
 
 const getAbsolutePath = <I extends string>(input: I): I =>
   dirname(require.resolve(join(input, 'package.json'))) as any;
->>>>>>> d07bfc52
 
 export const core: PresetProperty<'core', StorybookConfig> = {
   builder: getAbsolutePath('@storybook/builder-vite'),
@@ -23,20 +20,12 @@
   const plugins: PluginOption[] = [];
 
   // Add vue plugin if not present
-<<<<<<< HEAD
   if (!(await hasVitePlugins(config.plugins ?? [], ['vite:vue']))) {
-=======
-  if (!(config.plugins && (await hasVitePlugins(config.plugins, ['vite:vue'])))) {
->>>>>>> d07bfc52
     const { default: vue } = await import('@vitejs/plugin-vue');
     plugins.push(vue());
   }
 
-<<<<<<< HEAD
   // Add vue-componen-meta plugin
-=======
-  // Add docgen plugin
->>>>>>> d07bfc52
   plugins.push(vueComponentMeta());
 
   return mergeConfig(config, {
