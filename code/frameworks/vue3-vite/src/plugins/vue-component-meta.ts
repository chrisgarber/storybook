--- conflicted
+++ resolved
@@ -1,10 +1,5 @@
-<<<<<<< HEAD
-import fs from 'node:fs/promises';
-import path from 'node:path';
-=======
 import { readFile, stat } from 'node:fs/promises';
 import { dirname, join, parse, relative, resolve } from 'node:path';
->>>>>>> 1caffa86
 
 import findPackageJson from 'find-package-json';
 import MagicString from 'magic-string';
