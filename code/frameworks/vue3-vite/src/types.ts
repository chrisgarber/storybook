--- conflicted
+++ resolved
@@ -1,9 +1,8 @@
 import type { BuilderOptions, StorybookConfigVite } from '@storybook/builder-vite';
-<<<<<<< HEAD
-import type { StorybookConfig as StorybookConfigBase } from '@storybook/core/dist/types';
-=======
-import type { CompatibleString, StorybookConfig as StorybookConfigBase } from '@storybook/types';
->>>>>>> 78bbb6c4
+import type {
+  CompatibleString,
+  StorybookConfig as StorybookConfigBase,
+} from '@storybook/core/dist/types';
 import type { ComponentMeta } from 'vue-component-meta';
 import type { ComponentDoc } from 'vue-docgen-api';
 
