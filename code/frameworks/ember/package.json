{
  "name": "@storybook/ember",
  "version": "7.0.0-beta.20",
  "description": "Storybook for Ember: Develop Ember Component in isolation with Hot Reloading.",
  "homepage": "https://github.com/storybookjs/storybook/tree/main/frameworks/ember",
  "bugs": {
    "url": "https://github.com/storybookjs/storybook/issues"
  },
  "repository": {
    "type": "git",
    "url": "https://github.com/storybookjs/storybook.git",
    "directory": "frameworks/ember"
  },
  "funding": {
    "type": "opencollective",
    "url": "https://opencollective.com/storybook"
  },
  "license": "MIT",
<<<<<<< HEAD
  "exports": {
    ".": {
      "node": "./dist/index.js",
      "require": "./dist/index.js",
      "import": "./dist/index.mjs",
      "types": "./dist/index.d.ts"
    },
    "./preset": {
      "node": "./dist/preset.js",
      "require": "./dist/preset.js",
      "import": "./dist/preset.mjs",
      "types": "./dist/preset.d.ts"
    },
    "./package.json": "./package.json"
  },
=======
>>>>>>> 11e3bf3e
  "main": "dist/index.js",
  "module": "dist/index.mjs",
  "types": "dist/index.d.ts",
  "files": [
    "dist/**/*",
    "template/**/*",
    "README.md",
    "*.js",
    "*.d.ts"
  ],
  "scripts": {
    "check": "../../../scripts/node_modules/.bin/tsc --noEmit",
<<<<<<< HEAD
    "prep": "../../../scripts/prepare/bundle.ts"
=======
    "prep": "../../../scripts/prepare/tsc.ts"
>>>>>>> 11e3bf3e
  },
  "dependencies": {
    "@storybook/builder-webpack5": "7.0.0-beta.20",
    "@storybook/core-common": "7.0.0-beta.20",
    "@storybook/docs-tools": "7.0.0-beta.20",
    "@storybook/global": "^5.0.0",
    "@storybook/preview-api": "7.0.0-beta.20",
    "@storybook/types": "7.0.0-beta.20",
    "read-pkg-up": "^7.0.1",
    "ts-dedent": "^2.0.0"
  },
  "devDependencies": {
    "ember-source": "~3.28.1",
    "typescript": "~4.9.3"
  },
  "peerDependencies": {
    "@babel/core": "*",
    "@types/ember__component": "4.0.8",
    "babel-plugin-ember-modules-api-polyfill": "^2.12.0",
    "babel-plugin-htmlbars-inline-precompile": "2 || 3",
    "ember-source": "~3.28.1",
    "react": "^16.8.0 || ^17.0.0 || ^18.0.0",
    "react-dom": "^16.8.0 || ^17.0.0 || ^18.0.0"
  },
  "engines": {
    "node": ">=16.0.0"
  },
  "publishConfig": {
    "access": "public"
  },
<<<<<<< HEAD
  "bundler": {
    "entries": [
      "./src/index.ts",
      "./src/preset.ts"
    ],
    "externals": [
      "@ember/component"
    ],
    "platform": "node"
  },
  "gitHead": "ddf86bd126ede0c019d7c9494f99f24a5cad9908"
=======
  "bundler": {},
  "gitHead": "22701aedf564e467511887eb041f32ae0c96bcde"
>>>>>>> 11e3bf3e
}<|MERGE_RESOLUTION|>--- conflicted
+++ resolved
@@ -16,24 +16,6 @@
     "url": "https://opencollective.com/storybook"
   },
   "license": "MIT",
-<<<<<<< HEAD
-  "exports": {
-    ".": {
-      "node": "./dist/index.js",
-      "require": "./dist/index.js",
-      "import": "./dist/index.mjs",
-      "types": "./dist/index.d.ts"
-    },
-    "./preset": {
-      "node": "./dist/preset.js",
-      "require": "./dist/preset.js",
-      "import": "./dist/preset.mjs",
-      "types": "./dist/preset.d.ts"
-    },
-    "./package.json": "./package.json"
-  },
-=======
->>>>>>> 11e3bf3e
   "main": "dist/index.js",
   "module": "dist/index.mjs",
   "types": "dist/index.d.ts",
@@ -46,11 +28,7 @@
   ],
   "scripts": {
     "check": "../../../scripts/node_modules/.bin/tsc --noEmit",
-<<<<<<< HEAD
-    "prep": "../../../scripts/prepare/bundle.ts"
-=======
     "prep": "../../../scripts/prepare/tsc.ts"
->>>>>>> 11e3bf3e
   },
   "dependencies": {
     "@storybook/builder-webpack5": "7.0.0-beta.20",
@@ -81,20 +59,6 @@
   "publishConfig": {
     "access": "public"
   },
-<<<<<<< HEAD
-  "bundler": {
-    "entries": [
-      "./src/index.ts",
-      "./src/preset.ts"
-    ],
-    "externals": [
-      "@ember/component"
-    ],
-    "platform": "node"
-  },
-  "gitHead": "ddf86bd126ede0c019d7c9494f99f24a5cad9908"
-=======
   "bundler": {},
   "gitHead": "22701aedf564e467511887eb041f32ae0c96bcde"
->>>>>>> 11e3bf3e
 }