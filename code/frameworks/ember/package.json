--- conflicted
+++ resolved
@@ -1,10 +1,6 @@
 {
   "name": "@storybook/ember",
-<<<<<<< HEAD
-  "version": "7.6.17",
-=======
   "version": "8.0.0-rc.5",
->>>>>>> 82e153f4
   "description": "Storybook for Ember: Develop Ember Component in isolation with Hot Reloading.",
   "homepage": "https://github.com/storybookjs/storybook/tree/next/code/frameworks/ember",
   "bugs": {
