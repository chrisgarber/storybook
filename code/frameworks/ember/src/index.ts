/// <reference types="webpack-env" />

<<<<<<< HEAD
=======
export * from './types';

>>>>>>> ed8a223e
// optimization: stop HMR propagation in webpack
if (typeof module !== 'undefined') module?.hot?.decline();<|MERGE_RESOLUTION|>--- conflicted
+++ resolved
@@ -1,9 +1,6 @@
 /// <reference types="webpack-env" />
 
-<<<<<<< HEAD
-=======
 export * from './types';
 
->>>>>>> ed8a223e
 // optimization: stop HMR propagation in webpack
 if (typeof module !== 'undefined') module?.hot?.decline();