import type { PresetProperty } from '@storybook/types';
import { dirname, join } from 'path';
import type { StorybookConfig } from './types';
import { vite } from './type-annotation';

const getAbsolutePath = <I extends string>(input: I): I =>
  dirname(require.resolve(join(input, 'package.json'))) as any;

export const core: PresetProperty<'core'> = {
  builder: getAbsolutePath('@storybook/builder-vite'),
  renderer: getAbsolutePath('@storybook/preact'),
};

export const viteFinal: StorybookConfig['viteFinal'] = async (config) => {
<<<<<<< HEAD
  const { plugins = [] } = config;

  // Add Preact plugin if not present
  if (!(await hasVitePlugins(plugins, ['vite:preact-jsx']))) {
    plugins.push(preact());
  }

  plugins.push(
    vite({
      rootDir: config.root ?? process.cwd(),
    })
  );

=======
  // TODO: Add docgen plugin per issue https://github.com/storybookjs/storybook/issues/19739
>>>>>>> e358999e
  return config;
};<|MERGE_RESOLUTION|>--- conflicted
+++ resolved
@@ -12,13 +12,7 @@
 };
 
 export const viteFinal: StorybookConfig['viteFinal'] = async (config) => {
-<<<<<<< HEAD
   const { plugins = [] } = config;
-
-  // Add Preact plugin if not present
-  if (!(await hasVitePlugins(plugins, ['vite:preact-jsx']))) {
-    plugins.push(preact());
-  }
 
   plugins.push(
     vite({
@@ -26,8 +20,5 @@
     })
   );
 
-=======
-  // TODO: Add docgen plugin per issue https://github.com/storybookjs/storybook/issues/19739
->>>>>>> e358999e
   return config;
 };