{
  "name": "@storybook/preact-vite",
<<<<<<< HEAD
  "version": "7.1.1",
=======
  "version": "7.2.0",
>>>>>>> d61d7c0a
  "description": "Storybook for Preact and Vite: Develop Preact components in isolation with Hot Reloading.",
  "keywords": [
    "storybook"
  ],
  "homepage": "https://github.com/storybookjs/storybook/tree/next/code/frameworks/preact-vite",
  "bugs": {
    "url": "https://github.com/storybookjs/storybook/issues"
  },
  "repository": {
    "type": "git",
    "url": "https://github.com/storybookjs/storybook.git",
    "directory": "code/frameworks/preact-vite"
  },
  "funding": {
    "type": "opencollective",
    "url": "https://opencollective.com/storybook"
  },
  "license": "MIT",
  "exports": {
    ".": {
      "types": "./dist/index.d.ts",
      "require": "./dist/index.js",
      "import": "./dist/index.mjs"
    },
    "./preset": {
      "types": "./dist/preset.d.ts",
      "require": "./dist/preset.js"
    },
    "./package.json": "./package.json"
  },
  "main": "dist/index.js",
  "module": "dist/index.mjs",
  "types": "dist/index.d.ts",
  "files": [
    "dist/**/*",
    "types/**/*",
    "README.md",
    "*.js",
    "*.d.ts"
  ],
  "scripts": {
    "check": "../../../scripts/prepare/check.ts",
    "prep": "../../../scripts/prepare/bundle.ts"
  },
  "dependencies": {
    "@preact/preset-vite": "^2.0.0",
<<<<<<< HEAD
    "@storybook/builder-vite": "7.1.1",
    "@storybook/preact": "7.1.1"
=======
    "@storybook/builder-vite": "workspace:*",
    "@storybook/preact": "workspace:*"
>>>>>>> d61d7c0a
  },
  "devDependencies": {
    "@types/node": "^16.0.0",
    "typescript": "~4.9.3",
    "vite": "^4.0.0"
  },
  "peerDependencies": {
    "preact": ">=10",
    "vite": "^3.0.0 || ^4.0.0"
  },
  "engines": {
    "node": ">=16"
  },
  "publishConfig": {
    "access": "public"
  },
  "bundler": {
    "entries": [
      "./src/index.ts",
      "./src/preset.ts"
    ],
    "platform": "node"
  },
  "gitHead": "e6a7fd8a655c69780bc20b9749c2699e44beae17"
}<|MERGE_RESOLUTION|>--- conflicted
+++ resolved
@@ -1,10 +1,6 @@
 {
   "name": "@storybook/preact-vite",
-<<<<<<< HEAD
-  "version": "7.1.1",
-=======
   "version": "7.2.0",
->>>>>>> d61d7c0a
   "description": "Storybook for Preact and Vite: Develop Preact components in isolation with Hot Reloading.",
   "keywords": [
     "storybook"
@@ -51,13 +47,8 @@
   },
   "dependencies": {
     "@preact/preset-vite": "^2.0.0",
-<<<<<<< HEAD
-    "@storybook/builder-vite": "7.1.1",
-    "@storybook/preact": "7.1.1"
-=======
     "@storybook/builder-vite": "workspace:*",
     "@storybook/preact": "workspace:*"
->>>>>>> d61d7c0a
   },
   "devDependencies": {
     "@types/node": "^16.0.0",
