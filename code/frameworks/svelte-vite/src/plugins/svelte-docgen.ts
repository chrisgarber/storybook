--- conflicted
+++ resolved
@@ -6,22 +6,16 @@
 import MagicString from 'magic-string';
 import { replace, typescript } from 'svelte-preprocess';
 import { preprocess } from 'svelte/compiler';
-import svelteDoc from 'sveltedoc-parser';
-<<<<<<< HEAD
 import type {
+  JSDocType,
   SvelteComponentDoc,
   SvelteDataItem,
   SvelteParserOptions,
-  JSDocType,
 } from 'sveltedoc-parser';
-import { logger } from 'storybook/internal/node-logger';
-import { preprocess } from 'svelte/compiler';
-import { replace, typescript } from 'svelte-preprocess';
-import { generateDocgen, createDocgenCache, type Docgen, type Type } from './generateDocgen';
-=======
-import type { SvelteComponentDoc, SvelteParserOptions } from 'sveltedoc-parser';
+import svelteDoc from 'sveltedoc-parser';
 import type { PluginOption } from 'vite';
->>>>>>> 01b9f910
+
+import { type Docgen, type Type, createDocgenCache, generateDocgen } from './generateDocgen';
 
 /*
  * Patch sveltedoc-parser internal options.
@@ -116,9 +110,7 @@
   }
 }
 
-/**
- * Mimic sveltedoc-parser's props data structure
- */
+/** Mimic sveltedoc-parser's props data structure */
 function transformToSvelteDocParserDataItems(docgen: Docgen): SvelteDataItem[] {
   return docgen.props.map((p) => {
     const required = p.optional === false && p.defaultValue === undefined;
@@ -157,7 +149,7 @@
         return undefined;
       }
 
-      const resource = path.relative(cwd, id);
+      const resource = relative(cwd, id);
 
       // Get props information
       const docgen = generateDocgen(resource, sourceFileCache);
@@ -193,20 +185,10 @@
             // this will error in JavaScript-only projects, this is okay
           }
         }
-<<<<<<< HEAD
-=======
-      }
-
-      const resource = relative(cwd, id);
-
-      let docOptions;
-      if (docPreprocessOptions) {
-        const rawSource = readFileSync(resource).toString();
->>>>>>> 01b9f910
 
         let docOptions;
         if (docPreprocessOptions) {
-          const rawSource = fs.readFileSync(resource).toString();
+          const rawSource = readFileSync(resource).toString();
           const { code: fileContent } = await preprocess(rawSource, docPreprocessOptions, {
             filename: resource,
           });
