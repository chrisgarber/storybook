--- conflicted
+++ resolved
@@ -52,17 +52,10 @@
   },
   "dependencies": {
     "@storybook/addon-svelte-csf": "^2.0.0",
-<<<<<<< HEAD
-    "@storybook/builder-vite": "7.0.0-beta.8",
-    "@storybook/node-logger": "7.0.0-beta.8",
-    "@storybook/svelte": "7.0.0-beta.8",
-    "@sveltejs/vite-plugin-svelte": "^2.0.0",
-=======
     "@storybook/builder-vite": "7.0.0-beta.9",
     "@storybook/node-logger": "7.0.0-beta.9",
     "@storybook/svelte": "7.0.0-beta.9",
-    "@sveltejs/vite-plugin-svelte": "^1.0.0",
->>>>>>> d74d4a9c
+    "@sveltejs/vite-plugin-svelte": "^2.0.0",
     "magic-string": "^0.26.1",
     "svelte": "^3.0.0",
     "sveltedoc-parser": "^4.2.1",
