--- conflicted
+++ resolved
@@ -47,15 +47,9 @@
     "prep": "../../../scripts/prepare/bundle.ts"
   },
   "dependencies": {
-<<<<<<< HEAD
     "@storybook/builder-vite": "workspace:*",
     "@storybook/node-logger": "workspace:*",
     "@storybook/svelte": "workspace:*",
-=======
-    "@storybook/builder-vite": "7.2.0-rc.0",
-    "@storybook/node-logger": "7.2.0-rc.0",
-    "@storybook/svelte": "7.2.0-rc.0",
->>>>>>> 5bcced29
     "@sveltejs/vite-plugin-svelte": "^2.4.2",
     "magic-string": "^0.30.0",
     "sveltedoc-parser": "^4.2.1",
