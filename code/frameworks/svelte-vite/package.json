--- conflicted
+++ resolved
@@ -47,17 +47,10 @@
     "prep": "../../../scripts/prepare/bundle.ts"
   },
   "dependencies": {
-<<<<<<< HEAD
-    "@storybook/builder-vite": "7.1.0-beta.2",
-    "@storybook/node-logger": "7.1.0-beta.2",
-    "@storybook/svelte": "7.1.0-beta.2",
-    "@sveltejs/vite-plugin-svelte": "^2.4.2",
-=======
     "@storybook/builder-vite": "7.1.0-rc.1",
     "@storybook/node-logger": "7.1.0-rc.1",
     "@storybook/svelte": "7.1.0-rc.1",
-    "@sveltejs/vite-plugin-svelte": "^2.4.1",
->>>>>>> 1bfd4f87
+    "@sveltejs/vite-plugin-svelte": "^2.4.2",
     "magic-string": "^0.30.0",
     "sveltedoc-parser": "^4.2.1",
     "ts-dedent": "^2.2.0"
