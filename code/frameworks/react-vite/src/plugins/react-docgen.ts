--- conflicted
+++ resolved
@@ -1,8 +1,4 @@
-<<<<<<< HEAD
-import path from 'node:path';
-=======
 import { relative } from 'node:path';
->>>>>>> 1caffa86
 
 import { logger } from 'storybook/internal/node-logger';
 
