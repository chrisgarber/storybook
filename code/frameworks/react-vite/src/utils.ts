--- conflicted
+++ resolved
@@ -1,10 +1,5 @@
-<<<<<<< HEAD
-import fs from 'node:fs';
-import path from 'node:path';
-=======
 import { existsSync, readFileSync } from 'node:fs';
 import { resolve } from 'node:path';
->>>>>>> 1caffa86
 
 export function readPackageJson(): Record<string, any> | false {
   const packageJsonPath = resolve('package.json');
