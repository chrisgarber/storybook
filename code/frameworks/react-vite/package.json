{
  "name": "@storybook/react-vite",
  "version": "8.3.0-alpha.4",
  "description": "Storybook for React and Vite: Develop React components in isolation with Hot Reloading.",
  "keywords": [
    "storybook"
  ],
  "homepage": "https://github.com/storybookjs/storybook/tree/next/code/frameworks/react-vite",
  "bugs": {
    "url": "https://github.com/storybookjs/storybook/issues"
  },
  "repository": {
    "type": "git",
    "url": "https://github.com/storybookjs/storybook.git",
    "directory": "code/frameworks/react-vite"
  },
  "funding": {
    "type": "opencollective",
    "url": "https://opencollective.com/storybook"
  },
  "license": "MIT",
  "exports": {
    ".": {
      "types": "./dist/index.d.ts",
      "node": "./dist/index.js",
      "import": "./dist/index.mjs",
      "require": "./dist/index.js"
    },
    "./preset": {
      "types": "./dist/preset.d.ts",
      "require": "./dist/preset.js"
    },
    "./package.json": "./package.json"
  },
  "main": "dist/index.js",
  "module": "dist/index.mjs",
  "types": "dist/index.d.ts",
  "files": [
    "dist/**/*",
    "README.md",
    "*.js",
    "*.d.ts",
    "!src/**/*"
  ],
  "scripts": {
    "check": "jiti ../../../scripts/prepare/check.ts",
    "prep": "jiti ../../../scripts/prepare/bundle.ts"
  },
  "dependencies": {
    "@joshwooding/vite-plugin-react-docgen-typescript": "0.3.1",
    "@rollup/pluginutils": "^5.0.2",
    "@storybook/builder-vite": "workspace:*",
    "@storybook/react": "workspace:*",
    "find-up": "^5.0.0",
    "magic-string": "^0.30.0",
    "resolve": "^1.22.8",
    "tsconfig-paths": "^4.2.0"
  },
  "devDependencies": {
<<<<<<< HEAD
    "@types/node": "^18.0.0",
    "react-docgen": "^7.0.0",
=======
    "@types/node": "^22.0.0",
>>>>>>> 16960c0d
    "typescript": "^5.3.2",
    "vite": "^4.0.0"
  },
  "peerDependencies": {
    "react": "^16.8.0 || ^17.0.0 || ^18.0.0 || ^19.0.0-beta",
    "react-dom": "^16.8.0 || ^17.0.0 || ^18.0.0 || ^19.0.0-beta",
    "storybook": "workspace:^",
    "vite": "^4.0.0 || ^5.0.0"
  },
  "engines": {
    "node": ">=18.0.0"
  },
  "publishConfig": {
    "access": "public"
  },
  "bundler": {
    "entries": [
      "./src/index.ts",
      "./src/preset.ts"
    ],
    "platform": "node"
  },
  "gitHead": "e6a7fd8a655c69780bc20b9749c2699e44beae16"
}<|MERGE_RESOLUTION|>--- conflicted
+++ resolved
@@ -57,12 +57,8 @@
     "tsconfig-paths": "^4.2.0"
   },
   "devDependencies": {
-<<<<<<< HEAD
-    "@types/node": "^18.0.0",
+    "@types/node": "^22.0.0",
     "react-docgen": "^7.0.0",
-=======
-    "@types/node": "^22.0.0",
->>>>>>> 16960c0d
     "typescript": "^5.3.2",
     "vite": "^4.0.0"
   },
