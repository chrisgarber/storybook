--- conflicted
+++ resolved
@@ -47,24 +47,13 @@
     "prep": "../../../scripts/prepare/bundle.ts"
   },
   "dependencies": {
-<<<<<<< HEAD
-    "@storybook/addons": "7.1.0-beta.2",
-    "@storybook/builder-vite": "7.1.0-beta.2",
-    "@storybook/client-api": "7.1.0-beta.2",
-    "@storybook/core-server": "7.1.0-beta.2",
-    "@storybook/html": "7.1.0-beta.2",
-    "@storybook/node-logger": "7.1.0-beta.2",
-    "@storybook/preview-web": "7.1.0-beta.2",
-=======
     "@storybook/addons": "7.1.0-rc.2",
     "@storybook/builder-vite": "7.1.0-rc.2",
-    "@storybook/channel-postmessage": "7.1.0-rc.2",
     "@storybook/client-api": "7.1.0-rc.2",
     "@storybook/core-server": "7.1.0-rc.2",
     "@storybook/html": "7.1.0-rc.2",
     "@storybook/node-logger": "7.1.0-rc.2",
     "@storybook/preview-web": "7.1.0-rc.2",
->>>>>>> 6c45e623
     "magic-string": "^0.30.0"
   },
   "devDependencies": {
