--- conflicted
+++ resolved
@@ -47,26 +47,14 @@
     "prep": "../../../scripts/prepare/bundle.ts"
   },
   "dependencies": {
-<<<<<<< HEAD
-    "@storybook/addons": "7.1.0-alpha.30",
-    "@storybook/builder-vite": "7.1.0-alpha.30",
-    "@storybook/channel-postmessage": "7.1.0-alpha.30",
-    "@storybook/client-api": "7.1.0-alpha.30",
-    "@storybook/core-server": "7.1.0-alpha.30",
-    "@storybook/html": "7.1.0-alpha.30",
-    "@storybook/node-logger": "7.1.0-alpha.30",
-    "@storybook/preview-web": "7.1.0-alpha.30",
-=======
     "@storybook/addons": "7.1.0-alpha.31",
     "@storybook/builder-vite": "7.1.0-alpha.31",
     "@storybook/channel-postmessage": "7.1.0-alpha.31",
-    "@storybook/channel-websocket": "7.1.0-alpha.31",
     "@storybook/client-api": "7.1.0-alpha.31",
     "@storybook/core-server": "7.1.0-alpha.31",
     "@storybook/html": "7.1.0-alpha.31",
     "@storybook/node-logger": "7.1.0-alpha.31",
     "@storybook/preview-web": "7.1.0-alpha.31",
->>>>>>> ec1ad28d
     "magic-string": "^0.30.0"
   },
   "devDependencies": {
