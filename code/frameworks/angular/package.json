{
  "name": "@storybook/angular",
  "version": "7.0.0-alpha.49",
  "description": "Storybook for Angular: Develop Angular components in isolation with hot reloading.",
  "keywords": [
    "storybook",
    "angular"
  ],
  "homepage": "https://github.com/storybookjs/storybook/tree/main/frameworks/angular",
  "bugs": {
    "url": "https://github.com/storybookjs/storybook/issues"
  },
  "repository": {
    "type": "git",
    "url": "https://github.com/storybookjs/storybook.git",
    "directory": "frameworks/angular"
  },
  "funding": {
    "type": "opencollective",
    "url": "https://opencollective.com/storybook"
  },
  "license": "MIT",
  "main": "dist/index.js",
  "types": "dist/index.d.ts",
  "files": [
    "dist/**/*",
    "template/**/*",
    "README.md",
    "*.js",
    "*.d.ts"
  ],
  "scripts": {
    "check": "../../../scripts/node_modules/.bin/tsc",
    "prep": "rimraf dist && ../../../scripts/node_modules/.bin/tsc --project tsconfig.build.json && echo \"Preventing passing flags to tsc\""
  },
  "dependencies": {
    "@storybook/addons": "7.0.0-alpha.49",
    "@storybook/api": "7.0.0-alpha.49",
    "@storybook/builder-webpack5": "7.0.0-alpha.49",
    "@storybook/client-logger": "7.0.0-alpha.49",
    "@storybook/core-client": "7.0.0-alpha.49",
    "@storybook/core-common": "7.0.0-alpha.49",
    "@storybook/core-events": "7.0.0-alpha.49",
    "@storybook/core-server": "7.0.0-alpha.49",
    "@storybook/core-webpack": "7.0.0-alpha.49",
    "@storybook/docs-tools": "7.0.0-alpha.49",
    "@storybook/node-logger": "7.0.0-alpha.49",
    "@storybook/store": "7.0.0-alpha.49",
    "@storybook/types": "7.0.0-alpha.49",
    "@types/node": "^16.0.0",
    "@types/react": "^16.14.23",
    "@types/react-dom": "^16.9.14",
    "@types/semver": "^7.3.4",
    "@types/webpack-env": "^1.18.0",
    "core-js": "^3.8.2",
    "find-up": "^5.0.0",
<<<<<<< HEAD
    "fork-ts-checker-webpack-plugin": "^7.2.6",
    "nanoid": "^3.1.23",
    "p-limit": "^3.1.0",
    "postcss": "^7.0.36",
    "postcss-loader": "^6.2.1",
    "raw-loader": "^4.0.2",
=======
    "global": "^4.4.0",
>>>>>>> 2283ebb2
    "react": "^16.14.0",
    "react-dom": "^16.14.0",
    "read-pkg-up": "^7.0.1",
    "semver": "^7.3.7",
    "telejson": "^6.0.8",
    "ts-dedent": "^2.0.0",
    "tsconfig-paths-webpack-plugin": "^3.5.2",
    "util-deprecate": "^1.0.2",
    "webpack": "5"
  },
  "devDependencies": {
    "@angular-devkit/architect": "^0.1303.5",
    "@angular-devkit/build-angular": "^13.3.5",
    "@angular-devkit/core": "^13.3.5",
    "@angular/cli": "^13.3.5",
    "@angular/common": "^13.3.6",
    "@angular/compiler": "^13.3.6",
    "@angular/compiler-cli": "^13.3.6",
    "@angular/core": "^13.3.6",
    "@angular/forms": "^13.3.6",
    "@angular/platform-browser": "^13.3.6",
    "@angular/platform-browser-dynamic": "^13.3.6",
    "@nrwl/workspace": "14.6.1",
    "@types/rimraf": "^3.0.2",
    "@types/tmp": "^0.2.3",
    "cross-spawn": "^7.0.3",
    "jest": "^28.0.0",
    "jest-preset-angular": "^12.0.0",
    "jest-specific-snapshot": "^6.0.0",
    "rimraf": "^3.0.2",
    "tmp": "^0.2.1",
    "typescript": "~4.6.3",
    "webpack": "5",
    "zone.js": "^0.11.0"
  },
  "peerDependencies": {
    "@angular-devkit/architect": ">=0.1300.0",
    "@angular-devkit/build-angular": ">=13.0.0",
    "@angular-devkit/core": ">=13.0.0",
    "@angular/cli": ">=13.0.0",
    "@angular/common": ">=13.0.0",
    "@angular/compiler": ">=13.0.0",
    "@angular/compiler-cli": ">=13.0.0",
    "@angular/core": ">=13.0.0",
    "@angular/forms": ">=13.0.0",
    "@angular/platform-browser": ">=13.0.0",
    "@angular/platform-browser-dynamic": ">=13.0.0",
    "@babel/core": "*",
    "@nrwl/workspace": "14.6.1",
    "rxjs": "^6.0.0 || ^7.4.0",
    "typescript": "^4.0.0",
    "zone.js": "^0.8.29 || ^0.9.0 || ^0.10.0 || ^0.11.0"
  },
  "peerDependenciesMeta": {
    "@angular/cli": {
      "optional": true
    },
    "@nrwl/workspace": {
      "optional": true
    }
  },
  "engines": {
    "node": ">=10.13.0"
  },
  "publishConfig": {
    "access": "public"
  },
  "builders": "dist/builders/builders.json",
  "gitHead": "d7eb433300cac55d3c7256c8181eb6fd7a47b4c8"
}<|MERGE_RESOLUTION|>--- conflicted
+++ resolved
@@ -54,16 +54,6 @@
     "@types/webpack-env": "^1.18.0",
     "core-js": "^3.8.2",
     "find-up": "^5.0.0",
-<<<<<<< HEAD
-    "fork-ts-checker-webpack-plugin": "^7.2.6",
-    "nanoid": "^3.1.23",
-    "p-limit": "^3.1.0",
-    "postcss": "^7.0.36",
-    "postcss-loader": "^6.2.1",
-    "raw-loader": "^4.0.2",
-=======
-    "global": "^4.4.0",
->>>>>>> 2283ebb2
     "react": "^16.14.0",
     "react-dom": "^16.14.0",
     "read-pkg-up": "^7.0.1",
