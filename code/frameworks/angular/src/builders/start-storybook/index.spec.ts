--- conflicted
+++ resolved
@@ -1,11 +1,7 @@
 import { Architect, createBuilder } from '@angular-devkit/architect';
 import { TestingArchitectHost } from '@angular-devkit/architect/testing';
 import { schema } from '@angular-devkit/core';
-<<<<<<< HEAD
-import * as path from 'node:path';
-=======
 import { join } from 'node:path';
->>>>>>> 1caffa86
 import { afterEach, beforeEach, describe, expect, it, vi } from 'vitest';
 
 const buildDevStandaloneMock = vi.fn();
