import {
  BuilderContext,
  BuilderHandlerFn,
  BuilderOutput,
  BuilderOutputLike,
  Target,
  createBuilder,
  targetFromTargetString,
} from '@angular-devkit/architect';
import { JsonObject } from '@angular-devkit/core';
import { from, of, throwError } from 'rxjs';
import { catchError, map, mapTo, switchMap } from 'rxjs/operators';
import { sync as findUpSync } from 'find-up';
import { sync as readUpSync } from 'read-pkg-up';
import { BrowserBuilderOptions, StylePreprocessorOptions } from '@angular-devkit/build-angular';

<<<<<<< HEAD
import { CLIOptions } from '@storybook/core/dist/modules/types/index';
import { getEnvConfig, versions } from '@storybook/cli';
import { addToGlobalContext } from '@storybook/core/dist/modules/telemetry/index';
=======
import { CLIOptions } from '@storybook/types';
import { getEnvConfig, versions } from '@storybook/core-common';
import { addToGlobalContext } from '@storybook/telemetry';
>>>>>>> f94366eb

import {
  buildStaticStandalone,
  withTelemetry,
} from '@storybook/core/dist/modules/core-server/index';
import {
  AssetPattern,
  SourceMapUnion,
  StyleElement,
} from '@angular-devkit/build-angular/src/builders/browser/schema';
import { StandaloneOptions } from '../utils/standalone-options';
import { runCompodoc } from '../utils/run-compodoc';
import { errorSummary, printErrorDetails } from '../utils/error-handler';

addToGlobalContext('cliVersion', versions.storybook);

export type StorybookBuilderOptions = JsonObject & {
  browserTarget?: string | null;
  tsConfig?: string;
  test: boolean;
  docs: boolean;
  compodoc: boolean;
  compodocArgs: string[];
  enableProdMode?: boolean;
  styles?: StyleElement[];
  stylePreprocessorOptions?: StylePreprocessorOptions;
  assets?: AssetPattern[];
  sourceMap?: SourceMapUnion;
} & Pick<
    // makes sure the option exists
    CLIOptions,
    | 'outputDir'
    | 'configDir'
    | 'loglevel'
    | 'quiet'
    | 'test'
    | 'webpackStatsJson'
    | 'disableTelemetry'
    | 'debugWebpack'
    | 'previewUrl'
  >;

export type StorybookBuilderOutput = JsonObject & BuilderOutput & { [key: string]: any };

type StandaloneBuildOptions = StandaloneOptions & { outputDir: string };

const commandBuilder: BuilderHandlerFn<StorybookBuilderOptions> = (
  options,
  context
): BuilderOutputLike => {
  const builder = from(setup(options, context)).pipe(
    switchMap(({ tsConfig }) => {
      const runCompodoc$ = options.compodoc
        ? runCompodoc({ compodocArgs: options.compodocArgs, tsconfig: tsConfig }, context).pipe(
            mapTo({ tsConfig })
          )
        : of({});

      return runCompodoc$.pipe(mapTo({ tsConfig }));
    }),
    map(({ tsConfig }) => {
      getEnvConfig(options, {
        staticDir: 'SBCONFIG_STATIC_DIR',
        outputDir: 'SBCONFIG_OUTPUT_DIR',
        configDir: 'SBCONFIG_CONFIG_DIR',
      });

      const {
        browserTarget,
        stylePreprocessorOptions,
        styles,
        configDir,
        docs,
        loglevel,
        test,
        outputDir,
        quiet,
        enableProdMode = true,
        webpackStatsJson,
        debugWebpack,
        disableTelemetry,
        assets,
        previewUrl,
        sourceMap = false,
      } = options;

      const standaloneOptions: StandaloneBuildOptions = {
        packageJson: readUpSync({ cwd: __dirname }).packageJson,
        configDir,
        ...(docs ? { docs } : {}),
        loglevel,
        outputDir,
        test,
        quiet,
        enableProdMode,
        disableTelemetry,
        angularBrowserTarget: browserTarget,
        angularBuilderContext: context,
        angularBuilderOptions: {
          ...(stylePreprocessorOptions ? { stylePreprocessorOptions } : {}),
          ...(styles ? { styles } : {}),
          ...(assets ? { assets } : {}),
          sourceMap,
        },
        tsConfig,
        webpackStatsJson,
        debugWebpack,
        previewUrl,
      };

      return standaloneOptions;
    }),
    switchMap((standaloneOptions) => runInstance({ ...standaloneOptions, mode: 'static' })),
    map(() => {
      return { success: true };
    })
  );

  return builder as any as BuilderOutput;
};

export default createBuilder(commandBuilder);

async function setup(options: StorybookBuilderOptions, context: BuilderContext) {
  let browserOptions: (JsonObject & BrowserBuilderOptions) | undefined;
  let browserTarget: Target | undefined;

  if (options.browserTarget) {
    browserTarget = targetFromTargetString(options.browserTarget);
    browserOptions = await context.validateOptions<JsonObject & BrowserBuilderOptions>(
      await context.getTargetOptions(browserTarget),
      await context.getBuilderNameForTarget(browserTarget)
    );
  }

  return {
    tsConfig:
      options.tsConfig ??
      findUpSync('tsconfig.json', { cwd: options.configDir }) ??
      browserOptions.tsConfig,
  };
}

function runInstance(options: StandaloneBuildOptions) {
  return from(
    withTelemetry(
      'build',
      {
        cliOptions: options,
        presetOptions: { ...options, corePresets: [], overridePresets: [] },
        printError: printErrorDetails,
      },
      () => buildStaticStandalone(options)
    )
  ).pipe(catchError((error: any) => throwError(errorSummary(error))));
}<|MERGE_RESOLUTION|>--- conflicted
+++ resolved
@@ -14,15 +14,9 @@
 import { sync as readUpSync } from 'read-pkg-up';
 import { BrowserBuilderOptions, StylePreprocessorOptions } from '@angular-devkit/build-angular';
 
-<<<<<<< HEAD
 import { CLIOptions } from '@storybook/core/dist/modules/types/index';
-import { getEnvConfig, versions } from '@storybook/cli';
+import { getEnvConfig, versions } from '@storybook/core/dist/modules/core-common/index';
 import { addToGlobalContext } from '@storybook/core/dist/modules/telemetry/index';
-=======
-import { CLIOptions } from '@storybook/types';
-import { getEnvConfig, versions } from '@storybook/core-common';
-import { addToGlobalContext } from '@storybook/telemetry';
->>>>>>> f94366eb
 
 import {
   buildStaticStandalone,
