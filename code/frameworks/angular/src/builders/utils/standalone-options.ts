import { BuilderContext } from '@angular-devkit/architect';
<<<<<<< HEAD
import {
  AssetPattern,
  SourceMapUnion,
  StyleElement,
  StylePreprocessorOptions,
} from '@angular-devkit/build-angular/src/builders/browser/schema';
import { LoadOptions, CLIOptions, BuilderOptions } from '@storybook/core/dist/types';
=======

import { LoadOptions, CLIOptions, BuilderOptions } from '@storybook/types';
import { AngularBuilderOptions } from './setup';
>>>>>>> 3c1098ce

export type StandaloneOptions = CLIOptions &
  LoadOptions &
  BuilderOptions & {
    mode?: 'static' | 'dev';
    enableProdMode: boolean;
    angularBrowserTarget?: string | null;
    angularBuilderOptions?: AngularBuilderOptions;
    angularBuilderContext?: BuilderContext | null;
    tsConfig?: string;
    excludeChunks?: string[];
  };<|MERGE_RESOLUTION|>--- conflicted
+++ resolved
@@ -1,17 +1,7 @@
 import { BuilderContext } from '@angular-devkit/architect';
-<<<<<<< HEAD
-import {
-  AssetPattern,
-  SourceMapUnion,
-  StyleElement,
-  StylePreprocessorOptions,
-} from '@angular-devkit/build-angular/src/builders/browser/schema';
+
 import { LoadOptions, CLIOptions, BuilderOptions } from '@storybook/core/dist/types';
-=======
-
-import { LoadOptions, CLIOptions, BuilderOptions } from '@storybook/types';
 import { AngularBuilderOptions } from './setup';
->>>>>>> 3c1098ce
 
 export type StandaloneOptions = CLIOptions &
   LoadOptions &
