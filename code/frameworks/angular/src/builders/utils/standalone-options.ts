import { BuilderContext } from '@angular-devkit/architect';
<<<<<<< HEAD

import { LoadOptions, CLIOptions, BuilderOptions } from '@storybook/core/dist/types';
import { AngularBuilderOptions } from './setup';
=======
import {
  AssetPattern,
  SourceMapUnion,
  StyleElement,
  StylePreprocessorOptions,
} from '@angular-devkit/build-angular/src/builders/browser/schema';
import { LoadOptions, CLIOptions, BuilderOptions } from '@storybook/types';
>>>>>>> 183ac323

export type StandaloneOptions = CLIOptions &
  LoadOptions &
  BuilderOptions & {
    mode?: 'static' | 'dev';
    enableProdMode: boolean;
    angularBrowserTarget?: string | null;
    angularBuilderOptions?: Record<string, any> & {
      styles?: StyleElement[];
      stylePreprocessorOptions?: StylePreprocessorOptions;
      assets?: AssetPattern[];
      sourceMap?: SourceMapUnion;
    };
    angularBuilderContext?: BuilderContext | null;
    tsConfig?: string;
  };<|MERGE_RESOLUTION|>--- conflicted
+++ resolved
@@ -1,17 +1,11 @@
 import { BuilderContext } from '@angular-devkit/architect';
-<<<<<<< HEAD
-
-import { LoadOptions, CLIOptions, BuilderOptions } from '@storybook/core/dist/types';
-import { AngularBuilderOptions } from './setup';
-=======
 import {
   AssetPattern,
   SourceMapUnion,
   StyleElement,
   StylePreprocessorOptions,
 } from '@angular-devkit/build-angular/src/builders/browser/schema';
-import { LoadOptions, CLIOptions, BuilderOptions } from '@storybook/types';
->>>>>>> 183ac323
+import { LoadOptions, CLIOptions, BuilderOptions } from '@storybook/core/dist/types';
 
 export type StandaloneOptions = CLIOptions &
   LoadOptions &
