--- conflicted
+++ resolved
@@ -1,10 +1,5 @@
 import { vi, describe, afterEach, it, expect } from 'vitest';
-<<<<<<< HEAD
-// @ts-expect-error (no types)
-import { LoggerApi } from '@angular-devkit/core/src/logger';
-=======
 import { LoggerApi } from '@angular-devkit/core/src/logger/index';
->>>>>>> 16960c0d
 import { take } from 'rxjs/operators';
 
 import { runCompodoc } from './run-compodoc';
