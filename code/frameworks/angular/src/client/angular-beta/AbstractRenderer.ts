import { ApplicationRef, enableProdMode, NgModule } from '@angular/core';
import { bootstrapApplication } from '@angular/platform-browser';

import { BehaviorSubject, Subject } from 'rxjs';
import { stringify } from 'telejson';
<<<<<<< HEAD
=======

>>>>>>> 593a7747
import { ICollection, StoryFnAngularReturnType } from '../types';
import { getApplication } from './StorybookModule';
import { storyPropsProvider } from './StorybookProvider';
import { PropertyExtractor } from './utils/PropertyExtractor';
import { queueBootstrapping } from './utils/BootstrapQueue';

type StoryRenderInfo = {
  storyFnAngular: StoryFnAngularReturnType;
  moduleMetadataSnapshot: string;
};

const applicationRefs = new Map<HTMLElement, ApplicationRef>();

/**
 * Attribute name for the story UID that may be written to the targetDOMNode.
 *
 * If a target DOM node has a story UID attribute, it will be used as part of
 * the selector for the Angular component.
 */
export const STORY_UID_ATTRIBUTE = 'data-sb-story-uid';

export abstract class AbstractRenderer {
  /**
   * Wait and destroy the platform
   */
  public static resetApplications(domNode?: HTMLElement) {
    applicationRefs.forEach((appRef, appDOMNode) => {
      if (!appRef.destroyed && (!domNode || appDOMNode === domNode)) {
        appRef.destroy();
      }
    });
  }

  protected previousStoryRenderInfo = new Map<HTMLElement, StoryRenderInfo>();

  // Observable to change the properties dynamically without reloading angular module&component
  protected storyProps$: Subject<ICollection | undefined>;

  constructor() {
    if (typeof NODE_ENV === 'string' && NODE_ENV !== 'development') {
      try {
        // platform should be set after enableProdMode()
        enableProdMode();
      } catch (e) {
        // eslint-disable-next-line no-console
        console.debug(e);
      }
    }
  }

  protected abstract beforeFullRender(domNode?: HTMLElement): Promise<void>;

  /**
   * Bootstrap main angular module with main component or send only new `props` with storyProps$
   *
   * @param storyFnAngular {StoryFnAngularReturnType}
   * @param forced {boolean} If :
   * - true render will only use the StoryFn `props' in storyProps observable that will update sotry's component/template properties. Improves performance without reloading the whole module&component if props changes
   * - false fully recharges or initializes angular module & component
   * @param component {Component}
   */
  public async render({
    storyFnAngular,
    forced,
    component,
    targetDOMNode,
  }: {
    storyFnAngular: StoryFnAngularReturnType;
    forced: boolean;
    component?: any;
    targetDOMNode: HTMLElement;
  }) {
    const targetSelector = this.generateTargetSelectorFromStoryId(targetDOMNode.id);

    const newStoryProps$ = new BehaviorSubject<ICollection>(storyFnAngular.props);

    if (
      !this.fullRendererRequired({
        targetDOMNode,
        storyFnAngular,
        moduleMetadata: {
          ...storyFnAngular.moduleMetadata,
        },
        forced,
      })
    ) {
      this.storyProps$.next(storyFnAngular.props);

      return;
    }

    await this.beforeFullRender(targetDOMNode);

    // Complete last BehaviorSubject and set a new one for the current module
    if (this.storyProps$) {
      this.storyProps$.complete();
    }
    this.storyProps$ = newStoryProps$;

    this.initAngularRootElement(targetDOMNode, targetSelector);

    const analyzedMetadata = new PropertyExtractor(storyFnAngular.moduleMetadata, component);

    const storyUid = targetDOMNode.getAttribute(STORY_UID_ATTRIBUTE);
    const componentSelector = storyUid !== null ? `${targetSelector}[${storyUid}]` : targetSelector;
    if (storyUid !== null) {
      const element = targetDOMNode.querySelector(targetSelector);
      element.toggleAttribute(storyUid, true);
    }

    const application = getApplication({
      storyFnAngular,
      component,
      targetSelector: componentSelector,
      analyzedMetadata,
    });

    const applicationRef = await queueBootstrapping(() => {
      return bootstrapApplication(application, {
        ...storyFnAngular.applicationConfig,
        providers: [
          storyPropsProvider(newStoryProps$),
          ...analyzedMetadata.applicationProviders,
          ...(storyFnAngular.applicationConfig?.providers ?? []),
        ],
      });
    });

    applicationRefs.set(targetDOMNode, applicationRef);
  }

  /**
   * Only ASCII alphanumerics can be used as HTML tag name.
   * https://html.spec.whatwg.org/#elements-2
   *
   * Therefore, stories break when non-ASCII alphanumerics are included in target selector.
   * https://github.com/storybookjs/storybook/issues/15147
   *
   * This method returns storyId when it doesn't contain any non-ASCII alphanumerics.
   * Otherwise, it generates a valid HTML tag name from storyId by removing non-ASCII alphanumerics from storyId, prefixing "sb-", and suffixing "-component"
   * @protected
   * @memberof AbstractRenderer
   */
  protected generateTargetSelectorFromStoryId(id: string) {
    const invalidHtmlTag = /[^A-Za-z0-9-]/g;
    const storyIdIsInvalidHtmlTagName = invalidHtmlTag.test(id);
    return storyIdIsInvalidHtmlTagName ? `sb-${id.replace(invalidHtmlTag, '')}-component` : id;
  }

  /**
   * Adds DOM element that angular will use as bootstrap component.
   */
  protected initAngularRootElement(targetDOMNode: HTMLElement, targetSelector: string) {
    // eslint-disable-next-line no-param-reassign
    targetDOMNode.innerHTML = '';
    targetDOMNode.appendChild(document.createElement(targetSelector));
  }

  private fullRendererRequired({
    targetDOMNode,
    storyFnAngular,
    moduleMetadata,
    forced,
  }: {
    targetDOMNode: HTMLElement;
    storyFnAngular: StoryFnAngularReturnType;
    moduleMetadata: NgModule;
    forced: boolean;
  }) {
    const previousStoryRenderInfo = this.previousStoryRenderInfo.get(targetDOMNode);

    const currentStoryRender = {
      storyFnAngular,
      moduleMetadataSnapshot: stringify(moduleMetadata),
    };

    this.previousStoryRenderInfo.set(targetDOMNode, currentStoryRender);

    if (
      // check `forceRender` of story RenderContext
      !forced ||
      // if it's the first rendering and storyProps$ is not init
      !this.storyProps$
    ) {
      return true;
    }

    // force the rendering if the template has changed
    const hasChangedTemplate =
      !!storyFnAngular?.template &&
      previousStoryRenderInfo?.storyFnAngular?.template !== storyFnAngular.template;
    if (hasChangedTemplate) {
      return true;
    }

    // force the rendering if the metadata structure has changed
    const hasChangedModuleMetadata =
      currentStoryRender.moduleMetadataSnapshot !== previousStoryRenderInfo?.moduleMetadataSnapshot;

    return hasChangedModuleMetadata;
  }
}<|MERGE_RESOLUTION|>--- conflicted
+++ resolved
@@ -3,10 +3,7 @@
 
 import { BehaviorSubject, Subject } from 'rxjs';
 import { stringify } from 'telejson';
-<<<<<<< HEAD
-=======
-
->>>>>>> 593a7747
+
 import { ICollection, StoryFnAngularReturnType } from '../types';
 import { getApplication } from './StorybookModule';
 import { storyPropsProvider } from './StorybookProvider';
