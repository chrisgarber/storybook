--- conflicted
+++ resolved
@@ -1,9 +1,4 @@
-<<<<<<< HEAD
-import { enableProdMode, NgModule, Component, NgModuleRef, Type, NgZone } from '@angular/core';
-=======
-import global from 'global';
 import { NgModuleRef, Type, enableProdMode, NgModule, Component, NgZone } from '@angular/core';
->>>>>>> 2283ebb2
 import { FormsModule } from '@angular/forms';
 import { platformBrowserDynamic } from '@angular/platform-browser-dynamic';
 import { BrowserModule } from '@angular/platform-browser';
