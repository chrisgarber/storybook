import { defineConfig, mergeConfig } from 'vitest/config';
import { vitestCommonConfig } from '../../vitest.workspace';

export default mergeConfig(
  vitestCommonConfig,
  defineConfig({
    // Add custom config here
    test: {
      setupFiles: ['src/test-setup.ts'],
<<<<<<< HEAD
      environment: 'happy-dom',
=======
>>>>>>> bb3d8cc1
    },
  })
);<|MERGE_RESOLUTION|>--- conflicted
+++ resolved
@@ -7,10 +7,6 @@
     // Add custom config here
     test: {
       setupFiles: ['src/test-setup.ts'],
-<<<<<<< HEAD
-      environment: 'happy-dom',
-=======
->>>>>>> bb3d8cc1
     },
   })
 );