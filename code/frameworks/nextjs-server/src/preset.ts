--- conflicted
+++ resolved
@@ -1,13 +1,12 @@
 import { cp, readFile, writeFile } from 'fs/promises';
 import { ensureDir, exists } from 'fs-extra';
-import { join, relative, resolve } from 'path';
+import { dirname, join, relative, resolve } from 'path';
 import { dedent } from 'ts-dedent';
 
 import type { PresetProperty, Indexer, PreviewAnnotation } from '@storybook/types';
 import { loadCsf } from '@storybook/csf-tools';
 import type { StorybookConfig } from './types';
 
-<<<<<<< HEAD
 const wrapForPnP = (input: string) => dirname(require.resolve(join(input, 'package.json')));
 
 // TODO
@@ -17,10 +16,7 @@
 //   wrapForPnP('@storybook/preset-server-webpack'),
 // ];
 
-// FIXME: preview.js is not being loaded for frameworks?
-export const previewAnnotations = (entry = []) => {
-  return [...entry, require.resolve('../dist/preview.mjs')];
-};
+const LAYOUT_FILES = ['layout.tsx', 'layout.jsx'];
 
 const rewritingIndexer = (allPreviewAnnotations: PreviewAnnotation[]): Indexer => {
   const workingDir = process.cwd(); // TODO we should probably put this on the preset options
@@ -39,49 +35,16 @@
       if (appDir) {
         try {
           await cp(inputStorybookDir, storybookDir, { recursive: true });
+          const hasRootLayout = await Promise.any(
+            LAYOUT_FILES.map((file) => exists(join(appDir, file)))
+          );
+          const inputLayout = hasRootLayout ? 'layout-nested.tsx' : 'layout-root.tsx';
+          await cp(`${inputStorybookDir}/${inputLayout}`, join(storybookDir, 'layout.tsx'));
         } catch (err) {
           // FIXME: assume we've copied already
         }
       } else {
         const indexTsx = dedent`
-=======
-const LAYOUT_FILES = ['layout.tsx', 'layout.jsx'];
-
-const rewritingIndexer: Indexer = {
-  test: /(stories|story)\.[tj]sx?$/,
-  createIndex: async (fileName, opts) => {
-    console.log('indexing', fileName);
-    const code = (await readFile(fileName, 'utf-8')).toString();
-    const csf = await loadCsf(code, { ...opts, fileName }).parse();
-
-    const appDir = join(process.cwd(), 'app');
-    const inputStorybookDir = resolve(__dirname, '../template/storybookPreview');
-    const storybookDir = join(appDir, '(sb)', 'storybookPreview');
-    const storybookPreview = join(process.cwd(), '.storybook', 'preview');
-
-    try {
-      await cp(inputStorybookDir, storybookDir, { recursive: true });
-      const hasRootLayout = await Promise.any(
-        LAYOUT_FILES.map((file) => exists(join(appDir, file)))
-      );
-      const inputLayout = hasRootLayout ? 'layout-nested.tsx' : 'layout-root.tsx';
-      await cp(`${inputStorybookDir}/${inputLayout}`, join(storybookDir, 'layout.tsx'));
-    } catch (err) {
-      // FIXME: assume we've copied already
-    }
-
-    await Promise.all(
-      csf.stories.map(async (story) => {
-        const storyDir = join(storybookDir, story.id);
-        await ensureDir(storyDir);
-        const pageFile = join(storyDir, 'page.tsx');
-        const relativeStoryPath = relative(storyDir, fileName).replace(/\.tsx?$/, '');
-        const relativePreviewPath = relative(storyDir, storybookPreview);
-        const { exportName } = story;
-        console.log({ story });
-
-        const pageTsx = dedent`
->>>>>>> da48fb11
           import React from 'react';
           import { Storybook } from './components/Storybook';
           
@@ -226,10 +189,6 @@
       name: require.resolve('./null-builder') as '@storybook/builder-vite',
       options: {},
     },
-<<<<<<< HEAD
-    renderer: appDir ? wrapForPnP('@storybook/server') : wrapForPnP('@storybook/react'),
-=======
-    renderer: require.resolve('./null-renderer'),
->>>>>>> da48fb11
+    renderer: appDir ? require.resolve('./null-renderer') : wrapForPnP('@storybook/react'),
   };
 };