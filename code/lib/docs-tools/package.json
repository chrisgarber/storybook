{
  "name": "@storybook/docs-tools",
  "version": "7.0.0-alpha.48",
  "description": "Shared utility functions for frameworks to implement docs",
  "keywords": [
    "storybook"
  ],
  "homepage": "https://github.com/storybookjs/storybook/tree/main/lib/docs-tools",
  "bugs": {
    "url": "https://github.com/storybookjs/storybook/issues"
  },
  "repository": {
    "type": "git",
    "url": "https://github.com/storybookjs/storybook.git",
    "directory": "lib/docs-tools"
  },
  "funding": {
    "type": "opencollective",
    "url": "https://opencollective.com/storybook"
  },
  "license": "MIT",
  "sideEffects": false,
  "exports": {
    ".": {
      "require": "./dist/index.js",
      "import": "./dist/index.mjs",
      "types": "./dist/index.d.ts"
    },
    "./package.json": "./package.json"
  },
  "main": "dist/index.js",
  "module": "dist/index.mjs",
  "types": "dist/index.d.ts",
  "files": [
    "dist/**/*",
    "README.md",
    "*.js",
    "*.d.ts"
  ],
  "scripts": {
    "check": "../../../scripts/node_modules/.bin/tsc --noEmit",
    "prep": "../../../scripts/prepare/bundle.ts"
  },
  "dependencies": {
    "@babel/core": "^7.12.10",
<<<<<<< HEAD
    "@storybook/core-common": "7.0.0-alpha.47",
    "@storybook/preview-api": "7.0.0-alpha.47",
    "@storybook/store": "7.0.0-alpha.47",
    "@storybook/types": "7.0.0-alpha.47",
=======
    "@storybook/core-common": "7.0.0-alpha.48",
    "@storybook/store": "7.0.0-alpha.48",
    "@storybook/types": "7.0.0-alpha.48",
>>>>>>> e3a46f59
    "doctrine": "^3.0.0",
    "lodash": "^4.17.21"
  },
  "devDependencies": {
    "jest-specific-snapshot": "^4.0.0",
    "require-from-string": "^2.0.2",
    "typescript": "~4.6.3"
  },
  "publishConfig": {
    "access": "public"
  },
  "bundler": {
    "entries": [
      "./src/index.ts"
    ]
  },
  "gitHead": "b58a29b785462f8a8b711b6bb2d7223fd6dc17fd"
}<|MERGE_RESOLUTION|>--- conflicted
+++ resolved
@@ -43,16 +43,10 @@
   },
   "dependencies": {
     "@babel/core": "^7.12.10",
-<<<<<<< HEAD
-    "@storybook/core-common": "7.0.0-alpha.47",
-    "@storybook/preview-api": "7.0.0-alpha.47",
-    "@storybook/store": "7.0.0-alpha.47",
-    "@storybook/types": "7.0.0-alpha.47",
-=======
     "@storybook/core-common": "7.0.0-alpha.48",
+    "@storybook/preview-api": "7.0.0-alpha.48",
     "@storybook/store": "7.0.0-alpha.48",
     "@storybook/types": "7.0.0-alpha.48",
->>>>>>> e3a46f59
     "doctrine": "^3.0.0",
     "lodash": "^4.17.21"
   },
