{
  "name": "@storybook/docs-tools",
  "version": "7.6.0-alpha.4",
  "description": "Shared utility functions for frameworks to implement docs",
  "keywords": [
    "storybook"
  ],
  "homepage": "https://github.com/storybookjs/storybook/tree/next/code/lib/docs-tools",
  "bugs": {
    "url": "https://github.com/storybookjs/storybook/issues"
  },
  "repository": {
    "type": "git",
    "url": "https://github.com/storybookjs/storybook.git",
    "directory": "code/lib/docs-tools"
  },
  "funding": {
    "type": "opencollective",
    "url": "https://opencollective.com/storybook"
  },
  "license": "MIT",
  "sideEffects": false,
  "exports": {
    ".": {
      "types": "./dist/index.d.ts",
      "node": "./dist/index.js",
      "require": "./dist/index.js",
      "import": "./dist/index.mjs"
    },
    "./package.json": "./package.json"
  },
  "main": "dist/index.js",
  "module": "dist/index.mjs",
  "types": "dist/index.d.ts",
  "files": [
    "dist/**/*",
    "README.md",
    "*.js",
    "*.d.ts",
    "!src/**/*"
  ],
  "scripts": {
    "check": "../../../scripts/prepare/check.ts",
    "prep": "../../../scripts/prepare/bundle.ts"
  },
  "dependencies": {
    "@storybook/core-common": "workspace:*",
    "@storybook/preview-api": "workspace:*",
    "@storybook/types": "workspace:*",
    "@types/doctrine": "^0.0.3",
    "doctrine": "^3.0.0",
    "lodash": "^4.17.21"
  },
  "devDependencies": {
<<<<<<< HEAD
    "@babel/core": "^7.22.9",
=======
    "@babel/core": "^7.23.2",
    "jest-specific-snapshot": "^8.0.0",
>>>>>>> bcfb7811
    "require-from-string": "^2.0.2",
    "typescript": "~5.2.2"
  },
  "publishConfig": {
    "access": "public"
  },
  "bundler": {
    "entries": [
      "./src/index.ts"
    ]
  },
  "gitHead": "e6a7fd8a655c69780bc20b9749c2699e44beae17"
}<|MERGE_RESOLUTION|>--- conflicted
+++ resolved
@@ -52,12 +52,7 @@
     "lodash": "^4.17.21"
   },
   "devDependencies": {
-<<<<<<< HEAD
-    "@babel/core": "^7.22.9",
-=======
     "@babel/core": "^7.23.2",
-    "jest-specific-snapshot": "^8.0.0",
->>>>>>> bcfb7811
     "require-from-string": "^2.0.2",
     "typescript": "~5.2.2"
   },
