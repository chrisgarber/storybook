/// <reference types="@types/jest" />;

import { dedent } from 'ts-dedent';
<<<<<<< HEAD
import { formatConfig, loadConfig } from './ConfigFile';
=======
import { loadConfig, printConfig } from './ConfigFile';
>>>>>>> d61d7c0a
import { babelPrint } from './babelParse';

expect.addSnapshotSerializer({
  print: (val: any) => val,
  test: (val) => true,
});

const getField = (path: string[], source: string) => {
  const config = loadConfig(source).parse();
  return config.getFieldValue(path);
};

const setField = (path: string[], value: any, source: string) => {
  const config = loadConfig(source).parse();
  config.setFieldValue(path, value);
  return printConfig(config).code;
};

const appendToArray = (path: string[], value: any, source: string) => {
  const config = loadConfig(source).parse();
  config.appendValueToArray(path, value);
  return printConfig(config).code;
};

const removeField = (path: string[], source: string) => {
  const config = loadConfig(source).parse();
  config.removeField(path);
  return printConfig(config).code;
};

describe('ConfigFile', () => {
  describe('getField', () => {
    describe('named exports', () => {
      it('missing export', () => {
        expect(
          getField(
            ['core', 'builder'],
            dedent`
            export const foo = { builder: 'webpack5' }
            `
          )
        ).toBeUndefined();
      });
      it('missing field', () => {
        expect(
          getField(
            ['core', 'builder'],
            dedent`
            export const core = { foo: 'webpack5' }
            `
          )
        ).toBeUndefined();
      });
      it('found scalar', () => {
        expect(
          getField(
            ['core', 'builder'],
            dedent`
            export const core = { builder: 'webpack5' }
            `
          )
        ).toEqual('webpack5');
      });
      it('found object', () => {
        expect(
          getField(
            ['core', 'builder'],
            dedent`
            export const core = { builder: { name: 'webpack5' } }
            `
          )
        ).toEqual({ name: 'webpack5' });
      });
      it('variable ref export', () => {
        expect(
          getField(
            ['core', 'builder'],
            dedent`
            const coreVar = { builder: 'webpack5' };
            export const core = coreVar;
            `
          )
        ).toEqual('webpack5');
      });
      it('variable export', () => {
        expect(
          getField(
            ['core', 'builder'],
            dedent`
            const coreVar = { builder: 'webpack5' };
            export const core = coreVar;
            `
          )
        ).toEqual('webpack5');
      });
    });

    describe('module exports', () => {
      it('missing export', () => {
        expect(
          getField(
            ['core', 'builder'],
            dedent`
            module.exports = { foo: { builder: 'webpack5' } }
            `
          )
        ).toBeUndefined();
      });
      it('found scalar', () => {
        expect(
          getField(
            ['core', 'builder'],
            dedent`
            module.exports = { core: { builder: 'webpack5' } }
            `
          )
        ).toEqual('webpack5');
      });
      it('variable ref export', () => {
        expect(
          getField(
            ['core', 'builder'],
            dedent`
            const core = { builder: 'webpack5' };
            module.exports = { core };
            `
          )
        ).toEqual('webpack5');
      });
      it('variable rename', () => {
        expect(
          getField(
            ['core', 'builder'],
            dedent`
            const coreVar = { builder: 'webpack5' };
            module.exports = { core: coreVar };
            `
          )
        ).toEqual('webpack5');
      });
      it('variable exports', () => {
        expect(
          getField(
            ['stories'],
            dedent`
              import type { StorybookConfig } from '@storybook/react-webpack5';

              const config: StorybookConfig = {
                stories: [{ directory: '../src', titlePrefix: 'Demo' }],
              }
              module.exports = config;
            `
          )
        ).toEqual([{ directory: '../src', titlePrefix: 'Demo' }]);
      });
    });

    describe('default export', () => {
      it('missing export', () => {
        expect(
          getField(
            ['core', 'builder'],
            dedent`
            export default { foo: { builder: 'webpack5' } }
            `
          )
        ).toBeUndefined();
      });
      it('found scalar', () => {
        expect(
          getField(
            ['core', 'builder'],
            dedent`
            export default { core: { builder: 'webpack5' } }
            `
          )
        ).toEqual('webpack5');
      });
      it('variable ref export', () => {
        expect(
          getField(
            ['core', 'builder'],
            dedent`
            const core = { builder: 'webpack5' };
            export default { core };
            `
          )
        ).toEqual('webpack5');
      });
      it('variable rename', () => {
        expect(
          getField(
            ['core', 'builder'],
            dedent`
            const coreVar = { builder: 'webpack5' };
            export default { core: coreVar };
            `
          )
        ).toEqual('webpack5');
      });
      it('variable exports', () => {
        expect(
          getField(
            ['stories'],
            dedent`
              import type { StorybookConfig } from '@storybook/react-webpack5';

              const config: StorybookConfig = {
                stories: [{ directory: '../src', titlePrefix: 'Demo' }],
              }
              export default config;
            `
          )
        ).toEqual([{ directory: '../src', titlePrefix: 'Demo' }]);
      });
    });
  });

  describe('setField', () => {
    describe('named exports', () => {
      it('missing export', () => {
        expect(
          setField(
            ['core', 'builder'],
            'webpack5',
            dedent`
              export const addons = [];
            `
          )
        ).toMatchInlineSnapshot(`
          export const addons = [];

          export const core = {
            builder: 'webpack5',
          };

        `);
      });
      it('missing field', () => {
        expect(
          setField(
            ['core', 'builder'],
            'webpack5',
            dedent`
              export const core = { foo: 'bar' };
            `
          )
        ).toMatchInlineSnapshot(`
          export const core = {
            foo: 'bar',
            builder: 'webpack5',
          };

        `);
      });
      it('found scalar', () => {
        expect(
          setField(
            ['core', 'builder'],
            'webpack5',
            dedent`
              export const core = { builder: 'webpack4' };
            `
          )
        ).toMatchInlineSnapshot(`
          export const core = { builder: 'webpack5' };

        `);
      });
      it('found top-level scalar', () => {
        expect(
          setField(
            ['foo'],
            'baz',
            dedent`
              export const foo = 'bar';
            `
          )
        ).toMatchInlineSnapshot(`
          export const foo = 'baz';

        `);
      });
      it('found object', () => {
        expect(
          setField(
            ['core', 'builder'],
            { name: 'webpack5' },
            dedent`
              export const core = { builder: { name: 'webpack4' } };
            `
          )
        ).toMatchInlineSnapshot(`
          export const core = {
            builder: {
              name: 'webpack5',
            },
          };

        `);
      });
      it('variable export', () => {
        expect(
          setField(
            ['core', 'builder'],
            'webpack5',
            dedent`
            const coreVar = { builder: 'webpack4' };
            export const core = coreVar;
            `
          )
        ).toMatchInlineSnapshot(`
          const coreVar = { builder: 'webpack5' };
          export const core = coreVar;

        `);
      });
    });

    describe('module exports', () => {
      it('missing export', () => {
        expect(
          setField(
            ['core', 'builder'],
            'webpack5',
            dedent`
              module.exports = { addons: [] };
            `
          )
        ).toMatchInlineSnapshot(`
          module.exports = {
            addons: [],

            core: {
              builder: 'webpack5',
            },
          };

        `);
      });
      it('missing field', () => {
        expect(
          setField(
            ['core', 'builder'],
            'webpack5',
            dedent`
              module.exports = { core: { foo: 'bar' }};
            `
          )
        ).toMatchInlineSnapshot(`
          module.exports = {
            core: {
              foo: 'bar',
              builder: 'webpack5',
            },
          };

        `);
      });
      it('found scalar', () => {
        expect(
          setField(
            ['core', 'builder'],
            'webpack5',
            dedent`
              module.exports = { core: { builder: 'webpack4' } };
            `
          )
        ).toMatchInlineSnapshot(`
          module.exports = { core: { builder: 'webpack5' } };

        `);
      });
    });

    describe('default export', () => {
      it('missing export', () => {
        expect(
          setField(
            ['core', 'builder'],
            'webpack5',
            dedent`
              export default { addons: [] };
            `
          )
        ).toMatchInlineSnapshot(`
          export default {
            addons: [],

            core: {
              builder: 'webpack5',
            },
          };

        `);
      });
      it('missing field', () => {
        expect(
          setField(
            ['core', 'builder'],
            'webpack5',
            dedent`
              export default { core: { foo: 'bar' }};
            `
          )
        ).toMatchInlineSnapshot(`
          export default {
            core: {
              foo: 'bar',
              builder: 'webpack5',
            },
          };

        `);
      });
      it('found scalar', () => {
        expect(
          setField(
            ['core', 'builder'],
            'webpack5',
            dedent`
              export default { core: { builder: 'webpack4' } };
            `
          )
        ).toMatchInlineSnapshot(`
          export default { core: { builder: 'webpack5' } };

        `);
      });
    });

    describe('quotes', () => {
      it('no quotes', () => {
        expect(setField(['foo', 'bar'], 'baz', '')).toMatchInlineSnapshot(`
          export const foo = {
            bar: 'baz',
          };

        `);
      });
      it('more single quotes', () => {
        expect(setField(['foo', 'bar'], 'baz', `export const stories = ['a', 'b', "c"]`))
          .toMatchInlineSnapshot(`
          export const stories = ['a', 'b', 'c'];

          export const foo = {
            bar: 'baz',
          };

        `);
      });
      it('more double quotes', () => {
        expect(setField(['foo', 'bar'], 'baz', `export const stories = ['a', "b", "c"]`))
          .toMatchInlineSnapshot(`
          export const stories = ['a', 'b', 'c'];

          export const foo = {
            bar: 'baz',
          };

        `);
      });
    });
  });

  describe('appendToArray', () => {
    it('missing export', () => {
      expect(
        appendToArray(
          ['addons'],
          'docs',
          dedent`
              export default { core: { builder: 'webpack5' } };
            `
        )
      ).toMatchInlineSnapshot(`
        export default {
          core: { builder: 'webpack5' },
          addons: ['docs'],
        };

      `);
    });
    it('found scalar', () => {
      expect(() =>
        appendToArray(
          ['addons'],
          'docs',
          dedent`
              export default { addons: 5 };
            `
        )
      ).toThrowErrorMatchingInlineSnapshot(`Expected array at 'addons', got 'NumericLiteral'`);
    });
    it('array of simple values', () => {
      expect(
        appendToArray(
          ['addons'],
          'docs',
          dedent`
              export default { addons: ['a11y', 'viewport'] };
            `
        )
      ).toMatchInlineSnapshot(`
        export default { addons: ['a11y', 'viewport', 'docs'] };

      `);
    });

    it('array of complex values', () => {
      expect(
        appendToArray(
          ['addons'],
          'docs',
          dedent`
              export default { addons: [require.resolve('a11y'), someVariable] };
            `
        )
      ).toMatchInlineSnapshot(`
        export default { addons: [require.resolve('a11y'), someVariable, 'docs'] };

      `);
    });
  });

  describe('removeField', () => {
    describe('named exports', () => {
      it('missing export', () => {
        expect(
          removeField(
            ['core', 'builder'],
            dedent`
              export const addons = [];
            `
          )
        ).toMatchInlineSnapshot(`
          export const addons = [];

        `);
      });
      it('missing field', () => {
        expect(
          removeField(
            ['core', 'builder'],
            dedent`
              export const core = { foo: 'bar' };
            `
          )
        ).toMatchInlineSnapshot(`
          export const core = { foo: 'bar' };

        `);
      });
      it('found scalar', () => {
        expect(
          removeField(
            ['core', 'builder'],
            dedent`
              export const core = { builder: 'webpack4' };
            `
          )
        ).toMatchInlineSnapshot(`
          export const core = {};

        `);
      });
      it('found object', () => {
        expect(
          removeField(
            ['core', 'builder'],
            dedent`
              export const core = { builder: { name: 'webpack4' } };
            `
          )
        ).toMatchInlineSnapshot(`
          export const core = {};

        `);
      });
      it('nested object', () => {
        expect(
          removeField(
            ['core', 'builder', 'name'],
            dedent`
              export const core = { builder: { name: 'webpack4' } };
            `
          )
        ).toMatchInlineSnapshot(`
          export const core = { builder: {} };

        `);
      });
      it('string literal key', () => {
        expect(
          removeField(
            ['core', 'builder'],
            dedent`
              export const core = { 'builder': 'webpack4' };
            `
          )
        ).toMatchInlineSnapshot(`
          export const core = {};

        `);
      });
      it('variable export', () => {
        expect(
          removeField(
            ['core', 'builder'],
            dedent`
            const coreVar = { builder: 'webpack4' };
            export const core = coreVar;
            `
          )
        ).toMatchInlineSnapshot(`
          const coreVar = {};
          export const core = coreVar;

        `);
      });
      it('root export variable', () => {
        expect(
          removeField(
            ['core'],
            dedent`
              export const core = { builder: { name: 'webpack4' } };

              export const addons = [];
            `
          )
        ).toMatchInlineSnapshot(`
          export const addons = [];

        `);
      });
    });

    describe('module exports', () => {
      it('missing export', () => {
        expect(
          removeField(
            ['core', 'builder'],
            dedent`
              module.exports = { addons: [] };
            `
          )
        ).toMatchInlineSnapshot(`
          module.exports = { addons: [] };

        `);
      });
      it('missing field', () => {
        expect(
          removeField(
            ['core', 'builder'],
            dedent`
              module.exports = { core: { foo: 'bar' }};
            `
          )
        ).toMatchInlineSnapshot(`
          module.exports = { core: { foo: 'bar' } };

        `);
      });
      it('found scalar', () => {
        expect(
          removeField(
            ['core', 'builder'],
            dedent`
              module.exports = { core: { builder: 'webpack4' } };
            `
          )
        ).toMatchInlineSnapshot(`
          module.exports = { core: {} };

        `);
      });
      it('nested scalar', () => {
        expect(
          removeField(
            ['core', 'builder', 'name'],
            dedent`
              module.exports = { core: { builder: { name: 'webpack4' } } };
            `
          )
        ).toMatchInlineSnapshot(`
          module.exports = { core: { builder: {} } };

        `);
      });
      it('string literal key', () => {
        expect(
          removeField(
            ['core', 'builder'],
            dedent`
              module.exports = { 'core': { 'builder': 'webpack4' } };
            `
          )
        ).toMatchInlineSnapshot(`
          module.exports = { core: {} };

        `);
      });
      it('root property', () => {
        expect(
          removeField(
            ['core'],
            dedent`
              module.exports = { core: { builder: { name: 'webpack4' } }, addons: [] };
            `
          )
        ).toMatchInlineSnapshot(`
          module.exports = {
            addons: [],
          };

        `);
      });
    });

    describe('default export', () => {
      it('missing export', () => {
        expect(
          removeField(
            ['core', 'builder'],
            dedent`
              export default { addons: [] };
            `
          )
        ).toMatchInlineSnapshot(`
          export default { addons: [] };

        `);
      });
      it('missing field', () => {
        expect(
          removeField(
            ['core', 'builder'],
            dedent`
              export default { core: { foo: 'bar' }};
            `
          )
        ).toMatchInlineSnapshot(`
          export default { core: { foo: 'bar' } };

        `);
      });
      it('found scalar', () => {
        expect(
          removeField(
            ['core', 'builder'],
            dedent`
              export default { core: { builder: 'webpack4' } };
            `
          )
        ).toMatchInlineSnapshot(`
          export default { core: {} };

        `);
      });
      it('nested scalar', () => {
        expect(
          removeField(
            ['core', 'builder', 'name'],
            dedent`
              export default { core: { builder: { name: 'webpack4' } } };
            `
          )
        ).toMatchInlineSnapshot(`
          export default { core: { builder: {} } };

        `);
      });
      it('string literal key', () => {
        expect(
          removeField(
            ['core', 'builder'],
            dedent`
              export default { 'core': { 'builder': 'webpack4' } };
            `
          )
        ).toMatchInlineSnapshot(`
          export default { core: {} };

        `);
      });
      it('root property', () => {
        expect(
          removeField(
            ['core'],
            dedent`
              export default { core: { builder: { name: 'webpack4' } }, addons: [] };
            `
          )
        ).toMatchInlineSnapshot(`
          export default {
            addons: [],
          };

        `);
      });
    });

    describe('quotes', () => {
      it('no quotes', () => {
        expect(setField(['foo', 'bar'], 'baz', '')).toMatchInlineSnapshot(`
          export const foo = {
            bar: 'baz',
          };

        `);
      });
      it('more single quotes', () => {
        expect(setField(['foo', 'bar'], 'baz', `export const stories = ['a', 'b', "c"]`))
          .toMatchInlineSnapshot(`
          export const stories = ['a', 'b', 'c'];

          export const foo = {
            bar: 'baz',
          };

        `);
      });
      it('more double quotes', () => {
        expect(setField(['foo', 'bar'], 'baz', `export const stories = ['a', "b", "c"]`))
          .toMatchInlineSnapshot(`
          export const stories = ['a', 'b', 'c'];

          export const foo = {
            bar: 'baz',
          };

        `);
      });
    });
  });

  describe('config helpers', () => {
    describe('getNameFromPath', () => {
      it(`supports string literal node`, () => {
        const source = dedent`
          import type { StorybookConfig } from '@storybook/react-webpack5';

          const config: StorybookConfig = {
            framework: 'foo',
          }
          export default config;
        `;
        const config = loadConfig(source).parse();
        expect(config.getNameFromPath(['framework'])).toEqual('foo');
      });

      describe('satisfies', () => {
        it(`supports string literal node`, () => {
          const source = dedent`
            import type { StorybookConfig } from '@storybook/react-webpack5';
  
            const config = {
              framework: 'foo',
            } satisfies StorybookConfig
            export default config;
          `;
          const config = loadConfig(source).parse();
          expect(config.getNameFromPath(['framework'])).toEqual('foo');
        });

        it(`supports string literal node without variables`, () => {
          const source = dedent`
            import type { StorybookConfig } from '@storybook/react-webpack5';
  
            export default {
              framework: 'foo',
            } satisfies StorybookConfig;
          `;
          const config = loadConfig(source).parse();
          expect(config.getNameFromPath(['framework'])).toEqual('foo');
        });

        it(`supports object expression node with name property`, () => {
          const source = dedent`
            import type { StorybookConfig } from '@storybook/react-webpack5';
  
            const config = {
              framework: { name: 'foo', options: { bar: require('baz') } },
              "otherField": { "name": 'foo', options: { bar: require('baz') } },
            } satisfies StorybookConfig
            export default config;
          `;
          const config = loadConfig(source).parse();
          expect(config.getNameFromPath(['framework'])).toEqual('foo');
          expect(config.getNameFromPath(['otherField'])).toEqual('foo');
        });
      });

      it(`supports object expression node with name property`, () => {
        const source = dedent`
          import type { StorybookConfig } from '@storybook/react-webpack5';

          const config: StorybookConfig = {
            framework: { name: 'foo', options: { bar: require('baz') } },
            "otherField": { "name": 'foo', options: { bar: require('baz') } },
          }
          export default config;
        `;
        const config = loadConfig(source).parse();
        expect(config.getNameFromPath(['framework'])).toEqual('foo');
        expect(config.getNameFromPath(['otherField'])).toEqual('foo');
      });

      it(`returns undefined when accessing a field that does not exist`, () => {
        const source = dedent`
          import type { StorybookConfig } from '@storybook/react-webpack5';

          const config: StorybookConfig = { }
          export default config;
        `;
        const config = loadConfig(source).parse();
        expect(config.getNameFromPath(['framework'])).toBeUndefined();
      });

      it(`throws an error when node is of unexpected type`, () => {
        const source = dedent`
          import type { StorybookConfig } from '@storybook/react-webpack5';

          const config: StorybookConfig = {
            framework: makesNoSense(),
          }
          export default config;
        `;
        const config = loadConfig(source).parse();
        expect(() => config.getNameFromPath(['framework'])).toThrowError(
          `The given node must be a string literal or an object expression with a "name" property that is a string literal.`
        );
      });
    });

    describe('getNamesFromPath', () => {
      it(`supports an array with string literal and object expression with name property`, () => {
        const source = dedent`
          import type { StorybookConfig } from '@storybook/react-webpack5';

          const config: StorybookConfig = {
            addons: [
              'foo',
              { name: 'bar', options: {} },
            ],
            "otherField": [
              "foo",
              { "name": 'bar', options: {} },
            ],
          }
          export default config;
        `;
        const config = loadConfig(source).parse();
        expect(config.getNamesFromPath(['addons'])).toEqual(['foo', 'bar']);
        expect(config.getNamesFromPath(['otherField'])).toEqual(['foo', 'bar']);
      });

      describe('satisfies', () => {
        describe('default export', () => {
          it(`supports an array with string literal and object expression with name property`, () => {
            const source = dedent`
              import type { StorybookConfig } from '@storybook/react-webpack5';
    
              const config = {
                addons: [
                  'foo',
                  { name: 'bar', options: {} },
                ],
                "otherField": [
                  "foo",
                  { "name": 'bar', options: {} },
                ],
              } satisfies StorybookConfig
              export default config;
            `;
            const config = loadConfig(source).parse();
            expect(config.getNamesFromPath(['addons'])).toEqual(['foo', 'bar']);
            expect(config.getNamesFromPath(['otherField'])).toEqual(['foo', 'bar']);
          });

          it(`supports an array with string literal and object expression with name property without variable`, () => {
            const source = dedent`
              import type { StorybookConfig } from '@storybook/react-webpack5';
    
              export default {
                addons: [
                  'foo',
                  { name: 'bar', options: {} },
                ],
                "otherField": [
                  "foo",
                  { "name": 'bar', options: {} },
                ],
              } satisfies StorybookConfig;
            `;
            const config = loadConfig(source).parse();
            expect(config.getNamesFromPath(['addons'])).toEqual(['foo', 'bar']);
            expect(config.getNamesFromPath(['otherField'])).toEqual(['foo', 'bar']);
          });
        });

        describe('module exports', () => {
          it(`supports an array with string literal and object expression with name property`, () => {
            const source = dedent`
              import type { StorybookConfig } from '@storybook/react-webpack5';
    
              const config = {
                addons: [
                  'foo',
                  { name: 'bar', options: {} },
                ],
                "otherField": [
                  "foo",
                  { "name": 'bar', options: {} },
                ],
              } satisfies StorybookConfig
              module.exports = config;
            `;
            const config = loadConfig(source).parse();
            expect(config.getNamesFromPath(['addons'])).toEqual(['foo', 'bar']);
            expect(config.getNamesFromPath(['otherField'])).toEqual(['foo', 'bar']);
          });

          it(`supports an array with string literal and object expression with name property without variable`, () => {
            const source = dedent`
              import type { StorybookConfig } from '@storybook/react-webpack5';
    
              module.exports = {
                addons: [
                  'foo',
                  { name: 'bar', options: {} },
                ],
                "otherField": [
                  "foo",
                  { "name": 'bar', options: {} },
                ],
              } satisfies StorybookConfig;
            `;
            const config = loadConfig(source).parse();
            expect(config.getNamesFromPath(['addons'])).toEqual(['foo', 'bar']);
            expect(config.getNamesFromPath(['otherField'])).toEqual(['foo', 'bar']);
          });
        });
      });
    });

    it(`returns undefined when accessing a field that does not exist`, () => {
      const source = dedent`
        import type { StorybookConfig } from '@storybook/react-webpack5';

        const config: StorybookConfig = { }
        export default config;
      `;
      const config = loadConfig(source).parse();
      expect(config.getNamesFromPath(['addons'])).toBeUndefined();
    });
  });

  describe('setImport', () => {
    it(`supports setting a default import for a field that does not exist`, () => {
      const source = dedent`
        const config: StorybookConfig = { };
        export default config;
      `;

      const config = loadConfig(source).parse();
      config.setImport('path', 'path');

      // eslint-disable-next-line no-underscore-dangle
      const parsed = babelPrint(config._ast);

      expect(parsed).toMatchInlineSnapshot(`
        import path from 'path';
        const config: StorybookConfig = { };
        export default config;
      `);
    });

    it(`supports setting a default import for a field that does exist`, () => {
      const source = dedent`
        const config: StorybookConfig = { };
        export default config;
      `;

      const config = loadConfig(source).parse();
      config.setImport('path', 'path');

      // eslint-disable-next-line no-underscore-dangle
      const parsed = babelPrint(config._ast);

      expect(parsed).toMatchInlineSnapshot(`
        import path from 'path';
        const config: StorybookConfig = { };
        export default config;
      `);
    });

    it(`supports setting a named import for a field that does not exist`, () => {
      const source = dedent`
        const config: StorybookConfig = { };
        export default config;
      `;

      const config = loadConfig(source).parse();
      config.setImport(['dirname'], 'path');

      // eslint-disable-next-line no-underscore-dangle
      const parsed = babelPrint(config._ast);

      expect(parsed).toMatchInlineSnapshot(`
        import { dirname } from 'path';
        const config: StorybookConfig = { };
        export default config;
      `);
    });

    it(`supports setting a named import for a field where the source already exists`, () => {
      const source = dedent`
        import { dirname } from 'path';

        const config: StorybookConfig = { };
        export default config;
      `;

      const config = loadConfig(source).parse();
      config.setImport(['dirname'], 'path');

      // eslint-disable-next-line no-underscore-dangle
      const parsed = babelPrint(config._ast);

      expect(parsed).toMatchInlineSnapshot(`
        import { dirname } from 'path';

        const config: StorybookConfig = { };
        export default config;
      `);
    });
  });
<<<<<<< HEAD
=======

  describe('setRequireImport', () => {
    it(`supports setting a default import for a field that does not exist`, () => {
      const source = dedent`
        const config: StorybookConfig = { };
        export default config;
      `;

      const config = loadConfig(source).parse();
      config.setRequireImport('path', 'path');

      // eslint-disable-next-line no-underscore-dangle
      const parsed = babelPrint(config._ast);

      expect(parsed).toMatchInlineSnapshot(`
        const path = require('path');
        const config: StorybookConfig = { };
        export default config;
      `);
    });

    it(`supports setting a default import for a field that does exist`, () => {
      const source = dedent`
        const path = require('path');
        const config: StorybookConfig = { };
        export default config;
      `;

      const config = loadConfig(source).parse();
      config.setRequireImport('path', 'path');

      // eslint-disable-next-line no-underscore-dangle
      const parsed = babelPrint(config._ast);

      expect(parsed).toMatchInlineSnapshot(`
        const path = require('path');
        const config: StorybookConfig = { };
        export default config;
      `);
    });

    it(`supports setting a named import for a field that does not exist`, () => {
      const source = dedent`
        const config: StorybookConfig = { };
        export default config;
      `;

      const config = loadConfig(source).parse();
      config.setRequireImport(['dirname'], 'path');

      // eslint-disable-next-line no-underscore-dangle
      const parsed = babelPrint(config._ast);

      expect(parsed).toMatchInlineSnapshot(`
        const {
          dirname,
        } = require('path');

        const config: StorybookConfig = { };
        export default config;
      `);
    });

    it(`supports setting a named import for a field where the source already exists`, () => {
      const source = dedent`
        const { dirname } = require('path');

        const config: StorybookConfig = { };
        export default config;
      `;

      const config = loadConfig(source).parse();
      config.setRequireImport(['dirname', 'basename'], 'path');

      // eslint-disable-next-line no-underscore-dangle
      const parsed = babelPrint(config._ast);

      expect(parsed).toMatchInlineSnapshot(`
        const {
          dirname,
          basename,
        } = require('path');

        const config: StorybookConfig = { };
        export default config;
      `);
    });
  });
>>>>>>> d61d7c0a
});<|MERGE_RESOLUTION|>--- conflicted
+++ resolved
@@ -1,11 +1,7 @@
 /// <reference types="@types/jest" />;
 
 import { dedent } from 'ts-dedent';
-<<<<<<< HEAD
-import { formatConfig, loadConfig } from './ConfigFile';
-=======
 import { loadConfig, printConfig } from './ConfigFile';
->>>>>>> d61d7c0a
 import { babelPrint } from './babelParse';
 
 expect.addSnapshotSerializer({
@@ -1145,8 +1141,6 @@
       `);
     });
   });
-<<<<<<< HEAD
-=======
 
   describe('setRequireImport', () => {
     it(`supports setting a default import for a field that does not exist`, () => {
@@ -1235,5 +1229,4 @@
       `);
     });
   });
->>>>>>> d61d7c0a
 });