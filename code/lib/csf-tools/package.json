{
  "name": "@storybook/csf-tools",
  "version": "7.0.0-alpha.41",
  "description": "",
  "keywords": [
    "storybook"
  ],
  "homepage": "https://github.com/storybookjs/storybook/tree/main/lib/csf-tools",
  "bugs": {
    "url": "https://github.com/storybookjs/storybook/issues"
  },
  "repository": {
    "type": "git",
    "url": "https://github.com/storybookjs/storybook.git",
    "directory": "lib/csf-tools"
  },
  "funding": {
    "type": "opencollective",
    "url": "https://opencollective.com/storybook"
  },
  "license": "MIT",
  "sideEffects": false,
  "exports": {
    ".": {
      "require": "./dist/index.js",
      "import": "./dist/index.mjs",
      "types": "./dist/index.d.ts"
    },
    "./package.json": "./package.json"
  },
  "main": "dist/index.js",
  "module": "dist/index.mjs",
  "types": "dist/index.d.ts",
  "files": [
    "dist/**/*",
    "README.md",
    "*.js",
    "*.d.ts"
  ],
  "scripts": {
    "check": "../../../scripts/node_modules/.bin/tsc --noEmit",
    "prep": "../../../scripts/prepare/bundle.ts"
  },
  "dependencies": {
    "@babel/generator": "^7.12.11",
    "@babel/parser": "^7.12.11",
    "@babel/traverse": "^7.12.11",
    "@babel/types": "^7.12.11",
<<<<<<< HEAD
    "@storybook/csf": "0.0.2--canary.51.26e6539.0",
=======
    "@storybook/csf": "next",
>>>>>>> 8d95548a
    "fs-extra": "^9.0.1",
    "ts-dedent": "^2.0.0"
  },
  "devDependencies": {
    "@types/fs-extra": "^9.0.6",
    "js-yaml": "^3.14.1",
    "typescript": "~4.6.3"
  },
  "publishConfig": {
    "access": "public"
  },
  "bundler": {
    "entries": [
      "./src/index.ts"
    ]
  },
  "gitHead": "7ec6f916eb875bd2e3cf3aa6b1afcd1fe25d1637"
}<|MERGE_RESOLUTION|>--- conflicted
+++ resolved
@@ -46,11 +46,7 @@
     "@babel/parser": "^7.12.11",
     "@babel/traverse": "^7.12.11",
     "@babel/types": "^7.12.11",
-<<<<<<< HEAD
-    "@storybook/csf": "0.0.2--canary.51.26e6539.0",
-=======
     "@storybook/csf": "next",
->>>>>>> 8d95548a
     "fs-extra": "^9.0.1",
     "ts-dedent": "^2.0.0"
   },
