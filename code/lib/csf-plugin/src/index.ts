import { createUnplugin } from 'unplugin';
<<<<<<< HEAD
import fs from 'fs/promises';
import { loadCsf, enrichCsf, formatCsf } from '@storybook/core/dist/csf-tools';
import type { EnrichCsfOptions } from '@storybook/core/dist/csf-tools';
=======
import type { EnrichCsfOptions } from '@storybook/csf-tools';
import { rollupBasedPlugin } from './rollup-based-plugin';
import { STORIES_REGEX } from './constants';
>>>>>>> 183ac323

export type CsfPluginOptions = EnrichCsfOptions;

export const unplugin = createUnplugin<CsfPluginOptions>((options) => {
  return {
    name: 'unplugin-csf',
    rollup: {
      ...rollupBasedPlugin(options),
    },
    vite: {
      enforce: 'pre',
      ...rollupBasedPlugin(options),
    },
    webpack(compiler) {
      compiler.options.module.rules.unshift({
        test: STORIES_REGEX,
        enforce: 'post',
        use: {
          options,
          loader: require.resolve('@storybook/csf-plugin/dist/webpack-loader'),
        },
      });
    },
    rspack(compiler) {
      compiler.options.module.rules.unshift({
        test: STORIES_REGEX,
        enforce: 'post',
        use: {
          options,
          loader: require.resolve('@storybook/csf-plugin/dist/webpack-loader'),
        },
      });
    },
  };
});

export const { esbuild } = unplugin;
export const { webpack } = unplugin;
export const { rollup } = unplugin;
export const { vite } = unplugin;<|MERGE_RESOLUTION|>--- conflicted
+++ resolved
@@ -1,13 +1,7 @@
 import { createUnplugin } from 'unplugin';
-<<<<<<< HEAD
-import fs from 'fs/promises';
-import { loadCsf, enrichCsf, formatCsf } from '@storybook/core/dist/csf-tools';
 import type { EnrichCsfOptions } from '@storybook/core/dist/csf-tools';
-=======
-import type { EnrichCsfOptions } from '@storybook/csf-tools';
 import { rollupBasedPlugin } from './rollup-based-plugin';
 import { STORIES_REGEX } from './constants';
->>>>>>> 183ac323
 
 export type CsfPluginOptions = EnrichCsfOptions;
 
