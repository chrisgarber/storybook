--- conflicted
+++ resolved
@@ -43,15 +43,9 @@
     "prep": "../../../scripts/prepare/bundle.ts"
   },
   "dependencies": {
-<<<<<<< HEAD
     "@storybook/client-logger": "workspace:*",
     "@storybook/core-common": "workspace:*",
     "@storybook/csf-tools": "workspace:*",
-=======
-    "@storybook/client-logger": "7.2.0-rc.0",
-    "@storybook/core-common": "7.2.0-rc.0",
-    "@storybook/csf-tools": "7.2.0-rc.0",
->>>>>>> 5bcced29
     "chalk": "^4.1.0",
     "detect-package-manager": "^2.0.1",
     "fetch-retry": "^5.0.2",
