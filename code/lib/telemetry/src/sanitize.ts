--- conflicted
+++ resolved
@@ -1,9 +1,4 @@
-<<<<<<< HEAD
-/* eslint-disable no-param-reassign */
 import path from 'node:path';
-=======
-import path from 'path';
->>>>>>> 73d3dbc5
 
 export interface IErrorWithStdErrAndStdOut {
   stderr?: Buffer | string;
