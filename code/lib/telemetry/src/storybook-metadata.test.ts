--- conflicted
+++ resolved
@@ -312,15 +312,8 @@
       `);
     });
 
-<<<<<<< HEAD
-    test('should return user specified features', async () => {
+    it('should return user specified features', async () => {
       const features = {};
-=======
-    it('should return user specified features', async () => {
-      const features = {
-        storyStoreV7: true,
-      };
->>>>>>> 2ea84ae7
 
       const result = await computeStorybookMetadata({
         packageJson: packageJsonMock,
