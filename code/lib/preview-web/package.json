{
  "name": "@storybook/preview-web",
  "version": "7.0.0-alpha.40",
  "description": "",
  "keywords": [
    "storybook"
  ],
  "homepage": "https://github.com/storybookjs/storybook/tree/main/lib/preview-web",
  "bugs": {
    "url": "https://github.com/storybookjs/storybook/issues"
  },
  "repository": {
    "type": "git",
    "url": "https://github.com/storybookjs/storybook.git",
    "directory": "lib/preview-web"
  },
  "funding": {
    "type": "opencollective",
    "url": "https://opencollective.com/storybook"
  },
  "license": "MIT",
  "sideEffects": false,
  "main": "dist/cjs/index.js",
  "module": "dist/esm/index.js",
  "types": "dist/types/index.d.ts",
  "files": [
    "dist/**/*",
    "README.md",
    "*.js",
    "*.d.ts"
  ],
  "scripts": {
    "check": "../../../scripts/node_modules/.bin/tsc --noEmit",
    "prep": "node ../../../scripts/prepare.js"
  },
  "dependencies": {
<<<<<<< HEAD
    "@storybook/addons": "7.0.0-alpha.39",
    "@storybook/channels": "7.0.0-alpha.39",
    "@storybook/client-logger": "7.0.0-alpha.39",
    "@storybook/core-events": "7.0.0-alpha.39",
    "@storybook/csf": "0.0.2--canary.51.26e6539.0",
    "@storybook/store": "7.0.0-alpha.39",
=======
    "@storybook/addons": "7.0.0-alpha.40",
    "@storybook/channels": "7.0.0-alpha.40",
    "@storybook/client-logger": "7.0.0-alpha.40",
    "@storybook/core-events": "7.0.0-alpha.40",
    "@storybook/csf": "0.0.2--canary.49.258942b.0",
    "@storybook/store": "7.0.0-alpha.40",
>>>>>>> ff9cc055
    "ansi-to-html": "^0.6.11",
    "global": "^4.4.0",
    "lodash": "^4.17.21",
    "qs": "^6.10.0",
    "synchronous-promise": "^2.0.15",
    "ts-dedent": "^2.0.0",
    "util-deprecate": "^1.0.2"
  },
  "devDependencies": {
    "@storybook/channel-postmessage": "7.0.0-alpha.40",
    "react": "16.14.0",
    "ts-jest": "^28.0.8",
    "typescript": "~4.6.3"
  },
  "publishConfig": {
    "access": "public"
  },
  "gitHead": "8f6d8629f1ad7e776c39e2c7621f4a0d538aa93c"
}<|MERGE_RESOLUTION|>--- conflicted
+++ resolved
@@ -34,21 +34,12 @@
     "prep": "node ../../../scripts/prepare.js"
   },
   "dependencies": {
-<<<<<<< HEAD
-    "@storybook/addons": "7.0.0-alpha.39",
-    "@storybook/channels": "7.0.0-alpha.39",
-    "@storybook/client-logger": "7.0.0-alpha.39",
-    "@storybook/core-events": "7.0.0-alpha.39",
-    "@storybook/csf": "0.0.2--canary.51.26e6539.0",
-    "@storybook/store": "7.0.0-alpha.39",
-=======
     "@storybook/addons": "7.0.0-alpha.40",
     "@storybook/channels": "7.0.0-alpha.40",
     "@storybook/client-logger": "7.0.0-alpha.40",
     "@storybook/core-events": "7.0.0-alpha.40",
-    "@storybook/csf": "0.0.2--canary.49.258942b.0",
+    "@storybook/csf": "0.0.2--canary.51.26e6539.0",
     "@storybook/store": "7.0.0-alpha.40",
->>>>>>> ff9cc055
     "ansi-to-html": "^0.6.11",
     "global": "^4.4.0",
     "lodash": "^4.17.21",
