import { normalize } from 'node:path';

import { frameworkToRenderer } from 'storybook/internal/cli';
import {
  builderPackages,
  extractProperFrameworkName,
  frameworkPackages,
  getStorybookInfo,
  loadMainConfig,
  rendererPackages,
} from 'storybook/internal/common';
import type { JsPackageManager } from 'storybook/internal/common';
import { getCoercedStorybookVersion } from 'storybook/internal/common';
import type { ConfigFile } from 'storybook/internal/csf-tools';
import { readConfig, writeConfig as writeConfigFile } from 'storybook/internal/csf-tools';
<<<<<<< HEAD
import picocolors from 'picocolors';
=======
import type { StorybookConfig, StorybookConfigRaw } from 'storybook/internal/types';

import chalk from 'chalk';
>>>>>>> 00c1524e
import { dedent } from 'ts-dedent';

const logger = console;

/**
 * Given a Storybook configuration object, retrieves the package name or file path of the framework.
 *
 * @param mainConfig - The main Storybook configuration object to lookup.
 * @returns - The package name of the framework. If not found, returns null.
 */
export const getFrameworkPackageName = (mainConfig?: StorybookConfigRaw) => {
  const packageNameOrPath =
    typeof mainConfig?.framework === 'string' ? mainConfig.framework : mainConfig?.framework?.name;

  if (!packageNameOrPath) {
    return null;
  }

  return extractProperFrameworkName(packageNameOrPath);
};

/**
 * Given a Storybook configuration object, retrieves the inferred renderer name from the framework.
 *
 * @param mainConfig - The main Storybook configuration object to lookup.
 * @returns - The renderer name. If not found, returns null.
 */
export const getRendererName = (mainConfig?: StorybookConfigRaw) => {
  const frameworkPackageName = getFrameworkPackageName(mainConfig);

  if (!frameworkPackageName) {
    return null;
  }

  const frameworkName = frameworkPackages[frameworkPackageName];

  return frameworkToRenderer[frameworkName as keyof typeof frameworkToRenderer];
};

/**
 * Given a Storybook configuration object, retrieves the package name or file path of the builder.
 *
 * @param mainConfig - The main Storybook configuration object to lookup.
 * @returns - The package name of the builder. If not found, returns null.
 */
export const getBuilderPackageName = (mainConfig?: StorybookConfigRaw) => {
  const frameworkOptions = getFrameworkOptions(mainConfig);

  const frameworkBuilder = frameworkOptions?.builder;

  const frameworkBuilderName =
    typeof frameworkBuilder === 'string' ? frameworkBuilder : frameworkBuilder?.options?.name;

  const coreBuilderName =
    typeof mainConfig?.core?.builder === 'string'
      ? mainConfig.core.builder
      : mainConfig?.core?.builder?.name;

  const packageNameOrPath = coreBuilderName ?? frameworkBuilderName;

  if (!packageNameOrPath) {
    return null;
  }

  const normalizedPath = normalize(packageNameOrPath).replace(new RegExp(/\\/, 'g'), '/');

  return builderPackages.find((pkg) => normalizedPath.endsWith(pkg)) || packageNameOrPath;
};

/**
 * Given a Storybook configuration object, retrieves the configuration for the framework.
 *
 * @param mainConfig - The main Storybook configuration object to lookup.
 * @returns - The configuration for the framework. If not found, returns null.
 */
export const getFrameworkOptions = (
  mainConfig?: StorybookConfigRaw
): Record<string, any> | null => {
  return typeof mainConfig?.framework === 'string' ? null : mainConfig?.framework?.options ?? null;
};

/**
 * Returns a renderer package name given a framework package name.
 *
 * @param frameworkPackageName - The package name of the framework to lookup.
 * @returns - The corresponding package name in `rendererPackages`. If not found, returns null.
 */
export const getRendererPackageNameFromFramework = (frameworkPackageName: string) => {
  if (frameworkPackageName) {
    if (Object.keys(rendererPackages).includes(frameworkPackageName)) {
      // at some point in 6.4 we introduced a framework field, but filled with a renderer package
      return frameworkPackageName;
    }

    if (Object.values(rendererPackages).includes(frameworkPackageName)) {
      // for scenarios where the value is e.g. "react" instead of "@storybook/react"
      return Object.keys(rendererPackages).find(
        (k) => rendererPackages[k] === frameworkPackageName
      );
    }
  }

  return null;
};

export const getStorybookData = async ({
  packageManager,
  configDir: userDefinedConfigDir,
}: {
  packageManager: JsPackageManager;
  configDir?: string;
}) => {
  const packageJson = await packageManager.retrievePackageJson();
  const {
    mainConfig: mainConfigPath,
    version: storybookVersionSpecifier,
    configDir: configDirFromScript,
    previewConfig: previewConfigPath,
  } = getStorybookInfo(packageJson, userDefinedConfigDir);
  const storybookVersion = await getCoercedStorybookVersion(packageManager);

  const configDir = userDefinedConfigDir || configDirFromScript || '.storybook';

  let mainConfig: StorybookConfigRaw;
  try {
    mainConfig = (await loadMainConfig({ configDir, noCache: true })) as StorybookConfigRaw;
  } catch (err) {
    throw new Error(
      dedent`Unable to find or evaluate ${picocolors.blue(mainConfigPath)}: ${String(err)}`
    );
  }

  return {
    configDir,
    mainConfig,
    storybookVersionSpecifier,
    storybookVersion,
    mainConfigPath,
    previewConfigPath,
  };
};
export type GetStorybookData = typeof getStorybookData;

/**
 * A helper function to safely read and write the main config file. At the end of the callback,
 * main.js will be overwritten. If it fails, it will handle the error and log a message to the user
 * explaining what to do.
 *
 * It receives a mainConfigPath and a callback which will have access to utilities to manipulate
 * main.js.
 *
 * @example
 *
 * ```ts
 * await safeWriteMain({ mainConfigPath, dryRun }, async ({ main }) => {
 *   // manipulate main.js here
 * });
 * ```
 */
export const updateMainConfig = async (
  { mainConfigPath, dryRun }: { mainConfigPath: string; dryRun: boolean },
  callback: (main: ConfigFile) => Promise<void> | void
) => {
  try {
    const main = await readConfig(mainConfigPath);
    await callback(main);
    if (!dryRun) {
      await writeConfigFile(main);
    }
  } catch (e) {
    logger.info(
      `❌ The migration failed to update your ${picocolors.blue(
        mainConfigPath
      )} on your behalf because of the following error:
        ${e}\n`
    );
    logger.info(
      `⚠️ Storybook automigrations are based on AST parsing and it's possible that your ${picocolors.blue(
        mainConfigPath
      )} file contains a non-standard format (e.g. your export is not an object) or that there was an error when parsing dynamic values (e.g. "require" calls, or usage of environment variables). When your main config is non-standard, automigrations are unfortunately not possible. Please follow the instructions given previously and follow the documentation to make the updates manually.`
    );
  }
};

export const getAddonNames = (mainConfig: StorybookConfig): string[] => {
  const addons = mainConfig.addons || [];
  const addonList = addons.map((addon) => {
    let name = '';
    if (typeof addon === 'string') {
      name = addon;
    } else if (typeof addon === 'object') {
      name = addon.name;
    }

    if (name.startsWith('.')) {
      return undefined;
    }

    return name
      .replace(/\/dist\/.*/, '')
      .replace(/\.[mc]?[tj]?s[x]?$/, '')
      .replace(/\/register$/, '')
      .replace(/\/manager$/, '')
      .replace(/\/preset$/, '');
  });

  return addonList.filter((item): item is NonNullable<typeof item> => item != null);
};<|MERGE_RESOLUTION|>--- conflicted
+++ resolved
@@ -13,13 +13,9 @@
 import { getCoercedStorybookVersion } from 'storybook/internal/common';
 import type { ConfigFile } from 'storybook/internal/csf-tools';
 import { readConfig, writeConfig as writeConfigFile } from 'storybook/internal/csf-tools';
-<<<<<<< HEAD
+import type { StorybookConfig, StorybookConfigRaw } from 'storybook/internal/types';
+
 import picocolors from 'picocolors';
-=======
-import type { StorybookConfig, StorybookConfigRaw } from 'storybook/internal/types';
-
-import chalk from 'chalk';
->>>>>>> 00c1524e
 import { dedent } from 'ts-dedent';
 
 const logger = console;
