--- conflicted
+++ resolved
@@ -1,10 +1,6 @@
-<<<<<<< HEAD
-import picocolors from 'picocolors';
-=======
 import type { StorybookConfigRaw } from 'storybook/internal/types';
 
-import chalk from 'chalk';
->>>>>>> 00c1524e
+import picocolors from 'picocolors';
 import semver from 'semver';
 import { dedent } from 'ts-dedent';
 
