--- conflicted
+++ resolved
@@ -1,15 +1,5 @@
-<<<<<<< HEAD
-import prompts from 'prompts';
-import chalk from 'chalk';
-import boxen from 'boxen';
-import { move, remove } from '@ndelangen/fs-extra-unified';
 import { createWriteStream } from 'node:fs';
-import { join } from 'path';
-import invariant from 'tiny-invariant';
-import semver from 'semver';
-
-=======
->>>>>>> e5960ffe
+
 import {
   type JsPackageManager,
   JsPackageManagerFactory,
@@ -18,9 +8,9 @@
   temporaryFile,
 } from 'storybook/internal/common';
 
+import { move, remove } from '@ndelangen/fs-extra-unified';
 import boxen from 'boxen';
 import chalk from 'chalk';
-import { createWriteStream, move, remove } from 'fs-extra';
 import { join } from 'path';
 import prompts from 'prompts';
 import semver from 'semver';
