--- conflicted
+++ resolved
@@ -1,15 +1,10 @@
+import { readFile, writeFile } from 'node:fs/promises';
+
 import chalk from 'chalk';
-<<<<<<< HEAD
-import { dedent } from 'ts-dedent';
-import { basename } from 'path';
-=======
-import fse from 'fs-extra';
 import { basename } from 'path';
 import { dedent } from 'ts-dedent';
 
->>>>>>> e5960ffe
 import type { Fix } from '../types';
-import { readFile, writeFile } from 'node:fs/promises';
 
 const MDX1_STYLE_START = /<style>{`/g;
 const MDX1_STYLE_END = /`}<\/style>/g;
