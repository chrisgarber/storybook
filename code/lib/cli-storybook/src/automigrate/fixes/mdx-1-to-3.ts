<<<<<<< HEAD
import picocolors from 'picocolors';
import { dedent } from 'ts-dedent';
import { basename } from 'path';
=======
import { basename } from 'node:path';

import chalk from 'chalk';
>>>>>>> 00c1524e
import fse from 'fs-extra';
import { dedent } from 'ts-dedent';

import type { Fix } from '../types';

const MDX1_STYLE_START = /<style>{`/g;
const MDX1_STYLE_END = /`}<\/style>/g;
const MDX1_COMMENT = /<!--(.+)-->/g;
const MDX1_CODEBLOCK = /(?:\n~~~(?:\n|.)*?\n~~~)|(?:\n```(?:\n|.)*?\n```)/g;

export const fixMdxStyleTags = (mdx: string) => {
  return mdx.replace(MDX1_STYLE_START, '<style>\n  {`').replace(MDX1_STYLE_END, '  `}\n</style>');
};

export const fixMdxComments = (mdx: string) => {
  const codeblocks = mdx.matchAll(MDX1_CODEBLOCK);

  // separate the mdx into sections without codeblocks & replace html comments NOT in codeblocks
  const sections = mdx
    .split(MDX1_CODEBLOCK)
    .map((v) => v.replace(MDX1_COMMENT, (original, group) => `{/*${group}*/}`));

  // interleave the original codeblocks with the replaced sections
  return sections.reduce((acc, item, i) => {
    const next = codeblocks.next();
    return next.done ? acc + item : acc + item + next.value[0];
  }, '');
};

const logger = console;

interface Mdx1to3Options {
  storiesMdxFiles: string[];
}

/**
 * Does the user have `.stories.mdx` files?
 *
 * If so:
 *
 * - Assume they might be MDX1
 * - Offer to help migrate to MDX3
 */
export const mdx1to3: Fix<Mdx1to3Options> = {
  id: 'mdx1to3',

  versionRange: ['<7.0.0', '>=8.0.0-alpha.0'],

  async check() {
    // Dynamically import globby because it is a pure ESM module
    const { globby } = await import('globby');

    const storiesMdxFiles = await globby('./!(node_modules)**/*.(story|stories).mdx');
    return storiesMdxFiles.length ? { storiesMdxFiles } : null;
  },

  prompt({ storiesMdxFiles }) {
    return dedent`
      We've found ${picocolors.yellow(storiesMdxFiles.length)} '.stories.mdx' files in your project.
      
      Storybook has upgraded to MDX3 (https://mdxjs.com/blog/v3/). MDX3 itself doesn't contain disruptive breaking changes, whereas the transition from MDX1 to MDX2 was a significant change.
      We can try to automatically upgrade your MDX files to MDX3 format using some common patterns.
      
      After this install completes, and before you start Storybook, we strongly recommend reading the MDX2 section
      of the 7.0 migration guide. It contains useful tools for detecting and fixing any remaining issues.
      
      ${picocolors.cyan('https://storybook.js.org/migration-guides/7.0')}
    `;
  },

  async run({ result: { storiesMdxFiles }, dryRun }) {
    await Promise.all([
      ...storiesMdxFiles.map(async (fname) => {
        const contents = await fse.readFile(fname, 'utf-8');
        const updated = fixMdxComments(fixMdxStyleTags(contents));
        if (updated === contents) {
          logger.info(`🆗 Unmodified ${basename(fname)}`);
        } else {
          logger.info(`✅ Modified ${basename(fname)}`);
          if (!dryRun) {
            await fse.writeFile(fname, updated);
          }
        }
      }),
    ]);
  },
};<|MERGE_RESOLUTION|>--- conflicted
+++ resolved
@@ -1,12 +1,6 @@
-<<<<<<< HEAD
-import picocolors from 'picocolors';
-import { dedent } from 'ts-dedent';
-import { basename } from 'path';
-=======
 import { basename } from 'node:path';
 
-import chalk from 'chalk';
->>>>>>> 00c1524e
+import picocolors from 'picocolors';
 import fse from 'fs-extra';
 import { dedent } from 'ts-dedent';
 
