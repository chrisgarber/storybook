<<<<<<< HEAD
import picocolors from 'picocolors';
import { dedent } from 'ts-dedent';
=======
import type { PackageJsonWithDepsAndDevDeps } from 'storybook/internal/common';
import type { PackageJson } from 'storybook/internal/types';

import chalk from 'chalk';
>>>>>>> 00c1524e
import semver from 'semver';
import { dedent } from 'ts-dedent';

import type { Fix } from '../types';

interface SbScriptsRunOptions {
  storybookScripts: Record<string, { before: string; after: string }>;
  storybookVersion: string;
  packageJson: PackageJsonWithDepsAndDevDeps;
}

const logger = console;

/**
 * Slightly big function because JS regex doesn't have proper full-word boundary. This goes through
 * all the words in each script, and only return the scripts that do contain the actual sb binary,
 * and not something like "npm run start-storybook" which could actually be a custom script even
 * though the name matches the legacy binary name
 */
export const getStorybookScripts = (allScripts: NonNullable<PackageJson['scripts']>) => {
  return Object.keys(allScripts).reduce(
    (acc, key) => {
      const currentScript = allScripts[key];
      if (currentScript == null) {
        return acc;
      }
      let isStorybookScript = false;
      const allWordsFromScript = currentScript.split(' ');
      const newScript = allWordsFromScript
        .map((currentWord, index) => {
          const previousWord = allWordsFromScript[index - 1];

          // full word check, rather than regex which could be faulty
          const isSbBinary =
            currentWord === 'build-storybook' ||
            currentWord === 'start-storybook' ||
            currentWord === 'sb';

          // in case people have scripts like `yarn start-storybook`
          const isPrependedByPkgManager =
            previousWord &&
            ['npx', 'run', 'yarn', 'pnpx', 'pnpm dlx'].some((cmd) => previousWord.includes(cmd));

          if (isSbBinary && !isPrependedByPkgManager) {
            isStorybookScript = true;
            return currentWord
              .replace('sb', 'storybook')
              .replace('start-storybook', 'storybook dev')
              .replace('build-storybook', 'storybook build');
          }

          return currentWord;
        })
        .join(' ');

      if (isStorybookScript) {
        acc[key] = {
          before: currentScript,
          after: newScript,
        };
      }

      return acc;
    },
    {} as Record<string, { before: string; after: string }>
  );
};

/**
 * Is the user using start-storybook or build-storybook in its scripts
 *
 * If so:
 *
 * - Change start-storybook and build-storybook scripts to storybook dev and storybook build
 * - Change sb to storybook if they are using sb
 */
export const sbScripts: Fix<SbScriptsRunOptions> = {
  id: 'sb-scripts',

  versionRange: ['*', '*'],

  async check({ packageManager, storybookVersion }) {
    const packageJson = await packageManager.retrievePackageJson();
    const { scripts = {} } = packageJson;

    if (semver.lt(storybookVersion, '7.0.0')) {
      return null;
    }

    const storybookScripts = getStorybookScripts(scripts);

    if (Object.keys(storybookScripts).length === 0) {
      return null;
    }

    return { packageJson, storybookScripts, storybookVersion };
  },

  prompt({ storybookVersion, storybookScripts }) {
    const sbFormatted = picocolors.cyan(`Storybook ${storybookVersion}`);

    const newScriptsMessage = Object.keys(storybookScripts).reduce((acc: string[], scriptKey) => {
      acc.push(
        [
          picocolors.bold(scriptKey),
          'from:',
          picocolors.cyan(storybookScripts[scriptKey].before),
          'to:',
          picocolors.cyan(storybookScripts[scriptKey].after),
        ].join('\n')
      );
      return acc;
    }, []);

    return dedent`
      We've detected you are using ${sbFormatted} with scripts from previous versions of Storybook.
      Starting in Storybook 7, the ${picocolors.yellow('start-storybook')} and ${picocolors.yellow(
        'build-storybook'
      )} binaries have changed to ${picocolors.magenta('storybook dev')} and ${picocolors.magenta(
        'storybook build'
      )} respectively.
      In order to work with ${sbFormatted}, your storybook scripts have to be adjusted to use the binary. We can adjust them for you:

      ${newScriptsMessage.join('\n\n')}

      In case this migration did not cover all of your scripts, or you'd like more info: ${picocolors.yellow(
        'https://github.com/storybookjs/storybook/blob/next/MIGRATION.md#start-storybook--build-storybook-binaries-removed'
      )}
      `;
  },

  async run({ result: { storybookScripts }, packageManager, dryRun }) {
    logger.info(`✅ Updating scripts in package.json`);
    logger.log();
    if (!dryRun) {
      const newScripts = Object.keys(storybookScripts).reduce(
        (acc, scriptKey) => {
          acc[scriptKey] = storybookScripts[scriptKey].after;
          return acc;
        },
        {} as Record<string, string>
      );

      logger.log();

      await packageManager.addScripts(newScripts);
    }
  },
};<|MERGE_RESOLUTION|>--- conflicted
+++ resolved
@@ -1,12 +1,7 @@
-<<<<<<< HEAD
-import picocolors from 'picocolors';
-import { dedent } from 'ts-dedent';
-=======
 import type { PackageJsonWithDepsAndDevDeps } from 'storybook/internal/common';
 import type { PackageJson } from 'storybook/internal/types';
 
-import chalk from 'chalk';
->>>>>>> 00c1524e
+import picocolors from 'picocolors';
 import semver from 'semver';
 import { dedent } from 'ts-dedent';
 
