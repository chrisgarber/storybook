--- conflicted
+++ resolved
@@ -4,17 +4,11 @@
 
 import chalk from 'chalk';
 import { glob } from 'glob';
-import { prompt } from 'prompts';
+import prompts from 'prompts';
 import { dedent } from 'ts-dedent';
 
 import { updateMainConfig } from '../helpers/mainConfigFile';
 import type { Fix } from '../types';
-<<<<<<< HEAD
-import { runCodemod } from '@storybook/codemod';
-import prompts from 'prompts';
-import { glob } from 'glob';
-=======
->>>>>>> e5960ffe
 
 const logger = console;
 
