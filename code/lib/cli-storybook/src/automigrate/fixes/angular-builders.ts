--- conflicted
+++ resolved
@@ -1,14 +1,8 @@
-<<<<<<< HEAD
-import { dedent } from 'ts-dedent';
-import picocolors from 'picocolors';
-import type { StorybookConfig } from 'storybook/internal/types';
-=======
 import { AngularJSON, isNxProject } from 'storybook/internal/cli';
 import type { JsPackageManager } from 'storybook/internal/common';
 import type { StorybookConfig } from 'storybook/internal/types';
 
-import chalk from 'chalk';
->>>>>>> 00c1524e
+import picocolors from 'picocolors';
 import prompts from 'prompts';
 import { dedent } from 'ts-dedent';
 
