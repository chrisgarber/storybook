--- conflicted
+++ resolved
@@ -1,14 +1,8 @@
-<<<<<<< HEAD
-import picocolors from 'picocolors';
-import { dedent } from 'ts-dedent';
-import semver from 'semver';
-=======
 import { getStorybookVersionSpecifier } from 'storybook/internal/cli';
->>>>>>> 00c1524e
 import { frameworkPackages, rendererPackages } from 'storybook/internal/common';
 import type { Preset } from 'storybook/internal/types';
 
-import chalk from 'chalk';
+import picocolors from 'picocolors';
 import semver from 'semver';
 import invariant from 'tiny-invariant';
 import { dedent } from 'ts-dedent';
