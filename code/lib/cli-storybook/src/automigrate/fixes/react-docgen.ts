import chalk from 'chalk';
import { dedent } from 'ts-dedent';

import { getRendererName, updateMainConfig } from '../helpers/mainConfigFile';
import type { Fix } from '../types';
<<<<<<< HEAD
import picocolors from 'picocolors';
=======
>>>>>>> 00c1524e

const logger = console;

interface Options {
  reactDocgenTypescriptOptions?: any;
  reactDocgen?: 'react-docgen-typescript' | 'react-docgen' | false;
}

export const reactDocgen: Fix<Options> = {
  id: 'react-docgen',

  versionRange: ['<8.0.0-alpha.1', '>=8.0.0-alpha.1'],

  async check({ mainConfig }) {
    // @ts-expect-error assume react
    const { reactDocgenTypescriptOptions, reactDocgen: rDocgen } = mainConfig.typescript || {};

    const rendererName = getRendererName(mainConfig);

    if (rendererName !== 'react' || rDocgen !== undefined) {
      return null;
    }

    return { reactDocgenTypescriptOptions, reactDocgen: rDocgen };
  },

  prompt({ reactDocgenTypescriptOptions }) {
    if (reactDocgenTypescriptOptions) {
      return dedent`
      You have "typescript.reactDocgenTypescriptOptions" configured in your main.js,
      but "typescript.reactDocgen" is unset.
      
      Since Storybook 8.0, we changed the default React docgen analysis from 
      "react-docgen-typescript" to "react-docgen". We recommend "react-docgen"
      for most projects, since it is dramatically faster. However, it doesn't
      handle all TypeScript constructs, and may generate different results
      than "react-docgen-typescript".
      
      Should we update your config to continue to use "react-docgen-typescript"?

      https://github.com/storybookjs/storybook/blob/next/MIGRATION.md#react-docgen-component-analysis-by-default
    `;
    } else {
      return dedent`
      Since Storybook 8.0, ${picocolors.cyan(
        'react-docgen'
      )} is now the default for generating component controls, replacing ${picocolors.cyan(
        'react-docgen-typescript'
      )}. 
      This offers better performance and suits most cases. 
      However, for complex TypeScript types or specific type features, the generated controls might not be as precise.
      
      For more on this change, check the migration guide: 
      ${picocolors.yellow(
        'https://github.com/storybookjs/storybook/blob/next/MIGRATION.md#react-docgen-component-analysis-by-default'
      )}
      
      For known "react-docgen" limitations, see: 
      ${picocolors.yellow('https://github.com/storybookjs/storybook/issues/26606')}
      
      Press Y to revert to ${picocolors.cyan(
        'react-docgen-typescript'
      )}, press N to use ${picocolors.cyan('react-docgen')}
    `;
    }
  },

  async run({ dryRun, mainConfigPath, result }) {
    if (!dryRun) {
      await updateMainConfig({ mainConfigPath, dryRun: !!dryRun }, async (main) => {
        logger.info(`✅ Setting typescript.reactDocgen`);
        main.setFieldValue(['typescript', 'reactDocgen'], 'react-docgen-typescript');
      });
    }
  },
};<|MERGE_RESOLUTION|>--- conflicted
+++ resolved
@@ -1,12 +1,8 @@
-import chalk from 'chalk';
+import picocolors from 'picocolors';
 import { dedent } from 'ts-dedent';
 
 import { getRendererName, updateMainConfig } from '../helpers/mainConfigFile';
 import type { Fix } from '../types';
-<<<<<<< HEAD
-import picocolors from 'picocolors';
-=======
->>>>>>> 00c1524e
 
 const logger = console;
 
