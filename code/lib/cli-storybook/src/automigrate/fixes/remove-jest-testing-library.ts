--- conflicted
+++ resolved
@@ -1,14 +1,8 @@
-<<<<<<< HEAD
-import picocolors from 'picocolors';
-import { dedent } from 'ts-dedent';
-import type { Fix } from '../types';
-=======
->>>>>>> 00c1524e
 import { getStorybookVersionSpecifier } from 'storybook/internal/cli';
 
 import { runCodemod } from '@storybook/codemod';
 
-import chalk from 'chalk';
+import picocolors from 'picocolors';
 import prompts from 'prompts';
 import { dedent } from 'ts-dedent';
 
