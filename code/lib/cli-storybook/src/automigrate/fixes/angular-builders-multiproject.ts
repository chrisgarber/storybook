--- conflicted
+++ resolved
@@ -1,17 +1,9 @@
-<<<<<<< HEAD
-import { dedent } from 'ts-dedent';
-import semver from 'semver';
-import picocolors from 'picocolors';
-import type { Fix } from '../types';
-import { isNxProject, AngularJSON } from 'storybook/internal/cli';
-=======
 import { AngularJSON, isNxProject } from 'storybook/internal/cli';
 
-import chalk from 'chalk';
+import picocolors from 'picocolors';
 import semver from 'semver';
 import { dedent } from 'ts-dedent';
 
->>>>>>> 00c1524e
 import { getFrameworkPackageName } from '../helpers/mainConfigFile';
 import type { Fix } from '../types';
 
