<<<<<<< HEAD
import { dedent } from 'ts-dedent';
import picocolors from 'picocolors';
=======
import chalk from 'chalk';
import { dedent } from 'ts-dedent';

>>>>>>> 00c1524e
import { getAddonNames, updateMainConfig } from '../helpers/mainConfigFile';
import type { Fix } from '../types';

const logger = console;

interface Options {}

export const vta: Fix<Options> = {
  id: 'visual-tests-addon',

  versionRange: ['<8.0.7', '>=8.0.7'],

  async check({ mainConfig }) {
    const hadAddonInstalled = getAddonNames(mainConfig).some((addon) =>
      addon.includes('@chromatic-com/storybook')
    );

    const skip = hadAddonInstalled;

    if (skip) {
      return null;
    }

    return {};
  },

  prompt() {
    return dedent`
      New to Storybook 8: Storybook's Visual Tests addon helps you catch unintentional changes/bugs in your stories. The addon is powered by Chromatic, a cloud-based testing tool developed by Storybook's core team.

      Learn more: ${picocolors.yellow('https://storybook.js.org/docs/writing-tests/visual-testing')}
      
      Install Visual Tests addon in your project?
    `;
  },

  async run({ packageManager, dryRun, mainConfigPath, skipInstall }) {
    if (!dryRun) {
      const packageJson = await packageManager.retrievePackageJson();
      await packageManager.addDependencies(
        { installAsDevDependencies: true, skipInstall, packageJson },
        [`@chromatic-com/storybook@^1`]
      );

      await updateMainConfig({ mainConfigPath, dryRun: !!dryRun }, async (main) => {
        logger.info(`✅ Adding "@chromatic-com/storybook" addon`);
        main.appendValueToArray(['addons'], '@chromatic-com/storybook');
      });
    }
  },
};<|MERGE_RESOLUTION|>--- conflicted
+++ resolved
@@ -1,11 +1,6 @@
-<<<<<<< HEAD
-import { dedent } from 'ts-dedent';
 import picocolors from 'picocolors';
-=======
-import chalk from 'chalk';
 import { dedent } from 'ts-dedent';
 
->>>>>>> 00c1524e
 import { getAddonNames, updateMainConfig } from '../helpers/mainConfigFile';
 import type { Fix } from '../types';
 
