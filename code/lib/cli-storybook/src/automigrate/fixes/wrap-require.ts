--- conflicted
+++ resolved
@@ -1,11 +1,7 @@
-<<<<<<< HEAD
-import picocolors from 'picocolors';
-=======
 import { detectPnp } from 'storybook/internal/cli';
 import { readConfig } from 'storybook/internal/csf-tools';
 
-import chalk from 'chalk';
->>>>>>> 00c1524e
+import picocolors from 'picocolors';
 import { dedent } from 'ts-dedent';
 
 import { updateMainConfig } from '../helpers/mainConfigFile';
