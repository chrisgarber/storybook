/* eslint-disable no-underscore-dangle */
<<<<<<< HEAD
import { describe, it, expect, vi } from 'vitest';
import { dedent } from 'ts-dedent';
import * as fsExtra from '@ndelangen/fs-extra-unified';
=======
import * as fs from 'node:fs';

import { describe, expect, it, vi } from 'vitest';

>>>>>>> e5960ffe
import type { PackageJson } from 'storybook/internal/common';

import * as fsExtra from 'fs-extra';
import { dedent } from 'ts-dedent';

import { makePackageManager } from '../helpers/testing-helpers';
import { eslintPlugin } from './eslint-plugin';

vi.mock('@ndelangen/fs-extra-unified', async () => import('../../../../../__mocks__/fs-extra'));
vi.mock('fs');

const checkEslint = async ({
  packageJson,
  hasEslint = true,
  eslintExtension = 'js',
}: {
  packageJson: PackageJson;
  hasEslint?: boolean;
  eslintExtension?: string;
}) => {
  vi.mocked<typeof import('../../../../../__mocks__/fs-extra')>(fsExtra as any).__setMockFiles({
    [`.eslintrc.${eslintExtension}`]: !hasEslint
      ? null
      : dedent(`
      module.exports = {
        extends: ['plugin:react/recommended', 'airbnb-typescript', 'plugin:prettier/recommended'],
        parser: '@typescript-eslint/parser',
        parserOptions: {
          ecmaFeatures: {
            jsx: true,
          },
          ecmaVersion: 12,
          sourceType: 'module',
          project: 'tsconfig.eslint.json',
        },
        plugins: ['react', '@typescript-eslint'],
        rules: {
          'some/rule': 'warn',
        },
      }
    `),
  });
  vi.mocked(fs).existsSync.mockImplementation(() => true);
  return eslintPlugin.check({
    packageManager: makePackageManager(packageJson),
    mainConfig: {} as any,
    storybookVersion: '7.0.0',
  });
};

describe('eslint-plugin fix', () => {
  describe('should skip migration when', () => {
    it('project does not have eslint installed', async () => {
      const packageJson = { dependencies: {} };

      await expect(
        checkEslint({
          packageJson,
          hasEslint: false,
        })
      ).resolves.toBeFalsy();
    });

    it('project already contains eslint-plugin-storybook dependency', async () => {
      const packageJson = { dependencies: { 'eslint-plugin-storybook': '^0.0.0' } };

      await expect(
        checkEslint({
          packageJson,
        })
      ).resolves.toBeFalsy();
    });
  });

  describe('when project does not contain eslint-plugin-storybook but has eslint installed', () => {
    const packageJson = { dependencies: { '@storybook/react': '^6.2.0', eslint: '^7.0.0' } };

    describe('should no-op and warn when', () => {
      it('.eslintrc is not found', async () => {
        const loggerSpy = vi.spyOn(console, 'warn').mockImplementation(() => {});
        const result = await checkEslint({
          packageJson,
          hasEslint: false,
        });

        expect(loggerSpy).toHaveBeenCalledWith('Unable to find .eslintrc config file, skipping');

        await expect(result).toBeFalsy();
        loggerSpy.mockRestore();
      });
    });

    describe('should install eslint plugin', () => {
      it('when .eslintrc is using a supported extension', async () => {
        await expect(
          checkEslint({
            packageJson,
          })
        ).rejects.toThrowErrorMatchingInlineSnapshot(
          `[Error: warn: Unable to find .eslintrc config file, skipping]`
        );
      });

      it('when .eslintrc is using unsupported extension', async () => {
        await expect(
          checkEslint({
            packageJson,
            eslintExtension: 'yml',
          })
        ).rejects.toThrowErrorMatchingInlineSnapshot(
          `[Error: warn: Unable to find .eslintrc config file, skipping]`
        );
      });
    });
  });
});<|MERGE_RESOLUTION|>--- conflicted
+++ resolved
@@ -1,17 +1,11 @@
 /* eslint-disable no-underscore-dangle */
-<<<<<<< HEAD
-import { describe, it, expect, vi } from 'vitest';
-import { dedent } from 'ts-dedent';
-import * as fsExtra from '@ndelangen/fs-extra-unified';
-=======
 import * as fs from 'node:fs';
 
 import { describe, expect, it, vi } from 'vitest';
 
->>>>>>> e5960ffe
 import type { PackageJson } from 'storybook/internal/common';
 
-import * as fsExtra from 'fs-extra';
+import * as fsExtra from '@ndelangen/fs-extra-unified';
 import { dedent } from 'ts-dedent';
 
 import { makePackageManager } from '../helpers/testing-helpers';
