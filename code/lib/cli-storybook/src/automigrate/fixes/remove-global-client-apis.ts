--- conflicted
+++ resolved
@@ -1,11 +1,6 @@
-<<<<<<< HEAD
-import picocolors from 'picocolors';
-import { readFile } from 'fs-extra';
-=======
 import { readFile } from 'node:fs/promises';
 
-import chalk from 'chalk';
->>>>>>> 57cdf154
+import picocolors from 'picocolors';
 import { dedent } from 'ts-dedent';
 
 import type { Fix } from '../types';
