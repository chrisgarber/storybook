--- conflicted
+++ resolved
@@ -1,12 +1,8 @@
+import { readFile } from 'node:fs/promises';
+
 import chalk from 'chalk';
-<<<<<<< HEAD
-import { dedent } from 'ts-dedent';
-import { readFile } from 'node:fs/promises';
-=======
-import { readFile } from 'fs-extra';
 import { dedent } from 'ts-dedent';
 
->>>>>>> e5960ffe
 import type { Fix } from '../types';
 
 export enum RemovedAPIs {
