<<<<<<< HEAD
import picocolors from 'picocolors';
=======
import { getStorybookVersionSpecifier } from 'storybook/internal/cli';
import { writeConfig } from 'storybook/internal/csf-tools';
import type { PackageJson } from 'storybook/internal/types';

import chalk from 'chalk';
>>>>>>> 00c1524e
import { dedent } from 'ts-dedent';

import { updateMainConfig } from '../helpers/mainConfigFile';
import type { Fix } from '../types';

const logger = console;

interface BuilderViteOptions {
  builder: any;
  packageJson: PackageJson;
}

/**
 * Is the user using 'storybook-builder-vite' in their project?
 *
 * If so, prompt them to upgrade to '@storybook/builder-vite'.
 *
 * - Add '@storybook/builder-vite' as dev dependency
 * - Remove 'storybook-builder-vite' dependency
 * - Add core.builder = '@storybook/builder-vite' to main.js
 */
export const builderVite: Fix<BuilderViteOptions> = {
  id: 'builder-vite',

  versionRange: ['<7', '>=7'],

  async check({ packageManager, mainConfig }) {
    const packageJson = await packageManager.retrievePackageJson();
    const builder = mainConfig.core?.builder;
    const builderName = typeof builder === 'string' ? builder : builder?.name;

    if (builderName !== 'storybook-builder-vite') {
      return null;
    }

    return { builder, packageJson };
  },

  prompt({ builder }) {
    const builderFormatted = picocolors.cyan(JSON.stringify(builder, null, 2));

    return dedent`
      We've detected you're using the community vite builder: ${builderFormatted}
      
      'storybook-builder-vite' is deprecated and now located at ${picocolors.cyan(
        '@storybook/builder-vite'
      )}.

      We can upgrade your project to use the new builder automatically.
      
      More info: ${picocolors.yellow(
        'https://github.com/storybookjs/storybook/blob/next/MIGRATION.md#vite-builder-renamed'
      )}
    `;
  },

  async run({ result: { builder, packageJson }, packageManager, dryRun, mainConfigPath }) {
    const { dependencies = {}, devDependencies = {} } = packageJson;

    logger.info(`✅ Removing existing 'storybook-builder-vite' dependency`);
    if (!dryRun) {
      delete dependencies['storybook-builder-vite'];
      delete devDependencies['storybook-builder-vite'];
      await packageManager.writePackageJson(packageJson);
    }

    logger.info(`✅ Adding '@storybook/builder-vite' as dev dependency`);
    if (!dryRun) {
      const versionToInstall = getStorybookVersionSpecifier(
        await packageManager.retrievePackageJson()
      );
      await packageManager.addDependencies({ installAsDevDependencies: true }, [
        `@storybook/builder-vite@${versionToInstall}`,
      ]);
    }

    logger.info(`✅ Updating main.js to use vite builder`);
    if (!dryRun) {
      await updateMainConfig({ dryRun: !!dryRun, mainConfigPath }, async (main) => {
        const updatedBuilder =
          typeof builder === 'string'
            ? '@storybook/builder-vite'
            : { name: '@storybook/builder-vite', options: builder.options };
        main.setFieldValue(['core', 'builder'], updatedBuilder);
        await writeConfig(main);
      });
    }
  },
};<|MERGE_RESOLUTION|>--- conflicted
+++ resolved
@@ -1,12 +1,8 @@
-<<<<<<< HEAD
-import picocolors from 'picocolors';
-=======
 import { getStorybookVersionSpecifier } from 'storybook/internal/cli';
 import { writeConfig } from 'storybook/internal/csf-tools';
 import type { PackageJson } from 'storybook/internal/types';
 
-import chalk from 'chalk';
->>>>>>> 00c1524e
+import picocolors from 'picocolors';
 import { dedent } from 'ts-dedent';
 
 import { updateMainConfig } from '../helpers/mainConfigFile';
