--- conflicted
+++ resolved
@@ -1,13 +1,7 @@
-<<<<<<< HEAD
-import { dedent } from 'ts-dedent';
-import picocolors from 'picocolors';
-import type { DocsOptions } from 'storybook/internal/types';
-=======
->>>>>>> 00c1524e
 import { readConfig, writeConfig } from 'storybook/internal/csf-tools';
 import type { DocsOptions } from 'storybook/internal/types';
 
-import chalk from 'chalk';
+import picocolors from 'picocolors';
 import { dedent } from 'ts-dedent';
 
 import { updateMainConfig } from '../helpers/mainConfigFile';
