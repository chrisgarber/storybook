--- conflicted
+++ resolved
@@ -1,16 +1,11 @@
 /* eslint-disable local-rules/no-uncategorized-errors */
-<<<<<<< HEAD
-import picocolors from 'picocolors';
-import semver from 'semver';
-=======
->>>>>>> 00c1524e
 import type { JsPackageManager } from 'storybook/internal/common';
 import {
   JsPackageManagerFactory,
   versions as storybookCorePackages,
 } from 'storybook/internal/common';
 
-import chalk from 'chalk';
+import picocolors from 'picocolors';
 import semver from 'semver';
 
 export type AnalysedPackage = {
