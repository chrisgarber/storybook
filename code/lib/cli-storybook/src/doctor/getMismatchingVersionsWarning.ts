<<<<<<< HEAD
import picocolors from 'picocolors';
import semver from 'semver';
=======
>>>>>>> 00c1524e
import { frameworkPackages, versions as storybookCorePackages } from 'storybook/internal/common';
import type { InstallationMetadata } from 'storybook/internal/common';

import chalk from 'chalk';
import semver from 'semver';

function getPrimaryVersion(name: string | undefined, installationMetadata?: InstallationMetadata) {
  if (!name) {
    return undefined;
  }
  const packageMetadata = installationMetadata?.dependencies[name];
  if (!packageMetadata) {
    return undefined;
  }

  return packageMetadata[0]?.version;
}

export function getMismatchingVersionsWarnings(
  installationMetadata?: InstallationMetadata,
  allDependencies?: Record<string, string>
): string | undefined {
  if (!installationMetadata) {
    return undefined;
  }

  const messages: string[] = [];
  try {
    const frameworkPackageName = Object.keys(installationMetadata?.dependencies || []).find(
      (packageName) => {
        return Object.keys(frameworkPackages).includes(packageName);
      }
    );
    const cliVersion = getPrimaryVersion('storybook', installationMetadata);
    const frameworkVersion = getPrimaryVersion(frameworkPackageName, installationMetadata);

    if (!cliVersion || !frameworkVersion || semver.eq(cliVersion, frameworkVersion)) {
      return undefined;
    }

    messages.push(
      `${picocolors.bold(
        'Attention:'
      )} There seems to be a mismatch between your Storybook package versions. This can result in a broken Storybook installation.`
    );

    let versionToCompare: string;
    let packageToDisplay: string;
    if (semver.lt(cliVersion, frameworkVersion)) {
      versionToCompare = frameworkVersion;
      packageToDisplay = frameworkPackageName as string;
    } else {
      versionToCompare = cliVersion;
      packageToDisplay = 'storybook';
    }

    messages.push(
      `The version of your storybook core packages should align with ${picocolors.yellow(
        versionToCompare
      )} (from the ${picocolors.cyan(packageToDisplay)} package) or higher.`
    );

    const filteredDependencies = Object.entries(installationMetadata?.dependencies || []).filter(
      ([name, packages]) => {
        if (Object.keys(storybookCorePackages).includes(name)) {
          const packageVersion = packages[0].version;
          return packageVersion !== versionToCompare;
        }

        return false;
      }
    );

    if (filteredDependencies.length > 0) {
      const packageJsonSuffix = '(in your package.json)';
      messages.push(
        `Based on your lockfile, these dependencies should be aligned:`,
        filteredDependencies
          .map(
            ([name, dep]) =>
              `${picocolors.yellow(name)}: ${dep[0].version} ${
                allDependencies?.[name] ? packageJsonSuffix : ''
              }`
          )
          .sort(
            (a, b) =>
              (b.includes(packageJsonSuffix) ? 1 : 0) - (a.includes(packageJsonSuffix) ? 1 : 0)
          )
          .join('\n')
      );
    }

    messages.push(
      `You can run ${picocolors.cyan(
        'npx storybook@latest upgrade'
      )} to upgrade all of your Storybook packages to the latest version.

      Alternatively you can try manually changing the versions to match in your package.json. We also recommend regenerating your lockfile, or running the following command to possibly deduplicate your Storybook package versions: ${picocolors.cyan(
        installationMetadata?.dedupeCommand
      )}`
    );

    return messages.join('\n\n');
  } catch (err) {
    return undefined;
  }
}<|MERGE_RESOLUTION|>--- conflicted
+++ resolved
@@ -1,12 +1,7 @@
-<<<<<<< HEAD
-import picocolors from 'picocolors';
-import semver from 'semver';
-=======
->>>>>>> 00c1524e
 import { frameworkPackages, versions as storybookCorePackages } from 'storybook/internal/common';
 import type { InstallationMetadata } from 'storybook/internal/common';
 
-import chalk from 'chalk';
+import picocolors from 'picocolors';
 import semver from 'semver';
 
 function getPrimaryVersion(name: string | undefined, installationMetadata?: InstallationMetadata) {
