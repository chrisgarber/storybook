--- conflicted
+++ resolved
@@ -1,14 +1,10 @@
-<<<<<<< HEAD
-import picocolors from 'picocolors';
-=======
 import { join } from 'node:path';
 
 import { JsPackageManagerFactory, temporaryFile } from 'storybook/internal/common';
 import type { PackageManagerName } from 'storybook/internal/common';
 
->>>>>>> 00c1524e
 import boxen from 'boxen';
-import chalk from 'chalk';
+import picocolors from 'picocolors';
 import { createWriteStream, move, remove } from 'fs-extra';
 import { dedent } from 'ts-dedent';
 
