import { isAbsolute, join } from 'node:path';

import {
  JsPackageManagerFactory,
  type PackageManagerName,
  getCoercedStorybookVersion,
  getStorybookInfo,
  serverRequire,
  versions,
} from 'storybook/internal/common';
import { readConfig, writeConfig } from 'storybook/internal/csf-tools';

import SemVer from 'semver';
import { dedent } from 'ts-dedent';

import {
  getRequireWrapperName,
  wrapValueWithRequireWrapper,
} from './automigrate/fixes/wrap-require-utils';
import { postinstallAddon } from './postinstallAddon';

export interface PostinstallOptions {
  packageManager: PackageManagerName;
  configDir: string;
}

/**
 * Extract the addon name and version specifier from the input string
 *
 * @example
 *
 * ```ts
 * getVersionSpecifier('@storybook/addon-docs@7.0.1') => ['@storybook/addon-docs', '7.0.1']
 * ```
 *
 * @param addon - The input string
 * @returns {undefined} AddonName, versionSpecifier
 */
export const getVersionSpecifier = (addon: string) => {
  const groups = /^(@{0,1}[^@]+)(?:@(.+))?$/.exec(addon);
  if (groups) {
    return [groups[1], groups[2]] as const;
  }
  return [addon, undefined] as const;
};

const requireMain = (configDir: string) => {
  const absoluteConfigDir = isAbsolute(configDir) ? configDir : join(process.cwd(), configDir);
  const mainFile = join(absoluteConfigDir, 'main');

  return serverRequire(mainFile) ?? {};
};

const checkInstalled = (addonName: string, main: any) => {
  const existingAddon = main.addons?.find((entry: string | { name: string }) => {
    const name = typeof entry === 'string' ? entry : entry.name;
    return name?.endsWith(addonName);
  });
  return !!existingAddon;
};

const isCoreAddon = (addonName: string) => Object.hasOwn(versions, addonName);

type CLIOptions = {
  packageManager?: PackageManagerName;
  configDir?: string;
  skipPostinstall: boolean;
};

/**
 * Install the given addon package and add it to main.js
 *
 * @example
 *
 * ```sh
 * sb add "@storybook/addon-docs"
 * sb add "@storybook/addon-interactions@7.0.1"
 * ```
 *
 * If there is no version specifier and it's a storybook addon, it will try to use the version
 * specifier matching your current Storybook install version.
 */
export async function add(
  addon: string,
  { packageManager: pkgMgr, skipPostinstall, configDir: userSpecifiedConfigDir }: CLIOptions,
  logger = console
) {
  const [addonName, inputVersion] = getVersionSpecifier(addon);

  const packageManager = JsPackageManagerFactory.getPackageManager({ force: pkgMgr });
  const packageJson = await packageManager.retrievePackageJson();
  const { mainConfig, configDir: inferredConfigDir } = getStorybookInfo(
    packageJson,
    userSpecifiedConfigDir
  );
  const configDir = userSpecifiedConfigDir || inferredConfigDir || '.storybook';

  if (typeof configDir === 'undefined') {
    throw new Error(dedent`
      Unable to find storybook config directory. Please specify your Storybook config directory with the --config-dir flag.
    `);
  }

  if (!mainConfig) {
    logger.error('Unable to find Storybook main.js config');
    return;
  }

  if (checkInstalled(addonName, requireMain(configDir))) {
    logger.error(dedent`
      The Storybook Addon "${addonName}" is already present in ${mainConfig}; Its configuration will be skipped.
    `);
    return;
  }

  const main = await readConfig(mainConfig);
  logger.log(`Verifying ${addonName}`);

  const storybookVersion = await getCoercedStorybookVersion(packageManager);

  let version = inputVersion;

  if (!version && isCoreAddon(addonName) && storybookVersion) {
    version = storybookVersion;
  }
  if (!version) {
    version = await packageManager.latestVersion(addonName);
  }

  if (isCoreAddon(addonName) && version !== storybookVersion) {
    logger.warn(
      `The version of ${addonName} you are installing is not the same as the version of Storybook you are using. This may lead to unexpected behavior.`
    );
  }

  const addonWithVersion = isValidVersion(version)
    ? `${addonName}@^${version}`
    : `${addonName}@${version}`;

  logger.log(`Installing ${addonWithVersion}`);
  await packageManager.addDependencies({ installAsDevDependencies: true }, [addonWithVersion]);

<<<<<<< HEAD
  logger.log(`Adding '${addon}' to the addons field in ${mainConfig}.`);
  main.appendValueToArray(['addons'], addonName);
=======
  logger.log(`Adding '${addon}' to main.js addons field.`);

  const mainConfigAddons = main.getFieldNode(['addons']);
  if (mainConfigAddons && getRequireWrapperName(main) !== null) {
    const addonNode = main.valueToNode(addonName);
    main.appendNodeToArray(['addons'], addonNode as any);
    wrapValueWithRequireWrapper(main, addonNode as any);
  } else {
    main.appendValueToArray(['addons'], addonName);
  }

>>>>>>> a9588567
  await writeConfig(main);

  if (!skipPostinstall && isCoreAddon(addonName)) {
    await postinstallAddon(addonName, { packageManager: packageManager.type, configDir });
  }
}
function isValidVersion(version: string) {
  return SemVer.valid(version) || version.match(/^\d+$/);
}<|MERGE_RESOLUTION|>--- conflicted
+++ resolved
@@ -140,11 +140,7 @@
   logger.log(`Installing ${addonWithVersion}`);
   await packageManager.addDependencies({ installAsDevDependencies: true }, [addonWithVersion]);
 
-<<<<<<< HEAD
-  logger.log(`Adding '${addon}' to the addons field in ${mainConfig}.`);
-  main.appendValueToArray(['addons'], addonName);
-=======
-  logger.log(`Adding '${addon}' to main.js addons field.`);
+  logger.log(`Adding '${addon}' to the "addons" field in ${mainConfig}`);
 
   const mainConfigAddons = main.getFieldNode(['addons']);
   if (mainConfigAddons && getRequireWrapperName(main) !== null) {
@@ -155,7 +151,6 @@
     main.appendValueToArray(['addons'], addonName);
   }
 
->>>>>>> a9588567
   await writeConfig(main);
 
   if (!skipPostinstall && isCoreAddon(addonName)) {
