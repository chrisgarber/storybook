--- conflicted
+++ resolved
@@ -1,16 +1,9 @@
-<<<<<<< HEAD
-import { createBlocker } from './types';
-import { dedent } from 'ts-dedent';
-import picocolors from 'picocolors';
-import type { StorybookConfigRaw } from 'storybook/internal/types';
-=======
 import type { StorybookConfigRaw } from 'storybook/internal/types';
 
-import chalk from 'chalk';
+import picocolors from 'picocolors';
 import { dedent } from 'ts-dedent';
 
 import { createBlocker } from './types';
->>>>>>> 00c1524e
 
 export const blocker = createBlocker({
   id: 'storyStoreV7removal',
