<<<<<<< HEAD
import path from 'node:path';
=======
import { basename, extname, join } from 'node:path';
>>>>>>> 1caffa86

import { logger } from 'storybook/internal/node-logger';

import { ensureDir, readJSON } from '@ndelangen/fs-extra-unified';
import chalk from 'chalk';
import { spawn as spawnAsync, sync as spawnSync } from 'cross-spawn';
<<<<<<< HEAD
=======
import fse from 'fs-extra';
>>>>>>> 1caffa86

type ExecOptions = Parameters<typeof spawnAsync>[2];

interface LinkOptions {
  target: string;
  local?: boolean;
  start: boolean;
}

// TODO: Extract this to somewhere else, or use `exec` from a different file that might already have it
export const exec = async (
  command: string,
  options: ExecOptions = {},
  {
    startMessage,
    errorMessage,
    dryRun,
  }: { startMessage?: string; errorMessage?: string; dryRun?: boolean } = {}
) => {
  if (startMessage) logger.info(startMessage);

  if (dryRun) {
    logger.info(`\n> ${command}\n`);
    return undefined;
  }

  logger.info(command);
  return new Promise((resolve, reject) => {
    const child = spawnAsync(command, {
      ...options,
      shell: true,
      stdio: 'pipe',
    });

    child.stderr.pipe(process.stdout);
    child.stdout.pipe(process.stdout);

    child.on('exit', (code) => {
      if (code === 0) {
        resolve(undefined);
      } else {
        logger.error(chalk.red(`An error occurred while executing: \`${command}\``));
        if (errorMessage) {
          logger.info(errorMessage);
        }
        reject(new Error(`command exited with code: ${code}: `));
      }
    });
  });
};

export const link = async ({ target, local, start }: LinkOptions) => {
  const storybookDir = process.cwd();
  try {
    const packageJson = await readJSON('package.json');
    if (packageJson.name !== '@storybook/root') {
      throw new Error();
    }
  } catch {
    throw new Error('Expected to run link from the root of the storybook monorepo');
  }

  let reproDir = target;
  let reproName = basename(target);

  if (!local) {
    const reprosDir = join(storybookDir, '../storybook-repros');
    logger.info(`Ensuring directory ${reprosDir}`);
    await ensureDir(reprosDir);

    logger.info(`Cloning ${target}`);
    await exec(`git clone ${target}`, { cwd: reprosDir });
    // Extract a repro name from url given as input (take the last part of the path and remove the extension)
    reproName = basename(target, extname(target));
    reproDir = join(reprosDir, reproName);
  }

<<<<<<< HEAD
  const reproPackageJson = await readJSON(path.join(reproDir, 'package.json'));
=======
  const reproPackageJson = await fse.readJSON(join(reproDir, 'package.json'));
>>>>>>> 1caffa86

  const version = spawnSync('yarn', ['--version'], {
    cwd: reproDir,
    stdio: 'pipe',
    shell: true,
  }).stdout.toString();

  if (!/^[2-4]\./.test(version)) {
    logger.warn(`🚨 Expected yarn 2 or higher in ${reproDir}!`);
    logger.warn('');
    logger.warn('Please set it up with `yarn set version berry`,');
    logger.warn(`then link '${reproDir}' with the '--local' flag.`);
    return;
  }

  logger.info(`Linking ${reproDir}`);
  await exec(`yarn link --all --relative ${storybookDir}`, { cwd: reproDir });

  logger.info(`Installing ${reproName}`);
  await exec(`yarn install`, { cwd: reproDir });

  if (!reproPackageJson.devDependencies?.vite) {
    await exec(`yarn add -D webpack-hot-middleware`, { cwd: reproDir });
  }

  // ensure that linking is possible
  await exec(`yarn add @types/node@22`, { cwd: reproDir });

  if (start) {
    logger.info(`Running ${reproName} storybook`);
    await exec(`yarn run storybook`, { cwd: reproDir });
  }
};<|MERGE_RESOLUTION|>--- conflicted
+++ resolved
@@ -1,18 +1,10 @@
-<<<<<<< HEAD
-import path from 'node:path';
-=======
 import { basename, extname, join } from 'node:path';
->>>>>>> 1caffa86
 
 import { logger } from 'storybook/internal/node-logger';
 
 import { ensureDir, readJSON } from '@ndelangen/fs-extra-unified';
 import chalk from 'chalk';
 import { spawn as spawnAsync, sync as spawnSync } from 'cross-spawn';
-<<<<<<< HEAD
-=======
-import fse from 'fs-extra';
->>>>>>> 1caffa86
 
 type ExecOptions = Parameters<typeof spawnAsync>[2];
 
@@ -90,11 +82,7 @@
     reproDir = join(reprosDir, reproName);
   }
 
-<<<<<<< HEAD
-  const reproPackageJson = await readJSON(path.join(reproDir, 'package.json'));
-=======
-  const reproPackageJson = await fse.readJSON(join(reproDir, 'package.json'));
->>>>>>> 1caffa86
+  const reproPackageJson = await readJSON(join(reproDir, 'package.json'));
 
   const version = spawnSync('yarn', ['--version'], {
     cwd: reproDir,
