<<<<<<< HEAD
import { ensureDir, readJSON } from '@ndelangen/fs-extra-unified';
import path from 'path';
import { sync as spawnSync, spawn as spawnAsync } from 'cross-spawn';
=======
>>>>>>> e5960ffe
import { logger } from 'storybook/internal/node-logger';

import chalk from 'chalk';
import { spawn as spawnAsync, sync as spawnSync } from 'cross-spawn';
import fse from 'fs-extra';
import path from 'path';

type ExecOptions = Parameters<typeof spawnAsync>[2];

interface LinkOptions {
  target: string;
  local?: boolean;
  start: boolean;
}

// TODO: Extract this to somewhere else, or use `exec` from a different file that might already have it
export const exec = async (
  command: string,
  options: ExecOptions = {},
  {
    startMessage,
    errorMessage,
    dryRun,
  }: { startMessage?: string; errorMessage?: string; dryRun?: boolean } = {}
) => {
  if (startMessage) logger.info(startMessage);

  if (dryRun) {
    logger.info(`\n> ${command}\n`);
    return undefined;
  }

  logger.info(command);
  return new Promise((resolve, reject) => {
    const child = spawnAsync(command, {
      ...options,
      shell: true,
      stdio: 'pipe',
    });

    child.stderr.pipe(process.stdout);
    child.stdout.pipe(process.stdout);

    child.on('exit', (code) => {
      if (code === 0) {
        resolve(undefined);
      } else {
        logger.error(chalk.red(`An error occurred while executing: \`${command}\``));
        if (errorMessage) {
          logger.info(errorMessage);
        }
        reject(new Error(`command exited with code: ${code}: `));
      }
    });
  });
};

export const link = async ({ target, local, start }: LinkOptions) => {
  const storybookDir = process.cwd();
  try {
    const packageJson = await readJSON('package.json');
    if (packageJson.name !== '@storybook/root') {
      throw new Error();
    }
  } catch {
    throw new Error('Expected to run link from the root of the storybook monorepo');
  }

  let reproDir = target;
  let reproName = path.basename(target);

  if (!local) {
    const reprosDir = path.join(storybookDir, '../storybook-repros');
    logger.info(`Ensuring directory ${reprosDir}`);
    await ensureDir(reprosDir);

    logger.info(`Cloning ${target}`);
    await exec(`git clone ${target}`, { cwd: reprosDir });
    // Extract a repro name from url given as input (take the last part of the path and remove the extension)
    reproName = path.basename(target, path.extname(target));
    reproDir = path.join(reprosDir, reproName);
  }

  const reproPackageJson = await readJSON(path.join(reproDir, 'package.json'));

  const version = spawnSync('yarn', ['--version'], {
    cwd: reproDir,
    stdio: 'pipe',
    shell: true,
  }).stdout.toString();

  if (!/^[2-4]\./.test(version)) {
    logger.warn(`🚨 Expected yarn 2 or higher in ${reproDir}!`);
    logger.warn('');
    logger.warn('Please set it up with `yarn set version berry`,');
    logger.warn(`then link '${reproDir}' with the '--local' flag.`);
    return;
  }

  logger.info(`Linking ${reproDir}`);
  await exec(`yarn link --all --relative ${storybookDir}`, { cwd: reproDir });

  logger.info(`Installing ${reproName}`);
  await exec(`yarn install`, { cwd: reproDir });

  if (!reproPackageJson.devDependencies?.vite) {
    await exec(`yarn add -D webpack-hot-middleware`, { cwd: reproDir });
  }

  // ensure that linking is possible
  await exec(`yarn add @types/node@22`, { cwd: reproDir });

  if (start) {
    logger.info(`Running ${reproName} storybook`);
    await exec(`yarn run storybook`, { cwd: reproDir });
  }
};<|MERGE_RESOLUTION|>--- conflicted
+++ resolved
@@ -1,14 +1,8 @@
-<<<<<<< HEAD
+import { logger } from '@storybook/core/node-logger';
+
 import { ensureDir, readJSON } from '@ndelangen/fs-extra-unified';
-import path from 'path';
-import { sync as spawnSync, spawn as spawnAsync } from 'cross-spawn';
-=======
->>>>>>> e5960ffe
-import { logger } from 'storybook/internal/node-logger';
-
 import chalk from 'chalk';
 import { spawn as spawnAsync, sync as spawnSync } from 'cross-spawn';
-import fse from 'fs-extra';
 import path from 'path';
 
 type ExecOptions = Parameters<typeof spawnAsync>[2];
