<<<<<<< HEAD
import program from 'commander';
import picocolors from 'picocolors';
import envinfo from 'envinfo';
import leven from 'leven';
import { findPackageSync } from 'fd-package-json';
import invariant from 'tiny-invariant';

import { logger } from 'storybook/internal/node-logger';
import { addToGlobalContext, telemetry } from 'storybook/internal/telemetry';
=======
>>>>>>> 00c1524e
import {
  JsPackageManagerFactory,
  removeAddon as remove,
  versions,
} from 'storybook/internal/common';
import { withTelemetry } from 'storybook/internal/core-server';
import { logger } from 'storybook/internal/node-logger';
import { addToGlobalContext, telemetry } from 'storybook/internal/telemetry';

import chalk from 'chalk';
import { program } from 'commander';
import envinfo from 'envinfo';
import { findPackageSync } from 'fd-package-json';
import leven from 'leven';
import invariant from 'tiny-invariant';

import { add } from '../add';
import { doAutomigrate } from '../automigrate';
import { doctor } from '../doctor';
import { link } from '../link';
import { migrate } from '../migrate';
import { sandbox } from '../sandbox';
import { type UpgradeOptions, upgrade } from '../upgrade';

addToGlobalContext('cliVersion', versions.storybook);

const pkg = findPackageSync(__dirname);
invariant(pkg, 'Failed to find the closest package.json file.');
const consoleLogger = console;

const command = (name: string) =>
  program
    .command(name)
    .option(
      '--disable-telemetry',
      'Disable sending telemetry data',
      // default value is false, but if the user sets STORYBOOK_DISABLE_TELEMETRY, it can be true
      process.env.STORYBOOK_DISABLE_TELEMETRY && process.env.STORYBOOK_DISABLE_TELEMETRY !== 'false'
    )
    .option('--debug', 'Get more logs in debug mode', false)
    .option('--enable-crash-reports', 'Enable sending crash reports to telemetry data');

command('add <addon>')
  .description('Add an addon to your Storybook')
  .option(
    '--package-manager <npm|pnpm|yarn1|yarn2>',
    'Force package manager for installing dependencies'
  )
  .option('-c, --config-dir <dir-name>', 'Directory where to load Storybook configurations from')
  .option('-s --skip-postinstall', 'Skip package specific postinstall config modifications')
  .action((addonName: string, options: any) => add(addonName, options));

command('remove <addon>')
  .description('Remove an addon from your Storybook')
  .option(
    '--package-manager <npm|pnpm|yarn1|yarn2>',
    'Force package manager for installing dependencies'
  )
  .action((addonName: string, options: any) =>
    withTelemetry('remove', { cliOptions: options }, async () => {
      await remove(addonName, options);
      if (!options.disableTelemetry) {
        await telemetry('remove', { addon: addonName, source: 'cli' });
      }
    })
  );

command('upgrade')
  .description(`Upgrade your Storybook packages to v${versions.storybook}`)
  .option(
    '--package-manager <npm|pnpm|yarn1|yarn2>',
    'Force package manager for installing dependencies'
  )
  .option('-y --yes', 'Skip prompting the user')
  .option('-f --force', 'force the upgrade, skipping autoblockers')
  .option('-n --dry-run', 'Only check for upgrades, do not install')
  .option('-s --skip-check', 'Skip postinstall version and automigration checks')
  .option('-c, --config-dir <dir-name>', 'Directory where to load Storybook configurations from')
  .action(async (options: UpgradeOptions) => upgrade(options).catch(() => process.exit(1)));

command('info')
  .description('Prints debugging information about the local environment')
  .action(async () => {
    consoleLogger.log(picocolors.bold('\nStorybook Environment Info:'));
    const pkgManager = await JsPackageManagerFactory.getPackageManager();
    const activePackageManager = pkgManager.type.replace(/\d/, ''); // 'yarn1' -> 'yarn'
    const output = await envinfo.run({
      System: ['OS', 'CPU', 'Shell'],
      Binaries: ['Node', 'Yarn', 'npm', 'pnpm'],
      Browsers: ['Chrome', 'Edge', 'Firefox', 'Safari'],
      npmPackages: '{@storybook/*,*storybook*,sb,chromatic}',
      npmGlobalPackages: '{@storybook/*,*storybook*,sb,chromatic}',
    });
    const activePackageManagerLine = output.match(new RegExp(`${activePackageManager}:.*`, 'i'));
    consoleLogger.log(
      output.replace(
        activePackageManagerLine,
        picocolors.bold(`${activePackageManagerLine} <----- active`)
      )
    );
  });

command('migrate [migration]')
  .description('Run a Storybook codemod migration on your source files')
  .option('-l --list', 'List available migrations')
  .option('-g --glob <glob>', 'Glob for files upon which to apply the migration', '**/*.js')
  .option('-p --parser <babel | babylon | flow | ts | tsx>', 'jscodeshift parser')
  .option('-c, --config-dir <dir-name>', 'Directory where to load Storybook configurations from')
  .option(
    '-n --dry-run',
    'Dry run: verify the migration exists and show the files to which it will be applied'
  )
  .option(
    '-r --rename <from-to>',
    'Rename suffix of matching files after codemod has been applied, e.g. ".js:.ts"'
  )
  .action((migration, { configDir, glob, dryRun, list, rename, parser }) => {
    migrate(migration, {
      configDir,
      glob,
      dryRun,
      list,
      rename,
      parser,
    }).catch((err) => {
      logger.error(err);
      process.exit(1);
    });
  });

command('sandbox [filterValue]')
  .alias('repro') // for backwards compatibility
  .description('Create a sandbox from a set of possible templates')
  .option('-o --output <outDir>', 'Define an output directory')
  .option('--no-init', 'Whether to download a template without an initialized Storybook', false)
  .action((filterValue, options) =>
    sandbox({ filterValue, ...options }).catch((e) => {
      logger.error(e);
      process.exit(1);
    })
  );

command('link <repo-url-or-directory>')
  .description('Pull down a repro from a URL (or a local directory), link it, and run storybook')
  .option('--local', 'Link a local directory already in your file system')
  .option('--no-start', 'Start the storybook', true)
  .action((target, { local, start }) =>
    link({ target, local, start }).catch((e) => {
      logger.error(e);
      process.exit(1);
    })
  );

command('automigrate [fixId]')
  .description('Check storybook for incompatibilities or migrations and apply fixes')
  .option('-y --yes', 'Skip prompting the user')
  .option('-n --dry-run', 'Only check for fixes, do not actually run them')
  .option('--package-manager <npm|pnpm|yarn1|yarn2>', 'Force package manager')
  .option('-l --list', 'List available migrations')
  .option('-c, --config-dir <dir-name>', 'Directory of Storybook configurations to migrate')
  .option('-s --skip-install', 'Skip installing deps')
  .option(
    '--renderer <renderer-pkg-name>',
    'The renderer package for the framework Storybook is using.'
  )
  .action(async (fixId, options) => {
    await doAutomigrate({ fixId, ...options }).catch((e) => {
      logger.error(e);
      process.exit(1);
    });
  });

command('doctor')
  .description('Check Storybook for known problems and provide suggestions or fixes')
  .option('--package-manager <npm|pnpm|yarn1|yarn2>', 'Force package manager')
  .option('-c, --config-dir <dir-name>', 'Directory of Storybook configuration')
  .action(async (options) => {
    await doctor(options).catch((e) => {
      logger.error(e);
      process.exit(1);
    });
  });

program.on('command:*', ([invalidCmd]) => {
  consoleLogger.error(
    ' Invalid command: %s.\n See --help for a list of available commands.',
    invalidCmd
  );
  const availableCommands = program.commands.map((cmd) => cmd.name());
  const suggestion = availableCommands.find((cmd) => leven(cmd, invalidCmd) < 3);
  if (suggestion) {
    consoleLogger.info(`\n Did you mean ${suggestion}?`);
  }
  process.exit(1);
});

program.usage('<command> [options]').version(String(pkg.version)).parse(process.argv);<|MERGE_RESOLUTION|>--- conflicted
+++ resolved
@@ -1,15 +1,3 @@
-<<<<<<< HEAD
-import program from 'commander';
-import picocolors from 'picocolors';
-import envinfo from 'envinfo';
-import leven from 'leven';
-import { findPackageSync } from 'fd-package-json';
-import invariant from 'tiny-invariant';
-
-import { logger } from 'storybook/internal/node-logger';
-import { addToGlobalContext, telemetry } from 'storybook/internal/telemetry';
-=======
->>>>>>> 00c1524e
 import {
   JsPackageManagerFactory,
   removeAddon as remove,
@@ -19,7 +7,7 @@
 import { logger } from 'storybook/internal/node-logger';
 import { addToGlobalContext, telemetry } from 'storybook/internal/telemetry';
 
-import chalk from 'chalk';
+import picocolors from 'picocolors';
 import { program } from 'commander';
 import envinfo from 'envinfo';
 import { findPackageSync } from 'fd-package-json';
