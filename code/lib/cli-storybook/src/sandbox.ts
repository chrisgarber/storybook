--- conflicted
+++ resolved
@@ -1,20 +1,11 @@
-<<<<<<< HEAD
-import prompts from 'prompts';
-import path from 'path';
-import picocolors from 'picocolors';
-import boxen from 'boxen';
-import { dedent } from 'ts-dedent';
-import { downloadTemplate } from 'giget';
-=======
 import { isAbsolute, join } from 'node:path';
->>>>>>> 00c1524e
 
 import type { PackageManagerName } from 'storybook/internal/common';
 import { JsPackageManagerFactory } from 'storybook/internal/common';
 import { versions } from 'storybook/internal/common';
 
 import boxen from 'boxen';
-import chalk from 'chalk';
+import picocolors from 'picocolors';
 import { initiate } from 'create-storybook';
 import { existsSync, readdir } from 'fs-extra';
 import { downloadTemplate } from 'giget';
