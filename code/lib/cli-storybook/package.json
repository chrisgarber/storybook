--- conflicted
+++ resolved
@@ -1,10 +1,6 @@
 {
   "name": "storybook",
-<<<<<<< HEAD
-  "version": "7.1.1",
-=======
   "version": "7.2.0",
->>>>>>> d61d7c0a
   "description": "Storybook CLI",
   "keywords": [
     "storybook"
@@ -28,11 +24,7 @@
     "storybook": "./index.js"
   },
   "dependencies": {
-<<<<<<< HEAD
-    "@storybook/cli": "7.1.1"
-=======
     "@storybook/cli": "workspace:*"
->>>>>>> d61d7c0a
   },
   "publishConfig": {
     "access": "public"
