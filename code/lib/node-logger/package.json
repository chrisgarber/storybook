--- conflicted
+++ resolved
@@ -1,10 +1,6 @@
 {
   "name": "@storybook/node-logger",
-<<<<<<< HEAD
-  "version": "7.0.27",
-=======
   "version": "7.1.0",
->>>>>>> 51608c85
   "description": "",
   "keywords": [
     "storybook"
@@ -28,12 +24,7 @@
     ".": {
       "types": "./dist/index.d.ts",
       "node": "./dist/index.js",
-<<<<<<< HEAD
-      "require": "./dist/index.js",
-      "import": "./dist/index.mjs"
-=======
       "require": "./dist/index.js"
->>>>>>> 51608c85
     },
     "./package.json": "./package.json"
   },
@@ -68,9 +59,5 @@
       "cjs"
     ]
   },
-<<<<<<< HEAD
-  "gitHead": "9fb2573aa274f3f69d3358050e8df9c903e8245f"
-=======
   "gitHead": "e6a7fd8a655c69780bc20b9749c2699e44beae17"
->>>>>>> 51608c85
 }