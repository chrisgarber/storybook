/* global window */
import Events, { STORY_UNCHANGED } from '@storybook/core-events';

import {
  waitForRender,
  waitForEvents,
  waitForQuiescence,
  emitter,
  mockChannel,
} from '@storybook/preview-web/dist/cjs/PreviewWeb.mockdata';
// @ts-expect-error (Converted from ts-ignore)
import { WebView } from '@storybook/preview-web/dist/cjs/WebView';
import { ModuleExports, Path, setGlobalRender } from '@storybook/client-api';
import global from 'global';

import { start as realStart } from './start';
import { Loadable } from './types';

jest.mock('@storybook/preview-web/dist/cjs/WebView');
jest.spyOn(WebView.prototype, 'prepareForDocs').mockReturnValue('docs-root');
jest.spyOn(WebView.prototype, 'prepareForStory').mockReturnValue('story-root');

jest.mock('global', () => ({
  // @ts-expect-error (Converted from ts-ignore)
  ...jest.requireActual('global'),
  history: { replaceState: jest.fn() },
  document: {
    location: {
      pathname: 'pathname',
      search: '?id=*',
    },
  },
  FEATURES: {
    breakingChangesV7: true,
  },
  DOCS_OPTIONS: {
    enabled: true,
  },
}));

jest.mock('@storybook/channel-postmessage', () => ({ createChannel: () => mockChannel }));
jest.mock('react-dom');

// for the auto-title test
jest.mock('@storybook/store', () => {
  const actualStore = jest.requireActual('@storybook/store');
  return {
    ...actualStore,
    userOrAutoTitle: (importPath: string, specifier: any, userTitle?: string) =>
      userTitle || 'auto-title',
  };
});

beforeEach(() => {
  mockChannel.emit.mockClear();
  // Preview doesn't clean itself up as it isn't designed to ever be stopped :shrug:
  emitter.removeAllListeners();
});

<<<<<<< HEAD
const start: typeof realStart = (...args) => {
  const result = realStart(...args);

  const configure: typeof result['configure'] = (
    framework: string,
    loadable: Loadable,
    m?: NodeModule,
    disableBackwardCompatibility = false
  ) => result.configure(framework, loadable, m, disableBackwardCompatibility);

  return {
    ...result,
    configure,
  };
};
=======
afterEach(() => {
  // I'm not sure why this is required (it seems just afterEach is required really)
  mockChannel.emit.mockClear();
});

function makeRequireContext(importMap: Record<Path, ModuleExports>) {
  const req = (path: Path) => importMap[path];
  req.keys = () => Object.keys(importMap);
  return req;
}
>>>>>>> 6100ea9b

describe('start', () => {
  beforeEach(() => {
    global.DOCS_OPTIONS = { enabled: false };
  });
  describe('when configure is called with storiesOf only', () => {
    it('loads and renders the first story correctly', async () => {
      const renderToDOM = jest.fn();

      const { configure, clientApi } = start(renderToDOM);

      configure('test', () => {
        clientApi
          .storiesOf('Component A', { id: 'file1' } as NodeModule)
          .add('Story One', jest.fn())
          .add('Story Two', jest.fn());

        clientApi
          .storiesOf('Component B', { id: 'file2' } as NodeModule)
          .add('Story Three', jest.fn());
      });

      await waitForRender();
      expect(
        mockChannel.emit.mock.calls.find((call: [string, any]) => call[0] === Events.SET_INDEX)[1]
      ).toMatchInlineSnapshot(`
        Object {
          "entries": Object {
            "component-a--story-one": Object {
              "argTypes": Object {},
              "args": Object {},
              "componentId": "component-a",
              "id": "component-a--story-one",
              "importPath": "file1",
              "initialArgs": Object {},
              "name": "Story One",
              "parameters": Object {
                "__id": "component-a--story-one",
                "__isArgsStory": false,
                "fileName": "file1",
                "framework": "test",
              },
              "title": "Component A",
              "type": "story",
            },
            "component-a--story-two": Object {
              "argTypes": Object {},
              "args": Object {},
              "componentId": "component-a",
              "id": "component-a--story-two",
              "importPath": "file1",
              "initialArgs": Object {},
              "name": "Story Two",
              "parameters": Object {
                "__id": "component-a--story-two",
                "__isArgsStory": false,
                "fileName": "file1",
                "framework": "test",
              },
              "title": "Component A",
              "type": "story",
            },
            "component-b--story-three": Object {
              "argTypes": Object {},
              "args": Object {},
              "componentId": "component-b",
              "id": "component-b--story-three",
              "importPath": "file2",
              "initialArgs": Object {},
              "name": "Story Three",
              "parameters": Object {
                "__id": "component-b--story-three",
                "__isArgsStory": false,
                "fileName": "file2",
                "framework": "test",
              },
              "title": "Component B",
              "type": "story",
            },
          },
          "v": 4,
        }
      `);

      await waitForRender();
      expect(mockChannel.emit).toHaveBeenCalledWith(
        Events.STORY_RENDERED,
        'component-a--story-one'
      );

      expect(renderToDOM).toHaveBeenCalledWith(
        expect.objectContaining({
          id: 'component-a--story-one',
        }),
        'story-root'
      );
    });

    it('deals with stories with "default" name', async () => {
      const renderToDOM = jest.fn();

      const { configure, clientApi } = start(renderToDOM);

      configure('test', () => {
        clientApi.storiesOf('Component A', { id: 'file1' } as NodeModule).add('default', jest.fn());
      });

      await waitForRender();

      expect(mockChannel.emit).toHaveBeenCalledWith(Events.STORY_RENDERED, 'component-a--default');
    });

    it('deals with stories with camel-cased names', async () => {
      const renderToDOM = jest.fn();

      const { configure, clientApi } = start(renderToDOM);

      configure('test', () => {
        clientApi
          .storiesOf('Component A', { id: 'file1' } as NodeModule)
          .add('storyOne', jest.fn());
      });

      await waitForRender();

      expect(mockChannel.emit).toHaveBeenCalledWith(Events.STORY_RENDERED, 'component-a--storyone');
    });

    it('deals with stories with spaces in the name', async () => {
      const renderToDOM = jest.fn();

      const { configure, clientApi } = start(renderToDOM);

      configure('test', () => {
        clientApi
          .storiesOf('Component A', { id: 'file1' } as NodeModule)
          .add('Story One', jest.fn());
      });

      await waitForRender();

      expect(mockChannel.emit).toHaveBeenCalledWith(
        Events.STORY_RENDERED,
        'component-a--story-one'
      );
    });

    // https://github.com/storybookjs/storybook/issues/16303
    it('deals with stories with numeric names', async () => {
      const renderToDOM = jest.fn();

      const { configure, clientApi } = start(renderToDOM);

      configure('test', () => {
        clientApi.storiesOf('Component A', { id: 'file1' } as NodeModule).add('story0', jest.fn());
      });

      await waitForRender();

      expect(mockChannel.emit).toHaveBeenCalledWith(Events.STORY_RENDERED, 'component-a--story0');
    });

    it('deals with storiesOf from the same file twice', async () => {
      const renderToDOM = jest.fn();

      const { configure, clientApi } = start(renderToDOM);

      configure('test', () => {
        clientApi.storiesOf('Component A', { id: 'file1' } as NodeModule).add('default', jest.fn());
        clientApi.storiesOf('Component B', { id: 'file1' } as NodeModule).add('default', jest.fn());
        clientApi.storiesOf('Component C', { id: 'file1' } as NodeModule).add('default', jest.fn());
      });

      await waitForRender();
      expect(mockChannel.emit).toHaveBeenCalledWith(Events.STORY_RENDERED, 'component-a--default');

      const storiesOfData = mockChannel.emit.mock.calls.find(
        (call: [string, any]) => call[0] === Events.SET_INDEX
      )[1];
      expect(Object.values(storiesOfData.entries).map((s: any) => s.parameters.fileName)).toEqual([
        'file1',
        'file1-2',
        'file1-3',
      ]);
    });

    it('allows setting compomnent/args/argTypes via a parameter', async () => {
      const renderToDOM = jest.fn(({ storyFn }) => storyFn());

      const { configure, clientApi } = start(renderToDOM);

      const component = {};
      configure('test', () => {
        clientApi
          .storiesOf('Component A', { id: 'file1' } as NodeModule)
          .addParameters({
            component,
            args: { a: 'a' },
            argTypes: { a: { type: 'string' } },
          })
          .add('default', jest.fn(), {
            args: { b: 'b' },
            argTypes: { b: { type: 'string' } },
          });
      });

      await waitForRender();

      expect(renderToDOM).toHaveBeenCalledWith(
        expect.objectContaining({
          storyContext: expect.objectContaining({
            component,
            args: { a: 'a', b: 'b' },
            argTypes: {
              a: { name: 'a', type: { name: 'string' } },
              b: { name: 'b', type: { name: 'string' } },
            },
          }),
        }),
        'story-root'
      );

      expect((window as any).IS_STORYBOOK).toBe(true);
    });

    it('supports forceRerender()', async () => {
      const renderToDOM = jest.fn(({ storyFn }) => storyFn());

      const { configure, clientApi, forceReRender } = start(renderToDOM);

      configure('test', () => {
        clientApi.storiesOf('Component A', { id: 'file1' } as NodeModule).add('default', jest.fn());
      });

      await waitForRender();
      expect(mockChannel.emit).toHaveBeenCalledWith(Events.STORY_RENDERED, 'component-a--default');

      mockChannel.emit.mockClear();
      forceReRender();

      await waitForRender();
      expect(mockChannel.emit).toHaveBeenCalledWith(Events.STORY_RENDERED, 'component-a--default');
    });

    it('supports HMR when a story file changes', async () => {
      const renderToDOM = jest.fn(({ storyFn }) => storyFn());

      const { configure, clientApi } = start(renderToDOM);

      let disposeCallback: () => void;
      const module = {
        id: 'file1',
        hot: {
          accept: jest.fn(),
          dispose(cb: () => void) {
            disposeCallback = cb;
          },
        },
      };
      const firstImplementation = jest.fn();
      configure('test', () => {
        clientApi.storiesOf('Component A', module as any).add('default', firstImplementation);
      });

      await waitForRender();
      expect(mockChannel.emit).toHaveBeenCalledWith(Events.STORY_RENDERED, 'component-a--default');
      expect(firstImplementation).toHaveBeenCalled();
      expect(module.hot.accept).toHaveBeenCalled();
      expect(disposeCallback).toBeDefined();

      mockChannel.emit.mockClear();
      disposeCallback();
      const secondImplementation = jest.fn();
      clientApi.storiesOf('Component A', module as any).add('default', secondImplementation);

      await waitForRender();
      expect(mockChannel.emit).toHaveBeenCalledWith(Events.STORY_RENDERED, 'component-a--default');
      expect(secondImplementation).toHaveBeenCalled();
    });

    it('re-emits SET_INDEX when a story is added', async () => {
      const renderToDOM = jest.fn(({ storyFn }) => storyFn());

      const { configure, clientApi, forceReRender } = start(renderToDOM);

      let disposeCallback: () => void;
      const module = {
        id: 'file1',
        hot: {
          accept: jest.fn(),
          dispose(cb: () => void) {
            disposeCallback = cb;
          },
        },
      };
      configure('test', () => {
        clientApi.storiesOf('Component A', module as any).add('default', jest.fn());
      });

      await waitForRender();

      mockChannel.emit.mockClear();
      disposeCallback();
      clientApi
        .storiesOf('Component A', module as any)
        .add('default', jest.fn())
        .add('new', jest.fn());

      await waitForEvents([Events.SET_INDEX]);
      expect(
        mockChannel.emit.mock.calls.find((call: [string, any]) => call[0] === Events.SET_INDEX)[1]
      ).toMatchInlineSnapshot(`
        Object {
          "entries": Object {
            "component-a--default": Object {
              "argTypes": Object {},
              "args": Object {},
              "componentId": "component-a",
              "id": "component-a--default",
              "importPath": "file1",
              "initialArgs": Object {},
              "name": "default",
              "parameters": Object {
                "__id": "component-a--default",
                "__isArgsStory": false,
                "fileName": "file1",
                "framework": "test",
              },
              "title": "Component A",
              "type": "story",
            },
            "component-a--new": Object {
              "argTypes": Object {},
              "args": Object {},
              "componentId": "component-a",
              "id": "component-a--new",
              "importPath": "file1",
              "initialArgs": Object {},
              "name": "new",
              "parameters": Object {
                "__id": "component-a--new",
                "__isArgsStory": false,
                "fileName": "file1",
                "framework": "test",
              },
              "title": "Component A",
              "type": "story",
            },
          },
          "v": 4,
        }
      `);
    });

    it('re-emits SET_INDEX when a story file is removed', async () => {
      const renderToDOM = jest.fn(({ storyFn }) => storyFn());

      const { configure, clientApi, forceReRender } = start(renderToDOM);

      let disposeCallback: () => void;
      const moduleB = {
        id: 'file2',
        hot: {
          accept: jest.fn(),
          dispose(cb: () => void) {
            disposeCallback = cb;
          },
        },
      };
      configure('test', () => {
        clientApi.storiesOf('Component A', { id: 'file1' } as any).add('default', jest.fn());
        clientApi.storiesOf('Component B', moduleB as any).add('default', jest.fn());
      });

      await waitForEvents([Events.SET_INDEX]);
      expect(
        mockChannel.emit.mock.calls.find((call: [string, any]) => call[0] === Events.SET_INDEX)[1]
      ).toMatchInlineSnapshot(`
        Object {
          "entries": Object {
            "component-a--default": Object {
              "argTypes": Object {},
              "args": Object {},
              "componentId": "component-a",
              "id": "component-a--default",
              "importPath": "file1",
              "initialArgs": Object {},
              "name": "default",
              "parameters": Object {
                "__id": "component-a--default",
                "__isArgsStory": false,
                "fileName": "file1",
                "framework": "test",
              },
              "title": "Component A",
              "type": "story",
            },
            "component-b--default": Object {
              "argTypes": Object {},
              "args": Object {},
              "componentId": "component-b",
              "id": "component-b--default",
              "importPath": "file2",
              "initialArgs": Object {},
              "name": "default",
              "parameters": Object {
                "__id": "component-b--default",
                "__isArgsStory": false,
                "fileName": "file2",
                "framework": "test",
              },
              "title": "Component B",
              "type": "story",
            },
          },
          "v": 4,
        }
      `);
      mockChannel.emit.mockClear();
      disposeCallback();

      await waitForEvents([Events.SET_INDEX]);
      expect(
        mockChannel.emit.mock.calls.find((call: [string, any]) => call[0] === Events.SET_INDEX)[1]
      ).toMatchInlineSnapshot(`
        Object {
          "entries": Object {
            "component-a--default": Object {
              "argTypes": Object {},
              "args": Object {},
              "componentId": "component-a",
              "id": "component-a--default",
              "importPath": "file1",
              "initialArgs": Object {},
              "name": "default",
              "parameters": Object {
                "__id": "component-a--default",
                "__isArgsStory": false,
                "fileName": "file1",
                "framework": "test",
              },
              "title": "Component A",
              "type": "story",
            },
          },
          "v": 4,
        }
      `);
    });
  });

  const componentCExports = {
    default: {
      title: 'Component C',
    },
    StoryOne: jest.fn(),
    StoryTwo: jest.fn(),
  };

  describe('when configure is called with CSF only', () => {
    it('loads and renders the first story correctly', async () => {
      const renderToDOM = jest.fn();

      const { configure } = start(renderToDOM);
      configure('test', () => [componentCExports]);

      await waitForRender();
      expect(
        mockChannel.emit.mock.calls.find((call: [string, any]) => call[0] === Events.SET_INDEX)[1]
      ).toMatchInlineSnapshot(`
        Object {
          "entries": Object {
            "component-c--story-one": Object {
              "argTypes": Object {},
              "args": Object {},
              "componentId": undefined,
              "id": "component-c--story-one",
              "importPath": "exports-map-0",
              "initialArgs": Object {},
              "name": "Story One",
              "parameters": Object {
                "__isArgsStory": false,
                "fileName": "exports-map-0",
                "framework": "test",
              },
              "title": "Component C",
              "type": "story",
            },
            "component-c--story-two": Object {
              "argTypes": Object {},
              "args": Object {},
              "componentId": undefined,
              "id": "component-c--story-two",
              "importPath": "exports-map-0",
              "initialArgs": Object {},
              "name": "Story Two",
              "parameters": Object {
                "__isArgsStory": false,
                "fileName": "exports-map-0",
                "framework": "test",
              },
              "title": "Component C",
              "type": "story",
            },
          },
          "v": 4,
        }
      `);

      await waitForRender();
      expect(mockChannel.emit).toHaveBeenCalledWith(
        Events.STORY_RENDERED,
        'component-c--story-one'
      );

      expect(renderToDOM).toHaveBeenCalledWith(
        expect.objectContaining({
          id: 'component-c--story-one',
        }),
        'story-root'
      );
    });

    it('supports HMR when a story file changes', async () => {
      const renderToDOM = jest.fn(({ storyFn }) => storyFn());

      let disposeCallback: (data: object) => void;
      const module = {
        id: 'file1',
        hot: {
          data: {},
          accept: jest.fn(),
          dispose(cb: () => void) {
            disposeCallback = cb;
          },
        },
      };

      const { configure } = start(renderToDOM);
      configure('test', () => [componentCExports], module as any);

      await waitForRender();
      expect(mockChannel.emit).toHaveBeenCalledWith(
        Events.STORY_RENDERED,
        'component-c--story-one'
      );
      expect(componentCExports.StoryOne).toHaveBeenCalled();
      expect(module.hot.accept).toHaveBeenCalled();
      expect(disposeCallback).toBeDefined();

      mockChannel.emit.mockClear();
      disposeCallback(module.hot.data);
      const secondImplementation = jest.fn();
      configure(
        'test',
        () => [{ ...componentCExports, StoryOne: secondImplementation }],
        module as any
      );

      await waitForRender();
      expect(mockChannel.emit).toHaveBeenCalledWith(
        Events.STORY_RENDERED,
        'component-c--story-one'
      );
      expect(secondImplementation).toHaveBeenCalled();
    });

    it('re-emits SET_INDEX when a story is added', async () => {
      const renderToDOM = jest.fn(({ storyFn }) => storyFn());

      let disposeCallback: (data: object) => void;
      const module = {
        id: 'file1',
        hot: {
          data: {},
          accept: jest.fn(),
          dispose(cb: () => void) {
            disposeCallback = cb;
          },
        },
      };
      const { configure } = start(renderToDOM);
      configure('test', () => [componentCExports], module as any);

      await waitForRender();

      mockChannel.emit.mockClear();
      disposeCallback(module.hot.data);
      configure('test', () => [{ ...componentCExports, StoryThree: jest.fn() }], module as any);

      await waitForEvents([Events.SET_INDEX]);
      expect(
        mockChannel.emit.mock.calls.find((call: [string, any]) => call[0] === Events.SET_INDEX)[1]
      ).toMatchInlineSnapshot(`
        Object {
          "entries": Object {
            "component-c--story-one": Object {
              "argTypes": Object {},
              "args": Object {},
              "componentId": undefined,
              "id": "component-c--story-one",
              "importPath": "exports-map-0",
              "initialArgs": Object {},
              "name": "Story One",
              "parameters": Object {
                "__isArgsStory": false,
                "fileName": "exports-map-0",
                "framework": "test",
              },
              "title": "Component C",
              "type": "story",
            },
            "component-c--story-three": Object {
              "argTypes": Object {},
              "args": Object {},
              "componentId": undefined,
              "id": "component-c--story-three",
              "importPath": "exports-map-0",
              "initialArgs": Object {},
              "name": "Story Three",
              "parameters": Object {
                "__isArgsStory": false,
                "fileName": "exports-map-0",
                "framework": "test",
              },
              "title": "Component C",
              "type": "story",
            },
            "component-c--story-two": Object {
              "argTypes": Object {},
              "args": Object {},
              "componentId": undefined,
              "id": "component-c--story-two",
              "importPath": "exports-map-0",
              "initialArgs": Object {},
              "name": "Story Two",
              "parameters": Object {
                "__isArgsStory": false,
                "fileName": "exports-map-0",
                "framework": "test",
              },
              "title": "Component C",
              "type": "story",
            },
          },
          "v": 4,
        }
      `);
    });

    it('re-emits SET_INDEX when a story file is removed', async () => {
      const renderToDOM = jest.fn(({ storyFn }) => storyFn());

      let disposeCallback: (data: object) => void;
      const module = {
        id: 'file1',
        hot: {
          data: {},
          accept: jest.fn(),
          dispose(cb: () => void) {
            disposeCallback = cb;
          },
        },
      };
      const { configure } = start(renderToDOM);
      configure(
        'test',
        () => [componentCExports, { default: { title: 'Component D' }, StoryFour: jest.fn() }],
        module as any
      );

      await waitForEvents([Events.SET_INDEX]);
      expect(
        mockChannel.emit.mock.calls.find((call: [string, any]) => call[0] === Events.SET_INDEX)[1]
      ).toMatchInlineSnapshot(`
        Object {
          "entries": Object {
            "component-c--story-one": Object {
              "argTypes": Object {},
              "args": Object {},
              "componentId": undefined,
              "id": "component-c--story-one",
              "importPath": "exports-map-0",
              "initialArgs": Object {},
              "name": "Story One",
              "parameters": Object {
                "__isArgsStory": false,
                "fileName": "exports-map-0",
                "framework": "test",
              },
              "title": "Component C",
              "type": "story",
            },
            "component-c--story-two": Object {
              "argTypes": Object {},
              "args": Object {},
              "componentId": undefined,
              "id": "component-c--story-two",
              "importPath": "exports-map-0",
              "initialArgs": Object {},
              "name": "Story Two",
              "parameters": Object {
                "__isArgsStory": false,
                "fileName": "exports-map-0",
                "framework": "test",
              },
              "title": "Component C",
              "type": "story",
            },
            "component-d--story-four": Object {
              "argTypes": Object {},
              "args": Object {},
              "componentId": undefined,
              "id": "component-d--story-four",
              "importPath": "exports-map-1",
              "initialArgs": Object {},
              "name": "Story Four",
              "parameters": Object {
                "__isArgsStory": false,
                "fileName": "exports-map-1",
                "framework": "test",
              },
              "title": "Component D",
              "type": "story",
            },
          },
          "v": 4,
        }
      `);
      await waitForRender();

      mockChannel.emit.mockClear();
      disposeCallback(module.hot.data);
      configure('test', () => [componentCExports], module as any);

      await waitForEvents([Events.SET_INDEX]);
      expect(
        mockChannel.emit.mock.calls.find((call: [string, any]) => call[0] === Events.SET_INDEX)[1]
      ).toMatchInlineSnapshot(`
        Object {
          "entries": Object {
            "component-c--story-one": Object {
              "argTypes": Object {},
              "args": Object {},
              "componentId": undefined,
              "id": "component-c--story-one",
              "importPath": "exports-map-0",
              "initialArgs": Object {},
              "name": "Story One",
              "parameters": Object {
                "__isArgsStory": false,
                "fileName": "exports-map-0",
                "framework": "test",
              },
              "title": "Component C",
              "type": "story",
            },
            "component-c--story-two": Object {
              "argTypes": Object {},
              "args": Object {},
              "componentId": undefined,
              "id": "component-c--story-two",
              "importPath": "exports-map-0",
              "initialArgs": Object {},
              "name": "Story Two",
              "parameters": Object {
                "__isArgsStory": false,
                "fileName": "exports-map-0",
                "framework": "test",
              },
              "title": "Component C",
              "type": "story",
            },
          },
          "v": 4,
        }
      `);

      await waitForEvents([STORY_UNCHANGED]);
    });

    it('allows you to override the render function in project annotations', async () => {
      const renderToDOM = jest.fn(({ storyFn }) => storyFn());
      const frameworkRender = jest.fn();

      const { configure } = start(renderToDOM, { render: frameworkRender });

      const projectRender = jest.fn();
      setGlobalRender(projectRender);
      configure('test', () => {
        return [
          {
            default: {
              title: 'Component A',
              component: jest.fn(),
            },
            StoryOne: {},
          },
        ];
      });

      await waitForRender();
      expect(mockChannel.emit).toHaveBeenCalledWith(
        Events.STORY_RENDERED,
        'component-a--story-one'
      );

      expect(frameworkRender).not.toHaveBeenCalled();
      expect(projectRender).toHaveBeenCalled();
    });

    describe('docs', () => {
      beforeEach(() => {
        global.DOCS_OPTIONS = { enabled: true };
      });

      // NOTE: MDX files are only ever passed as CSF
      it('sends over docs only stories as entries', async () => {
        const renderToDOM = jest.fn();

        const { configure } = start(renderToDOM);

        configure(
          'test',
          makeRequireContext({
            './Introduction.stories.mdx': {
              default: { title: 'Introduction' },
              _Page: { name: 'Page', parameters: { docsOnly: true } },
            },
          })
        );

        await waitForEvents([Events.SET_INDEX]);
        expect(
          mockChannel.emit.mock.calls.find((call: [string, any]) => call[0] === Events.SET_INDEX)[1]
        ).toMatchInlineSnapshot(`
          Object {
            "entries": Object {
              "introduction": Object {
                "componentId": undefined,
                "id": "introduction",
                "importPath": "./Introduction.stories.mdx",
                "name": undefined,
                "standalone": false,
                "storiesImports": Array [],
                "title": "Introduction",
                "type": "docs",
              },
            },
            "v": 4,
          }
        `);

        // Wait a second to let the docs "render" finish (and maybe throw)
        await waitForQuiescence();
      });
    });
  });

  describe('when configure is called with a combination', () => {
    it('loads and renders the first story correctly', async () => {
      const renderToDOM = jest.fn();

      const { configure, clientApi } = start(renderToDOM);
      configure('test', () => {
        clientApi
          .storiesOf('Component A', { id: 'file1' } as NodeModule)
          .add('Story One', jest.fn())
          .add('Story Two', jest.fn());

        clientApi
          .storiesOf('Component B', { id: 'file2' } as NodeModule)
          .add('Story Three', jest.fn());

        return [componentCExports];
      });

      await waitForRender();
      expect(
        mockChannel.emit.mock.calls.find((call: [string, any]) => call[0] === Events.SET_INDEX)[1]
      ).toMatchInlineSnapshot(`
        Object {
          "entries": Object {
            "component-a--story-one": Object {
              "argTypes": Object {},
              "args": Object {},
              "componentId": "component-a",
              "id": "component-a--story-one",
              "importPath": "file1",
              "initialArgs": Object {},
              "name": "Story One",
              "parameters": Object {
                "__id": "component-a--story-one",
                "__isArgsStory": false,
                "fileName": "file1",
                "framework": "test",
              },
              "title": "Component A",
              "type": "story",
            },
            "component-a--story-two": Object {
              "argTypes": Object {},
              "args": Object {},
              "componentId": "component-a",
              "id": "component-a--story-two",
              "importPath": "file1",
              "initialArgs": Object {},
              "name": "Story Two",
              "parameters": Object {
                "__id": "component-a--story-two",
                "__isArgsStory": false,
                "fileName": "file1",
                "framework": "test",
              },
              "title": "Component A",
              "type": "story",
            },
            "component-b--story-three": Object {
              "argTypes": Object {},
              "args": Object {},
              "componentId": "component-b",
              "id": "component-b--story-three",
              "importPath": "file2",
              "initialArgs": Object {},
              "name": "Story Three",
              "parameters": Object {
                "__id": "component-b--story-three",
                "__isArgsStory": false,
                "fileName": "file2",
                "framework": "test",
              },
              "title": "Component B",
              "type": "story",
            },
            "component-c--story-one": Object {
              "argTypes": Object {},
              "args": Object {},
              "componentId": undefined,
              "id": "component-c--story-one",
              "importPath": "exports-map-0",
              "initialArgs": Object {},
              "name": "Story One",
              "parameters": Object {
                "__isArgsStory": false,
                "fileName": "exports-map-0",
                "framework": "test",
              },
              "title": "Component C",
              "type": "story",
            },
            "component-c--story-two": Object {
              "argTypes": Object {},
              "args": Object {},
              "componentId": undefined,
              "id": "component-c--story-two",
              "importPath": "exports-map-0",
              "initialArgs": Object {},
              "name": "Story Two",
              "parameters": Object {
                "__isArgsStory": false,
                "fileName": "exports-map-0",
                "framework": "test",
              },
              "title": "Component C",
              "type": "story",
            },
          },
          "v": 4,
        }
      `);

      await waitForRender();
      expect(mockChannel.emit).toHaveBeenCalledWith(
        Events.STORY_RENDERED,
        'component-a--story-one'
      );

      expect(renderToDOM).toHaveBeenCalledWith(
        expect.objectContaining({
          id: 'component-a--story-one',
        }),
        'story-root'
      );
    });

    describe('docsPage', () => {
      beforeEach(() => {
        global.DOCS_OPTIONS = { enabled: true, docsPage: true, defaultTitle: 'Docs' };
      });

      it('adds stories for each component', async () => {});
    });
  });

  describe('auto-title', () => {
    const componentDExports = {
      default: {
        component: 'Component D',
      },
      StoryOne: jest.fn(),
    };
    it('loads and renders the first story correctly', async () => {
      const renderToDOM = jest.fn();

      const { configure } = start(renderToDOM);
      configure('test', () => [componentDExports]);

      await waitForEvents([Events.SET_INDEX]);
      expect(
        mockChannel.emit.mock.calls.find((call: [string, any]) => call[0] === Events.SET_INDEX)[1]
      ).toMatchInlineSnapshot(`
        Object {
          "entries": Object {
            "auto-title--story-one": Object {
              "argTypes": Object {},
              "args": Object {},
              "componentId": undefined,
              "id": "auto-title--story-one",
              "importPath": "exports-map-0",
              "initialArgs": Object {},
              "name": "Story One",
              "parameters": Object {
                "__isArgsStory": false,
                "fileName": "exports-map-0",
                "framework": "test",
              },
              "title": "auto-title",
              "type": "story",
            },
          },
          "v": 4,
        }
      `);

      await waitForRender();
    });
  });
});<|MERGE_RESOLUTION|>--- conflicted
+++ resolved
@@ -57,7 +57,6 @@
   emitter.removeAllListeners();
 });
 
-<<<<<<< HEAD
 const start: typeof realStart = (...args) => {
   const result = realStart(...args);
 
@@ -73,7 +72,6 @@
     configure,
   };
 };
-=======
 afterEach(() => {
   // I'm not sure why this is required (it seems just afterEach is required really)
   mockChannel.emit.mockClear();
@@ -84,7 +82,6 @@
   req.keys = () => Object.keys(importMap);
   return req;
 }
->>>>>>> 6100ea9b
 
 describe('start', () => {
   beforeEach(() => {
