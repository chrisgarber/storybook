{
  "name": "@storybook/core-client",
  "version": "7.0.0-alpha.53",
  "description": "Storybook framework-agnostic API",
  "keywords": [
    "storybook"
  ],
  "homepage": "https://github.com/storybookjs/storybook/tree/main/lib/core",
  "bugs": {
    "url": "https://github.com/storybookjs/storybook/issues"
  },
  "repository": {
    "type": "git",
    "url": "https://github.com/storybookjs/storybook.git",
    "directory": "lib/core"
  },
  "funding": {
    "type": "opencollective",
    "url": "https://opencollective.com/storybook"
  },
  "license": "MIT",
  "exports": {
    ".": {
      "require": "./dist/entry.js",
      "import": "./dist/entry.mjs",
      "types": "./dist/entry.d.ts"
    },
    "./package.json": "./package.json"
  },
  "main": "dist/entry.js",
  "module": "dist/entry.mjs",
  "types": "dist/entry.d.ts",
  "scripts": {
    "check": "../../../scripts/node_modules/.bin/tsc --noEmit",
    "prep": "../../../scripts/prepare/facade.ts"
  },
  "dependencies": {
<<<<<<< HEAD
    "@storybook/client-logger": "7.0.0-alpha.52",
    "@storybook/preview-api": "7.0.0-alpha.52"
=======
    "@storybook/addons": "7.0.0-alpha.53",
    "@storybook/channel-postmessage": "7.0.0-alpha.53",
    "@storybook/channel-websocket": "7.0.0-alpha.53",
    "@storybook/channels": "7.0.0-alpha.53",
    "@storybook/client-api": "7.0.0-alpha.53",
    "@storybook/client-logger": "7.0.0-alpha.53",
    "@storybook/core-events": "7.0.0-alpha.53",
    "@storybook/csf": "next",
    "@storybook/preview-web": "7.0.0-alpha.53",
    "@storybook/store": "7.0.0-alpha.53",
    "@storybook/types": "7.0.0-alpha.53",
    "global": "^4.4.0",
    "util-deprecate": "^1.0.2"
  },
  "devDependencies": {
    "typescript": "^4.9.3"
  },
  "peerDependenciesMeta": {
    "typescript": {
      "optional": true
    }
>>>>>>> 7e73ff44
  },
  "publishConfig": {
    "access": "public"
  },
  "bundler": {
    "entries": [
      "./src/entry.ts"
    ],
    "shim": "@storybook/preview-api/dist/core-client"
  },
  "gitHead": "fd1cf81615a5ddac3369e7bb567a1a43081fdc23"
}<|MERGE_RESOLUTION|>--- conflicted
+++ resolved
@@ -35,32 +35,8 @@
     "prep": "../../../scripts/prepare/facade.ts"
   },
   "dependencies": {
-<<<<<<< HEAD
-    "@storybook/client-logger": "7.0.0-alpha.52",
-    "@storybook/preview-api": "7.0.0-alpha.52"
-=======
-    "@storybook/addons": "7.0.0-alpha.53",
-    "@storybook/channel-postmessage": "7.0.0-alpha.53",
-    "@storybook/channel-websocket": "7.0.0-alpha.53",
-    "@storybook/channels": "7.0.0-alpha.53",
-    "@storybook/client-api": "7.0.0-alpha.53",
     "@storybook/client-logger": "7.0.0-alpha.53",
-    "@storybook/core-events": "7.0.0-alpha.53",
-    "@storybook/csf": "next",
-    "@storybook/preview-web": "7.0.0-alpha.53",
-    "@storybook/store": "7.0.0-alpha.53",
-    "@storybook/types": "7.0.0-alpha.53",
-    "global": "^4.4.0",
-    "util-deprecate": "^1.0.2"
-  },
-  "devDependencies": {
-    "typescript": "^4.9.3"
-  },
-  "peerDependenciesMeta": {
-    "typescript": {
-      "optional": true
-    }
->>>>>>> 7e73ff44
+    "@storybook/preview-api": "7.0.0-alpha.53"
   },
   "publishConfig": {
     "access": "public"
