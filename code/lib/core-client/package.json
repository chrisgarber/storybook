{
  "name": "@storybook/core-client",
  "version": "7.0.0-alpha.52",
  "description": "Storybook framework-agnostic API",
  "keywords": [
    "storybook"
  ],
  "homepage": "https://github.com/storybookjs/storybook/tree/main/lib/core",
  "bugs": {
    "url": "https://github.com/storybookjs/storybook/issues"
  },
  "repository": {
    "type": "git",
    "url": "https://github.com/storybookjs/storybook.git",
    "directory": "lib/core"
  },
  "funding": {
    "type": "opencollective",
    "url": "https://opencollective.com/storybook"
  },
  "license": "MIT",
  "exports": {
    ".": {
      "require": "./dist/entry.js",
      "import": "./dist/entry.mjs",
      "types": "./dist/entry.d.ts"
    },
    "./package.json": "./package.json"
  },
  "main": "dist/entry.js",
  "module": "dist/entry.mjs",
  "types": "dist/entry.d.ts",
  "scripts": {
    "check": "../../../scripts/node_modules/.bin/tsc --noEmit",
    "prep": "../../../scripts/prepare/facade.ts"
  },
  "dependencies": {
<<<<<<< HEAD
    "@storybook/preview-api": "7.0.0-alpha.50"
=======
    "@storybook/addons": "7.0.0-alpha.52",
    "@storybook/channel-postmessage": "7.0.0-alpha.52",
    "@storybook/channel-websocket": "7.0.0-alpha.52",
    "@storybook/channels": "7.0.0-alpha.52",
    "@storybook/client-api": "7.0.0-alpha.52",
    "@storybook/client-logger": "7.0.0-alpha.52",
    "@storybook/core-events": "7.0.0-alpha.52",
    "@storybook/csf": "next",
    "@storybook/preview-web": "7.0.0-alpha.52",
    "@storybook/store": "7.0.0-alpha.52",
    "@storybook/types": "7.0.0-alpha.52",
    "global": "^4.4.0",
    "util-deprecate": "^1.0.2"
  },
  "devDependencies": {
    "typescript": "^4.9.3"
  },
  "peerDependenciesMeta": {
    "typescript": {
      "optional": true
    }
>>>>>>> c0bfc957
  },
  "publishConfig": {
    "access": "public"
  },
  "bundler": {
    "entries": [
      "./src/entry.ts"
    ],
    "shim": "@storybook/preview-api/dist/core-client"
  },
  "gitHead": "d2494e3f51ce0f55bcb1ef693a6477c669fbe666"
}<|MERGE_RESOLUTION|>--- conflicted
+++ resolved
@@ -35,31 +35,7 @@
     "prep": "../../../scripts/prepare/facade.ts"
   },
   "dependencies": {
-<<<<<<< HEAD
-    "@storybook/preview-api": "7.0.0-alpha.50"
-=======
-    "@storybook/addons": "7.0.0-alpha.52",
-    "@storybook/channel-postmessage": "7.0.0-alpha.52",
-    "@storybook/channel-websocket": "7.0.0-alpha.52",
-    "@storybook/channels": "7.0.0-alpha.52",
-    "@storybook/client-api": "7.0.0-alpha.52",
-    "@storybook/client-logger": "7.0.0-alpha.52",
-    "@storybook/core-events": "7.0.0-alpha.52",
-    "@storybook/csf": "next",
-    "@storybook/preview-web": "7.0.0-alpha.52",
-    "@storybook/store": "7.0.0-alpha.52",
-    "@storybook/types": "7.0.0-alpha.52",
-    "global": "^4.4.0",
-    "util-deprecate": "^1.0.2"
-  },
-  "devDependencies": {
-    "typescript": "^4.9.3"
-  },
-  "peerDependenciesMeta": {
-    "typescript": {
-      "optional": true
-    }
->>>>>>> c0bfc957
+    "@storybook/preview-api": "7.0.0-alpha.52"
   },
   "publishConfig": {
     "access": "public"
