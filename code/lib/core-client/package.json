{
  "name": "@storybook/core-client",
  "version": "7.0.0-alpha.51",
  "description": "Storybook framework-agnostic API",
  "keywords": [
    "storybook"
  ],
  "homepage": "https://github.com/storybookjs/storybook/tree/main/lib/core",
  "bugs": {
    "url": "https://github.com/storybookjs/storybook/issues"
  },
  "repository": {
    "type": "git",
    "url": "https://github.com/storybookjs/storybook.git",
    "directory": "lib/core"
  },
  "funding": {
    "type": "opencollective",
    "url": "https://opencollective.com/storybook"
  },
  "license": "MIT",
  "exports": {
    ".": {
      "require": "./dist/index.js",
      "import": "./dist/index.mjs",
      "types": "./dist/index.d.ts"
    },
    "./package.json": "./package.json"
  },
  "main": "dist/index.js",
  "module": "dist/index.mjs",
  "types": "dist/index.d.ts",
  "scripts": {
    "check": "../../../scripts/node_modules/.bin/tsc --noEmit",
    "prep": "../../../scripts/prepare/bundle.ts"
  },
  "dependencies": {
<<<<<<< HEAD
    "@storybook/addons": "7.0.0-alpha.49",
    "@storybook/channel-postmessage": "7.0.0-alpha.49",
    "@storybook/channel-websocket": "7.0.0-alpha.49",
    "@storybook/channels": "7.0.0-alpha.49",
    "@storybook/client-api": "7.0.0-alpha.49",
    "@storybook/client-logger": "7.0.0-alpha.49",
    "@storybook/core-events": "7.0.0-alpha.49",
    "@storybook/csf": "0.0.2-next.7",
    "@storybook/preview-web": "7.0.0-alpha.49",
    "@storybook/store": "7.0.0-alpha.49",
    "@storybook/types": "7.0.0-alpha.49",
=======
    "@storybook/addons": "7.0.0-alpha.51",
    "@storybook/channel-postmessage": "7.0.0-alpha.51",
    "@storybook/channel-websocket": "7.0.0-alpha.51",
    "@storybook/channels": "7.0.0-alpha.51",
    "@storybook/client-api": "7.0.0-alpha.51",
    "@storybook/client-logger": "7.0.0-alpha.51",
    "@storybook/core-events": "7.0.0-alpha.51",
    "@storybook/csf": "next",
    "@storybook/preview-web": "7.0.0-alpha.51",
    "@storybook/store": "7.0.0-alpha.51",
    "@storybook/types": "7.0.0-alpha.51",
    "global": "^4.4.0",
>>>>>>> bd01d58f
    "util-deprecate": "^1.0.2"
  },
  "devDependencies": {
    "typescript": "^4.9.3"
  },
  "peerDependenciesMeta": {
    "typescript": {
      "optional": true
    }
  },
  "publishConfig": {
    "access": "public"
  },
  "bundler": {
    "entries": [
      "./src/index.ts"
    ]
  },
  "gitHead": "4fec76c3f5135854d9834ebc1cf2f1f325696ded"
}<|MERGE_RESOLUTION|>--- conflicted
+++ resolved
@@ -35,19 +35,6 @@
     "prep": "../../../scripts/prepare/bundle.ts"
   },
   "dependencies": {
-<<<<<<< HEAD
-    "@storybook/addons": "7.0.0-alpha.49",
-    "@storybook/channel-postmessage": "7.0.0-alpha.49",
-    "@storybook/channel-websocket": "7.0.0-alpha.49",
-    "@storybook/channels": "7.0.0-alpha.49",
-    "@storybook/client-api": "7.0.0-alpha.49",
-    "@storybook/client-logger": "7.0.0-alpha.49",
-    "@storybook/core-events": "7.0.0-alpha.49",
-    "@storybook/csf": "0.0.2-next.7",
-    "@storybook/preview-web": "7.0.0-alpha.49",
-    "@storybook/store": "7.0.0-alpha.49",
-    "@storybook/types": "7.0.0-alpha.49",
-=======
     "@storybook/addons": "7.0.0-alpha.51",
     "@storybook/channel-postmessage": "7.0.0-alpha.51",
     "@storybook/channel-websocket": "7.0.0-alpha.51",
@@ -59,8 +46,6 @@
     "@storybook/preview-web": "7.0.0-alpha.51",
     "@storybook/store": "7.0.0-alpha.51",
     "@storybook/types": "7.0.0-alpha.51",
-    "global": "^4.4.0",
->>>>>>> bd01d58f
     "util-deprecate": "^1.0.2"
   },
   "devDependencies": {
