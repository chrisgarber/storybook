{
  "name": "@storybook/core-client",
  "version": "7.0.0-alpha.47",
  "description": "Storybook framework-agnostic API",
  "keywords": [
    "storybook"
  ],
  "homepage": "https://github.com/storybookjs/storybook/tree/main/lib/core",
  "bugs": {
    "url": "https://github.com/storybookjs/storybook/issues"
  },
  "repository": {
    "type": "git",
    "url": "https://github.com/storybookjs/storybook.git",
    "directory": "lib/core"
  },
  "funding": {
    "type": "opencollective",
    "url": "https://opencollective.com/storybook"
  },
  "license": "MIT",
  "exports": {
    ".": {
      "require": "./dist/index.js",
      "import": "./dist/index.mjs",
      "types": "./dist/index.d.ts"
    },
    "./package.json": "./package.json"
  },
  "main": "dist/index.js",
  "module": "dist/index.mjs",
  "types": "dist/index.d.ts",
  "scripts": {
    "check": "../../../scripts/node_modules/.bin/tsc --noEmit",
    "prep": "../../../scripts/prepare/bundle.ts"
  },
  "dependencies": {
<<<<<<< HEAD
    "@storybook/addons": "7.0.0-alpha.46",
    "@storybook/channel-postmessage": "7.0.0-alpha.46",
    "@storybook/channel-websocket": "7.0.0-alpha.46",
    "@storybook/channels": "7.0.0-alpha.46",
    "@storybook/client-api": "7.0.0-alpha.46",
    "@storybook/client-logger": "7.0.0-alpha.46",
    "@storybook/core-events": "7.0.0-alpha.46",
    "@storybook/csf": "0.0.2--canary.53.4879818.0",
    "@storybook/preview-web": "7.0.0-alpha.46",
    "@storybook/store": "7.0.0-alpha.46",
    "@storybook/types": "7.0.0-alpha.46",
=======
    "@storybook/addons": "7.0.0-alpha.47",
    "@storybook/channel-postmessage": "7.0.0-alpha.47",
    "@storybook/channel-websocket": "7.0.0-alpha.47",
    "@storybook/channels": "7.0.0-alpha.47",
    "@storybook/client-api": "7.0.0-alpha.47",
    "@storybook/client-logger": "7.0.0-alpha.47",
    "@storybook/core-events": "7.0.0-alpha.47",
    "@storybook/csf": "next",
    "@storybook/preview-web": "7.0.0-alpha.47",
    "@storybook/store": "7.0.0-alpha.47",
    "@storybook/types": "7.0.0-alpha.47",
>>>>>>> b0b6c6b3
    "global": "^4.4.0",
    "util-deprecate": "^1.0.2"
  },
  "devDependencies": {
    "typescript": "~4.6.3"
  },
  "peerDependenciesMeta": {
    "typescript": {
      "optional": true
    }
  },
  "publishConfig": {
    "access": "public"
  },
  "bundler": {
    "entries": [
      "./src/index.ts"
    ]
  },
  "gitHead": "1c706a4a778831e012343c905f86225fa71491a7"
}<|MERGE_RESOLUTION|>--- conflicted
+++ resolved
@@ -35,19 +35,6 @@
     "prep": "../../../scripts/prepare/bundle.ts"
   },
   "dependencies": {
-<<<<<<< HEAD
-    "@storybook/addons": "7.0.0-alpha.46",
-    "@storybook/channel-postmessage": "7.0.0-alpha.46",
-    "@storybook/channel-websocket": "7.0.0-alpha.46",
-    "@storybook/channels": "7.0.0-alpha.46",
-    "@storybook/client-api": "7.0.0-alpha.46",
-    "@storybook/client-logger": "7.0.0-alpha.46",
-    "@storybook/core-events": "7.0.0-alpha.46",
-    "@storybook/csf": "0.0.2--canary.53.4879818.0",
-    "@storybook/preview-web": "7.0.0-alpha.46",
-    "@storybook/store": "7.0.0-alpha.46",
-    "@storybook/types": "7.0.0-alpha.46",
-=======
     "@storybook/addons": "7.0.0-alpha.47",
     "@storybook/channel-postmessage": "7.0.0-alpha.47",
     "@storybook/channel-websocket": "7.0.0-alpha.47",
@@ -59,7 +46,6 @@
     "@storybook/preview-web": "7.0.0-alpha.47",
     "@storybook/store": "7.0.0-alpha.47",
     "@storybook/types": "7.0.0-alpha.47",
->>>>>>> b0b6c6b3
     "global": "^4.4.0",
     "util-deprecate": "^1.0.2"
   },
