--- conflicted
+++ resolved
@@ -35,19 +35,6 @@
     "prep": "../../../scripts/prepare/bundle.ts"
   },
   "dependencies": {
-<<<<<<< HEAD
-    "@storybook/addons": "7.0.0-alpha.35",
-    "@storybook/channel-postmessage": "7.0.0-alpha.35",
-    "@storybook/channel-websocket": "7.0.0-alpha.35",
-    "@storybook/client-api": "7.0.0-alpha.35",
-    "@storybook/client-logger": "7.0.0-alpha.35",
-    "@storybook/core-events": "7.0.0-alpha.35",
-    "@storybook/csf": "0.0.2--canary.0899bb7.0",
-    "@storybook/preview-web": "7.0.0-alpha.35",
-    "@storybook/store": "7.0.0-alpha.35",
-    "@storybook/ui": "7.0.0-alpha.35",
-    "regenerator-runtime": "^0.13.7",
-=======
     "@storybook/addons": "7.0.0-alpha.49",
     "@storybook/channel-postmessage": "7.0.0-alpha.49",
     "@storybook/channel-websocket": "7.0.0-alpha.49",
@@ -59,8 +46,6 @@
     "@storybook/preview-web": "7.0.0-alpha.49",
     "@storybook/store": "7.0.0-alpha.49",
     "@storybook/types": "7.0.0-alpha.49",
-    "global": "^4.4.0",
->>>>>>> 2283ebb2
     "util-deprecate": "^1.0.2"
   },
   "devDependencies": {
