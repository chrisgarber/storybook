{
  "name": "@storybook/core-client",
  "version": "7.0.0-alpha.47",
  "description": "Storybook framework-agnostic API",
  "keywords": [
    "storybook"
  ],
  "homepage": "https://github.com/storybookjs/storybook/tree/main/lib/core",
  "bugs": {
    "url": "https://github.com/storybookjs/storybook/issues"
  },
  "repository": {
    "type": "git",
    "url": "https://github.com/storybookjs/storybook.git",
    "directory": "lib/core"
  },
  "funding": {
    "type": "opencollective",
    "url": "https://opencollective.com/storybook"
  },
  "license": "MIT",
  "exports": {
    ".": {
      "require": "./dist/entry.js",
      "import": "./dist/entry.mjs",
      "types": "./dist/entry.d.ts"
    },
    "./package.json": "./package.json"
  },
  "main": "dist/entry.js",
  "module": "dist/entry.mjs",
  "types": "dist/entry.d.ts",
  "scripts": {
    "check": "../../../scripts/node_modules/.bin/tsc --noEmit",
    "prep": "../../../scripts/prepare/facade.ts"
  },
  "dependencies": {
<<<<<<< HEAD
    "@storybook/api": "7.0.0-alpha.46",
    "@storybook/channel-postmessage": "7.0.0-alpha.46",
    "@storybook/channel-websocket": "7.0.0-alpha.46",
    "@storybook/channels": "7.0.0-alpha.46",
    "@storybook/client-logger": "7.0.0-alpha.46",
    "@storybook/core-common": "7.0.0-alpha.46",
    "@storybook/preview": "7.0.0-alpha.46",
    "@storybook/router": "7.0.0-alpha.46",
    "@storybook/theming": "7.0.0-alpha.46",
    "@storybook/types": "7.0.0-alpha.46"
=======
    "@storybook/addons": "7.0.0-alpha.47",
    "@storybook/channel-postmessage": "7.0.0-alpha.47",
    "@storybook/channel-websocket": "7.0.0-alpha.47",
    "@storybook/channels": "7.0.0-alpha.47",
    "@storybook/client-api": "7.0.0-alpha.47",
    "@storybook/client-logger": "7.0.0-alpha.47",
    "@storybook/core-events": "7.0.0-alpha.47",
    "@storybook/csf": "next",
    "@storybook/preview-web": "7.0.0-alpha.47",
    "@storybook/store": "7.0.0-alpha.47",
    "@storybook/types": "7.0.0-alpha.47",
    "global": "^4.4.0",
    "util-deprecate": "^1.0.2"
  },
  "devDependencies": {
    "typescript": "~4.6.3"
  },
  "peerDependenciesMeta": {
    "typescript": {
      "optional": true
    }
>>>>>>> 0f5575ce
  },
  "publishConfig": {
    "access": "public"
  },
  "bundler": {
    "entries": [
      "./src/entry.ts"
    ],
    "shim": "@storybook/preview/dist/core-client"
  },
  "gitHead": "1c706a4a778831e012343c905f86225fa71491a7"
}<|MERGE_RESOLUTION|>--- conflicted
+++ resolved
@@ -35,40 +35,16 @@
     "prep": "../../../scripts/prepare/facade.ts"
   },
   "dependencies": {
-<<<<<<< HEAD
-    "@storybook/api": "7.0.0-alpha.46",
-    "@storybook/channel-postmessage": "7.0.0-alpha.46",
-    "@storybook/channel-websocket": "7.0.0-alpha.46",
-    "@storybook/channels": "7.0.0-alpha.46",
-    "@storybook/client-logger": "7.0.0-alpha.46",
-    "@storybook/core-common": "7.0.0-alpha.46",
-    "@storybook/preview": "7.0.0-alpha.46",
-    "@storybook/router": "7.0.0-alpha.46",
-    "@storybook/theming": "7.0.0-alpha.46",
-    "@storybook/types": "7.0.0-alpha.46"
-=======
-    "@storybook/addons": "7.0.0-alpha.47",
+    "@storybook/api": "7.0.0-alpha.47",
     "@storybook/channel-postmessage": "7.0.0-alpha.47",
     "@storybook/channel-websocket": "7.0.0-alpha.47",
     "@storybook/channels": "7.0.0-alpha.47",
-    "@storybook/client-api": "7.0.0-alpha.47",
     "@storybook/client-logger": "7.0.0-alpha.47",
-    "@storybook/core-events": "7.0.0-alpha.47",
-    "@storybook/csf": "next",
-    "@storybook/preview-web": "7.0.0-alpha.47",
-    "@storybook/store": "7.0.0-alpha.47",
-    "@storybook/types": "7.0.0-alpha.47",
-    "global": "^4.4.0",
-    "util-deprecate": "^1.0.2"
-  },
-  "devDependencies": {
-    "typescript": "~4.6.3"
-  },
-  "peerDependenciesMeta": {
-    "typescript": {
-      "optional": true
-    }
->>>>>>> 0f5575ce
+    "@storybook/core-common": "7.0.0-alpha.47",
+    "@storybook/preview": "7.0.0-alpha.47",
+    "@storybook/router": "7.0.0-alpha.47",
+    "@storybook/theming": "7.0.0-alpha.47",
+    "@storybook/types": "7.0.0-alpha.47"
   },
   "publishConfig": {
     "access": "public"
