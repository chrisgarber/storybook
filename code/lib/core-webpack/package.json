{
  "name": "@storybook/core-webpack",
<<<<<<< HEAD
  "version": "7.3.2",
=======
  "version": "7.4.0-alpha.2",
>>>>>>> aecfa179
  "description": "Storybook framework-agnostic API",
  "keywords": [
    "storybook"
  ],
  "homepage": "https://github.com/storybookjs/storybook/tree/next/code/lib/core-webpack",
  "bugs": {
    "url": "https://github.com/storybookjs/storybook/issues"
  },
  "repository": {
    "type": "git",
    "url": "https://github.com/storybookjs/storybook.git",
    "directory": "code/lib/core-webpack"
  },
  "funding": {
    "type": "opencollective",
    "url": "https://opencollective.com/storybook"
  },
  "license": "MIT",
  "exports": {
    ".": {
      "types": "./dist/index.d.ts",
      "node": "./dist/index.js",
      "require": "./dist/index.js",
      "import": "./dist/index.mjs"
    },
    "./package.json": "./package.json"
  },
  "main": "dist/index.js",
  "module": "dist/index.mjs",
  "types": "dist/index.d.ts",
  "files": [
    "dist/**/*",
    "templates/**/*",
    "README.md",
    "*.js",
    "*.d.ts"
  ],
  "scripts": {
    "check": "../../../scripts/prepare/check.ts",
    "prep": "../../../scripts/prepare/bundle.ts"
  },
  "dependencies": {
    "@storybook/core-common": "workspace:*",
    "@storybook/node-logger": "workspace:*",
    "@storybook/types": "workspace:*",
    "@types/node": "^16.0.0",
    "ts-dedent": "^2.0.0"
  },
  "devDependencies": {
    "typescript": "~4.9.3",
    "webpack": "5"
  },
  "publishConfig": {
    "access": "public"
  },
  "bundler": {
    "entries": [
      "./src/index.ts"
    ],
    "platform": "node"
  },
  "gitHead": "e6a7fd8a655c69780bc20b9749c2699e44beae17"
}<|MERGE_RESOLUTION|>--- conflicted
+++ resolved
@@ -1,10 +1,6 @@
 {
   "name": "@storybook/core-webpack",
-<<<<<<< HEAD
-  "version": "7.3.2",
-=======
   "version": "7.4.0-alpha.2",
->>>>>>> aecfa179
   "description": "Storybook framework-agnostic API",
   "keywords": [
     "storybook"
@@ -40,7 +36,8 @@
     "templates/**/*",
     "README.md",
     "*.js",
-    "*.d.ts"
+    "*.d.ts",
+    "!src/**/*"
   ],
   "scripts": {
     "check": "../../../scripts/prepare/check.ts",
