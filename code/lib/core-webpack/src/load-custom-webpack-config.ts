<<<<<<< HEAD
import path from 'node:path';
=======
import { resolve } from 'node:path';
>>>>>>> 1caffa86

import { serverRequire } from 'storybook/internal/common';

const webpackConfigs = ['webpack.config', 'webpackfile'];

export const loadCustomWebpackConfig = (configDir: string) =>
  serverRequire(webpackConfigs.map((configName) => resolve(configDir, configName)));<|MERGE_RESOLUTION|>--- conflicted
+++ resolved
@@ -1,8 +1,4 @@
-<<<<<<< HEAD
-import path from 'node:path';
-=======
 import { resolve } from 'node:path';
->>>>>>> 1caffa86
 
 import { serverRequire } from 'storybook/internal/common';
 
