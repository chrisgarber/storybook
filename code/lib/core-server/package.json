--- conflicted
+++ resolved
@@ -42,17 +42,10 @@
     "@storybook/csf": "next",
     "@storybook/csf-tools": "7.0.0-alpha.47",
     "@storybook/docs-mdx": "0.0.1-canary.12433cf.0",
-<<<<<<< HEAD
-    "@storybook/node-logger": "7.0.0-alpha.46",
-    "@storybook/preview": "7.0.0-alpha.46",
-    "@storybook/telemetry": "7.0.0-alpha.46",
-    "@storybook/types": "7.0.0-alpha.46",
-=======
     "@storybook/node-logger": "7.0.0-alpha.47",
-    "@storybook/store": "7.0.0-alpha.47",
+    "@storybook/preview": "7.0.0-alpha.47",
     "@storybook/telemetry": "7.0.0-alpha.47",
     "@storybook/types": "7.0.0-alpha.47",
->>>>>>> 0f5575ce
     "@types/node": "^16.0.0",
     "@types/node-fetch": "^2.5.7",
     "@types/pretty-hrtime": "^1.0.0",
