{
  "name": "@storybook/core-server",
<<<<<<< HEAD
  "version": "7.0.0-alpha.21",
=======
  "version": "7.0.0-alpha.23",
>>>>>>> 9b71ead5
  "description": "Storybook framework-agnostic API",
  "keywords": [
    "storybook"
  ],
  "homepage": "https://github.com/storybookjs/storybook/tree/main/lib/core",
  "bugs": {
    "url": "https://github.com/storybookjs/storybook/issues"
  },
  "repository": {
    "type": "git",
    "url": "https://github.com/storybookjs/storybook.git",
    "directory": "lib/core-server"
  },
  "funding": {
    "type": "opencollective",
    "url": "https://opencollective.com/storybook"
  },
  "license": "MIT",
  "main": "dist/cjs/index.js",
  "module": "dist/esm/index.js",
  "types": "dist/types/index.d.ts",
  "files": [
    "dist/**/*",
    "public/**/*",
    "*.js",
    "*.d.ts"
  ],
  "scripts": {
    "check": "tsc --noEmit",
    "prepare": "node ../../../scripts/prepare.js"
  },
  "dependencies": {
    "@aw-web-design/x-default-browser": "1.4.88",
    "@discoveryjs/json-ext": "^0.5.3",
<<<<<<< HEAD
    "@storybook/builder-manager": "7.0.0-alpha.21",
    "@storybook/core-client": "7.0.0-alpha.21",
    "@storybook/core-common": "7.0.0-alpha.21",
    "@storybook/core-events": "7.0.0-alpha.21",
    "@storybook/csf": "0.0.2--canary.0899bb7.0",
    "@storybook/csf-tools": "7.0.0-alpha.21",
    "@storybook/docs-mdx": "0.0.1-canary.12433cf.0",
    "@storybook/node-logger": "7.0.0-alpha.21",
    "@storybook/semver": "^7.3.2",
    "@storybook/store": "7.0.0-alpha.21",
    "@storybook/telemetry": "7.0.0-alpha.21",
=======
    "@storybook/builder-manager": "7.0.0-alpha.23",
    "@storybook/core-client": "7.0.0-alpha.23",
    "@storybook/core-common": "7.0.0-alpha.23",
    "@storybook/core-events": "7.0.0-alpha.23",
    "@storybook/csf": "0.0.2--canary.0899bb7.0",
    "@storybook/csf-tools": "7.0.0-alpha.23",
    "@storybook/docs-mdx": "0.0.1-canary.12433cf.0",
    "@storybook/node-logger": "7.0.0-alpha.23",
    "@storybook/semver": "^7.3.2",
    "@storybook/store": "7.0.0-alpha.23",
    "@storybook/telemetry": "7.0.0-alpha.23",
>>>>>>> 9b71ead5
    "@types/node": "^14.0.10 || ^16.0.0",
    "@types/node-fetch": "^2.5.7",
    "@types/pretty-hrtime": "^1.0.0",
    "better-opn": "^2.1.1",
    "boxen": "^5.1.2",
    "chalk": "^4.1.0",
    "cli-table3": "^0.6.1",
    "commander": "^6.2.1",
    "compression": "^1.7.4",
    "core-js": "^3.8.2",
    "detect-port": "^1.3.0",
    "express": "^4.17.1",
    "fs-extra": "^9.0.1",
    "global": "^4.4.0",
    "globby": "^11.0.2",
    "ip": "^2.0.0",
    "lodash": "^4.17.21",
    "node-fetch": "^2.6.7",
    "open": "^8.4.0",
    "pretty-hrtime": "^1.0.3",
    "prompts": "^2.4.0",
    "read-pkg-up": "^7.0.1",
    "serve-favicon": "^2.5.0",
    "slash": "^3.0.0",
    "telejson": "^6.0.8",
    "ts-dedent": "^2.0.0",
    "util-deprecate": "^1.0.2",
    "watchpack": "^2.2.0",
    "ws": "^8.2.3"
  },
  "devDependencies": {
<<<<<<< HEAD
    "@storybook/builder-webpack5": "7.0.0-alpha.21",
=======
    "@storybook/builder-webpack5": "7.0.0-alpha.23",
>>>>>>> 9b71ead5
    "@types/compression": "^1.7.0",
    "@types/ip": "^1.1.0",
    "@types/serve-favicon": "^2.5.2",
    "@types/ws": "^8",
    "jest-specific-snapshot": "^4.0.0",
    "typescript": "~4.6.3",
    "webpack": "5"
  },
  "peerDependencies": {
    "react": "^16.8.0 || ^17.0.0 || ^18.0.0",
    "react-dom": "^16.8.0 || ^17.0.0 || ^18.0.0"
  },
  "peerDependenciesMeta": {
    "@storybook/builder-webpack5": {
      "optional": true
    },
    "typescript": {
      "optional": true
    }
  },
  "publishConfig": {
    "access": "public"
  },
<<<<<<< HEAD
  "gitHead": "d8cdc5b21af68e69c6eefeaae0e1efadd06947ea"
=======
  "gitHead": "0900e20acfbc12551c6a3f788b8de5dd6af5f80a"
>>>>>>> 9b71ead5
}<|MERGE_RESOLUTION|>--- conflicted
+++ resolved
@@ -1,10 +1,6 @@
 {
   "name": "@storybook/core-server",
-<<<<<<< HEAD
-  "version": "7.0.0-alpha.21",
-=======
   "version": "7.0.0-alpha.23",
->>>>>>> 9b71ead5
   "description": "Storybook framework-agnostic API",
   "keywords": [
     "storybook"
@@ -39,19 +35,6 @@
   "dependencies": {
     "@aw-web-design/x-default-browser": "1.4.88",
     "@discoveryjs/json-ext": "^0.5.3",
-<<<<<<< HEAD
-    "@storybook/builder-manager": "7.0.0-alpha.21",
-    "@storybook/core-client": "7.0.0-alpha.21",
-    "@storybook/core-common": "7.0.0-alpha.21",
-    "@storybook/core-events": "7.0.0-alpha.21",
-    "@storybook/csf": "0.0.2--canary.0899bb7.0",
-    "@storybook/csf-tools": "7.0.0-alpha.21",
-    "@storybook/docs-mdx": "0.0.1-canary.12433cf.0",
-    "@storybook/node-logger": "7.0.0-alpha.21",
-    "@storybook/semver": "^7.3.2",
-    "@storybook/store": "7.0.0-alpha.21",
-    "@storybook/telemetry": "7.0.0-alpha.21",
-=======
     "@storybook/builder-manager": "7.0.0-alpha.23",
     "@storybook/core-client": "7.0.0-alpha.23",
     "@storybook/core-common": "7.0.0-alpha.23",
@@ -63,7 +46,6 @@
     "@storybook/semver": "^7.3.2",
     "@storybook/store": "7.0.0-alpha.23",
     "@storybook/telemetry": "7.0.0-alpha.23",
->>>>>>> 9b71ead5
     "@types/node": "^14.0.10 || ^16.0.0",
     "@types/node-fetch": "^2.5.7",
     "@types/pretty-hrtime": "^1.0.0",
@@ -95,11 +77,7 @@
     "ws": "^8.2.3"
   },
   "devDependencies": {
-<<<<<<< HEAD
-    "@storybook/builder-webpack5": "7.0.0-alpha.21",
-=======
     "@storybook/builder-webpack5": "7.0.0-alpha.23",
->>>>>>> 9b71ead5
     "@types/compression": "^1.7.0",
     "@types/ip": "^1.1.0",
     "@types/serve-favicon": "^2.5.2",
@@ -123,9 +101,5 @@
   "publishConfig": {
     "access": "public"
   },
-<<<<<<< HEAD
-  "gitHead": "d8cdc5b21af68e69c6eefeaae0e1efadd06947ea"
-=======
   "gitHead": "0900e20acfbc12551c6a3f788b8de5dd6af5f80a"
->>>>>>> 9b71ead5
 }