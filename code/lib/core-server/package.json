{
  "name": "@storybook/core-server",
  "version": "7.0.0-alpha.35",
  "description": "Storybook framework-agnostic API",
  "keywords": [
    "storybook"
  ],
  "homepage": "https://github.com/storybookjs/storybook/tree/main/lib/core",
  "bugs": {
    "url": "https://github.com/storybookjs/storybook/issues"
  },
  "repository": {
    "type": "git",
    "url": "https://github.com/storybookjs/storybook.git",
    "directory": "lib/core-server"
  },
  "funding": {
    "type": "opencollective",
    "url": "https://opencollective.com/storybook"
  },
  "license": "MIT",
  "main": "dist/cjs/index.js",
  "module": "dist/esm/index.js",
  "types": "dist/types/index.d.ts",
  "files": [
    "dist/**/*",
    "public/**/*",
    "*.js",
    "*.d.ts"
  ],
  "scripts": {
    "check": "../../../scripts/node_modules/.bin/tsc --noEmit",
    "prep": "node ../../../scripts/prepare.js"
  },
  "dependencies": {
    "@aw-web-design/x-default-browser": "1.4.88",
    "@discoveryjs/json-ext": "^0.5.3",
    "@storybook/builder-manager": "7.0.0-alpha.35",
    "@storybook/core-client": "7.0.0-alpha.35",
    "@storybook/core-common": "7.0.0-alpha.35",
    "@storybook/core-events": "7.0.0-alpha.35",
    "@storybook/csf": "0.0.2--canary.0899bb7.0",
    "@storybook/csf-tools": "7.0.0-alpha.35",
    "@storybook/docs-mdx": "0.0.1-canary.12433cf.0",
<<<<<<< HEAD
    "@storybook/node-logger": "7.0.0-alpha.34",
    "@storybook/store": "7.0.0-alpha.34",
    "@storybook/telemetry": "7.0.0-alpha.34",
=======
    "@storybook/node-logger": "7.0.0-alpha.35",
    "@storybook/semver": "^7.3.2",
    "@storybook/store": "7.0.0-alpha.35",
    "@storybook/telemetry": "7.0.0-alpha.35",
>>>>>>> a2cdd73b
    "@types/node": "^14.0.10 || ^16.0.0",
    "@types/node-fetch": "^2.5.7",
    "@types/pretty-hrtime": "^1.0.0",
    "@types/semver": "^7.3.4",
    "better-opn": "^2.1.1",
    "boxen": "^5.1.2",
    "chalk": "^4.1.0",
    "cli-table3": "^0.6.1",
    "compression": "^1.7.4",
    "detect-port": "^1.3.0",
    "express": "^4.17.1",
    "fs-extra": "^9.0.1",
    "global": "^4.4.0",
    "globby": "^11.0.2",
    "ip": "^2.0.0",
    "lodash": "^4.17.21",
    "node-fetch": "^2.6.7",
    "open": "^8.4.0",
    "pretty-hrtime": "^1.0.3",
    "prompts": "^2.4.0",
    "read-pkg-up": "^7.0.1",
    "semver": "^7.3.7",
    "serve-favicon": "^2.5.0",
    "slash": "^3.0.0",
    "telejson": "^6.0.8",
    "ts-dedent": "^2.0.0",
    "util-deprecate": "^1.0.2",
    "watchpack": "^2.2.0",
    "ws": "^8.2.3"
  },
  "devDependencies": {
    "@storybook/builder-webpack5": "7.0.0-alpha.35",
    "@types/compression": "^1.7.0",
    "@types/ip": "^1.1.0",
    "@types/serve-favicon": "^2.5.2",
    "@types/ws": "^8",
    "jest-os-detection": "^1.3.1",
    "jest-specific-snapshot": "^4.0.0",
    "ts-jest": "^26.4.4",
    "typescript": "~4.6.3",
    "webpack": "5"
  },
  "peerDependencies": {
    "react": "^16.8.0 || ^17.0.0 || ^18.0.0",
    "react-dom": "^16.8.0 || ^17.0.0 || ^18.0.0"
  },
  "peerDependenciesMeta": {
    "@storybook/builder-webpack5": {
      "optional": true
    },
    "typescript": {
      "optional": true
    }
  },
  "publishConfig": {
    "access": "public"
  },
  "gitHead": "d8972df8c6c1c4716131a856751f5914acddaad1"
}<|MERGE_RESOLUTION|>--- conflicted
+++ resolved
@@ -42,16 +42,9 @@
     "@storybook/csf": "0.0.2--canary.0899bb7.0",
     "@storybook/csf-tools": "7.0.0-alpha.35",
     "@storybook/docs-mdx": "0.0.1-canary.12433cf.0",
-<<<<<<< HEAD
-    "@storybook/node-logger": "7.0.0-alpha.34",
-    "@storybook/store": "7.0.0-alpha.34",
-    "@storybook/telemetry": "7.0.0-alpha.34",
-=======
     "@storybook/node-logger": "7.0.0-alpha.35",
-    "@storybook/semver": "^7.3.2",
     "@storybook/store": "7.0.0-alpha.35",
     "@storybook/telemetry": "7.0.0-alpha.35",
->>>>>>> a2cdd73b
     "@types/node": "^14.0.10 || ^16.0.0",
     "@types/node-fetch": "^2.5.7",
     "@types/pretty-hrtime": "^1.0.0",
