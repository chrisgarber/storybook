{
  "name": "@storybook/core-server",
  "version": "7.0.0-beta.40",
  "description": "Storybook framework-agnostic API",
  "keywords": [
    "storybook"
  ],
  "homepage": "https://github.com/storybookjs/storybook/tree/main/lib/core",
  "bugs": {
    "url": "https://github.com/storybookjs/storybook/issues"
  },
  "repository": {
    "type": "git",
    "url": "https://github.com/storybookjs/storybook.git",
    "directory": "lib/core-server"
  },
  "funding": {
    "type": "opencollective",
    "url": "https://opencollective.com/storybook"
  },
  "license": "MIT",
  "exports": {
    ".": {
      "node": "./dist/index.js",
      "require": "./dist/index.js",
      "types": "./dist/index.d.ts"
    },
    "./dist/presets/babel-cache-preset": {
      "node": "./dist/presets/babel-cache-preset.js",
      "require": "./dist/presets/babel-cache-preset.js",
      "types": "./dist/presets/babel-cache-preset.d.ts"
    },
    "./dist/presets/common-preset": {
      "node": "./dist/presets/common-preset.js",
      "require": "./dist/presets/common-preset.js",
      "types": "./dist/presets/common-preset.d.ts"
    },
    "./public/favicon.svg": "./public/favicon.svg",
    "./package.json": "./package.json"
  },
  "main": "dist/index.js",
  "types": "dist/index.d.ts",
  "files": [
    "dist/**/*",
    "public/**/*",
    "README.md",
    "*.js",
    "*.d.ts"
  ],
  "scripts": {
    "check": "../../../scripts/node_modules/.bin/tsc --noEmit",
    "prep": "../../../scripts/prepare/bundle.ts"
  },
  "dependencies": {
    "@aw-web-design/x-default-browser": "1.4.88",
    "@discoveryjs/json-ext": "^0.5.3",
    "@storybook/builder-manager": "7.0.0-beta.40",
    "@storybook/core-common": "7.0.0-beta.40",
    "@storybook/core-events": "7.0.0-beta.40",
    "@storybook/csf": "next",
    "@storybook/csf-tools": "7.0.0-beta.40",
    "@storybook/docs-mdx": "next",
    "@storybook/global": "^5.0.0",
    "@storybook/node-logger": "7.0.0-beta.40",
    "@storybook/telemetry": "7.0.0-beta.40",
    "@storybook/types": "7.0.0-beta.40",
    "@types/detect-port": "^1.3.0",
    "@types/node": "^16.0.0",
    "@types/node-fetch": "^2.5.7",
    "@types/pretty-hrtime": "^1.0.0",
    "@types/semver": "^7.3.4",
    "better-opn": "^2.1.1",
    "boxen": "^5.1.2",
    "chalk": "^4.1.0",
    "cli-table3": "^0.6.1",
    "compression": "^1.7.4",
    "detect-port": "^1.3.0",
    "express": "^4.17.3",
    "fs-extra": "^11.1.0",
    "globby": "^11.0.2",
    "ip": "^2.0.0",
    "lodash": "^4.17.21",
    "node-fetch": "^2.6.7",
    "open": "^8.4.0",
    "pretty-hrtime": "^1.0.3",
    "prompts": "^2.4.0",
    "read-pkg-up": "^7.0.1",
    "semver": "^7.3.7",
    "serve-favicon": "^2.5.0",
    "slash": "^3.0.0",
    "telejson": "^7.0.3",
    "ts-dedent": "^2.0.0",
    "util-deprecate": "^1.0.2",
    "watchpack": "^2.2.0",
    "ws": "^8.2.3"
  },
  "devDependencies": {
    "@storybook/preview-api": "7.0.0-beta.40",
    "@types/compression": "^1.7.0",
    "@types/ip": "^1.1.0",
    "@types/serve-favicon": "^2.5.2",
    "@types/ws": "^8",
    "jest-os-detection": "^1.3.1",
    "jest-specific-snapshot": "^7.0.0",
    "typescript": "~4.9.3"
  },
  "publishConfig": {
    "access": "public"
  },
  "bundler": {
    "entries": [
      "./src/index.ts",
      "./src/presets/babel-cache-preset.ts",
      "./src/presets/common-preset.ts"
    ],
    "platform": "node",
<<<<<<< HEAD
    "externals": [
      "util"
=======
    "formats": [
      "cjs"
>>>>>>> a76afc07
    ]
  },
  "gitHead": "9c68cc3a66e996e91ccd520d9d0adf0fa7094ad4"
}<|MERGE_RESOLUTION|>--- conflicted
+++ resolved
@@ -114,13 +114,8 @@
       "./src/presets/common-preset.ts"
     ],
     "platform": "node",
-<<<<<<< HEAD
-    "externals": [
-      "util"
-=======
     "formats": [
       "cjs"
->>>>>>> a76afc07
     ]
   },
   "gitHead": "9c68cc3a66e996e91ccd520d9d0adf0fa7094ad4"
