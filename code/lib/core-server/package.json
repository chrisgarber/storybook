{
  "name": "@storybook/core-server",
  "version": "8.2.0-alpha.7",
  "description": "Storybook framework-agnostic API",
  "keywords": [
    "storybook"
  ],
  "homepage": "https://github.com/storybookjs/storybook/tree/next/code/lib/core-server",
  "bugs": {
    "url": "https://github.com/storybookjs/storybook/issues"
  },
  "repository": {
    "type": "git",
    "url": "https://github.com/storybookjs/storybook.git",
    "directory": "code/lib/core-server"
  },
  "funding": {
    "type": "opencollective",
    "url": "https://opencollective.com/storybook"
  },
  "license": "MIT",
  "exports": {
    ".": {
      "types": "./dist/index.d.ts",
      "node": "./dist/index.js",
      "import": "./dist/index.mjs",
      "require": "./dist/index.js"
    },
    "./dist/presets/common-preset": {
      "types": "./dist/presets/common-preset.d.ts",
      "node": "./dist/presets/common-preset.js",
      "require": "./dist/presets/common-preset.js"
    },
    "./dist/presets/common-override-preset": {
      "types": "./dist/presets/common-override-preset.d.ts",
      "node": "./dist/presets/common-override-preset.js",
      "require": "./dist/presets/common-override-preset.js"
    },
    "./public/favicon.svg": "./public/favicon.svg",
    "./package.json": "./package.json"
  },
  "main": "dist/index.js",
  "module": "dist/index.mjs",
  "types": "dist/index.d.ts",
  "files": [
    "dist/**/*",
    "public/**/*",
    "README.md",
    "*.js",
    "*.d.ts",
    "!src/**/*"
  ],
  "scripts": {
    "check": "node --loader ../../../scripts/node_modules/esbuild-register/loader.js -r ../../../scripts/node_modules/esbuild-register/register.js ../../../scripts/prepare/check.ts",
    "prep": "node --loader ../../../scripts/node_modules/esbuild-register/loader.js -r ../../../scripts/node_modules/esbuild-register/register.js ../../../scripts/prepare/bundle.ts"
  },
  "dependencies": {
    "@aw-web-design/x-default-browser": "1.4.126",
    "@babel/core": "^7.24.4",
    "@babel/parser": "^7.24.4",
    "@discoveryjs/json-ext": "^0.5.3",
    "@storybook/builder-manager": "workspace:*",
    "@storybook/channels": "workspace:*",
    "@storybook/core-common": "workspace:*",
    "@storybook/core-events": "workspace:*",
    "@storybook/csf": "^0.1.8",
    "@storybook/csf-tools": "workspace:*",
<<<<<<< HEAD
    "@storybook/docs-mdx": "^3.1.0",
=======
    "@storybook/docs-mdx": "3.1.0-next.0",
>>>>>>> bb3d8cc1
    "@storybook/global": "^5.0.0",
    "@storybook/manager": "workspace:*",
    "@storybook/manager-api": "workspace:*",
    "@storybook/node-logger": "workspace:*",
    "@storybook/preview-api": "workspace:*",
    "@storybook/telemetry": "workspace:*",
    "@storybook/types": "workspace:*",
    "@types/detect-port": "^1.3.0",
    "@types/diff": "^5.0.9",
    "@types/node": "^18.0.0",
    "@types/pretty-hrtime": "^1.0.0",
    "@types/semver": "^7.3.4",
    "better-opn": "^3.0.2",
    "chalk": "^4.1.0",
    "cli-table3": "^0.6.1",
    "compression": "^1.7.4",
    "detect-port": "^1.3.0",
    "diff": "^5.2.0",
    "express": "^4.19.2",
    "fs-extra": "^11.1.0",
    "globby": "^14.0.1",
    "lodash": "^4.17.21",
    "open": "^8.4.0",
    "pretty-hrtime": "^1.0.3",
    "prompts": "^2.4.0",
    "read-pkg-up": "^7.0.1",
    "semver": "^7.3.7",
    "telejson": "^7.2.0",
    "tiny-invariant": "^1.3.1",
    "ts-dedent": "^2.0.0",
    "tsconfig-paths": "^4.2.0",
    "util": "^0.12.4",
    "util-deprecate": "^1.0.2",
    "watchpack": "^2.2.0",
    "ws": "^8.2.3"
  },
  "devDependencies": {
    "@storybook/addon-docs": "workspace:*",
    "@types/compression": "^1.7.0",
    "@types/node-fetch": "^2.5.7",
    "@types/ws": "^8",
    "boxen": "^7.1.1",
    "camelcase": "^8.0.0",
    "node-fetch": "^3.3.1",
    "slash": "^5.0.0",
    "typescript": "^5.3.2"
  },
  "publishConfig": {
    "access": "public"
  },
  "bundler": {
    "entries": [
      "./src/index.ts",
      "./src/presets/common-preset.ts",
      "./src/presets/common-manager.ts",
      "./src/presets/common-override-preset.ts"
    ],
    "platform": "node"
  },
  "gitHead": "e6a7fd8a655c69780bc20b9749c2699e44beae16"
}<|MERGE_RESOLUTION|>--- conflicted
+++ resolved
@@ -65,11 +65,7 @@
     "@storybook/core-events": "workspace:*",
     "@storybook/csf": "^0.1.8",
     "@storybook/csf-tools": "workspace:*",
-<<<<<<< HEAD
     "@storybook/docs-mdx": "^3.1.0",
-=======
-    "@storybook/docs-mdx": "3.1.0-next.0",
->>>>>>> bb3d8cc1
     "@storybook/global": "^5.0.0",
     "@storybook/manager": "workspace:*",
     "@storybook/manager-api": "workspace:*",
