{
  "name": "@storybook/core-server",
  "version": "7.0.0-alpha.50",
  "description": "Storybook framework-agnostic API",
  "keywords": [
    "storybook"
  ],
  "homepage": "https://github.com/storybookjs/storybook/tree/main/lib/core",
  "bugs": {
    "url": "https://github.com/storybookjs/storybook/issues"
  },
  "repository": {
    "type": "git",
    "url": "https://github.com/storybookjs/storybook.git",
    "directory": "lib/core-server"
  },
  "funding": {
    "type": "opencollective",
    "url": "https://opencollective.com/storybook"
  },
  "license": "MIT",
  "main": "dist/cjs/index.js",
  "module": "dist/esm/index.js",
  "types": "dist/types/index.d.ts",
  "files": [
    "dist/**/*",
    "public/**/*",
    "*.js",
    "*.d.ts"
  ],
  "scripts": {
    "check": "../../../scripts/node_modules/.bin/tsc --noEmit",
    "prep": "node ../../../scripts/prepare.js"
  },
  "dependencies": {
    "@aw-web-design/x-default-browser": "1.4.88",
    "@discoveryjs/json-ext": "^0.5.3",
    "@storybook/builder-manager": "7.0.0-alpha.50",
    "@storybook/core-common": "7.0.0-alpha.50",
    "@storybook/core-events": "7.0.0-alpha.50",
    "@storybook/csf": "next",
    "@storybook/csf-tools": "7.0.0-alpha.50",
    "@storybook/docs-mdx": "0.0.1-canary.12433cf.0",
    "@storybook/node-logger": "7.0.0-alpha.50",
    "@storybook/preview-api": "7.0.0-alpha.50",
    "@storybook/telemetry": "7.0.0-alpha.50",
    "@storybook/types": "7.0.0-alpha.50",
<<<<<<< HEAD
    "@types/node": "^16.0.0",
=======
    "@types/node": "^16.18.3",
>>>>>>> aca780bc
    "@types/node-fetch": "^2.5.7",
    "@types/pretty-hrtime": "^1.0.0",
    "@types/semver": "^7.3.4",
    "better-opn": "^2.1.1",
    "boxen": "^5.1.2",
    "chalk": "^4.1.0",
    "cli-table3": "^0.6.1",
    "compression": "^1.7.4",
    "detect-port": "^1.3.0",
    "express": "^4.17.1",
    "fs-extra": "^9.0.1",
    "global": "^4.4.0",
    "globby": "^11.0.2",
    "ip": "^2.0.0",
    "lodash": "^4.17.21",
    "node-fetch": "^2.6.7",
    "open": "^8.4.0",
    "pretty-hrtime": "^1.0.3",
    "prompts": "^2.4.0",
    "read-pkg-up": "^7.0.1",
    "semver": "^7.3.7",
    "serve-favicon": "^2.5.0",
    "slash": "^3.0.0",
    "telejson": "^6.0.8",
    "ts-dedent": "^2.0.0",
    "util-deprecate": "^1.0.2",
    "watchpack": "^2.2.0",
    "ws": "^8.2.3"
  },
  "devDependencies": {
    "@storybook/builder-webpack5": "7.0.0-alpha.50",
    "@types/compression": "^1.7.0",
    "@types/ip": "^1.1.0",
    "@types/serve-favicon": "^2.5.2",
    "@types/ws": "^8",
    "jest-os-detection": "^1.3.1",
    "jest-specific-snapshot": "^6.0.0",
    "typescript": "^4.9.3",
    "webpack": "5"
  },
  "peerDependencies": {
    "react": "^16.8.0 || ^17.0.0 || ^18.0.0",
    "react-dom": "^16.8.0 || ^17.0.0 || ^18.0.0"
  },
  "peerDependenciesMeta": {
    "@storybook/builder-webpack5": {
      "optional": true
    },
    "typescript": {
      "optional": true
    }
  },
  "publishConfig": {
    "access": "public"
  },
  "gitHead": "77184d039091f4782dc4540df6d271a24fb3e242"
}<|MERGE_RESOLUTION|>--- conflicted
+++ resolved
@@ -45,11 +45,7 @@
     "@storybook/preview-api": "7.0.0-alpha.50",
     "@storybook/telemetry": "7.0.0-alpha.50",
     "@storybook/types": "7.0.0-alpha.50",
-<<<<<<< HEAD
-    "@types/node": "^16.0.0",
-=======
     "@types/node": "^16.18.3",
->>>>>>> aca780bc
     "@types/node-fetch": "^2.5.7",
     "@types/pretty-hrtime": "^1.0.0",
     "@types/semver": "^7.3.4",
