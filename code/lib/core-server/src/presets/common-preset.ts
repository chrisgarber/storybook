--- conflicted
+++ resolved
@@ -196,11 +196,7 @@
 });
 
 export const csfIndexer: Indexer = {
-<<<<<<< HEAD
-  test: /\.(stories|story)\.(m?js|ts)x?$/,
-=======
   test: /(stories|story)\.(m?js|ts)x?$/,
->>>>>>> 6a18e927
   index: async (fileName, options) => (await readCsf(fileName, options)).parse().indexInputs,
 };
 
