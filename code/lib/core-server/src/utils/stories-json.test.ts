--- conflicted
+++ resolved
@@ -274,443 +274,6 @@
       `);
     }, 10_000);
 
-<<<<<<< HEAD
-    it('scans and extracts stories v3', async () => {
-      const mockServerChannel = { emit: vi.fn() } as any as ServerChannel;
-      useStoriesJson({
-        router,
-        initializedStoryIndexGenerator: getInitializedStoryIndexGenerator(),
-        workingDir,
-        serverChannel: mockServerChannel,
-        normalizedStories,
-      });
-
-      expect(use).toHaveBeenCalledTimes(2);
-      const route = use.mock.calls[1][1];
-
-      await route(request, response);
-
-      expect(send).toHaveBeenCalledTimes(1);
-      expect(JSON.parse(send.mock.calls[0][0])).toMatchInlineSnapshot(`
-        {
-          "stories": {
-            "a--metaof": {
-              "id": "a--metaof",
-              "importPath": "./src/docs2/MetaOf.mdx",
-              "kind": "A",
-              "name": "MetaOf",
-              "parameters": {
-                "__id": "a--metaof",
-                "docsOnly": true,
-                "fileName": "./src/docs2/MetaOf.mdx",
-              },
-              "storiesImports": [
-                "./src/A.stories.js",
-              ],
-              "story": "MetaOf",
-              "tags": [
-                "attached-mdx",
-                "docs",
-              ],
-              "title": "A",
-            },
-            "a--second-docs": {
-              "id": "a--second-docs",
-              "importPath": "./src/docs2/SecondMetaOf.mdx",
-              "kind": "A",
-              "name": "Second Docs",
-              "parameters": {
-                "__id": "a--second-docs",
-                "docsOnly": true,
-                "fileName": "./src/docs2/SecondMetaOf.mdx",
-              },
-              "storiesImports": [
-                "./src/A.stories.js",
-              ],
-              "story": "Second Docs",
-              "tags": [
-                "attached-mdx",
-                "docs",
-              ],
-              "title": "A",
-            },
-            "a--story-one": {
-              "id": "a--story-one",
-              "importPath": "./src/A.stories.js",
-              "kind": "A",
-              "name": "Story One",
-              "parameters": {
-                "__id": "a--story-one",
-                "docsOnly": false,
-                "fileName": "./src/A.stories.js",
-              },
-              "story": "Story One",
-              "tags": [
-                "component-tag",
-                "story-tag",
-                "story",
-              ],
-              "title": "A",
-            },
-            "b--story-one": {
-              "id": "b--story-one",
-              "importPath": "./src/B.stories.ts",
-              "kind": "B",
-              "name": "Story One",
-              "parameters": {
-                "__id": "b--story-one",
-                "docsOnly": false,
-                "fileName": "./src/B.stories.ts",
-              },
-              "story": "Story One",
-              "tags": [
-                "autodocs",
-                "story",
-              ],
-              "title": "B",
-            },
-            "d--story-one": {
-              "id": "d--story-one",
-              "importPath": "./src/D.stories.jsx",
-              "kind": "D",
-              "name": "Story One",
-              "parameters": {
-                "__id": "d--story-one",
-                "docsOnly": false,
-                "fileName": "./src/D.stories.jsx",
-              },
-              "story": "Story One",
-              "tags": [
-                "autodocs",
-                "story",
-              ],
-              "title": "D",
-            },
-            "docs2-componentreference--docs": {
-              "id": "docs2-componentreference--docs",
-              "importPath": "./src/docs2/ComponentReference.mdx",
-              "kind": "docs2/ComponentReference",
-              "name": "docs",
-              "parameters": {
-                "__id": "docs2-componentreference--docs",
-                "docsOnly": true,
-                "fileName": "./src/docs2/ComponentReference.mdx",
-              },
-              "storiesImports": [],
-              "story": "docs",
-              "tags": [
-                "unattached-mdx",
-                "docs",
-              ],
-              "title": "docs2/ComponentReference",
-            },
-            "docs2-notitle--docs": {
-              "id": "docs2-notitle--docs",
-              "importPath": "./src/docs2/NoTitle.mdx",
-              "kind": "docs2/NoTitle",
-              "name": "docs",
-              "parameters": {
-                "__id": "docs2-notitle--docs",
-                "docsOnly": true,
-                "fileName": "./src/docs2/NoTitle.mdx",
-              },
-              "storiesImports": [],
-              "story": "docs",
-              "tags": [
-                "unattached-mdx",
-                "docs",
-              ],
-              "title": "docs2/NoTitle",
-            },
-            "docs2-yabbadabbadooo--docs": {
-              "id": "docs2-yabbadabbadooo--docs",
-              "importPath": "./src/docs2/Title.mdx",
-              "kind": "docs2/Yabbadabbadooo",
-              "name": "docs",
-              "parameters": {
-                "__id": "docs2-yabbadabbadooo--docs",
-                "docsOnly": true,
-                "fileName": "./src/docs2/Title.mdx",
-              },
-              "storiesImports": [],
-              "story": "docs",
-              "tags": [
-                "unattached-mdx",
-                "docs",
-              ],
-              "title": "docs2/Yabbadabbadooo",
-            },
-            "first-nested-deeply-f--story-one": {
-              "id": "first-nested-deeply-f--story-one",
-              "importPath": "./src/first-nested/deeply/F.stories.js",
-              "kind": "first-nested/deeply/F",
-              "name": "Story One",
-              "parameters": {
-                "__id": "first-nested-deeply-f--story-one",
-                "docsOnly": false,
-                "fileName": "./src/first-nested/deeply/F.stories.js",
-              },
-              "story": "Story One",
-              "tags": [
-                "story",
-              ],
-              "title": "first-nested/deeply/F",
-            },
-            "h--story-one": {
-              "id": "h--story-one",
-              "importPath": "./src/H.stories.mjs",
-              "kind": "H",
-              "name": "Story One",
-              "parameters": {
-                "__id": "h--story-one",
-                "docsOnly": false,
-                "fileName": "./src/H.stories.mjs",
-              },
-              "story": "Story One",
-              "tags": [
-                "autodocs",
-                "story",
-              ],
-              "title": "H",
-            },
-            "nested-button--story-one": {
-              "id": "nested-button--story-one",
-              "importPath": "./src/nested/Button.stories.ts",
-              "kind": "nested/Button",
-              "name": "Story One",
-              "parameters": {
-                "__id": "nested-button--story-one",
-                "docsOnly": false,
-                "fileName": "./src/nested/Button.stories.ts",
-              },
-              "story": "Story One",
-              "tags": [
-                "component-tag",
-                "story",
-              ],
-              "title": "nested/Button",
-            },
-            "nested-page--docs": {
-              "id": "nested-page--docs",
-              "importPath": "./src/nested/Page.stories.mdx",
-              "kind": "nested/Page",
-              "name": "docs",
-              "parameters": {
-                "__id": "nested-page--docs",
-                "docsOnly": true,
-                "fileName": "./src/nested/Page.stories.mdx",
-              },
-              "storiesImports": [],
-              "story": "docs",
-              "tags": [
-                "stories-mdx",
-                "docs",
-              ],
-              "title": "nested/Page",
-            },
-            "nested-page--story-one": {
-              "id": "nested-page--story-one",
-              "importPath": "./src/nested/Page.stories.mdx",
-              "kind": "nested/Page",
-              "name": "StoryOne",
-              "parameters": {
-                "__id": "nested-page--story-one",
-                "docsOnly": false,
-                "fileName": "./src/nested/Page.stories.mdx",
-              },
-              "story": "StoryOne",
-              "tags": [
-                "stories-mdx",
-                "story",
-              ],
-              "title": "nested/Page",
-            },
-            "second-nested-g--story-one": {
-              "id": "second-nested-g--story-one",
-              "importPath": "./src/second-nested/G.stories.ts",
-              "kind": "second-nested/G",
-              "name": "Story One",
-              "parameters": {
-                "__id": "second-nested-g--story-one",
-                "docsOnly": false,
-                "fileName": "./src/second-nested/G.stories.ts",
-              },
-              "story": "Story One",
-              "tags": [
-                "story",
-              ],
-              "title": "second-nested/G",
-            },
-          },
-          "v": 3,
-        }
-      `);
-    });
-
-    it('scans and extracts stories v2', async () => {
-      const mockServerChannel = { emit: vi.fn() } as any as ServerChannel;
-      useStoriesJson({
-        router,
-        initializedStoryIndexGenerator: getInitializedStoryIndexGenerator({
-          storiesV2Compatibility: true,
-        }),
-        workingDir,
-        serverChannel: mockServerChannel,
-        normalizedStories,
-      });
-
-      expect(use).toHaveBeenCalledTimes(2);
-      const route = use.mock.calls[1][1];
-
-      await route(request, response);
-
-      expect(send).toHaveBeenCalledTimes(1);
-      expect(JSON.parse(send.mock.calls[0][0])).toMatchInlineSnapshot(`
-        {
-          "stories": {
-            "a--story-one": {
-              "id": "a--story-one",
-              "importPath": "./src/A.stories.js",
-              "kind": "A",
-              "name": "Story One",
-              "parameters": {
-                "__id": "a--story-one",
-                "docsOnly": false,
-                "fileName": "./src/A.stories.js",
-              },
-              "story": "Story One",
-              "tags": [
-                "component-tag",
-                "story-tag",
-                "story",
-              ],
-              "title": "A",
-            },
-            "b--story-one": {
-              "id": "b--story-one",
-              "importPath": "./src/B.stories.ts",
-              "kind": "B",
-              "name": "Story One",
-              "parameters": {
-                "__id": "b--story-one",
-                "docsOnly": false,
-                "fileName": "./src/B.stories.ts",
-              },
-              "story": "Story One",
-              "tags": [
-                "autodocs",
-                "story",
-              ],
-              "title": "B",
-            },
-            "d--story-one": {
-              "id": "d--story-one",
-              "importPath": "./src/D.stories.jsx",
-              "kind": "D",
-              "name": "Story One",
-              "parameters": {
-                "__id": "d--story-one",
-                "docsOnly": false,
-                "fileName": "./src/D.stories.jsx",
-              },
-              "story": "Story One",
-              "tags": [
-                "autodocs",
-                "story",
-              ],
-              "title": "D",
-            },
-            "first-nested-deeply-f--story-one": {
-              "id": "first-nested-deeply-f--story-one",
-              "importPath": "./src/first-nested/deeply/F.stories.js",
-              "kind": "first-nested/deeply/F",
-              "name": "Story One",
-              "parameters": {
-                "__id": "first-nested-deeply-f--story-one",
-                "docsOnly": false,
-                "fileName": "./src/first-nested/deeply/F.stories.js",
-              },
-              "story": "Story One",
-              "tags": [
-                "story",
-              ],
-              "title": "first-nested/deeply/F",
-            },
-            "h--story-one": {
-              "id": "h--story-one",
-              "importPath": "./src/H.stories.mjs",
-              "kind": "H",
-              "name": "Story One",
-              "parameters": {
-                "__id": "h--story-one",
-                "docsOnly": false,
-                "fileName": "./src/H.stories.mjs",
-              },
-              "story": "Story One",
-              "tags": [
-                "autodocs",
-                "story",
-              ],
-              "title": "H",
-            },
-            "nested-button--story-one": {
-              "id": "nested-button--story-one",
-              "importPath": "./src/nested/Button.stories.ts",
-              "kind": "nested/Button",
-              "name": "Story One",
-              "parameters": {
-                "__id": "nested-button--story-one",
-                "docsOnly": false,
-                "fileName": "./src/nested/Button.stories.ts",
-              },
-              "story": "Story One",
-              "tags": [
-                "component-tag",
-                "story",
-              ],
-              "title": "nested/Button",
-            },
-            "nested-page--story-one": {
-              "id": "nested-page--story-one",
-              "importPath": "./src/nested/Page.stories.mdx",
-              "kind": "nested/Page",
-              "name": "StoryOne",
-              "parameters": {
-                "__id": "nested-page--story-one",
-                "docsOnly": false,
-                "fileName": "./src/nested/Page.stories.mdx",
-              },
-              "story": "StoryOne",
-              "tags": [
-                "stories-mdx",
-                "story",
-              ],
-              "title": "nested/Page",
-            },
-            "second-nested-g--story-one": {
-              "id": "second-nested-g--story-one",
-              "importPath": "./src/second-nested/G.stories.ts",
-              "kind": "second-nested/G",
-              "name": "Story One",
-              "parameters": {
-                "__id": "second-nested-g--story-one",
-                "docsOnly": false,
-                "fileName": "./src/second-nested/G.stories.ts",
-              },
-              "story": "Story One",
-              "tags": [
-                "story",
-              ],
-              "title": "second-nested/G",
-            },
-          },
-          "v": 3,
-        }
-      `);
-    });
-
-=======
->>>>>>> 4c3db687
     it('disallows .mdx files without storyStoreV7', async () => {
       const mockServerChannel = { emit: vi.fn() } as any as ServerChannel;
       useStoriesJson({
@@ -740,155 +303,6 @@
       `);
     });
 
-<<<<<<< HEAD
-    it('allows disabling storyStoreV7 if no .mdx files are used', async () => {
-      const mockServerChannel = { emit: vi.fn() } as any as ServerChannel;
-      useStoriesJson({
-        router,
-        initializedStoryIndexGenerator: getInitializedStoryIndexGenerator(
-          { storyStoreV7: false },
-          normalizedStories.slice(0, 1)
-        ),
-        workingDir,
-        serverChannel: mockServerChannel,
-        normalizedStories,
-      });
-
-      expect(use).toHaveBeenCalledTimes(2);
-      const route = use.mock.calls[1][1];
-
-      await route(request, response);
-
-      expect(send).toHaveBeenCalledTimes(1);
-      expect(JSON.parse(send.mock.calls[0][0])).toMatchInlineSnapshot(`
-        {
-          "stories": {
-            "a--story-one": {
-              "id": "a--story-one",
-              "importPath": "./src/A.stories.js",
-              "kind": "A",
-              "name": "Story One",
-              "parameters": {
-                "__id": "a--story-one",
-                "docsOnly": false,
-                "fileName": "./src/A.stories.js",
-              },
-              "story": "Story One",
-              "tags": [
-                "component-tag",
-                "story-tag",
-                "story",
-              ],
-              "title": "A",
-            },
-            "b--story-one": {
-              "id": "b--story-one",
-              "importPath": "./src/B.stories.ts",
-              "kind": "B",
-              "name": "Story One",
-              "parameters": {
-                "__id": "b--story-one",
-                "docsOnly": false,
-                "fileName": "./src/B.stories.ts",
-              },
-              "story": "Story One",
-              "tags": [
-                "autodocs",
-                "story",
-              ],
-              "title": "B",
-            },
-            "d--story-one": {
-              "id": "d--story-one",
-              "importPath": "./src/D.stories.jsx",
-              "kind": "D",
-              "name": "Story One",
-              "parameters": {
-                "__id": "d--story-one",
-                "docsOnly": false,
-                "fileName": "./src/D.stories.jsx",
-              },
-              "story": "Story One",
-              "tags": [
-                "autodocs",
-                "story",
-              ],
-              "title": "D",
-            },
-            "first-nested-deeply-f--story-one": {
-              "id": "first-nested-deeply-f--story-one",
-              "importPath": "./src/first-nested/deeply/F.stories.js",
-              "kind": "first-nested/deeply/F",
-              "name": "Story One",
-              "parameters": {
-                "__id": "first-nested-deeply-f--story-one",
-                "docsOnly": false,
-                "fileName": "./src/first-nested/deeply/F.stories.js",
-              },
-              "story": "Story One",
-              "tags": [
-                "story",
-              ],
-              "title": "first-nested/deeply/F",
-            },
-            "h--story-one": {
-              "id": "h--story-one",
-              "importPath": "./src/H.stories.mjs",
-              "kind": "H",
-              "name": "Story One",
-              "parameters": {
-                "__id": "h--story-one",
-                "docsOnly": false,
-                "fileName": "./src/H.stories.mjs",
-              },
-              "story": "Story One",
-              "tags": [
-                "autodocs",
-                "story",
-              ],
-              "title": "H",
-            },
-            "nested-button--story-one": {
-              "id": "nested-button--story-one",
-              "importPath": "./src/nested/Button.stories.ts",
-              "kind": "nested/Button",
-              "name": "Story One",
-              "parameters": {
-                "__id": "nested-button--story-one",
-                "docsOnly": false,
-                "fileName": "./src/nested/Button.stories.ts",
-              },
-              "story": "Story One",
-              "tags": [
-                "component-tag",
-                "story",
-              ],
-              "title": "nested/Button",
-            },
-            "second-nested-g--story-one": {
-              "id": "second-nested-g--story-one",
-              "importPath": "./src/second-nested/G.stories.ts",
-              "kind": "second-nested/G",
-              "name": "Story One",
-              "parameters": {
-                "__id": "second-nested-g--story-one",
-                "docsOnly": false,
-                "fileName": "./src/second-nested/G.stories.ts",
-              },
-              "story": "Story One",
-              "tags": [
-                "story",
-              ],
-              "title": "second-nested/G",
-            },
-          },
-          "v": 3,
-        }
-      `);
-    });
-
-=======
->>>>>>> 4c3db687
     it('can handle simultaneous access', async () => {
       const mockServerChannel = { emit: vi.fn() } as any as ServerChannel;
 
@@ -1027,89 +441,4 @@
       expect(mockServerChannel.emit).toHaveBeenCalledTimes(2);
     });
   });
-<<<<<<< HEAD
-});
-
-describe('convertToIndexV3', () => {
-  it('converts v7 index.json to v6 stories.json', () => {
-    const indexJson: StoryIndex = {
-      v: 4,
-      entries: {
-        'a--docs': {
-          id: 'a--docs',
-          importPath: './src/docs2/MetaOf.mdx',
-          name: 'docs',
-          storiesImports: ['./src/A.stories.js'],
-          title: 'A',
-          type: 'docs',
-        },
-        'a--story-one': {
-          id: 'a--story-one',
-          importPath: './src/A.stories.js',
-          name: 'Story One',
-          title: 'A',
-          type: 'story',
-        },
-        'b--story-one': {
-          id: 'b--story-one',
-          importPath: './src/B.stories.ts',
-          name: 'Story One',
-          title: 'B',
-          type: 'story',
-        },
-      },
-    };
-
-    expect(convertToIndexV3(indexJson)).toMatchInlineSnapshot(`
-      {
-        "stories": {
-          "a--docs": {
-            "id": "a--docs",
-            "importPath": "./src/docs2/MetaOf.mdx",
-            "kind": "A",
-            "name": "docs",
-            "parameters": {
-              "__id": "a--docs",
-              "docsOnly": true,
-              "fileName": "./src/docs2/MetaOf.mdx",
-            },
-            "storiesImports": [
-              "./src/A.stories.js",
-            ],
-            "story": "docs",
-            "title": "A",
-          },
-          "a--story-one": {
-            "id": "a--story-one",
-            "importPath": "./src/A.stories.js",
-            "kind": "A",
-            "name": "Story One",
-            "parameters": {
-              "__id": "a--story-one",
-              "docsOnly": false,
-              "fileName": "./src/A.stories.js",
-            },
-            "story": "Story One",
-            "title": "A",
-          },
-          "b--story-one": {
-            "id": "b--story-one",
-            "importPath": "./src/B.stories.ts",
-            "kind": "B",
-            "name": "Story One",
-            "parameters": {
-              "__id": "b--story-one",
-              "docsOnly": false,
-              "fileName": "./src/B.stories.ts",
-            },
-            "story": "Story One",
-            "title": "B",
-          },
-        },
-        "v": 3,
-      }
-    `);
-  });
-=======
->>>>>>> 4c3db687
 });