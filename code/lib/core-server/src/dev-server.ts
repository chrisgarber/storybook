--- conflicted
+++ resolved
@@ -5,13 +5,9 @@
 import type { CoreConfig, Options, StorybookConfig } from '@storybook/types';
 
 import { logConfig } from '@storybook/core-common';
-import { deprecate } from '@storybook/node-logger';
+import { deprecate, logger } from '@storybook/node-logger';
 
-<<<<<<< HEAD
 import dedent from 'ts-dedent';
-=======
-import { logger } from '@storybook/node-logger';
->>>>>>> 7728d23f
 import { getMiddleware } from './utils/middleware';
 import { getServerAddresses } from './utils/server-address';
 import { getServer } from './utils/server-init';
