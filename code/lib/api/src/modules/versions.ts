--- conflicted
+++ resolved
@@ -1,9 +1,4 @@
-<<<<<<< HEAD
-import semver from '@storybook/semver';
-=======
-import global from 'global';
 import semver from 'semver';
->>>>>>> 2283ebb2
 import memoize from 'memoizerific';
 
 import type { API_UnknownEntries, API_Version, API_Versions } from '@storybook/types';
