<<<<<<< HEAD
=======
/* eslint-disable @typescript-eslint/naming-convention */
import global from 'global';
>>>>>>> 2283ebb2
import { PREVIEW_KEYDOWN } from '@storybook/core-events';

import type { ModuleFn } from '../index';

import type { KeyboardEventLike } from '../lib/shortcut';
import { shortcutMatchesShortcut, eventToShortcut } from '../lib/shortcut';
import { focusableUIElements } from './layout';

const { navigator, document } = globalThis;

export const isMacLike = () =>
  navigator && navigator.platform ? !!navigator.platform.match(/(Mac|iPhone|iPod|iPad)/i) : false;
export const controlOrMetaKey = () => (isMacLike() ? 'meta' : 'control');

export function keys<O>(o: O) {
  return Object.keys(o) as (keyof O)[];
}

export interface SubState {
  shortcuts: API_Shortcuts;
}

export interface SubAPI {
  getShortcutKeys(): API_Shortcuts;
  getDefaultShortcuts(): API_Shortcuts | API_AddonShortcutDefaults;
  getAddonsShortcuts(): API_AddonShortcuts;
  getAddonsShortcutLabels(): API_AddonShortcutLabels;
  getAddonsShortcutDefaults(): API_AddonShortcutDefaults;
  setShortcuts(shortcuts: API_Shortcuts): Promise<API_Shortcuts>;
  setShortcut(action: API_Action, value: API_KeyCollection): Promise<API_KeyCollection>;
  setAddonShortcut(addon: string, shortcut: API_AddonShortcut): Promise<API_AddonShortcut>;
  restoreAllDefaultShortcuts(): Promise<API_Shortcuts>;
  restoreDefaultShortcut(action: API_Action): Promise<API_KeyCollection>;
  handleKeydownEvent(event: KeyboardEventLike): void;
  handleShortcutFeature(feature: API_Action): void;
}
export type API_KeyCollection = string[];

export interface API_Shortcuts {
  fullScreen: API_KeyCollection;
  togglePanel: API_KeyCollection;
  panelPosition: API_KeyCollection;
  toggleNav: API_KeyCollection;
  toolbar: API_KeyCollection;
  search: API_KeyCollection;
  focusNav: API_KeyCollection;
  focusIframe: API_KeyCollection;
  focusPanel: API_KeyCollection;
  prevComponent: API_KeyCollection;
  nextComponent: API_KeyCollection;
  prevStory: API_KeyCollection;
  nextStory: API_KeyCollection;
  shortcutsPage: API_KeyCollection;
  aboutPage: API_KeyCollection;
  escape: API_KeyCollection;
  collapseAll: API_KeyCollection;
  expandAll: API_KeyCollection;
}

export type API_Action = keyof API_Shortcuts;

interface API_AddonShortcut {
  label: string;
  defaultShortcut: API_KeyCollection;
  actionName: string;
  showInMenu?: boolean;
  action: (...args: any[]) => any;
}
type API_AddonShortcuts = Record<string, API_AddonShortcut>;
type API_AddonShortcutLabels = Record<string, string>;
type API_AddonShortcutDefaults = Record<string, API_KeyCollection>;

export const defaultShortcuts: API_Shortcuts = Object.freeze({
  fullScreen: ['F'],
  togglePanel: ['A'],
  panelPosition: ['D'],
  toggleNav: ['S'],
  toolbar: ['T'],
  search: ['/'],
  focusNav: ['1'],
  focusIframe: ['2'],
  focusPanel: ['3'],
  prevComponent: ['alt', 'ArrowUp'],
  nextComponent: ['alt', 'ArrowDown'],
  prevStory: ['alt', 'ArrowLeft'],
  nextStory: ['alt', 'ArrowRight'],
  shortcutsPage: [controlOrMetaKey(), 'shift', ','],
  aboutPage: [','],
  escape: ['escape'], // This one is not customizable
  collapseAll: [controlOrMetaKey(), 'shift', 'ArrowUp'],
  expandAll: [controlOrMetaKey(), 'shift', 'ArrowDown'],
});

const addonsShortcuts: API_AddonShortcuts = {};

function focusInInput(event: KeyboardEvent) {
  const target = event.target as Element;
  return /input|textarea/i.test(target.tagName) || target.getAttribute('contenteditable') !== null;
}

export const init: ModuleFn = ({ store, fullAPI }) => {
  const api: SubAPI = {
    // Getting and setting shortcuts
    getShortcutKeys(): API_Shortcuts {
      return store.getState().shortcuts;
    },
    getDefaultShortcuts(): API_Shortcuts | API_AddonShortcutDefaults {
      return {
        ...defaultShortcuts,
        ...api.getAddonsShortcutDefaults(),
      };
    },
    getAddonsShortcuts(): API_AddonShortcuts {
      return addonsShortcuts;
    },
    getAddonsShortcutLabels(): API_AddonShortcutLabels {
      const labels: API_AddonShortcutLabels = {};
      Object.entries(api.getAddonsShortcuts()).forEach(([actionName, { label }]) => {
        labels[actionName] = label;
      });

      return labels;
    },
    getAddonsShortcutDefaults(): API_AddonShortcutDefaults {
      const defaults: API_AddonShortcutDefaults = {};
      Object.entries(api.getAddonsShortcuts()).forEach(([actionName, { defaultShortcut }]) => {
        defaults[actionName] = defaultShortcut;
      });

      return defaults;
    },
    async setShortcuts(shortcuts: API_Shortcuts) {
      await store.setState({ shortcuts }, { persistence: 'permanent' });
      return shortcuts;
    },
    async restoreAllDefaultShortcuts() {
      return api.setShortcuts(api.getDefaultShortcuts() as API_Shortcuts);
    },
    async setShortcut(action, value) {
      const shortcuts = api.getShortcutKeys();
      await api.setShortcuts({ ...shortcuts, [action]: value });
      return value;
    },
    async setAddonShortcut(addon: string, shortcut: API_AddonShortcut) {
      const shortcuts = api.getShortcutKeys();
      await api.setShortcuts({
        ...shortcuts,
        [`${addon}-${shortcut.actionName}`]: shortcut.defaultShortcut,
      });
      addonsShortcuts[`${addon}-${shortcut.actionName}`] = shortcut;
      return shortcut;
    },
    async restoreDefaultShortcut(action) {
      const defaultShortcut = api.getDefaultShortcuts()[action];
      return api.setShortcut(action, defaultShortcut);
    },

    // Listening to shortcut events
    handleKeydownEvent(event) {
      const shortcut = eventToShortcut(event);
      const shortcuts = api.getShortcutKeys();
      const actions = keys(shortcuts);
      const matchedFeature = actions.find((feature: API_Action) =>
        shortcutMatchesShortcut(shortcut, shortcuts[feature])
      );
      if (matchedFeature) {
        // Event.prototype.preventDefault is missing when received from the MessageChannel.
        if (event?.preventDefault) event.preventDefault();
        api.handleShortcutFeature(matchedFeature);
      }
    },

    // warning: event might not have a full prototype chain because it may originate from the channel
    handleShortcutFeature(feature) {
      const {
        layout: { isFullscreen, showNav, showPanel },
        ui: { enableShortcuts },
      } = store.getState();
      if (!enableShortcuts) {
        return;
      }
      switch (feature) {
        case 'escape': {
          if (isFullscreen) {
            fullAPI.toggleFullscreen();
          } else if (!showNav) {
            fullAPI.toggleNav();
          }
          break;
        }

        case 'focusNav': {
          if (isFullscreen) {
            fullAPI.toggleFullscreen();
          }
          if (!showNav) {
            fullAPI.toggleNav();
          }
          fullAPI.focusOnUIElement(focusableUIElements.storyListMenu);
          break;
        }

        case 'search': {
          if (isFullscreen) {
            fullAPI.toggleFullscreen();
          }
          if (!showNav) {
            fullAPI.toggleNav();
          }

          setTimeout(() => {
            fullAPI.focusOnUIElement(focusableUIElements.storySearchField, true);
          }, 0);
          break;
        }

        case 'focusIframe': {
          const element = document.getElementById('storybook-preview-iframe') as HTMLIFrameElement;

          if (element) {
            try {
              // should be like a channel message and all that, but yolo for now
              element.contentWindow.focus();
            } catch (e) {
              //
            }
          }
          break;
        }

        case 'focusPanel': {
          if (isFullscreen) {
            fullAPI.toggleFullscreen();
          }
          if (!showPanel) {
            fullAPI.togglePanel();
          }
          fullAPI.focusOnUIElement(focusableUIElements.storyPanelRoot);
          break;
        }

        case 'nextStory': {
          fullAPI.jumpToStory(1);
          break;
        }

        case 'prevStory': {
          fullAPI.jumpToStory(-1);
          break;
        }

        case 'nextComponent': {
          fullAPI.jumpToComponent(1);
          break;
        }

        case 'prevComponent': {
          fullAPI.jumpToComponent(-1);
          break;
        }

        case 'fullScreen': {
          fullAPI.toggleFullscreen();
          break;
        }

        case 'togglePanel': {
          if (isFullscreen) {
            fullAPI.toggleFullscreen();
            fullAPI.resetLayout();
          }

          fullAPI.togglePanel();
          break;
        }

        case 'toggleNav': {
          if (isFullscreen) {
            fullAPI.toggleFullscreen();
            fullAPI.resetLayout();
          }

          fullAPI.toggleNav();
          break;
        }

        case 'toolbar': {
          fullAPI.toggleToolbar();
          break;
        }

        case 'panelPosition': {
          if (isFullscreen) {
            fullAPI.toggleFullscreen();
          }
          if (!showPanel) {
            fullAPI.togglePanel();
          }

          fullAPI.togglePanelPosition();
          break;
        }

        case 'aboutPage': {
          fullAPI.navigate('/settings/about');
          break;
        }

        case 'shortcutsPage': {
          fullAPI.navigate('/settings/shortcuts');
          break;
        }
        case 'collapseAll': {
          fullAPI.collapseAll();
          break;
        }
        case 'expandAll': {
          fullAPI.expandAll();
          break;
        }
        default:
          addonsShortcuts[feature].action();
          break;
      }
    },
  };

  const { shortcuts: persistedShortcuts = defaultShortcuts }: SubState = store.getState();
  const state: SubState = {
    // Any saved shortcuts that are still in our set of defaults
    shortcuts: keys(defaultShortcuts).reduce(
      (acc, key) => ({ ...acc, [key]: persistedShortcuts[key] || defaultShortcuts[key] }),
      defaultShortcuts
    ),
  };

  const initModule = () => {
    // Listen for keydown events in the manager
    document.addEventListener('keydown', (event: KeyboardEvent) => {
      if (!focusInInput(event)) {
        fullAPI.handleKeydownEvent(event);
      }
    });

    // Also listen to keydown events sent over the channel
    fullAPI.on(PREVIEW_KEYDOWN, (data: { event: KeyboardEventLike }) => {
      fullAPI.handleKeydownEvent(data.event);
    });
  };

  return { api, state, init: initModule };
};<|MERGE_RESOLUTION|>--- conflicted
+++ resolved
@@ -1,8 +1,5 @@
-<<<<<<< HEAD
-=======
 /* eslint-disable @typescript-eslint/naming-convention */
-import global from 'global';
->>>>>>> 2283ebb2
+
 import { PREVIEW_KEYDOWN } from '@storybook/core-events';
 
 import type { ModuleFn } from '../index';
