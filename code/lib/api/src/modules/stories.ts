--- conflicted
+++ resolved
@@ -1,6 +1,6 @@
 /* eslint-disable camelcase */
 import global from 'global';
-import { toId, sanitize, StoryId } from '@storybook/csf';
+import { toId, sanitize } from '@storybook/csf';
 import {
   PRELOAD_ENTRIES,
   STORY_PREPARED,
@@ -18,12 +18,13 @@
 import { logger } from '@storybook/client-logger';
 
 import type {
+  StoryId,
   API_Args,
   API_ComposedRef,
   API_HashEntry,
   API_LeafEntry,
+  API_PreparedStoryIndex,
   API_SetStoriesPayload,
-  API_SetStoriesStoryData,
   API_StoriesHash,
   API_StoryEntry,
   API_StoryIndex,
@@ -35,23 +36,9 @@
   getComponentLookupList,
   getStoriesLookupList,
   addPreparedStories,
-  PreparedStoryIndex,
 } from '../lib/stories';
 
-<<<<<<< HEAD
 import type { ModuleFn } from '../index';
-=======
-import type {
-  StoriesHash,
-  StoryEntry,
-  StoryId,
-  SetStoriesPayload,
-  StoryIndex,
-} from '../lib/stories';
-
-import type { Args, ModuleFn } from '../index';
-import type { ComposedRef } from './refs';
->>>>>>> 90b39777
 
 const { FEATURES, fetch } = global;
 const STORY_INDEX_PATH = './index.json';
@@ -79,13 +66,8 @@
     story?: string,
     obj?: { ref?: string; viewMode?: ViewMode }
   ) => void;
-<<<<<<< HEAD
   getCurrentStoryData: () => API_LeafEntry;
-  setStories: (stories: API_SetStoriesStoryData, failed?: Error) => Promise<void>;
-=======
-  getCurrentStoryData: () => LeafEntry;
-  setIndex: (index: PreparedStoryIndex) => Promise<void>;
->>>>>>> 90b39777
+  setIndex: (index: API_PreparedStoryIndex) => Promise<void>;
   jumpToComponent: (direction: Direction) => void;
   jumpToStory: (direction: Direction) => void;
   getData: (storyId: StoryId, refId?: string) => API_LeafEntry;
@@ -105,14 +87,8 @@
     direction: Direction,
     toSiblingGroup: boolean // when true, skip over leafs within the same group
   ): StoryId;
-<<<<<<< HEAD
-  fetchStoryList: () => Promise<void>;
-  setStoryList: (storyList: API_StoryIndex) => Promise<void>;
+  fetchIndex: () => Promise<void>;
   updateStory: (storyId: StoryId, update: StoryUpdate, ref?: API_ComposedRef) => Promise<void>;
-=======
-  fetchIndex: () => Promise<void>;
-  updateStory: (storyId: StoryId, update: StoryUpdate, ref?: ComposedRef) => Promise<void>;
->>>>>>> 90b39777
 }
 
 const removedOptions = ['enableShortcuts', 'theme', 'showRoots'];
@@ -354,14 +330,10 @@
         });
       }
     },
-<<<<<<< HEAD
-    setStoryList: async (storyIndex: API_StoryIndex) => {
-=======
     // The story index we receive on SET_INDEX is "prepared" in that it has parameters
     // The story index we receive on fetchStoryIndex is not, but all the prepared fields are optional
     // so we can cast one to the other easily enough
-    setIndex: async (storyIndex: PreparedStoryIndex) => {
->>>>>>> 90b39777
+    setIndex: async (storyIndex: API_PreparedStoryIndex) => {
       const newHash = transformStoryIndexToStoriesHash(storyIndex, {
         provider,
         docsOptions,
@@ -471,11 +443,7 @@
       }
     });
 
-<<<<<<< HEAD
-    fullAPI.on(SET_STORIES, function handler(data: API_SetStoriesPayload) {
-=======
-    fullAPI.on(SET_INDEX, function handler(index: PreparedStoryIndex) {
->>>>>>> 90b39777
+    fullAPI.on(SET_INDEX, function handler(index: API_PreparedStoryIndex) {
       const { ref } = getEventMetadata(this, fullAPI);
 
       if (!ref) {
@@ -488,7 +456,7 @@
     });
 
     // For composition back-compatibilty
-    fullAPI.on(SET_STORIES, function handler(data: SetStoriesPayload) {
+    fullAPI.on(SET_STORIES, function handler(data: API_SetStoriesPayload) {
       const { ref } = getEventMetadata(this, fullAPI);
       const setStoriesData = data.v ? denormalizeStoryParameters(data) : data.stories;
 
