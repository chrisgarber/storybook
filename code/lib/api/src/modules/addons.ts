/* eslint-disable camelcase */

<<<<<<< HEAD
// eslint-disable-next-line import/no-cycle
import { ModuleFn } from '../index';
import { Options } from '../store';

export type ViewMode = 'story' | 'info' | 'settings' | 'page' | undefined | string;

// eslint-disable-next-line @typescript-eslint/naming-convention
export enum types {
=======
import type { API_Collection, API_Panels, API_StateMerger, API_Types } from '@storybook/types';
import { ModuleFn } from '../index';
import { Options } from '../store';

enum types {
>>>>>>> 9bb5d45e
  TAB = 'tab',
  PANEL = 'panel',
  TOOL = 'tool',
  PREVIEW = 'preview',
  NOTES_ELEMENT = 'notes-element',
}

export interface SubState {
  selectedPanel: string;
  addons: Record<string, never>;
}

export interface SubAPI {
  getElements: <T>(type: API_Types) => API_Collection<T>;
  getPanels: () => API_Panels;
  getStoryPanels: () => API_Panels;
  getSelectedPanel: () => string;
  setSelectedPanel: (panelName: string) => void;
  setAddonState<S>(
    addonId: string,
    newStateOrMerger: S | API_StateMerger<S>,
    options?: Options
  ): Promise<S>;
  getAddonState<S>(addonId: string): S;
}

export function ensurePanel(panels: API_Panels, selectedPanel?: string, currentPanel?: string) {
  const keys = Object.keys(panels);

  if (keys.indexOf(selectedPanel) >= 0) {
    return selectedPanel;
  }

  if (keys.length) {
    return keys[0];
  }
  return currentPanel;
}

export const init: ModuleFn<SubAPI, SubState> = ({ provider, store, fullAPI }) => {
  const api: SubAPI = {
    getElements: (type) => provider.getElements(type),
    getPanels: () => api.getElements(types.PANEL),
    getStoryPanels: () => {
      const allPanels = api.getPanels();
      const { storyId } = store.getState();
      const story = fullAPI.getData(storyId);

      if (!allPanels || !story || story.type !== 'story') {
        return allPanels;
      }

      const { parameters } = story;

      const filteredPanels: API_Collection = {};
      Object.entries(allPanels).forEach(([id, panel]) => {
        const { paramKey } = panel;
        if (paramKey && parameters && parameters[paramKey] && parameters[paramKey].disable) {
          return;
        }
        filteredPanels[id] = panel;
      });

      return filteredPanels;
    },
    getSelectedPanel: () => {
      const { selectedPanel } = store.getState();
      return ensurePanel(api.getPanels(), selectedPanel, selectedPanel);
    },
    setSelectedPanel: (panelName) => {
      store.setState({ selectedPanel: panelName }, { persistence: 'session' });
    },
    setAddonState<S>(
      addonId: string,
      newStateOrMerger: S | API_StateMerger<S>,
      options?: Options
    ): Promise<S> {
      let nextState;
      const { addons: existing } = store.getState();
      if (typeof newStateOrMerger === 'function') {
        const merger = newStateOrMerger as API_StateMerger<S>;
        nextState = merger(api.getAddonState<S>(addonId));
      } else {
        nextState = newStateOrMerger;
      }
      return store
        .setState({ addons: { ...existing, [addonId]: nextState } }, options)
        .then(() => api.getAddonState(addonId));
    },
    getAddonState: (addonId) => {
      return store.getState().addons[addonId];
    },
  };

  return {
    api,
    state: {
      selectedPanel: ensurePanel(api.getPanels(), store.getState().selectedPanel),
      addons: {},
    },
  };
};<|MERGE_RESOLUTION|>--- conflicted
+++ resolved
@@ -1,21 +1,10 @@
 /* eslint-disable camelcase */
 
-<<<<<<< HEAD
-// eslint-disable-next-line import/no-cycle
-import { ModuleFn } from '../index';
-import { Options } from '../store';
-
-export type ViewMode = 'story' | 'info' | 'settings' | 'page' | undefined | string;
-
-// eslint-disable-next-line @typescript-eslint/naming-convention
-export enum types {
-=======
 import type { API_Collection, API_Panels, API_StateMerger, API_Types } from '@storybook/types';
 import { ModuleFn } from '../index';
 import { Options } from '../store';
 
 enum types {
->>>>>>> 9bb5d45e
   TAB = 'tab',
   PANEL = 'panel',
   TOOL = 'tool',
