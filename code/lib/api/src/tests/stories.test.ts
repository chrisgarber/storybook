--- conflicted
+++ resolved
@@ -14,11 +14,6 @@
   SET_INDEX,
 } from '@storybook/core-events';
 import { EventEmitter } from 'events';
-<<<<<<< HEAD
-import { mockChannel } from '@storybook/addons';
-=======
-import global from 'global';
->>>>>>> 2283ebb2
 
 import { Channel } from '@storybook/channels';
 
@@ -38,29 +33,17 @@
   return new Channel({ transport });
 }
 
-<<<<<<< HEAD
-const mockStories = jest.fn<StoryIndex['entries'], []>();
+const mockGetEntries = jest.fn<() => API_StoryIndex['entries']>();
 jest.mock('../lib/events');
 jest
   .spyOn(global, 'fetch')
   .mockImplementation(
     mockJest.fn(() =>
-      Promise.resolve(new Response(JSON.stringify({ v: 4, entries: mockStories() })))
+      Promise.resolve(new Response(JSON.stringify({ v: 4, entries: mockGetEntries() })))
     )
   );
 jest.spyOn(global, 'FEATURES', 'get').mockImplementation(() => ({ storyStoreV7: true }));
 jest.spyOn(global, 'CONFIG_TYPE', 'get').mockImplementation(() => 'DEVELOPMENT');
-=======
-const mockGetEntries = jest.fn<() => API_StoryIndex['entries']>();
-
-jest.mock('../lib/events');
-jest.mock('global', () => ({
-  ...(mockJest.requireActual('global') as Record<string, any>),
-  fetch: mockJest.fn(() => ({ json: () => ({ v: 4, entries: mockGetEntries() }) })),
-  FEATURES: { storyStoreV7: true },
-  CONFIG_TYPE: 'DEVELOPMENT',
-}));
->>>>>>> 2283ebb2
 
 const getEventMetadataMock = getEventMetadata as ReturnType<typeof jest.fn>;
 
@@ -101,19 +84,12 @@
 beforeEach(() => {
   provider.getConfig.mockReset().mockReturnValue({});
   provider.serverChannel = mockChannel();
-<<<<<<< HEAD
-  mockStories.mockReset().mockReturnValue(mockIndex);
+  mockGetEntries.mockReset().mockReturnValue(mockEntries);
   (globalThis.fetch as jest.Mock)
     .mockReset()
     .mockReturnValue(
-      Promise.resolve({ status: 200, json: () => ({ v: 4, entries: mockStories() }) })
+      Promise.resolve({ status: 200, json: () => ({ v: 4, entries: mockGetEntries() }) })
     );
-=======
-  mockGetEntries.mockReset().mockReturnValue(mockEntries);
-  global.fetch
-    .mockReset()
-    .mockReturnValue({ status: 200, json: () => ({ v: 4, entries: mockGetEntries() }) });
->>>>>>> 2283ebb2
 
   getEventMetadataMock.mockReturnValue({ sourceType: 'local' } as any);
   getEventMetadataMock.mockReturnValue({ sourceType: 'local' } as any);
@@ -1223,303 +1199,6 @@
     });
   });
 
-<<<<<<< HEAD
-  describe('fetchStoryIndex', () => {
-    it('deals with 500 errors', async () => {
-      const navigate = jest.fn();
-      const store = createMockStore({});
-      const fullAPI = Object.assign(new EventEmitter(), {});
-
-      (globalThis.fetch as jest.Mock).mockReturnValue(
-        Promise.resolve({
-          status: 500,
-          text: async () => new Error('sorting error'),
-        })
-      );
-      const { api, init } = initStories({ store, navigate, provider, fullAPI } as any);
-      Object.assign(fullAPI, api);
-
-      await init();
-
-      const { storiesConfigured, storiesFailed } = store.getState();
-      expect(storiesConfigured).toBe(true);
-      expect(storiesFailed?.message).toMatch(/sorting error/);
-    });
-
-    it('sets the initial set of stories in the stories hash', async () => {
-      const navigate = jest.fn();
-      const store = createMockStore();
-      const fullAPI = Object.assign(new EventEmitter(), {
-        setStories: jest.fn(),
-      });
-
-      const { api, init } = initStories({ store, navigate, provider, fullAPI } as any);
-      Object.assign(fullAPI, api);
-
-      await init();
-
-      const { storiesHash: storedStoriesHash } = store.getState();
-
-      // We need exact key ordering, even if in theory JS doesn't guarantee it
-      expect(Object.keys(storedStoriesHash)).toEqual([
-        'component-a',
-        'component-a--story-1',
-        'component-a--story-2',
-        'component-b',
-        'component-b--story-3',
-      ]);
-      expect(storedStoriesHash['component-a']).toMatchObject({
-        type: 'component',
-        id: 'component-a',
-        children: ['component-a--story-1', 'component-a--story-2'],
-      });
-
-      expect(storedStoriesHash['component-a--story-1']).toMatchObject({
-        type: 'story',
-        id: 'component-a--story-1',
-        parent: 'component-a',
-        title: 'Component A',
-        name: 'Story 1',
-        prepared: false,
-      });
-      expect(
-        (storedStoriesHash['component-a--story-1'] as StoryEntry as StoryEntry).args
-      ).toBeUndefined();
-    });
-
-    it('moves rootless stories to the front of the list', async () => {
-      mockStories.mockReset().mockReturnValue({
-        'root-first--story-1': {
-          id: 'root-first--story-1',
-          title: 'Root/First',
-          name: 'Story 1',
-          importPath: './path/to/root/first.ts',
-        },
-        ...mockIndex,
-      });
-
-      const navigate = jest.fn();
-      const store = createMockStore();
-      const fullAPI = Object.assign(new EventEmitter(), {
-        setStories: jest.fn(),
-      });
-
-      const { api, init } = initStories({ store, navigate, provider, fullAPI } as any);
-      Object.assign(fullAPI, api);
-
-      await init();
-
-      const { storiesHash: storedStoriesHash } = store.getState();
-
-      // We need exact key ordering, even if in theory JS doesn't guarantee it
-      expect(Object.keys(storedStoriesHash)).toEqual([
-        'component-a',
-        'component-a--story-1',
-        'component-a--story-2',
-        'component-b',
-        'component-b--story-3',
-        'root',
-        'root-first',
-        'root-first--story-1',
-      ]);
-      expect(storedStoriesHash.root).toMatchObject({
-        type: 'root',
-        id: 'root',
-        children: ['root-first'],
-      });
-    });
-
-    it('watches for the INVALIDATE event and refetches -- and resets the hash', async () => {
-      const navigate = jest.fn();
-      const store = createMockStore();
-      const fullAPI = Object.assign(new EventEmitter(), {
-        setStories: jest.fn(),
-      });
-
-      const { api, init } = initStories({ store, navigate, provider, fullAPI } as any);
-      Object.assign(fullAPI, api);
-
-      (globalThis.fetch as jest.Mock).mockClear();
-      await init();
-      expect(globalThis.fetch).toHaveBeenCalledTimes(1);
-
-      (globalThis.fetch as jest.Mock).mockClear();
-      mockStories.mockReturnValueOnce({
-        'component-a--story-1': {
-          type: 'story',
-          id: 'component-a--story-1',
-          title: 'Component A',
-          name: 'Story 1',
-          importPath: './path/to/component-a.ts',
-        },
-      });
-      provider.serverChannel.emit(STORY_INDEX_INVALIDATED);
-      expect(globalThis.fetch).toHaveBeenCalledTimes(1);
-
-      // Let the promise/await chain resolve
-      await new Promise((r) => setTimeout(r, 0));
-      const { storiesHash: storedStoriesHash } = store.getState();
-
-      expect(Object.keys(storedStoriesHash)).toEqual(['component-a', 'component-a--story-1']);
-    });
-
-    it('retains prepared-ness of stories', async () => {
-      const navigate = jest.fn();
-      const store = createMockStore();
-      const fullAPI = Object.assign(new EventEmitter(), {
-        setStories: jest.fn(),
-        setOptions: jest.fn(),
-      });
-
-      const { api, init } = initStories({ store, navigate, provider, fullAPI } as any);
-      Object.assign(fullAPI, api);
-
-      (globalThis.fetch as jest.Mock).mockClear();
-      await init();
-      expect(globalThis.fetch).toHaveBeenCalledTimes(1);
-
-      fullAPI.emit(STORY_PREPARED, {
-        id: 'component-a--story-1',
-        parameters: { a: 'b' },
-        args: { c: 'd' },
-      });
-      // Let the promise/await chain resolve
-      await new Promise((r) => setTimeout(r, 0));
-      expect(store.getState().storiesHash['component-a--story-1'] as StoryEntry).toMatchObject({
-        prepared: true,
-        parameters: { a: 'b' },
-        args: { c: 'd' },
-      });
-
-      (globalThis.fetch as jest.Mock).mockClear();
-      provider.serverChannel.emit(STORY_INDEX_INVALIDATED);
-      expect(globalThis.fetch).toHaveBeenCalledTimes(1);
-
-      // Let the promise/await chain resolve
-      await new Promise((r) => setTimeout(r, 0));
-      expect(store.getState().storiesHash['component-a--story-1'] as StoryEntry).toMatchObject({
-        prepared: true,
-        parameters: { a: 'b' },
-        args: { c: 'd' },
-      });
-    });
-
-    it('handles docs entries', async () => {
-      mockStories.mockReset().mockReturnValue({
-        'component-a--page': {
-          id: 'component-a--page',
-          title: 'Component A',
-          name: 'Page',
-          importPath: './path/to/component-a.ts',
-        },
-        'component-a--story-2': {
-          id: 'component-a--story-2',
-          title: 'Component A',
-          name: 'Story 2',
-          importPath: './path/to/component-a.ts',
-        },
-        'component-b': {
-          type: 'docs',
-          id: 'component-b--docs',
-          title: 'Component B',
-          name: 'Docs',
-          importPath: './path/to/component-b.ts',
-          storiesImports: [],
-        },
-        'component-c--story-4': {
-          id: 'component-c--story-4',
-          title: 'Component c',
-          name: 'Story 4',
-          importPath: './path/to/component-c.ts',
-        },
-      });
-
-      const navigate = jest.fn();
-      const store = createMockStore();
-      const fullAPI = Object.assign(new EventEmitter(), {
-        setStories: jest.fn(),
-      });
-
-      const { api, init } = initStories({ store, navigate, provider, fullAPI } as any);
-      Object.assign(fullAPI, api);
-
-      await init();
-
-      const { storiesHash: storedStoriesHash } = store.getState();
-
-      // We need exact key ordering, even if in theory JS doesn't guarantee it
-      expect(Object.keys(storedStoriesHash)).toEqual([
-        'component-a',
-        'component-a--page',
-        'component-a--story-2',
-        'component-b',
-        'component-b--docs',
-        'component-c',
-        'component-c--story-4',
-      ]);
-      expect(storedStoriesHash['component-a--page'].type).toBe('story');
-      expect(storedStoriesHash['component-a--story-2'].type).toBe('story');
-      expect(storedStoriesHash['component-b--docs'].type).toBe('docs');
-      expect(storedStoriesHash['component-c--story-4'].type).toBe('story');
-    });
-
-    describe('when DOCS_MODE = true', () => {
-      it('strips out story entries', async () => {
-        mockStories.mockReset().mockReturnValue({
-          'component-a--page': {
-            id: 'component-a--page',
-            title: 'Component A',
-            name: 'Page',
-            importPath: './path/to/component-a.ts',
-          },
-          'component-a--story-2': {
-            id: 'component-a--story-2',
-            title: 'Component A',
-            name: 'Story 2',
-            importPath: './path/to/component-a.ts',
-          },
-          'component-b': {
-            type: 'docs',
-            id: 'component-b--docs',
-            title: 'Component B',
-            name: 'Docs',
-            importPath: './path/to/component-b.ts',
-            storiesImports: [],
-          },
-          'component-c--story-4': {
-            id: 'component-c--story-4',
-            title: 'Component c',
-            name: 'Story 4',
-            importPath: './path/to/component-c.ts',
-          },
-        });
-
-        const navigate = jest.fn();
-        const store = createMockStore();
-        const fullAPI = Object.assign(new EventEmitter(), {
-          setStories: jest.fn(),
-        });
-
-        const { api, init } = initStories({
-          store,
-          navigate,
-          provider,
-          fullAPI,
-          docsOptions: { docsMode: true },
-        } as any);
-        Object.assign(fullAPI, api);
-
-        await init();
-
-        const { storiesHash: storedStoriesHash } = store.getState();
-
-        expect(Object.keys(storedStoriesHash)).toEqual(['component-b', 'component-b--docs']);
-      });
-    });
-  });
-
-=======
->>>>>>> 2283ebb2
   describe('STORY_PREPARED', () => {
     it('prepares the story', async () => {
       const navigate = jest.fn();
