/* eslint-disable camelcase */
/// <reference types="@types/jest" />;
// Need to import jest as mockJest for annoying jest reasons. Is there a better way?
import { jest, jest as mockJest, it, describe, expect, beforeEach } from '@jest/globals';

import {
  STORY_ARGS_UPDATED,
  UPDATE_STORY_ARGS,
  RESET_STORY_ARGS,
  SET_STORIES,
  STORY_SPECIFIED,
  STORY_PREPARED,
  STORY_INDEX_INVALIDATED,
  CONFIG_ERROR,
  SET_INDEX,
} from '@storybook/core-events';
import { EventEmitter } from 'events';
import global from 'global';

import { Channel } from '@storybook/channels';

import type {
  API_StoryEntry,
  API_SetStoriesStoryData,
  API_SetStoriesStory,
  API_StoryIndex,
} from '@storybook/types';
import { getEventMetadata } from '../lib/events';

import { init as initStories } from '../modules/stories';
<<<<<<< HEAD
import type Store from '../store';
import { ModuleArgs } from '..';

function mockChannel() {
  const transport = {
    setHandler: () => {},
    send: () => {},
  };

  return new Channel({ transport });
}

const mockStories = jest.fn<API_StoryIndex['entries'], []>();
=======
import { StoryEntry, StoryIndex, PreparedStoryIndex } from '../lib/stories';
import type Store from '../store';
import { ModuleArgs } from '..';

const mockGetEntries = jest.fn<StoryIndex['entries'], []>();
>>>>>>> 90b39777

jest.mock('../lib/events');
jest.mock('global', () => ({
  ...(mockJest.requireActual('global') as Record<string, any>),
  fetch: mockJest.fn(() => ({ json: () => ({ v: 4, entries: mockGetEntries() }) })),
  FEATURES: { storyStoreV7: true },
  CONFIG_TYPE: 'DEVELOPMENT',
}));

const getEventMetadataMock = getEventMetadata as ReturnType<typeof jest.fn>;

const mockEntries: StoryIndex['entries'] = {
  'component-a--story-1': {
    id: 'component-a--story-1',
    title: 'Component A',
    name: 'Story 1',
    importPath: './path/to/component-a.ts',
  },
  'component-a--story-2': {
    id: 'component-a--story-2',
    title: 'Component A',
    name: 'Story 2',
    importPath: './path/to/component-a.ts',
  },
  'component-b--story-3': {
    id: 'component-b--story-3',
    title: 'Component B',
    name: 'Story 3',
    importPath: './path/to/component-b.ts',
  },
};

function createMockStore(initialState = {}) {
  let state = initialState;
  return {
    getState: jest.fn(() => state),
    setState: jest.fn((s: typeof state) => {
      state = { ...state, ...s };
      return Promise.resolve(state);
    }),
  } as any as Store;
}

const provider = { getConfig: jest.fn().mockReturnValue({}), serverChannel: mockChannel() };

<<<<<<< HEAD
const parameters = {} as API_SetStoriesStory['parameters'];
const setStoriesData: API_SetStoriesStoryData = {
  'a--1': {
    kind: 'a',
    name: '1',
    parameters,
    id: 'a--1',
    args: {},
  } as API_SetStoriesStory,
  'a--2': {
    kind: 'a',
    name: '2',
    parameters,
    id: 'a--2',
    args: {},
  } as API_SetStoriesStory,
  'b-c--1': {
    kind: 'b/c',
    name: '1',
    parameters,
    id: 'b-c--1',
    args: {},
  } as API_SetStoriesStory,
  'b-d--1': {
    kind: 'b/d',
    name: '1',
    parameters,
    id: 'b-d--1',
    args: {},
  } as API_SetStoriesStory,
  'b-d--2': {
    kind: 'b/d',
    name: '2',
    parameters,
    id: 'b-d--2',
    args: { a: 'b' },
  } as API_SetStoriesStory,
  'custom-id--1': {
    kind: 'b/e',
    name: '1',
    parameters,
    id: 'custom-id--1',
    args: {},
  } as API_SetStoriesStory,
};

=======
>>>>>>> 90b39777
beforeEach(() => {
  provider.getConfig.mockReset().mockReturnValue({});
  provider.serverChannel = mockChannel();
  mockGetEntries.mockReset().mockReturnValue(mockEntries);
  global.fetch
    .mockReset()
    .mockReturnValue({ status: 200, json: () => ({ v: 4, entries: mockGetEntries() }) });

  getEventMetadataMock.mockReturnValue({ sourceType: 'local' } as any);
  getEventMetadataMock.mockReturnValue({ sourceType: 'local' } as any);
});

describe('stories API', () => {
  it('sets a sensible initialState', () => {
    const { state } = initStories({
      storyId: 'id',
      viewMode: 'story',
    } as ModuleArgs);

    expect(state).toEqual({
      storiesConfigured: false,
      storiesHash: {},
      storyId: 'id',
      viewMode: 'story',
      hasCalledSetOptions: false,
    });
  });

  describe('setIndex', () => {
    it('sets the initial set of stories in the stories hash', async () => {
      const navigate = jest.fn();
      const store = createMockStore();
      const fullAPI = Object.assign(new EventEmitter());

      const { api } = initStories({ store, navigate, provider, fullAPI } as any);
      Object.assign(fullAPI, api);

      api.setIndex({ v: 4, entries: mockEntries });
      const { storiesHash: storedStoriesHash } = store.getState();

      // We need exact key ordering, even if in theory JS doesn't guarantee it
      expect(Object.keys(storedStoriesHash)).toEqual([
        'component-a',
        'component-a--story-1',
        'component-a--story-2',
        'component-b',
        'component-b--story-3',
      ]);
      expect(storedStoriesHash['component-a']).toMatchObject({
        type: 'component',
        id: 'component-a',
        children: ['component-a--story-1', 'component-a--story-2'],
      });

      expect(storedStoriesHash['component-a--story-1']).toMatchObject({
        type: 'story',
        id: 'component-a--story-1',
        parent: 'component-a',
        title: 'Component A',
        name: 'Story 1',
        prepared: false,
      });
      expect(
        (storedStoriesHash['component-a--story-1'] as StoryEntry as StoryEntry).args
      ).toBeUndefined();
    });

    it('trims whitespace of group/component names (which originate from the kind)', () => {
      const navigate = jest.fn();
      const store = createMockStore();
      const fullAPI = Object.assign(new EventEmitter());

      const { api } = initStories({ store, navigate, provider, fullAPI } as any);
      Object.assign(fullAPI, api);

      api.setIndex({
        v: 4,
        entries: {
          'design-system-some-component--my-story': {
            id: 'design-system-some-component--my-story',
            title: '  Design System  /  Some Component  ', // note the leading/trailing whitespace around each part of the path
            name: '  My Story  ', // we only trim the path, so this will be kept as-is (it may intentionally have whitespace)
            importPath: './path/to/some-component.ts',
          },
        },
      });
      const { storiesHash: storedStoriesHash } = store.getState();

      // We need exact key ordering, even if in theory JS doesn't guarantee it
      expect(Object.keys(storedStoriesHash)).toEqual([
        'design-system',
        'design-system-some-component',
        'design-system-some-component--my-story',
      ]);
      expect(storedStoriesHash['design-system']).toMatchObject({
        type: 'root',
        name: 'Design System', // root name originates from `kind`, so it gets trimmed
      });
      expect(storedStoriesHash['design-system-some-component']).toMatchObject({
        type: 'component',
        name: 'Some Component', // component name originates from `kind`, so it gets trimmed
      });
      expect(storedStoriesHash['design-system-some-component--my-story']).toMatchObject({
        type: 'story',
        title: '  Design System  /  Some Component  ', // title is kept as-is, because it may be used as identifier
        name: '  My Story  ', // story name is kept as-is, because it's set directly on the story
      });
    });

    it('moves rootless stories to the front of the list', async () => {
      const navigate = jest.fn();
      const store = createMockStore();
      const fullAPI = Object.assign(new EventEmitter());

      const { api } = initStories({ store, navigate, provider, fullAPI } as any);
      Object.assign(fullAPI, api);

      api.setIndex({
        v: 4,
        entries: {
          'root-first--story-1': {
            id: 'root-first--story-1',
            title: 'Root/First',
            name: 'Story 1',
            importPath: './path/to/root/first.ts',
          },
          ...mockEntries,
        },
      });
      const { storiesHash: storedStoriesHash } = store.getState();

      // We need exact key ordering, even if in theory JS doesn't guarantee it
      expect(Object.keys(storedStoriesHash)).toEqual([
        'component-a',
        'component-a--story-1',
        'component-a--story-2',
        'component-b',
        'component-b--story-3',
        'root',
        'root-first',
        'root-first--story-1',
      ]);
      expect(storedStoriesHash.root).toMatchObject({
        type: 'root',
        id: 'root',
        children: ['root-first'],
      });
    });

    it('sets roots when showRoots = true', () => {
      const navigate = jest.fn();
      const store = createMockStore();
      const fullAPI = Object.assign(new EventEmitter());

      const { api } = initStories({ store, navigate, provider, fullAPI } as any);
      Object.assign(fullAPI, api);

      provider.getConfig.mockReturnValue({ sidebar: { showRoots: true } });
      api.setIndex({
        v: 4,
        entries: {
          'a-b--1': {
            id: 'a-b--1',
            title: 'a/b',
            name: '1',
            importPath: './a/b.ts',
          },
        },
      });

      const { storiesHash: storedStoriesHash } = store.getState();

      // We need exact key ordering, even if in theory JS doens't guarantee it
      expect(Object.keys(storedStoriesHash)).toEqual(['a', 'a-b', 'a-b--1']);
      expect(storedStoriesHash.a).toMatchObject({
        type: 'root',
        id: 'a',
        children: ['a-b'],
      });
      expect(storedStoriesHash['a-b']).toMatchObject({
        type: 'component',
        id: 'a-b',
        parent: 'a',
        children: ['a-b--1'],
      });
      expect(storedStoriesHash['a-b--1']).toMatchObject({
        type: 'story',
        id: 'a-b--1',
        parent: 'a-b',
        name: '1',
        title: 'a/b',
      });
    });

    it('does not put bare stories into a root when showRoots = true', () => {
      const navigate = jest.fn();
      const store = createMockStore();
      const fullAPI = Object.assign(new EventEmitter());

      const { api } = initStories({ store, navigate, provider, fullAPI } as any);
      Object.assign(fullAPI, api);

      provider.getConfig.mockReturnValue({ sidebar: { showRoots: true } });
      api.setIndex({
        v: 4,
        entries: {
          'a--1': {
            id: 'a--1',
            title: 'a',
            name: '1',
            importPath: './a.ts',
          },
        },
      });

      const { storiesHash: storedStoriesHash } = store.getState();

      // We need exact key ordering, even if in theory JS doens't guarantee it
      expect(Object.keys(storedStoriesHash)).toEqual(['a', 'a--1']);
      expect(storedStoriesHash.a).toMatchObject({
        type: 'component',
        id: 'a',
        children: ['a--1'],
      });
      expect(storedStoriesHash['a--1']).toMatchObject({
        type: 'story',
        id: 'a--1',
        parent: 'a',
        title: 'a',
        name: '1',
      });
    });

    // Stories can get out of order for a few reasons -- see reproductions on
    //   https://github.com/storybookjs/storybook/issues/5518
    it('does the right thing for out of order stories', async () => {
      const navigate = jest.fn();
      const store = createMockStore();
      const fullAPI = Object.assign(new EventEmitter());

      const { api } = initStories({ store, navigate, provider, fullAPI } as any);
      Object.assign(fullAPI, api);

      provider.getConfig.mockReturnValue({ sidebar: { showRoots: true } });
      api.setIndex({
        v: 4,
        entries: {
          'a--1': { title: 'a', name: '1', id: 'a--1', importPath: './a.ts' },
          'b--1': { title: 'b', name: '1', id: 'b--1', importPath: './b.ts' },
          'a--2': { title: 'a', name: '2', id: 'a--2', importPath: './a.ts' },
        },
      });

      const { storiesHash: storedStoriesHash } = store.getState();

      // We need exact key ordering, even if in theory JS doens't guarantee it
      expect(Object.keys(storedStoriesHash)).toEqual(['a', 'a--1', 'a--2', 'b', 'b--1']);
      expect(storedStoriesHash.a).toMatchObject({
        type: 'component',
        id: 'a',
        children: ['a--1', 'a--2'],
      });

      expect(storedStoriesHash.b).toMatchObject({
        type: 'component',
        id: 'b',
        children: ['b--1'],
      });
    });

    // Entries on the SET_STORIES event will be prepared
    it('handles properly prepared stories', async () => {
      const navigate = jest.fn();
      const store = createMockStore();
      const fullAPI = Object.assign(new EventEmitter());

      const { api } = initStories({ store, navigate, provider, fullAPI } as any);
      Object.assign(fullAPI, api);

      api.setIndex({
        v: 4,
        entries: {
          'prepared--story': {
            id: 'prepared--story',
            title: 'Prepared',
            name: 'Story',
            importPath: './path/to/prepared.ts',
            parameters: { parameter: 'exists' },
            args: { arg: 'exists' },
          },
        },
      });

      const { storiesHash: storedStoriesHash } = store.getState();

      expect(storedStoriesHash['prepared--story']).toMatchObject({
        type: 'story',
        id: 'prepared--story',
        parent: 'prepared',
        title: 'Prepared',
        name: 'Story',
        prepared: true,
        parameters: { parameter: 'exists' },
        args: { arg: 'exists' },
      });
    });

    it('retains prepared-ness of stories', async () => {
      const navigate = jest.fn();
      const store = createMockStore();
      const fullAPI = Object.assign(new EventEmitter(), { setOptions: jest.fn() });

      const { api, init } = initStories({ store, navigate, provider, fullAPI } as any);
      Object.assign(fullAPI, api);
      init();

      api.setIndex({ v: 4, entries: mockEntries });

      fullAPI.emit(STORY_PREPARED, {
        id: 'component-a--story-1',
        parameters: { a: 'b' },
        args: { c: 'd' },
      });
      // Let the promise/await chain resolve
      await new Promise((r) => setTimeout(r, 0));
      expect(store.getState().storiesHash['component-a--story-1'] as StoryEntry).toMatchObject({
        prepared: true,
        parameters: { a: 'b' },
        args: { c: 'd' },
      });

      api.setIndex({ v: 4, entries: mockEntries });

      // Let the promise/await chain resolve
      await new Promise((r) => setTimeout(r, 0));
      expect(store.getState().storiesHash['component-a--story-1'] as StoryEntry).toMatchObject({
        prepared: true,
        parameters: { a: 'b' },
        args: { c: 'd' },
      });
    });

    describe('docs entries', () => {
      const docsEntries: StoryIndex['entries'] = {
        'component-a--page': {
          id: 'component-a--page',
          title: 'Component A',
          name: 'Page',
          importPath: './path/to/component-a.ts',
        },
        'component-a--story-2': {
          id: 'component-a--story-2',
          title: 'Component A',
          name: 'Story 2',
          importPath: './path/to/component-a.ts',
        },
        'component-b-docs': {
          type: 'docs' as const,
          id: 'component-b--docs',
          title: 'Component B',
          name: 'Docs',
          importPath: './path/to/component-b.ts',
          storiesImports: [],
        },
        'component-c--story-4': {
          id: 'component-c--story-4',
          title: 'Component c',
          name: 'Story 4',
          importPath: './path/to/component-c.ts',
        },
      };

      it('handles docs entries', async () => {
        const navigate = jest.fn();
        const store = createMockStore();
        const fullAPI = Object.assign(new EventEmitter());

        const { api } = initStories({ store, navigate, provider, fullAPI } as any);
        Object.assign(fullAPI, api);

        api.setIndex({ v: 4, entries: docsEntries });

        const { storiesHash: storedStoriesHash } = store.getState();

        // We need exact key ordering, even if in theory JS doesn't guarantee it
        expect(Object.keys(storedStoriesHash)).toEqual([
          'component-a',
          'component-a--page',
          'component-a--story-2',
          'component-b',
          'component-b--docs',
          'component-c',
          'component-c--story-4',
        ]);
        expect(storedStoriesHash['component-a--page'].type).toBe('story');
        expect(storedStoriesHash['component-a--story-2'].type).toBe('story');
        expect(storedStoriesHash['component-b--docs'].type).toBe('docs');
        expect(storedStoriesHash['component-c--story-4'].type).toBe('story');
      });

      describe('when DOCS_MODE = true', () => {
        it('strips out story entries', async () => {
          const navigate = jest.fn();
          const store = createMockStore();
          const fullAPI = Object.assign(new EventEmitter());

          const { api } = initStories({
            store,
            navigate,
            provider,
            fullAPI,
            docsOptions: { docsMode: true },
          } as any);
          Object.assign(fullAPI, api);

          api.setIndex({ v: 4, entries: docsEntries });

          const { storiesHash: storedStoriesHash } = store.getState();

          expect(Object.keys(storedStoriesHash)).toEqual(['component-b', 'component-b--docs']);
        });
      });
    });
  });

  describe('SET_INDEX event', () => {
    it('calls setIndex w/ the data', () => {
      const fullAPI = Object.assign(new EventEmitter());
      const navigate = jest.fn();
      const store = createMockStore();

      const { init, api } = initStories({ store, navigate, provider, fullAPI } as any);
      Object.assign(fullAPI, api, {
        setIndex: jest.fn(),
        setOptions: jest.fn(),
      });
      init();

      fullAPI.emit(SET_INDEX, { v: 4, entries: mockEntries });

      expect(fullAPI.setIndex).toHaveBeenCalled();
    });

    it('calls setOptions w/ first story parameter', () => {
      const fullAPI = Object.assign(new EventEmitter());
      const navigate = jest.fn();
      const store = createMockStore();

      const { init, api } = initStories({ store, navigate, provider, fullAPI } as any);
      Object.assign(fullAPI, api, {
        setIndex: jest.fn(),
        setOptions: jest.fn(),
        getCurrentParameter: jest.fn().mockReturnValue('options'),
      });
      init();

      fullAPI.emit(SET_INDEX, { v: 4, entries: mockEntries });

      expect(fullAPI.setOptions).toHaveBeenCalledWith('options');
    });
  });

  describe('fetchIndex', () => {
    it('deals with 500 errors', async () => {
      const navigate = jest.fn();
      const store = createMockStore({});
      const fullAPI = Object.assign(new EventEmitter(), {});

      global.fetch.mockReturnValue({ status: 500, text: async () => new Error('sorting error') });
      const { api, init } = initStories({ store, navigate, provider, fullAPI } as any);
      Object.assign(fullAPI, api);

      await init();

      const { storiesConfigured, storiesFailed } = store.getState();
      expect(storiesConfigured).toBe(true);
      expect(storiesFailed?.message).toMatch(/sorting error/);
    });

    it('watches for the INVALIDATE event and refetches -- and resets the hash', async () => {
      const navigate = jest.fn();
      const store = createMockStore();
      const fullAPI = Object.assign(new EventEmitter(), {
        setIndex: jest.fn(),
      });

      const { api, init } = initStories({ store, navigate, provider, fullAPI } as any);
      Object.assign(fullAPI, api);

      global.fetch.mockClear();
      await init();
      expect(global.fetch).toHaveBeenCalledTimes(1);

      global.fetch.mockClear();
      mockGetEntries.mockReturnValueOnce({
        'component-a--story-1': {
          type: 'story',
          id: 'component-a--story-1',
          title: 'Component A',
          name: 'Story 1',
          importPath: './path/to/component-a.ts',
        },
      });
      provider.serverChannel.emit(STORY_INDEX_INVALIDATED);
      expect(global.fetch).toHaveBeenCalledTimes(1);

      // Let the promise/await chain resolve
      await new Promise((r) => setTimeout(r, 0));
      const { storiesHash: storedStoriesHash } = store.getState();

      expect(Object.keys(storedStoriesHash)).toEqual(['component-a', 'component-a--story-1']);
    });
  });

  // Can't currently run these tests as cannot set this on the events
  describe('STORY_SPECIFIED event', () => {
    it('navigates to the story', async () => {
      const navigate = jest.fn();
      const fullAPI = Object.assign(new EventEmitter(), {
        isSettingsScreenActive() {
          return false;
        },
      });
      const store = createMockStore({});
      const { init, api } = initStories({ store, navigate, provider, fullAPI } as any);

      Object.assign(fullAPI, api);
      init();
      fullAPI.emit(STORY_SPECIFIED, { storyId: 'a--1', viewMode: 'story' });

      expect(navigate).toHaveBeenCalledWith('/story/a--1');
    });

    it('DOES not navigate if the story was already selected', async () => {
      const navigate = jest.fn();
      const fullAPI = Object.assign(new EventEmitter(), {
        isSettingsScreenActive() {
          return true;
        },
      });
      const store = createMockStore({ viewMode: 'story', storyId: 'a--1' });
      initStories({ store, navigate, provider, fullAPI } as any);

      fullAPI.emit(STORY_SPECIFIED, { storyId: 'a--1', viewMode: 'story' });

      expect(navigate).not.toHaveBeenCalled();
    });

    it('DOES not navigate if a settings page was selected', async () => {
      const navigate = jest.fn();
      const fullAPI = Object.assign(new EventEmitter(), {
        isSettingsScreenActive() {
          return true;
        },
      });
      const store = createMockStore({ viewMode: 'settings', storyId: 'about' });
      initStories({ store, navigate, provider, fullAPI } as any);

      fullAPI.emit(STORY_SPECIFIED, { storyId: 'a--1', viewMode: 'story' });

      expect(navigate).not.toHaveBeenCalled();
    });
  });

  describe('args handling', () => {
    const parameters = {};
    const preparedEntries: PreparedStoryIndex['entries'] = {
      'a--1': {
        title: 'a',
        name: '1',
        parameters,
        id: 'a--1',
        args: { a: 'b' },
        importPath: './a.ts',
      },
      'b--1': {
        title: 'b',
        name: '1',
        parameters,
        id: 'b--1',
        args: { x: 'y' },
        importPath: './b.ts',
      },
    };

    it('changes args properly, per story when receiving STORY_ARGS_UPDATED', () => {
      const navigate = jest.fn();
      const store = createMockStore();
      const fullAPI = new EventEmitter();

      const { api, init } = initStories({ store, navigate, provider, fullAPI } as any);

      const { setIndex } = Object.assign(fullAPI, api);
      setIndex({ v: 4, entries: preparedEntries });

      const { storiesHash: initialStoriesHash } = store.getState();
      expect((initialStoriesHash['a--1'] as API_StoryEntry).args).toEqual({ a: 'b' });
      expect((initialStoriesHash['b--1'] as API_StoryEntry).args).toEqual({ x: 'y' });

      init();
      fullAPI.emit(STORY_ARGS_UPDATED, { storyId: 'a--1', args: { foo: 'bar' } });

      const { storiesHash: changedStoriesHash } = store.getState();
      expect((changedStoriesHash['a--1'] as API_StoryEntry).args).toEqual({ foo: 'bar' });
      expect((changedStoriesHash['b--1'] as API_StoryEntry).args).toEqual({ x: 'y' });
    });

    it('changes reffed args properly, per story when receiving STORY_ARGS_UPDATED', () => {
      const navigate = jest.fn();
      const store = createMockStore();
      const fullAPI = new EventEmitter();

      const { init, api } = initStories({ store, navigate, provider, fullAPI } as any);
      Object.assign(fullAPI, api, {
        updateRef: jest.fn(),
      });

      init();
      getEventMetadataMock.mockReturnValueOnce({
        sourceType: 'external',
        ref: { id: 'refId', stories: { 'a--1': { args: { a: 'b' } } } },
      } as any);
      fullAPI.emit(STORY_ARGS_UPDATED, { storyId: 'a--1', args: { foo: 'bar' } });
      expect((fullAPI as any).updateRef).toHaveBeenCalledWith('refId', {
        stories: { 'a--1': { args: { foo: 'bar' } } },
      });
    });

    it('updateStoryArgs emits UPDATE_STORY_ARGS to the local frame and does not change anything', () => {
      const navigate = jest.fn();
      const emit = jest.fn();
      const on = jest.fn();
      const fullAPI = { emit, on };
      const store = createMockStore();

      const { api, init } = initStories({ store, navigate, provider, fullAPI } as any);
      const { setIndex } = Object.assign(fullAPI, api);
      setIndex({ v: 4, entries: preparedEntries });

      init();

      api.updateStoryArgs({ id: 'a--1' } as API_StoryEntry, { foo: 'bar' });
      expect(emit).toHaveBeenCalledWith(UPDATE_STORY_ARGS, {
        storyId: 'a--1',
        updatedArgs: { foo: 'bar' },
        options: {
          target: undefined,
        },
      });

      const { storiesHash: changedStoriesHash } = store.getState();
      expect((changedStoriesHash['a--1'] as API_StoryEntry).args).toEqual({ a: 'b' });
      expect((changedStoriesHash['b--1'] as API_StoryEntry).args).toEqual({ x: 'y' });
    });

    it('updateStoryArgs emits UPDATE_STORY_ARGS to the right frame', () => {
      const navigate = jest.fn();
      const emit = jest.fn();
      const on = jest.fn();
      const fullAPI = { emit, on };
      const store = createMockStore();

      const { api, init } = initStories({ store, navigate, provider, fullAPI } as any);

      const { setIndex } = Object.assign(fullAPI, api);
      setIndex({ v: 4, entries: preparedEntries });

      init();

      api.updateStoryArgs({ id: 'a--1', refId: 'refId' } as API_StoryEntry, { foo: 'bar' });
      expect(emit).toHaveBeenCalledWith(UPDATE_STORY_ARGS, {
        storyId: 'a--1',
        updatedArgs: { foo: 'bar' },
        options: {
          target: 'refId',
        },
      });
    });

    it('refId to the local frame and does not change anything', () => {
      const navigate = jest.fn();
      const emit = jest.fn();
      const on = jest.fn();
      const fullAPI = { emit, on };
      const store = createMockStore();

      const { api, init } = initStories({ store, navigate, provider, fullAPI } as any);

      const { setIndex } = Object.assign(fullAPI, api);
      setIndex({ v: 4, entries: preparedEntries });
      init();

      api.resetStoryArgs({ id: 'a--1' } as API_StoryEntry, ['foo']);
      expect(emit).toHaveBeenCalledWith(RESET_STORY_ARGS, {
        storyId: 'a--1',
        argNames: ['foo'],
        options: {
          target: undefined,
        },
      });

      const { storiesHash: changedStoriesHash } = store.getState();
      expect((changedStoriesHash['a--1'] as API_StoryEntry).args).toEqual({ a: 'b' });
      expect((changedStoriesHash['b--1'] as API_StoryEntry).args).toEqual({ x: 'y' });
    });

    it('resetStoryArgs emits RESET_STORY_ARGS to the right frame', () => {
      const navigate = jest.fn();
      const emit = jest.fn();
      const on = jest.fn();
      const fullAPI = { emit, on };
      const store = createMockStore();

      const { api, init } = initStories({ store, navigate, provider, fullAPI } as any);

      const { setIndex } = Object.assign(fullAPI, api);
      setIndex({ v: 4, entries: preparedEntries });
      init();

      api.resetStoryArgs({ id: 'a--1', refId: 'refId' } as API_StoryEntry, ['foo']);
      expect(emit).toHaveBeenCalledWith(RESET_STORY_ARGS, {
        storyId: 'a--1',
        argNames: ['foo'],
        options: {
          target: 'refId',
        },
      });
    });
  });

  const navigationEntries: StoryIndex['entries'] = {
    'a--1': {
      title: 'a',
      name: '1',
      id: 'a--1',
      importPath: './a.ts',
    },
    'a--2': {
      title: 'a',
      name: '2',
      id: 'a--2',
      importPath: './a.ts',
    },
    'b-c--1': {
      title: 'b/c',
      name: '1',
      id: 'b-c--1',
      importPath: './b/c.ts',
    },
    'b-d--1': {
      title: 'b/d',
      name: '1',
      id: 'b-d--1',
      importPath: './b/d.ts',
    },
    'b-d--2': {
      title: 'b/d',
      name: '2',
      id: 'b-d--2',
      importPath: './b/d.ts',
    },
    'custom-id--1': {
      title: 'b/e',
      name: '1',
      id: 'custom-id--1',
      importPath: './b/.ts',
    },
  };

  describe('jumpToStory', () => {
    it('works forward', () => {
      const navigate = jest.fn();
      const store = createMockStore({ storyId: 'a--1', viewMode: 'story' });

      const {
        api: { setIndex, jumpToStory },
        state,
      } = initStories({ store, navigate, provider } as any);
      setIndex({ v: 4, entries: navigationEntries });

      jumpToStory(1);
      expect(navigate).toHaveBeenCalledWith('/story/a--2');
    });

    it('works backwards', () => {
      const navigate = jest.fn();
      const store = createMockStore({ storyId: 'a--2', viewMode: 'story' });

      const {
        api: { setIndex, jumpToStory },
      } = initStories({ store, navigate, provider } as any);
      setIndex({ v: 4, entries: navigationEntries });

      jumpToStory(-1);
      expect(navigate).toHaveBeenCalledWith('/story/a--1');
    });

    it('does nothing if you are at the last story and go forward', () => {
      const navigate = jest.fn();
      const store = createMockStore({
        storyId: 'custom-id--1',
        viewMode: 'story',
      });

      const {
        api: { setIndex, jumpToStory },
      } = initStories({
        store,
        navigate,
        provider,
      } as any);
      setIndex({ v: 4, entries: navigationEntries });

      jumpToStory(1);
      expect(navigate).not.toHaveBeenCalled();
    });

    it('does nothing if you are at the first story and go backward', () => {
      const navigate = jest.fn();
      const store = createMockStore({ storyId: 'a--1', viewMode: 'story' });

      const {
        api: { setIndex, jumpToStory },
      } = initStories({ store, navigate, provider } as any);
      setIndex({ v: 4, entries: navigationEntries });

      jumpToStory(-1);
      expect(navigate).not.toHaveBeenCalled();
    });

    it('does nothing if you have not selected a story', () => {
      const navigate = jest.fn();
      const store = createMockStore();

      const {
        api: { setIndex, jumpToStory },
      } = initStories({ store, navigate, provider } as any);
      setIndex({ v: 4, entries: navigationEntries });

      jumpToStory(1);
      expect(navigate).not.toHaveBeenCalled();
    });
  });

  describe('findSiblingStoryId', () => {
    it('works forward', () => {
      const navigate = jest.fn();
      const store = createMockStore();

      const storyId = 'a--1';
      const {
        api: { setIndex, findSiblingStoryId },
        state,
      } = initStories({ store, navigate, storyId, viewMode: 'story', provider } as any);
      store.setState(state);
      setIndex({ v: 4, entries: navigationEntries });

      const result = findSiblingStoryId(storyId, store.getState().storiesHash, 1, false);
      expect(result).toBe('a--2');
    });
    it('works forward toSiblingGroup', () => {
      const navigate = jest.fn();
      const store = createMockStore();

      const storyId = 'a--1';
      const {
        api: { setIndex, findSiblingStoryId },
        state,
      } = initStories({ store, navigate, storyId, viewMode: 'story', provider } as any);
      store.setState(state);
      setIndex({ v: 4, entries: navigationEntries });

      const result = findSiblingStoryId(storyId, store.getState().storiesHash, 1, true);
      expect(result).toBe('b-c--1');
    });
  });
  describe('jumpToComponent', () => {
    it('works forward', () => {
      const navigate = jest.fn();
      const store = createMockStore();

      const {
        api: { setIndex, jumpToComponent },
        state,
      } = initStories({ store, navigate, storyId: 'a--1', viewMode: 'story', provider } as any);
      store.setState(state);
      setIndex({ v: 4, entries: navigationEntries });

      jumpToComponent(1);
      expect(navigate).toHaveBeenCalledWith('/story/b-c--1');
    });

    it('works backwards', () => {
      const navigate = jest.fn();
      const store = createMockStore();

      const {
        api: { setIndex, jumpToComponent },
        state,
      } = initStories({ store, navigate, storyId: 'b-c--1', viewMode: 'story', provider } as any);
      store.setState(state);
      setIndex({ v: 4, entries: navigationEntries });

      jumpToComponent(-1);
      expect(navigate).toHaveBeenCalledWith('/story/a--1');
    });

    it('does nothing if you are in the last component and go forward', () => {
      const navigate = jest.fn();
      const store = createMockStore();

      const {
        api: { setIndex, jumpToComponent },
        state,
      } = initStories({
        store,
        navigate,
        storyId: 'custom-id--1',
        viewMode: 'story',
        provider,
      } as any);
      store.setState(state);
      setIndex({ v: 4, entries: navigationEntries });

      jumpToComponent(1);
      expect(navigate).not.toHaveBeenCalled();
    });

    it('does nothing if you are at the first component and go backward', () => {
      const navigate = jest.fn();
      const store = createMockStore();

      const {
        api: { setIndex, jumpToComponent },
        state,
      } = initStories({ store, navigate, storyId: 'a--2', viewMode: 'story', provider } as any);
      store.setState(state);
      setIndex({ v: 4, entries: navigationEntries });

      jumpToComponent(-1);
      expect(navigate).not.toHaveBeenCalled();
    });
  });

  describe('selectStory', () => {
    it('navigates', () => {
      const navigate = jest.fn();
      const store = createMockStore({ storyId: 'a--1', viewMode: 'story' });
      const {
        api: { setIndex, selectStory },
      } = initStories({ store, navigate, provider } as any);
      setIndex({ v: 4, entries: navigationEntries });

      selectStory('a--2');
      expect(navigate).toHaveBeenCalledWith('/story/a--2');
    });

    it('sets view mode to docs if doc-level component is selected', () => {
      const navigate = jest.fn();
      const store = createMockStore({ storyId: 'a--1', viewMode: 'docs' });
      const {
        api: { setIndex, selectStory },
      } = initStories({ store, navigate, provider } as any);
<<<<<<< HEAD
      setStories(setStoriesData);

      selectStory();
      expect(navigate).toHaveBeenCalledWith('/story/a--1');
    });

    describe('component permalinks', () => {
      it('allows navigating to kind/storyname (legacy api)', () => {
        const navigate = jest.fn();
        const store = createMockStore();

        const {
          api: { selectStory, setStories },
          state,
        } = initStories({ store, navigate, provider } as any);
        store.setState(state);
        setStories(setStoriesData);

        selectStory('b/e', '1');
        expect(navigate).toHaveBeenCalledWith('/story/custom-id--1');
      });

      it('allows navigating to component permalink/storyname (legacy api)', () => {
        const navigate = jest.fn();
        const store = createMockStore();

        const {
          api: { selectStory, setStories },
          state,
        } = initStories({ store, navigate, provider } as any);
        store.setState(state);
        setStories(setStoriesData);

        selectStory('custom-id', '1');
        expect(navigate).toHaveBeenCalledWith('/story/custom-id--1');
      });

      it('allows navigating to first story in kind on call by kind', () => {
        const navigate = jest.fn();
        const store = createMockStore();

        const {
          api: { selectStory, setStories },
          state,
        } = initStories({ store, navigate, provider } as any);
        store.setState(state);
        setStories(setStoriesData);

        selectStory('b/e');
        expect(navigate).toHaveBeenCalledWith('/story/custom-id--1');
      });
    });
  });

  describe('fetchStoryIndex', () => {
    it('deals with 500 errors', async () => {
      const navigate = jest.fn();
      const store = createMockStore({});
      const fullAPI = Object.assign(new EventEmitter(), {});

      global.fetch.mockReturnValue({ status: 500, text: async () => new Error('sorting error') });
      const { api, init } = initStories({ store, navigate, provider, fullAPI } as any);
      Object.assign(fullAPI, api);

      await init();

      const { storiesConfigured, storiesFailed } = store.getState();
      expect(storiesConfigured).toBe(true);
      expect(storiesFailed?.message).toMatch(/sorting error/);
    });

    it('sets the initial set of stories in the stories hash', async () => {
      const navigate = jest.fn();
      const store = createMockStore();
      const fullAPI = Object.assign(new EventEmitter(), {
        setStories: jest.fn(),
      });

      const { api, init } = initStories({ store, navigate, provider, fullAPI } as any);
      Object.assign(fullAPI, api);

      await init();

      const { storiesHash: storedStoriesHash } = store.getState();

      // We need exact key ordering, even if in theory JS doesn't guarantee it
      expect(Object.keys(storedStoriesHash)).toEqual([
        'component-a',
        'component-a--story-1',
        'component-a--story-2',
        'component-b',
        'component-b--story-3',
      ]);
      expect(storedStoriesHash['component-a']).toMatchObject({
        type: 'component',
        id: 'component-a',
        children: ['component-a--story-1', 'component-a--story-2'],
      });

      expect(storedStoriesHash['component-a--story-1']).toMatchObject({
        type: 'story',
        id: 'component-a--story-1',
        parent: 'component-a',
        title: 'Component A',
        name: 'Story 1',
        prepared: false,
      });
      expect(
        (storedStoriesHash['component-a--story-1'] as API_StoryEntry as API_StoryEntry).args
      ).toBeUndefined();
    });

    it('moves rootless stories to the front of the list', async () => {
      mockStories.mockReset().mockReturnValue({
        'root-first--story-1': {
          id: 'root-first--story-1',
          title: 'Root/First',
          name: 'Story 1',
          importPath: './path/to/root/first.ts',
        },
        ...mockIndex,
      });

      const navigate = jest.fn();
      const store = createMockStore();
      const fullAPI = Object.assign(new EventEmitter(), {
        setStories: jest.fn(),
      });

      const { api, init } = initStories({ store, navigate, provider, fullAPI } as any);
      Object.assign(fullAPI, api);

      await init();

      const { storiesHash: storedStoriesHash } = store.getState();

      // We need exact key ordering, even if in theory JS doesn't guarantee it
      expect(Object.keys(storedStoriesHash)).toEqual([
        'component-a',
        'component-a--story-1',
        'component-a--story-2',
        'component-b',
        'component-b--story-3',
        'root',
        'root-first',
        'root-first--story-1',
      ]);
      expect(storedStoriesHash.root).toMatchObject({
        type: 'root',
        id: 'root',
        children: ['root-first'],
      });
    });

    it('watches for the INVALIDATE event and refetches -- and resets the hash', async () => {
      const navigate = jest.fn();
      const store = createMockStore();
      const fullAPI = Object.assign(new EventEmitter(), {
        setStories: jest.fn(),
      });

      const { api, init } = initStories({ store, navigate, provider, fullAPI } as any);
      Object.assign(fullAPI, api);

      global.fetch.mockClear();
      await init();
      expect(global.fetch).toHaveBeenCalledTimes(1);

      global.fetch.mockClear();
      mockStories.mockReturnValueOnce({
        'component-a--story-1': {
          type: 'story',
          id: 'component-a--story-1',
          title: 'Component A',
          name: 'Story 1',
          importPath: './path/to/component-a.ts',
=======
      setIndex({
        v: 4,
        entries: {
          ...navigationEntries,
          'intro--docs': {
            type: 'docs',
            id: 'intro--docs',
            title: 'Intro',
            name: 'Page',
            importPath: './intro.mdx',
            storiesImports: [],
          },
>>>>>>> 90b39777
        },
      });

      selectStory('intro');
      expect(navigate).toHaveBeenCalledWith('/docs/intro--docs');
    });

    describe('legacy api', () => {
      it('allows navigating to a combination of title + name', () => {
        const navigate = jest.fn();
        const store = createMockStore({ storyId: 'a--1', viewMode: 'story' });
        const {
          api: { setIndex, selectStory },
        } = initStories({ store, navigate, provider } as any);
        setIndex({ v: 4, entries: navigationEntries });

        selectStory('a', '2');
        expect(navigate).toHaveBeenCalledWith('/story/a--2');
      });

      it('allows navigating to a given name (in the current component)', () => {
        const navigate = jest.fn();
        const store = createMockStore({ storyId: 'a--1', viewMode: 'story' });
        const {
          api: { setIndex, selectStory },
        } = initStories({ store, navigate, provider } as any);
        setIndex({ v: 4, entries: navigationEntries });

<<<<<<< HEAD
      fullAPI.emit(STORY_PREPARED, {
        id: 'component-a--story-1',
        parameters: { a: 'b' },
        args: { c: 'd' },
      });
      // Let the promise/await chain resolve
      await new Promise((r) => setTimeout(r, 0));
      expect(store.getState().storiesHash['component-a--story-1'] as API_StoryEntry).toMatchObject({
        prepared: true,
        parameters: { a: 'b' },
        args: { c: 'd' },
=======
        selectStory(undefined, '2');
        expect(navigate).toHaveBeenCalledWith('/story/a--2');
>>>>>>> 90b39777
      });
    });

    it('allows navigating away from the settings pages', () => {
      const navigate = jest.fn();
      const store = createMockStore({ storyId: 'a--1', viewMode: 'settings' });
      const {
        api: { setIndex, selectStory },
      } = initStories({ store, navigate, provider } as any);
      setIndex({ v: 4, entries: navigationEntries });

<<<<<<< HEAD
      // Let the promise/await chain resolve
      await new Promise((r) => setTimeout(r, 0));
      expect(store.getState().storiesHash['component-a--story-1'] as API_StoryEntry).toMatchObject({
        prepared: true,
        parameters: { a: 'b' },
        args: { c: 'd' },
      });
=======
      selectStory('a--2');
      expect(navigate).toHaveBeenCalledWith('/story/a--2');
>>>>>>> 90b39777
    });

    it('allows navigating to first story in component on call by component id', () => {
      const navigate = jest.fn();
      const store = createMockStore({ storyId: 'a--1', viewMode: 'story' });
      const {
        api: { setIndex, selectStory },
      } = initStories({ store, navigate, provider } as any);
      setIndex({ v: 4, entries: navigationEntries });

      selectStory('a');
      expect(navigate).toHaveBeenCalledWith('/story/a--1');
    });

    it('allows navigating to first story in group on call by group id', () => {
      const navigate = jest.fn();
      const store = createMockStore({ storyId: 'a--1', viewMode: 'story' });
      const {
        api: { setIndex, selectStory },
      } = initStories({ store, navigate, provider } as any);
      setIndex({ v: 4, entries: navigationEntries });

      selectStory('b');
      expect(navigate).toHaveBeenCalledWith('/story/b-c--1');
    });

    it('allows navigating to first story in component on call by title', () => {
      const navigate = jest.fn();
      const store = createMockStore({ storyId: 'a--1', viewMode: 'story' });
      const {
        api: { setIndex, selectStory },
      } = initStories({ store, navigate, provider } as any);
      setIndex({ v: 4, entries: navigationEntries });

      selectStory('A');
      expect(navigate).toHaveBeenCalledWith('/story/a--1');
    });

    it('allows navigating to the first story of the current component if passed nothing', () => {
      const navigate = jest.fn();
      const store = createMockStore({ storyId: 'a--2', viewMode: 'story' });
      const {
        api: { setIndex, selectStory },
      } = initStories({ store, navigate, provider } as any);
      setIndex({ v: 4, entries: navigationEntries });

      selectStory();
      expect(navigate).toHaveBeenCalledWith('/story/a--1');
    });

    describe('component permalinks', () => {
      it('allows navigating to kind/storyname (legacy api)', () => {
        const navigate = jest.fn();
        const store = createMockStore();

        const {
          api: { selectStory, setIndex },
          state,
        } = initStories({ store, navigate, provider } as any);
        store.setState(state);
        setIndex({ v: 4, entries: navigationEntries });

        selectStory('b/e', '1');
        expect(navigate).toHaveBeenCalledWith('/story/custom-id--1');
      });

      it('allows navigating to component permalink/storyname (legacy api)', () => {
        const navigate = jest.fn();
        const store = createMockStore();

        const {
          api: { selectStory, setIndex },
          state,
        } = initStories({ store, navigate, provider } as any);
        store.setState(state);
        setIndex({ v: 4, entries: navigationEntries });

        selectStory('custom-id', '1');
        expect(navigate).toHaveBeenCalledWith('/story/custom-id--1');
      });

      it('allows navigating to first story in kind on call by kind', () => {
        const navigate = jest.fn();
        const store = createMockStore();

        const {
          api: { selectStory, setIndex },
          state,
        } = initStories({ store, navigate, provider } as any);
        store.setState(state);
        setIndex({ v: 4, entries: navigationEntries });

        selectStory('b/e');
        expect(navigate).toHaveBeenCalledWith('/story/custom-id--1');
      });
    });
  });

  describe('STORY_PREPARED', () => {
    it('prepares the story', async () => {
      const navigate = jest.fn();
      const store = createMockStore();
      const fullAPI = Object.assign(new EventEmitter(), {
        setStories: jest.fn(),
        setOptions: jest.fn(),
      });

      const { api, init } = initStories({ store, navigate, provider, fullAPI } as any);
      Object.assign(fullAPI, api);

      await init();
      fullAPI.emit(STORY_PREPARED, {
        id: 'component-a--story-1',
        parameters: { a: 'b' },
        args: { c: 'd' },
      });

      const { storiesHash: storedStoriesHash } = store.getState();
      expect(storedStoriesHash['component-a--story-1']).toMatchObject({
        type: 'story',
        id: 'component-a--story-1',
        parent: 'component-a',
        title: 'Component A',
        name: 'Story 1',
        prepared: true,
        parameters: { a: 'b' },
        args: { c: 'd' },
      });
    });

    it('sets options the first time it is called', async () => {
      const navigate = jest.fn();
      const store = createMockStore();
      const fullAPI = Object.assign(new EventEmitter(), {
        setStories: jest.fn(),
        setOptions: jest.fn(),
      });

      const { api, init } = initStories({ store, navigate, provider, fullAPI } as any);
      Object.assign(fullAPI, api);

      await init();
      fullAPI.emit(STORY_PREPARED, {
        id: 'component-a--story-1',
        parameters: { options: 'options' },
      });

      expect(fullAPI.setOptions).toHaveBeenCalledWith('options');

      fullAPI.setOptions.mockClear();
      fullAPI.emit(STORY_PREPARED, {
        id: 'component-a--story-1',
        parameters: { options: 'options2' },
      });

      expect(fullAPI.setOptions).not.toHaveBeenCalled();
    });

    it('sets the ref to ready when it is an external story', async () => {
      const navigate = jest.fn();
      const store = createMockStore();
      const fullAPI = Object.assign(new EventEmitter(), {
        setStories: jest.fn(),
        updateRef: jest.fn(),
      });

      const { api, init } = initStories({ store, navigate, provider, fullAPI } as any);
      Object.assign(fullAPI, api);

      getEventMetadataMock.mockReturnValueOnce({
        sourceType: 'external',
        ref: { id: 'refId', stories: { 'a--1': { args: { a: 'b' } } } },
      } as any);
      await init();

      fullAPI.emit(STORY_PREPARED, {
        id: 'a--1',
      });

      expect(fullAPI.updateRef.mock.calls.length).toBe(2);

      expect(fullAPI.updateRef.mock.calls[0][1]).toEqual({
        stories: { 'a--1': { args: { a: 'b' }, prepared: true } },
      });

      expect(fullAPI.updateRef.mock.calls[1][1]).toEqual({
        ready: true,
      });
    });
  });

  describe('CONFIG_ERROR', () => {
    it('shows error to user', async () => {
      const navigate = jest.fn();
      const store = createMockStore();
      const fullAPI = Object.assign(new EventEmitter(), {});

      const { api, init } = initStories({ store, navigate, provider, fullAPI } as any);
      Object.assign(fullAPI, api);

      await init();

      fullAPI.emit(CONFIG_ERROR, { message: 'Failed to run configure' });

      const { storiesConfigured, storiesFailed } = store.getState();
      expect(storiesConfigured).toBe(true);
      expect(storiesFailed?.message).toMatch(/Failed to run configure/);
    });
  });

  describe('v2 SET_STORIES event', () => {
    it('normalizes parameters and calls setRef for external stories', () => {
      const fullAPI = Object.assign(new EventEmitter());
      const navigate = jest.fn();
      const store = createMockStore();

      const { init, api } = initStories({ store, navigate, provider, fullAPI } as any);
      Object.assign(fullAPI, api, {
        setIndex: jest.fn(),
        findRef: jest.fn(),
        setRef: jest.fn(),
      });
      init();

      getEventMetadataMock.mockReturnValueOnce({
        sourceType: 'external',
        ref: { id: 'ref' },
      } as any);
      const setStoriesPayload = {
        v: 2,
        globalParameters: { global: 'global' },
        kindParameters: { a: { kind: 'kind' } },
        stories: { 'a--1': { kind: 'a', parameters: { story: 'story' } } },
      };
      fullAPI.emit(SET_STORIES, setStoriesPayload);

      expect(fullAPI.setIndex).not.toHaveBeenCalled();
      expect(fullAPI.setRef).toHaveBeenCalledWith(
        'ref',
        {
          id: 'ref',
          setStoriesData: {
            'a--1': { kind: 'a', parameters: { global: 'global', kind: 'kind', story: 'story' } },
          },
        },
        true
      );
    });
  });
  describe('legacy (v1) SET_STORIES event', () => {
    it('calls setRef with stories', () => {
      const fullAPI = Object.assign(new EventEmitter());
      const navigate = jest.fn();
      const store = createMockStore();

      const { init, api } = initStories({ store, navigate, provider, fullAPI } as any);
      Object.assign(fullAPI, api, {
        setIndex: jest.fn(),
        findRef: jest.fn(),
        setRef: jest.fn(),
      });
      init();

      getEventMetadataMock.mockReturnValueOnce({
        sourceType: 'external',
        ref: { id: 'ref' },
      } as any);
      const setStoriesPayload = {
        stories: { 'a--1': {} },
      };
      fullAPI.emit(SET_STORIES, setStoriesPayload);

      expect(fullAPI.setIndex).not.toHaveBeenCalled();
      expect(fullAPI.setRef).toHaveBeenCalledWith(
        'ref',
        {
          id: 'ref',
          setStoriesData: {
            'a--1': {},
          },
        },
        true
      );
    });
  });
});<|MERGE_RESOLUTION|>--- conflicted
+++ resolved
@@ -19,16 +19,10 @@
 
 import { Channel } from '@storybook/channels';
 
-import type {
-  API_StoryEntry,
-  API_SetStoriesStoryData,
-  API_SetStoriesStory,
-  API_StoryIndex,
-} from '@storybook/types';
+import type { API_StoryEntry, API_StoryIndex, API_PreparedStoryIndex } from '@storybook/types';
 import { getEventMetadata } from '../lib/events';
 
 import { init as initStories } from '../modules/stories';
-<<<<<<< HEAD
 import type Store from '../store';
 import { ModuleArgs } from '..';
 
@@ -41,14 +35,7 @@
   return new Channel({ transport });
 }
 
-const mockStories = jest.fn<API_StoryIndex['entries'], []>();
-=======
-import { StoryEntry, StoryIndex, PreparedStoryIndex } from '../lib/stories';
-import type Store from '../store';
-import { ModuleArgs } from '..';
-
-const mockGetEntries = jest.fn<StoryIndex['entries'], []>();
->>>>>>> 90b39777
+const mockGetEntries = jest.fn<API_StoryIndex['entries'], []>();
 
 jest.mock('../lib/events');
 jest.mock('global', () => ({
@@ -60,7 +47,7 @@
 
 const getEventMetadataMock = getEventMetadata as ReturnType<typeof jest.fn>;
 
-const mockEntries: StoryIndex['entries'] = {
+const mockEntries: API_StoryIndex['entries'] = {
   'component-a--story-1': {
     id: 'component-a--story-1',
     title: 'Component A',
@@ -94,55 +81,6 @@
 
 const provider = { getConfig: jest.fn().mockReturnValue({}), serverChannel: mockChannel() };
 
-<<<<<<< HEAD
-const parameters = {} as API_SetStoriesStory['parameters'];
-const setStoriesData: API_SetStoriesStoryData = {
-  'a--1': {
-    kind: 'a',
-    name: '1',
-    parameters,
-    id: 'a--1',
-    args: {},
-  } as API_SetStoriesStory,
-  'a--2': {
-    kind: 'a',
-    name: '2',
-    parameters,
-    id: 'a--2',
-    args: {},
-  } as API_SetStoriesStory,
-  'b-c--1': {
-    kind: 'b/c',
-    name: '1',
-    parameters,
-    id: 'b-c--1',
-    args: {},
-  } as API_SetStoriesStory,
-  'b-d--1': {
-    kind: 'b/d',
-    name: '1',
-    parameters,
-    id: 'b-d--1',
-    args: {},
-  } as API_SetStoriesStory,
-  'b-d--2': {
-    kind: 'b/d',
-    name: '2',
-    parameters,
-    id: 'b-d--2',
-    args: { a: 'b' },
-  } as API_SetStoriesStory,
-  'custom-id--1': {
-    kind: 'b/e',
-    name: '1',
-    parameters,
-    id: 'custom-id--1',
-    args: {},
-  } as API_SetStoriesStory,
-};
-
-=======
->>>>>>> 90b39777
 beforeEach(() => {
   provider.getConfig.mockReset().mockReturnValue({});
   provider.serverChannel = mockChannel();
@@ -206,7 +144,7 @@
         prepared: false,
       });
       expect(
-        (storedStoriesHash['component-a--story-1'] as StoryEntry as StoryEntry).args
+        (storedStoriesHash['component-a--story-1'] as API_StoryEntry as API_StoryEntry).args
       ).toBeUndefined();
     });
 
@@ -468,7 +406,7 @@
       });
       // Let the promise/await chain resolve
       await new Promise((r) => setTimeout(r, 0));
-      expect(store.getState().storiesHash['component-a--story-1'] as StoryEntry).toMatchObject({
+      expect(store.getState().storiesHash['component-a--story-1'] as API_StoryEntry).toMatchObject({
         prepared: true,
         parameters: { a: 'b' },
         args: { c: 'd' },
@@ -478,7 +416,7 @@
 
       // Let the promise/await chain resolve
       await new Promise((r) => setTimeout(r, 0));
-      expect(store.getState().storiesHash['component-a--story-1'] as StoryEntry).toMatchObject({
+      expect(store.getState().storiesHash['component-a--story-1'] as API_StoryEntry).toMatchObject({
         prepared: true,
         parameters: { a: 'b' },
         args: { c: 'd' },
@@ -486,7 +424,7 @@
     });
 
     describe('docs entries', () => {
-      const docsEntries: StoryIndex['entries'] = {
+      const docsEntries: API_StoryIndex['entries'] = {
         'component-a--page': {
           id: 'component-a--page',
           title: 'Component A',
@@ -709,7 +647,7 @@
 
   describe('args handling', () => {
     const parameters = {};
-    const preparedEntries: PreparedStoryIndex['entries'] = {
+    const preparedEntries: API_PreparedStoryIndex['entries'] = {
       'a--1': {
         title: 'a',
         name: '1',
@@ -873,7 +811,7 @@
     });
   });
 
-  const navigationEntries: StoryIndex['entries'] = {
+  const navigationEntries: API_StoryIndex['entries'] = {
     'a--1': {
       title: 'a',
       name: '1',
@@ -1106,184 +1044,6 @@
       const {
         api: { setIndex, selectStory },
       } = initStories({ store, navigate, provider } as any);
-<<<<<<< HEAD
-      setStories(setStoriesData);
-
-      selectStory();
-      expect(navigate).toHaveBeenCalledWith('/story/a--1');
-    });
-
-    describe('component permalinks', () => {
-      it('allows navigating to kind/storyname (legacy api)', () => {
-        const navigate = jest.fn();
-        const store = createMockStore();
-
-        const {
-          api: { selectStory, setStories },
-          state,
-        } = initStories({ store, navigate, provider } as any);
-        store.setState(state);
-        setStories(setStoriesData);
-
-        selectStory('b/e', '1');
-        expect(navigate).toHaveBeenCalledWith('/story/custom-id--1');
-      });
-
-      it('allows navigating to component permalink/storyname (legacy api)', () => {
-        const navigate = jest.fn();
-        const store = createMockStore();
-
-        const {
-          api: { selectStory, setStories },
-          state,
-        } = initStories({ store, navigate, provider } as any);
-        store.setState(state);
-        setStories(setStoriesData);
-
-        selectStory('custom-id', '1');
-        expect(navigate).toHaveBeenCalledWith('/story/custom-id--1');
-      });
-
-      it('allows navigating to first story in kind on call by kind', () => {
-        const navigate = jest.fn();
-        const store = createMockStore();
-
-        const {
-          api: { selectStory, setStories },
-          state,
-        } = initStories({ store, navigate, provider } as any);
-        store.setState(state);
-        setStories(setStoriesData);
-
-        selectStory('b/e');
-        expect(navigate).toHaveBeenCalledWith('/story/custom-id--1');
-      });
-    });
-  });
-
-  describe('fetchStoryIndex', () => {
-    it('deals with 500 errors', async () => {
-      const navigate = jest.fn();
-      const store = createMockStore({});
-      const fullAPI = Object.assign(new EventEmitter(), {});
-
-      global.fetch.mockReturnValue({ status: 500, text: async () => new Error('sorting error') });
-      const { api, init } = initStories({ store, navigate, provider, fullAPI } as any);
-      Object.assign(fullAPI, api);
-
-      await init();
-
-      const { storiesConfigured, storiesFailed } = store.getState();
-      expect(storiesConfigured).toBe(true);
-      expect(storiesFailed?.message).toMatch(/sorting error/);
-    });
-
-    it('sets the initial set of stories in the stories hash', async () => {
-      const navigate = jest.fn();
-      const store = createMockStore();
-      const fullAPI = Object.assign(new EventEmitter(), {
-        setStories: jest.fn(),
-      });
-
-      const { api, init } = initStories({ store, navigate, provider, fullAPI } as any);
-      Object.assign(fullAPI, api);
-
-      await init();
-
-      const { storiesHash: storedStoriesHash } = store.getState();
-
-      // We need exact key ordering, even if in theory JS doesn't guarantee it
-      expect(Object.keys(storedStoriesHash)).toEqual([
-        'component-a',
-        'component-a--story-1',
-        'component-a--story-2',
-        'component-b',
-        'component-b--story-3',
-      ]);
-      expect(storedStoriesHash['component-a']).toMatchObject({
-        type: 'component',
-        id: 'component-a',
-        children: ['component-a--story-1', 'component-a--story-2'],
-      });
-
-      expect(storedStoriesHash['component-a--story-1']).toMatchObject({
-        type: 'story',
-        id: 'component-a--story-1',
-        parent: 'component-a',
-        title: 'Component A',
-        name: 'Story 1',
-        prepared: false,
-      });
-      expect(
-        (storedStoriesHash['component-a--story-1'] as API_StoryEntry as API_StoryEntry).args
-      ).toBeUndefined();
-    });
-
-    it('moves rootless stories to the front of the list', async () => {
-      mockStories.mockReset().mockReturnValue({
-        'root-first--story-1': {
-          id: 'root-first--story-1',
-          title: 'Root/First',
-          name: 'Story 1',
-          importPath: './path/to/root/first.ts',
-        },
-        ...mockIndex,
-      });
-
-      const navigate = jest.fn();
-      const store = createMockStore();
-      const fullAPI = Object.assign(new EventEmitter(), {
-        setStories: jest.fn(),
-      });
-
-      const { api, init } = initStories({ store, navigate, provider, fullAPI } as any);
-      Object.assign(fullAPI, api);
-
-      await init();
-
-      const { storiesHash: storedStoriesHash } = store.getState();
-
-      // We need exact key ordering, even if in theory JS doesn't guarantee it
-      expect(Object.keys(storedStoriesHash)).toEqual([
-        'component-a',
-        'component-a--story-1',
-        'component-a--story-2',
-        'component-b',
-        'component-b--story-3',
-        'root',
-        'root-first',
-        'root-first--story-1',
-      ]);
-      expect(storedStoriesHash.root).toMatchObject({
-        type: 'root',
-        id: 'root',
-        children: ['root-first'],
-      });
-    });
-
-    it('watches for the INVALIDATE event and refetches -- and resets the hash', async () => {
-      const navigate = jest.fn();
-      const store = createMockStore();
-      const fullAPI = Object.assign(new EventEmitter(), {
-        setStories: jest.fn(),
-      });
-
-      const { api, init } = initStories({ store, navigate, provider, fullAPI } as any);
-      Object.assign(fullAPI, api);
-
-      global.fetch.mockClear();
-      await init();
-      expect(global.fetch).toHaveBeenCalledTimes(1);
-
-      global.fetch.mockClear();
-      mockStories.mockReturnValueOnce({
-        'component-a--story-1': {
-          type: 'story',
-          id: 'component-a--story-1',
-          title: 'Component A',
-          name: 'Story 1',
-          importPath: './path/to/component-a.ts',
-=======
       setIndex({
         v: 4,
         entries: {
@@ -1296,7 +1056,6 @@
             importPath: './intro.mdx',
             storiesImports: [],
           },
->>>>>>> 90b39777
         },
       });
 
@@ -1325,22 +1084,8 @@
         } = initStories({ store, navigate, provider } as any);
         setIndex({ v: 4, entries: navigationEntries });
 
-<<<<<<< HEAD
-      fullAPI.emit(STORY_PREPARED, {
-        id: 'component-a--story-1',
-        parameters: { a: 'b' },
-        args: { c: 'd' },
-      });
-      // Let the promise/await chain resolve
-      await new Promise((r) => setTimeout(r, 0));
-      expect(store.getState().storiesHash['component-a--story-1'] as API_StoryEntry).toMatchObject({
-        prepared: true,
-        parameters: { a: 'b' },
-        args: { c: 'd' },
-=======
         selectStory(undefined, '2');
         expect(navigate).toHaveBeenCalledWith('/story/a--2');
->>>>>>> 90b39777
       });
     });
 
@@ -1352,18 +1097,8 @@
       } = initStories({ store, navigate, provider } as any);
       setIndex({ v: 4, entries: navigationEntries });
 
-<<<<<<< HEAD
-      // Let the promise/await chain resolve
-      await new Promise((r) => setTimeout(r, 0));
-      expect(store.getState().storiesHash['component-a--story-1'] as API_StoryEntry).toMatchObject({
-        prepared: true,
-        parameters: { a: 'b' },
-        args: { c: 'd' },
-      });
-=======
       selectStory('a--2');
       expect(navigate).toHaveBeenCalledWith('/story/a--2');
->>>>>>> 90b39777
     });
 
     it('allows navigating to first story in component on call by component id', () => {
