{
  "name": "@storybook/api",
  "version": "7.0.0-alpha.49",
  "description": "Core Storybook API & Context",
  "keywords": [
    "storybook"
  ],
  "homepage": "https://github.com/storybookjs/storybook/tree/main/lib/api",
  "bugs": {
    "url": "https://github.com/storybookjs/storybook/issues"
  },
  "repository": {
    "type": "git",
    "url": "https://github.com/storybookjs/storybook.git"
  },
  "funding": {
    "type": "opencollective",
    "url": "https://opencollective.com/storybook"
  },
  "license": "MIT",
  "exports": {
    ".": {
      "require": "./dist/index.js",
      "import": "./dist/index.mjs",
      "types": "./dist/index.d.ts"
    },
    "./shortcut": {
      "require": "./dist/shortcut.js",
      "import": "./dist/shortcut.mjs",
      "types": "./dist/shortcut.d.ts"
    },
    "./package.json": "./package.json"
  },
  "main": "dist/index.js",
  "module": "dist/index.mjs",
  "types": "dist/index.d.ts",
  "files": [
    "dist/**/*",
    "README.md",
    "*.js",
    "*.d.ts"
  ],
  "scripts": {
    "check": "../../../scripts/node_modules/.bin/tsc --noEmit",
    "prep": "../../../scripts/prepare/bundle.ts"
  },
  "dependencies": {
    "@storybook/channels": "7.0.0-alpha.49",
    "@storybook/client-logger": "7.0.0-alpha.49",
    "@storybook/core-events": "7.0.0-alpha.49",
    "@storybook/csf": "next",
    "@storybook/router": "7.0.0-alpha.49",
    "@storybook/theming": "7.0.0-alpha.49",
    "@storybook/types": "7.0.0-alpha.49",
    "dequal": "^2.0.2",
    "global": "^4.4.0",
    "lodash": "^4.17.21",
    "memoizerific": "^1.11.3",
    "semver": "^7.3.7",
    "store2": "^2.12.0",
    "telejson": "^6.0.8",
    "ts-dedent": "^2.0.0",
    "util-deprecate": "^1.0.2"
  },
  "devDependencies": {
<<<<<<< HEAD
    "@storybook/core-common": "7.0.0-alpha.48",
=======
    "@jest/globals": "^26.6.2",
    "@storybook/core-common": "7.0.0-alpha.49",
>>>>>>> 34cd21d9
    "@types/lodash": "^4.14.167",
    "@types/qs": "^6",
    "flush-promises": "^1.0.2",
    "qs": "^6.10.1",
    "typescript": "~4.6.3"
  },
  "peerDependencies": {
    "react": "^16.8.0 || ^17.0.0 || ^18.0.0",
    "react-dom": "^16.8.0 || ^17.0.0 || ^18.0.0"
  },
  "publishConfig": {
    "access": "public"
  },
  "bundler": {
    "entries": [
      "./src/index.tsx",
      "./src/shortcut.ts"
    ]
  },
  "gitHead": "d7eb433300cac55d3c7256c8181eb6fd7a47b4c8"
}<|MERGE_RESOLUTION|>--- conflicted
+++ resolved
@@ -63,12 +63,7 @@
     "util-deprecate": "^1.0.2"
   },
   "devDependencies": {
-<<<<<<< HEAD
-    "@storybook/core-common": "7.0.0-alpha.48",
-=======
-    "@jest/globals": "^26.6.2",
     "@storybook/core-common": "7.0.0-alpha.49",
->>>>>>> 34cd21d9
     "@types/lodash": "^4.14.167",
     "@types/qs": "^6",
     "flush-promises": "^1.0.2",
