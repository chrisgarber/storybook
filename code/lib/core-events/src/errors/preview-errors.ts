--- conflicted
+++ resolved
@@ -254,14 +254,22 @@
   }
 }
 
-<<<<<<< HEAD
 export class NextjsRouterMocksNotAvailable extends StorybookError {
   readonly category = Category.FRAMEWORK_NEXTJS;
 
   readonly code = 2;
 
   constructor(public data: { importType: string }) {
-=======
+    super();
+  }
+
+  template() {
+    return dedent`
+      Tried to access router mocks from "${this.data.importType}" but they were not created yet. You might be running code in an unsupported environment.
+    `;
+  }
+}
+
 export class UnknownArgTypesError extends StorybookError {
   readonly category = Category.DOCS_TOOLS;
 
@@ -270,16 +278,10 @@
   readonly documentation = 'https://github.com/storybookjs/storybook/issues/26606';
 
   constructor(public data: { type: object; language: string }) {
->>>>>>> 16d5b72d
-    super();
-  }
-
-  template() {
-<<<<<<< HEAD
-    return dedent`
-      Tried to access router mocks from "${this.data.importType}" but they were not created yet. You might be running code in an unsupported environment.
-    `;
-=======
+    super();
+  }
+
+  template() {
     return dedent`There was a failure when generating detailed ArgTypes in ${
       this.data.language
     } for:
@@ -290,6 +292,5 @@
 
     This type is either not supported or it is a bug in the docgen generation in Storybook.
     If you think this is a bug, please detail it as much as possible in the Github issue.`;
->>>>>>> 16d5b72d
   }
 }