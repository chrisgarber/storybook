--- conflicted
+++ resolved
@@ -237,24 +237,11 @@
   }
 }
 
-<<<<<<< HEAD
-export class NextjsRouterMocksNotAvailable extends StorybookError {
-=======
 export class NextJsSharpError extends StorybookError {
->>>>>>> cf2e5b98
   readonly category = Category.FRAMEWORK_NEXTJS;
 
   readonly code = 1;
 
-<<<<<<< HEAD
-  constructor(public data: { importType: string }) {
-    super();
-  }
-
-  template() {
-    return dedent`
-      Tried to access router mocks from "${this.data.importType}" but they were not created yet. You might be running code in an unsupported environment.
-=======
   readonly documentation = 'https://storybook.js.org/docs/get-started/nextjs#faq';
 
   template() {
@@ -262,7 +249,6 @@
     You are importing avif images, but you don't have sharp installed.
 
     You have to install sharp in order to use image optimization features in Next.js.
->>>>>>> cf2e5b98
     `;
   }
 }