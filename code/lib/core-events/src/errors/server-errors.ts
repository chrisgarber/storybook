import { bold, gray, grey, white, yellow, underline } from 'chalk';
import dedent from 'ts-dedent';
import { StorybookError } from './storybook-error';

/**
 * If you can't find a suitable category for your error, create one
 * based on the package name/file path of which the error is thrown.
 * For instance:
 * If it's from @storybook/node-logger, then NODE-LOGGER
 * If it's from a package that is too broad, e.g. @storybook/cli in the init command, then use a combination like CLI_INIT
 */
export enum Category {
  CLI = 'CLI',
  CLI_INIT = 'CLI_INIT',
  CLI_AUTOMIGRATE = 'CLI_AUTOMIGRATE',
  CLI_UPGRADE = 'CLI_UPGRADE',
  CLI_ADD = 'CLI_ADD',
  CODEMOD = 'CODEMOD',
  CORE_SERVER = 'CORE-SERVER',
  CSF_PLUGIN = 'CSF-PLUGIN',
  CSF_TOOLS = 'CSF-TOOLS',
  CORE_COMMON = 'CORE-COMMON',
  NODE_LOGGER = 'NODE-LOGGER',
  TELEMETRY = 'TELEMETRY',
  BUILDER_MANAGER = 'BUILDER-MANAGER',
  BUILDER_VITE = 'BUILDER-VITE',
  BUILDER_WEBPACK5 = 'BUILDER-WEBPACK5',
  SOURCE_LOADER = 'SOURCE-LOADER',
  POSTINSTALL = 'POSTINSTALL',
  DOCS_TOOLS = 'DOCS-TOOLS',
  CORE_WEBPACK = 'CORE-WEBPACK',
  FRAMEWORK_ANGULAR = 'FRAMEWORK_ANGULAR',
  FRAMEWORK_EMBER = 'FRAMEWORK_EMBER',
  FRAMEWORK_HTML_VITE = 'FRAMEWORK_HTML-VITE',
  FRAMEWORK_HTML_WEBPACK5 = 'FRAMEWORK_HTML-WEBPACK5',
  FRAMEWORK_NEXTJS = 'FRAMEWORK_NEXTJS',
  FRAMEWORK_PREACT_VITE = 'FRAMEWORK_PREACT-VITE',
  FRAMEWORK_PREACT_WEBPACK5 = 'FRAMEWORK_PREACT-WEBPACK5',
  FRAMEWORK_REACT_VITE = 'FRAMEWORK_REACT-VITE',
  FRAMEWORK_REACT_WEBPACK5 = 'FRAMEWORK_REACT-WEBPACK5',
  FRAMEWORK_SERVER_WEBPACK5 = 'FRAMEWORK_SERVER-WEBPACK5',
  FRAMEWORK_SVELTE_VITE = 'FRAMEWORK_SVELTE-VITE',
  FRAMEWORK_SVELTE_WEBPACK5 = 'FRAMEWORK_SVELTE-WEBPACK5',
  FRAMEWORK_SVELTEKIT = 'FRAMEWORK_SVELTEKIT',
  FRAMEWORK_VUE_VITE = 'FRAMEWORK_VUE-VITE',
  FRAMEWORK_VUE_WEBPACK5 = 'FRAMEWORK_VUE-WEBPACK5',
  FRAMEWORK_VUE3_VITE = 'FRAMEWORK_VUE3-VITE',
  FRAMEWORK_VUE3_WEBPACK5 = 'FRAMEWORK_VUE3-WEBPACK5',
  FRAMEWORK_WEB_COMPONENTS_VITE = 'FRAMEWORK_WEB-COMPONENTS-VITE',
  FRAMEWORK_WEB_COMPONENTS_WEBPACK5 = 'FRAMEWORK_WEB-COMPONENTS-WEBPACK5',
}

export class NxProjectDetectedError extends StorybookError {
  readonly category = Category.CLI_INIT;

  readonly code = 1;

  public readonly documentation = 'https://nx.dev/packages/storybook';

  template() {
    return dedent`
      We have detected Nx in your project. Nx has its own Storybook initializer, so please use it instead.
      Run "nx g @nx/storybook:configuration" to add Storybook to your project.
    `;
  }
}

export class MissingFrameworkFieldError extends StorybookError {
  readonly category = Category.CORE_COMMON;

  readonly code = 1;

  public readonly documentation =
    'https://github.com/storybookjs/storybook/blob/next/MIGRATION.md#new-framework-api';

  template() {
    return dedent`
      Could not find a 'framework' field in Storybook config.

      Please run 'npx storybook@next automigrate' to automatically fix your config.
    `;
  }
}

export class InvalidFrameworkNameError extends StorybookError {
  readonly category = Category.CORE_COMMON;

  readonly code = 2;

  public readonly documentation =
    'https://github.com/storybookjs/storybook/blob/next/MIGRATION.md#new-framework-api';

  constructor(public data: { frameworkName: string }) {
    super();
  }

  template() {
    return dedent`
      Invalid value of '${this.data.frameworkName}' in the 'framework' field of Storybook config.

      Please run 'npx storybook@next automigrate' to automatically fix your config.
    `;
  }
}

export class CouldNotEvaluateFrameworkError extends StorybookError {
  readonly category = Category.CORE_COMMON;

  readonly code = 3;

  constructor(public data: { frameworkName: string }) {
    super();
  }

  template() {
    return dedent`
      Could not evaluate the '${this.data.frameworkName}' package from the 'framework' field of Storybook config.

      Are you sure it's a valid package and is installed?
    `;
  }
}

// this error is not used anymore, but we keep it to maintain unique its error code
// which is used for telemetry
export class ConflictingStaticDirConfigError extends StorybookError {
  readonly category = Category.CORE_SERVER;

  readonly code = 1;

  public readonly documentation =
    'https://storybook.js.org/docs/react/configure/images-and-assets#serving-static-files-via-storybook-configuration';

  template() {
    return dedent`
      Storybook encountered a conflict when trying to serve statics. You have configured both:
      * Storybook's option in the config file: 'staticDirs'
      * Storybook's (deprecated) CLI flag: '--staticDir' or '-s'
      
      Please remove the CLI flag from your storybook script and use only the 'staticDirs' option instead.
    `;
  }
}
export class InvalidStoriesEntryError extends StorybookError {
  readonly category = Category.CORE_COMMON;

  readonly code = 4;

  public readonly documentation =
    'https://storybook.js.org/docs/react/faq#can-i-have-a-storybook-with-no-local-stories';

  template() {
    return dedent`
      Storybook could not index your stories.
      Your main configuration somehow does not contain a 'stories' field, or it resolved to an empty array.

      Please check your main configuration file and make sure it exports a 'stories' field that is not an empty array.
    `;
  }
}

export class WebpackMissingStatsError extends StorybookError {
  readonly category = Category.BUILDER_WEBPACK5;

  readonly code = 1;

  public documentation = [
    'https://webpack.js.org/configuration/stats/',
    'https://storybook.js.org/docs/react/builders/webpack#configure',
  ];

  template() {
    return dedent`
      No Webpack stats found. Did you turn off stats reporting in your webpack config?
      Storybook needs Webpack stats (including errors) in order to build correctly.
    `;
  }
}

export class WebpackInvocationError extends StorybookError {
  readonly category = Category.BUILDER_WEBPACK5;

  readonly code = 2;

  private errorMessage = '';

  constructor(
    public data: {
      error: Error;
    }
  ) {
    super();
    this.errorMessage = data.error.message;
  }

  template() {
    return this.errorMessage.trim();
  }
}

function removeAnsiEscapeCodes(input = '') {
  return input.replace(/\u001B\[[0-9;]*m/g, '');
}

export class WebpackCompilationError extends StorybookError {
  readonly category = Category.BUILDER_WEBPACK5;

  readonly code = 3;

  constructor(
    public data: {
      errors: {
        message: string;
        stack?: string;
        name?: string;
      }[];
    }
  ) {
    super();

    this.data.errors = data.errors.map((err) => {
      return {
        ...err,
        message: removeAnsiEscapeCodes(err.message),
        stack: removeAnsiEscapeCodes(err.stack),
        name: err.name,
      };
    });
  }

  template() {
    // This error message is a followup of errors logged by Webpack to the user
    return dedent`
      There were problems when compiling your code with Webpack.
      Run Storybook with --debug-webpack for more information.
    `;
  }
}

export class MissingAngularJsonError extends StorybookError {
  readonly category = Category.CLI_INIT;

  readonly code = 2;

  public readonly documentation =
    'https://storybook.js.org/docs/angular/faq#error-no-angularjson-file-found';

  constructor(
    public data: {
      path: string;
    }
  ) {
    super();
  }

  template() {
    return dedent`
      An angular.json file was not found in the current working directory: ${this.data.path}
      Storybook needs it to work properly, so please rerun the command at the root of your project, where the angular.json file is located.
    `;
  }
}

export class AngularLegacyBuildOptionsError extends StorybookError {
  readonly category = Category.FRAMEWORK_ANGULAR;

  readonly code = 1;

  public readonly documentation = [
    'https://github.com/storybookjs/storybook/blob/next/MIGRATION.md#angular-drop-support-for-calling-storybook-directly',
    'https://github.com/storybookjs/storybook/tree/next/code/frameworks/angular#how-do-i-migrate-to-an-angular-storybook-builder',
  ];

  template() {
    return dedent`
      Your Storybook startup script uses a solution that is not supported anymore.
      You must use Angular builder to have an explicit configuration on the project used in angular.json.

      Please run 'npx storybook@next automigrate' to automatically fix your config.
    `;
  }
}

export class CriticalPresetLoadError extends StorybookError {
  readonly category = Category.CORE_SERVER;

  readonly code = 2;

  constructor(
    public data: {
      error: Error;
      presetName: string;
    }
  ) {
    super();
  }

  template() {
    return dedent`
      Storybook failed to load the following preset: ${this.data.presetName}.

      Please check whether your setup is correct, the Storybook dependencies (and their peer dependencies) are installed correctly and there are no package version clashes.

      If you believe this is a bug, please open an issue on Github.

      ${this.data.error.stack || this.data.error.message}
    `;
  }
}

export class MissingBuilderError extends StorybookError {
  readonly category = Category.CORE_SERVER;

  readonly code = 3;

  public readonly documentation = 'https://github.com/storybookjs/storybook/issues/24071';

  template() {
    return dedent`
      Storybook could not find a builder configuration for your project. 
      Builders normally come from a framework package e.g. '@storybook/react-vite', or from builder packages e.g. '@storybook/builder-vite'.
      
      - Does your main config file contain a 'framework' field configured correctly?
      - Is the Storybook framework package installed correctly?
      - If you don't use a framework, does your main config contain a 'core.builder' configured correctly?
      - Are you in a monorepo and perhaps the framework package is hoisted incorrectly?

      If you believe this is a bug, please describe your issue in detail on Github.
    `;
  }
}

export class GoogleFontsDownloadError extends StorybookError {
  readonly category = Category.FRAMEWORK_NEXTJS;

  readonly code = 1;

  public readonly documentation =
    'https://github.com/storybookjs/storybook/blob/next/code/frameworks/nextjs/README.md#nextjs-font-optimization';

  constructor(public data: { fontFamily: string; url: string }) {
    super();
  }

  template() {
    return dedent`
      Failed to fetch \`${this.data.fontFamily}\` from Google Fonts with URL: \`${this.data.url}\`
    `;
  }
}

export class GoogleFontsLoadingError extends StorybookError {
  readonly category = Category.FRAMEWORK_NEXTJS;

  readonly code = 2;

  public readonly documentation =
    'https://github.com/storybookjs/storybook/blob/next/code/frameworks/nextjs/README.md#nextjs-font-optimization';

  constructor(public data: { error: unknown | Error; url: string }) {
    super();
  }

  template() {
    return dedent`
      An error occurred when trying to load Google Fonts with URL \`${this.data.url}\`.
      
      ${this.data.error instanceof Error ? this.data.error.message : ''}
    `;
  }
}

export class NoMatchingExportError extends StorybookError {
  readonly category = Category.CORE_SERVER;

  readonly code = 4;

  constructor(public data: { error: unknown | Error }) {
    super();
  }

  template() {
    return dedent`
      There was an exports mismatch error when trying to build Storybook.
      Please check whether the versions of your Storybook packages match whenever possible, as this might be the cause.
      
      Problematic example:
      { "@storybook/react": "7.5.3", "@storybook/react-vite": "7.4.5", "storybook": "7.3.0" }

      Correct example:
      { "@storybook/react": "7.5.3", "@storybook/react-vite": "7.5.3", "storybook": "7.5.3" }

      Please run \`npx storybook@latest doctor\` for guidance on how to fix this issue.
    `;
  }
}

<<<<<<< HEAD
=======
export class MainFileESMOnlyImportError extends StorybookError {
  readonly category = Category.CORE_SERVER;

  readonly code = 5;

  public documentation =
    'https://github.com/storybookjs/storybook/issues/23972#issuecomment-1948534058';

  constructor(
    public data: { location: string; line: string | undefined; num: number | undefined }
  ) {
    super();
  }

  template() {
    const message = [
      `Storybook failed to load ${this.data.location}`,
      '',
      `It looks like the file tried to load/import an ESM only module.`,
      `Support for this is currently limited in ${this.data.location}`,
      `You can import ESM modules in your main file, but only as dynamic import.`,
      '',
    ];
    if (this.data.line) {
      message.push(
        white(
          `In your ${yellow(this.data.location)} file, line ${bold.cyan(
            this.data.num
          )} threw an error:`
        ),
        grey(this.data.line)
      );
    }

    message.push(
      '',
      white(`Convert the static import to a dynamic import ${underline('where they are used')}.`),
      white(`Example:`) + ' ' + gray(`await import(<your ESM only module>);`),
      ''
    );

    return message.join('\n');
  }
}

export class MainFileMissingError extends StorybookError {
  readonly category = Category.CORE_SERVER;

  readonly code = 6;

  readonly stack = '';

  public readonly documentation = 'https://storybook.js.org/docs/configure';

  constructor(public data: { location: string }) {
    super();
  }

  template() {
    return dedent`
      No configuration files have been found in your configDir: ${yellow(this.data.location)}.
      Storybook needs a "main.js" file, please add it.
      
      You can pass a --config-dir flag to tell Storybook, where your main.js file is located at).
    `;
  }
}

export class MainFileEvaluationError extends StorybookError {
  readonly category = Category.CORE_SERVER;

  readonly code = 7;

  readonly stack = '';

  constructor(public data: { location: string; error: Error }) {
    super();
  }

  template() {
    const errorText = white(
      (this.data.error.stack || this.data.error.message).replaceAll(process.cwd(), '')
    );

    return dedent`
      Storybook couldn't evaluate your ${yellow(this.data.location)} file.

      ${errorText}
    `;
  }
}

export class GenerateNewProjectOnInitError extends StorybookError {
  readonly category = Category.CLI_INIT;

  readonly code = 3;

  constructor(
    public data: { error: unknown | Error; packageManager: string; projectType: string }
  ) {
    super();
  }

  template() {
    return dedent`
      There was an error while using ${this.data.packageManager} to create a new ${
        this.data.projectType
      } project.
      
      ${this.data.error instanceof Error ? this.data.error.message : ''}
      `;
  }
}

>>>>>>> 82e153f4
export class UpgradeStorybookToLowerVersionError extends StorybookError {
  readonly category = Category.CLI_UPGRADE;

  readonly code = 3;

  constructor(public data: { beforeVersion: string; currentVersion: string }) {
    super();
  }

  template() {
    return dedent`
      You are trying to upgrade Storybook to a lower version than the version currently installed. This is not supported.
<<<<<<< HEAD
=======

>>>>>>> 82e153f4
      Storybook version ${this.data.beforeVersion} was detected in your project, but you are trying to "upgrade" to version ${this.data.currentVersion}.
      
      This usually happens when running the upgrade command without a version specifier, e.g. "npx storybook upgrade".
      This will cause npm to run the globally cached storybook binary, which might be an older version.
<<<<<<< HEAD
=======

>>>>>>> 82e153f4
      Instead you should always run the Storybook CLI with a version specifier to force npm to download the latest version:
      
      "npx storybook@latest upgrade"
    `;
  }
}

export class UpgradeStorybookToSameVersionError extends StorybookError {
  readonly category = Category.CLI_UPGRADE;

  readonly code = 4;

  constructor(public data: { beforeVersion: string }) {
    super();
  }

  template() {
    return dedent`
      You are trying to upgrade Storybook to the same version that is currently installed in the project, version ${this.data.beforeVersion}. This is not supported.
      
      This usually happens when running the upgrade command without a version specifier, e.g. "npx storybook upgrade".
      This will cause npm to run the globally cached storybook binary, which might be the same version that you already have.
      This also happens if you're running the Storybook CLI that is locally installed in your project.
<<<<<<< HEAD
      If you intended to upgrade to the latest version, you should always run the Storybook CLI with a version specifier to force npm to download the latest version:
      "npx storybook@latest upgrade"
      If you intended to re-run automigrations, you should run the "automigrate" command directly instead:
      "npx storybook@${this.data.beforeVersion} automigrate"
    `;
  }
=======

      If you intended to upgrade to the latest version, you should always run the Storybook CLI with a version specifier to force npm to download the latest version:

      "npx storybook@latest upgrade"

      If you intended to re-run automigrations, you should run the "automigrate" command directly instead:

      "npx storybook@${this.data.beforeVersion} automigrate"
    `;
  }
}

export class UpgradeStorybookUnknownCurrentVersionError extends StorybookError {
  readonly category = Category.CLI_UPGRADE;

  readonly code = 5;

  template() {
    return dedent`
      We couldn't determine the current version of Storybook in your project.

      Are you running the Storybook CLI in a project without Storybook?
      It might help if you specify your Storybook config directory with the --config-dir flag.
    `;
  }
}

export class NoStatsForViteDevError extends StorybookError {
  readonly category = Category.BUILDER_VITE;

  readonly code = 1;

  template() {
    return dedent`
      Unable to write preview stats as the Vite builder does not support stats in dev mode.

      Please remove the \`--stats-json\` flag when running in dev mode.
    `;
  }
>>>>>>> 82e153f4
}<|MERGE_RESOLUTION|>--- conflicted
+++ resolved
@@ -395,8 +395,6 @@
   }
 }
 
-<<<<<<< HEAD
-=======
 export class MainFileESMOnlyImportError extends StorybookError {
   readonly category = Category.CORE_SERVER;
 
@@ -511,7 +509,6 @@
   }
 }
 
->>>>>>> 82e153f4
 export class UpgradeStorybookToLowerVersionError extends StorybookError {
   readonly category = Category.CLI_UPGRADE;
 
@@ -524,18 +521,12 @@
   template() {
     return dedent`
       You are trying to upgrade Storybook to a lower version than the version currently installed. This is not supported.
-<<<<<<< HEAD
-=======
-
->>>>>>> 82e153f4
+
       Storybook version ${this.data.beforeVersion} was detected in your project, but you are trying to "upgrade" to version ${this.data.currentVersion}.
       
       This usually happens when running the upgrade command without a version specifier, e.g. "npx storybook upgrade".
       This will cause npm to run the globally cached storybook binary, which might be an older version.
-<<<<<<< HEAD
-=======
-
->>>>>>> 82e153f4
+
       Instead you should always run the Storybook CLI with a version specifier to force npm to download the latest version:
       
       "npx storybook@latest upgrade"
@@ -559,14 +550,6 @@
       This usually happens when running the upgrade command without a version specifier, e.g. "npx storybook upgrade".
       This will cause npm to run the globally cached storybook binary, which might be the same version that you already have.
       This also happens if you're running the Storybook CLI that is locally installed in your project.
-<<<<<<< HEAD
-      If you intended to upgrade to the latest version, you should always run the Storybook CLI with a version specifier to force npm to download the latest version:
-      "npx storybook@latest upgrade"
-      If you intended to re-run automigrations, you should run the "automigrate" command directly instead:
-      "npx storybook@${this.data.beforeVersion} automigrate"
-    `;
-  }
-=======
 
       If you intended to upgrade to the latest version, you should always run the Storybook CLI with a version specifier to force npm to download the latest version:
 
@@ -606,5 +589,4 @@
       Please remove the \`--stats-json\` flag when running in dev mode.
     `;
   }
->>>>>>> 82e153f4
 }