// eslint-disable-next-line @typescript-eslint/naming-convention
enum events {
  CHANNEL_WS_DISCONNECT = 'channelWSDisconnect',
  CHANNEL_CREATED = 'channelCreated',
  // There was an error executing the config, likely an bug in the user's preview.js
  CONFIG_ERROR = 'configError',
  // The (v7 store) story index has changed, needs to refetch
  STORY_INDEX_INVALIDATED = 'storyIndexInvalidated',
  // When the preview boots, the first story is chosen via a selection specifier
  STORY_SPECIFIED = 'storySpecified',
  // Emitted by Provider.setOptions is called from an manager-addon or manager.js file
  SET_CONFIG = 'setConfig',
  // Emitted by the preview whenever the list of stories changes (in batches) - legacy pre-7.0 event
  SET_STORIES = 'setStories',
  // Emitted by the preview whenever the list of entries changes - legacy event for v6 store
  SET_INDEX = 'setIndex',
  // Set the current story selection in the preview
  SET_CURRENT_STORY = 'setCurrentStory',
  // The current story changed due to the above
  CURRENT_STORY_WAS_SET = 'currentStoryWasSet',
  // Force the current story to re-render, without changing args
  FORCE_RE_RENDER = 'forceReRender',
  // Force the current story to re-render from scratch, with its initial args
  FORCE_REMOUNT = 'forceRemount',
  // Request the story has been loaded into the store, ahead of time, before it's actually
  PRELOAD_ENTRIES = 'preloadStories',
  // The story has been loaded into the store, we have parameters/args/etc
  STORY_PREPARED = 'storyPrepared',
  // The a docs entry has been loaded into the store, we have parameters
  DOCS_PREPARED = 'docsPrepared',
  // The next 6 events are emitted by the StoryRenderer when rendering the current story
  STORY_CHANGED = 'storyChanged',
  STORY_UNCHANGED = 'storyUnchanged',
  STORY_RENDERED = 'storyRendered',
  STORY_MISSING = 'storyMissing',
  STORY_ERRORED = 'storyErrored',
  STORY_THREW_EXCEPTION = 'storyThrewException',
  // Emitted at various times during rendering
  STORY_RENDER_PHASE_CHANGED = 'storyRenderPhaseChanged',
  // Emitted when the play function throws
  PLAY_FUNCTION_THREW_EXCEPTION = 'playFunctionThrewException',
  // Emitted when there were unhandled errors while playing the story
  UNHANDLED_ERRORS_WHILE_PLAYING = 'unhandledErrorsWhilePlaying',
  // Tell the story store to update (a subset of) a stories arg values
  UPDATE_STORY_ARGS = 'updateStoryArgs',
  // The values of a stories args just changed
  STORY_ARGS_UPDATED = 'storyArgsUpdated',
  // Reset either a single arg of a story all args of a story
  RESET_STORY_ARGS = 'resetStoryArgs',
  // Emitted by the preview at startup once it knows the initial set of globals+globalTypes
  SET_GLOBALS = 'setGlobals',
  // Tell the preview to update the value of a global
  UPDATE_GLOBALS = 'updateGlobals',
  // A global was just updated
  GLOBALS_UPDATED = 'globalsUpdated',
  REGISTER_SUBSCRIPTION = 'registerSubscription',
  // Tell the manager that the user pressed a key in the preview
  PREVIEW_KEYDOWN = 'previewKeydown',
  // Tell the preview that the builder is in progress
  PREVIEW_BUILDER_PROGRESS = 'preview_builder_progress',
  // Used in the manager to change the story selection
  SELECT_STORY = 'selectStory',
  STORIES_COLLAPSE_ALL = 'storiesCollapseAll',
  STORIES_EXPAND_ALL = 'storiesExpandAll',
  DOCS_RENDERED = 'docsRendered',
  SHARED_STATE_CHANGED = 'sharedStateChanged',
  SHARED_STATE_SET = 'sharedStateSet',
  NAVIGATE_URL = 'navigateUrl',
  UPDATE_QUERY_PARAMS = 'updateQueryParams',

  REQUEST_WHATS_NEW_DATA = 'requestWhatsNewData',
  RESULT_WHATS_NEW_DATA = 'resultWhatsNewData',
  SET_WHATS_NEW_CACHE = 'setWhatsNewCache',
  TOGGLE_WHATS_NEW_NOTIFICATIONS = 'toggleWhatsNewNotifications',
  TELEMETRY_ERROR = 'telemetryError',

  FILE_COMPONENT_SEARCH = 'fileComponentSearch',
  FILE_COMPONENT_SEARCH_RESULT = 'fileComponentSearchResult',
<<<<<<< HEAD
  SAVE_STORY_REQUEST = 'saveStoryRequest',
  SAVE_STORY_RESULT = 'saveStoryResult',
=======
  CREATE_NEW_STORYFILE = 'createNewStoryfile',
  CREATE_NEW_STORYFILE_RESULT = 'createNewStoryfileResult',
>>>>>>> ea87f405
}

// Enables: `import Events from ...`
export default events;

// Enables: `import * as Events from ...` or `import { CHANNEL_CREATED } as Events from ...`
// This is the preferred method
export const {
  CHANNEL_WS_DISCONNECT,
  CHANNEL_CREATED,
  CONFIG_ERROR,
  CREATE_NEW_STORYFILE,
  CREATE_NEW_STORYFILE_RESULT,
  CURRENT_STORY_WAS_SET,
  DOCS_PREPARED,
  DOCS_RENDERED,
  FILE_COMPONENT_SEARCH,
  FILE_COMPONENT_SEARCH_RESULT,
  FORCE_RE_RENDER,
  FORCE_REMOUNT,
  GLOBALS_UPDATED,
  NAVIGATE_URL,
  PLAY_FUNCTION_THREW_EXCEPTION,
  UNHANDLED_ERRORS_WHILE_PLAYING,
  PRELOAD_ENTRIES,
  PREVIEW_BUILDER_PROGRESS,
  PREVIEW_KEYDOWN,
  REGISTER_SUBSCRIPTION,
  RESET_STORY_ARGS,
  SELECT_STORY,
  SET_CONFIG,
  SET_CURRENT_STORY,
  SET_GLOBALS,
  SET_INDEX,
  SET_STORIES,
  SHARED_STATE_CHANGED,
  SHARED_STATE_SET,
  STORIES_COLLAPSE_ALL,
  STORIES_EXPAND_ALL,
  STORY_ARGS_UPDATED,
  STORY_CHANGED,
  STORY_ERRORED,
  STORY_INDEX_INVALIDATED,
  STORY_MISSING,
  STORY_PREPARED,
  STORY_RENDER_PHASE_CHANGED,
  STORY_RENDERED,
  STORY_SPECIFIED,
  STORY_THREW_EXCEPTION,
  STORY_UNCHANGED,
  UPDATE_GLOBALS,
  UPDATE_QUERY_PARAMS,
  UPDATE_STORY_ARGS,
  REQUEST_WHATS_NEW_DATA,
  RESULT_WHATS_NEW_DATA,
  SET_WHATS_NEW_CACHE,
  TOGGLE_WHATS_NEW_NOTIFICATIONS,
  TELEMETRY_ERROR,
  SAVE_STORY_REQUEST,
  SAVE_STORY_RESULT,
} = events;

export interface WhatsNewCache {
  lastDismissedPost?: string;
  lastReadPost?: string;
}

export type WhatsNewData =
  | {
      status: 'SUCCESS';
      title: string;
      url: string;
      blogUrl?: string;
      publishedAt: string;
      excerpt: string;
      postIsRead: boolean;
      showNotification: boolean;
      disableWhatsNewNotifications: boolean;
    }
  | {
      status: 'ERROR';
    };<|MERGE_RESOLUTION|>--- conflicted
+++ resolved
@@ -76,13 +76,10 @@
 
   FILE_COMPONENT_SEARCH = 'fileComponentSearch',
   FILE_COMPONENT_SEARCH_RESULT = 'fileComponentSearchResult',
-<<<<<<< HEAD
   SAVE_STORY_REQUEST = 'saveStoryRequest',
   SAVE_STORY_RESULT = 'saveStoryResult',
-=======
   CREATE_NEW_STORYFILE = 'createNewStoryfile',
   CREATE_NEW_STORYFILE_RESULT = 'createNewStoryfileResult',
->>>>>>> ea87f405
 }
 
 // Enables: `import Events from ...`
