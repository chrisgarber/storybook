--- conflicted
+++ resolved
@@ -146,14 +146,10 @@
   ARGTYPES_INFO_RESPONSE,
 } = events;
 
-<<<<<<< HEAD
 export * from './data/create-new-story';
 export * from './data/file-component-search';
 export * from './data/argtypes-info';
-=======
-export * from './data/argtypes-info';
 export * from './data/request-response';
->>>>>>> 56e6520f
 export * from './data/save-story';
 
 export interface WhatsNewCache {
