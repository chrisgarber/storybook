--- conflicted
+++ resolved
@@ -26,11 +26,7 @@
 const storybookPaths: Record<string, string> = {
   global: dirname(require.resolve(`global/package.json`)),
   ...[
-<<<<<<< HEAD
-    //
-=======
     // these packages are not pre-bundled because of react dependencies
->>>>>>> 70182ddc
     'api',
     'components',
     'router',
@@ -43,8 +39,7 @@
     {}
   ),
   ...[
-<<<<<<< HEAD
-    //
+    // these packages are pre-bundled, so they are mapped to global shims
     'addons',
     'channel-postmessage',
     'channel-websocket',
@@ -56,29 +51,12 @@
     'preview-api',
     'preview-web',
     'store',
-=======
-    // these packages are pre-bundled, so they are mapped to global shims
-    'channels',
-    'channel-postmessage',
-    'channel-websocket',
-    'core-events',
-    'client-logger',
-    'addons',
-    'store',
-    'preview-web',
-    'client-api',
-    'core-client',
->>>>>>> 70182ddc
   ].reduce(
     (acc, sbPackage) => ({
       ...acc,
       [`@storybook/${sbPackage}`]: join(
         dirname(require.resolve(`@storybook/preview/package.json`)),
-<<<<<<< HEAD
         `dist/global/${sbPackage}`
-=======
-        `dist/global/${sbPackage}.mjs`
->>>>>>> 70182ddc
       ),
     }),
     {}
