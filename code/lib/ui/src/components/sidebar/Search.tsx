--- conflicted
+++ resolved
@@ -3,11 +3,6 @@
 import { Icons } from '@storybook/components';
 import Downshift, { DownshiftState, StateChangeOptions } from 'downshift';
 import Fuse, { FuseOptions } from 'fuse.js';
-<<<<<<< HEAD
-import { transparentize } from 'polished';
-=======
-import global from 'global';
->>>>>>> a2cdd73b
 import React, { useMemo, useRef, useState, useCallback } from 'react';
 
 import { DEFAULT_REF_ID } from './Sidebar';
