{
  "name": "@storybook/client-api",
  "version": "7.0.0-alpha.53",
  "description": "Storybook Client API",
  "keywords": [
    "storybook"
  ],
  "homepage": "https://github.com/storybookjs/storybook/tree/main/lib/client-api",
  "bugs": {
    "url": "https://github.com/storybookjs/storybook/issues"
  },
  "repository": {
    "type": "git",
    "url": "https://github.com/storybookjs/storybook.git",
    "directory": "lib/client-api"
  },
  "funding": {
    "type": "opencollective",
    "url": "https://opencollective.com/storybook"
  },
  "license": "MIT",
  "sideEffects": false,
  "exports": {
    ".": {
      "require": "./dist/entry.js",
      "import": "./dist/entry.mjs",
      "types": "./dist/entry.d.ts"
    },
    "./package.json": "./package.json"
  },
  "main": "dist/entry.js",
  "module": "dist/entry.mjs",
  "types": "dist/entry.d.ts",
  "files": [
    "dist/**/*",
    "README.md",
    "*.js",
    "*.d.ts"
  ],
  "scripts": {
    "check": "../../../scripts/node_modules/.bin/tsc --noEmit",
    "prep": "../../../scripts/prepare/facade.ts"
  },
  "dependencies": {
<<<<<<< HEAD
    "@storybook/client-logger": "7.0.0-alpha.52",
    "@storybook/preview-api": "7.0.0-alpha.52"
=======
    "@storybook/addons": "7.0.0-alpha.53",
    "@storybook/client-logger": "7.0.0-alpha.53",
    "@storybook/csf": "next",
    "@storybook/store": "7.0.0-alpha.53",
    "@storybook/types": "7.0.0-alpha.53",
    "@types/qs": "^6.9.5",
    "@types/webpack-env": "^1.16.4",
    "global": "^4.4.0",
    "qs": "^6.10.0",
    "synchronous-promise": "^2.0.15",
    "ts-dedent": "^2.0.0",
    "util-deprecate": "^1.0.2"
  },
  "devDependencies": {
    "@storybook/core-common": "7.0.0-alpha.53",
    "typescript": "^4.9.3"
  },
  "peerDependencies": {
    "react": "^16.8.0 || ^17.0.0 || ^18.0.0",
    "react-dom": "^16.8.0 || ^17.0.0 || ^18.0.0"
>>>>>>> 7e73ff44
  },
  "publishConfig": {
    "access": "public"
  },
  "bundler": {
    "entries": [
      "./src/entry.ts"
    ],
    "shim": "@storybook/preview-api/dist/client-api"
  },
  "gitHead": "fd1cf81615a5ddac3369e7bb567a1a43081fdc23"
}<|MERGE_RESOLUTION|>--- conflicted
+++ resolved
@@ -42,31 +42,8 @@
     "prep": "../../../scripts/prepare/facade.ts"
   },
   "dependencies": {
-<<<<<<< HEAD
-    "@storybook/client-logger": "7.0.0-alpha.52",
-    "@storybook/preview-api": "7.0.0-alpha.52"
-=======
-    "@storybook/addons": "7.0.0-alpha.53",
     "@storybook/client-logger": "7.0.0-alpha.53",
-    "@storybook/csf": "next",
-    "@storybook/store": "7.0.0-alpha.53",
-    "@storybook/types": "7.0.0-alpha.53",
-    "@types/qs": "^6.9.5",
-    "@types/webpack-env": "^1.16.4",
-    "global": "^4.4.0",
-    "qs": "^6.10.0",
-    "synchronous-promise": "^2.0.15",
-    "ts-dedent": "^2.0.0",
-    "util-deprecate": "^1.0.2"
-  },
-  "devDependencies": {
-    "@storybook/core-common": "7.0.0-alpha.53",
-    "typescript": "^4.9.3"
-  },
-  "peerDependencies": {
-    "react": "^16.8.0 || ^17.0.0 || ^18.0.0",
-    "react-dom": "^16.8.0 || ^17.0.0 || ^18.0.0"
->>>>>>> 7e73ff44
+    "@storybook/preview-api": "7.0.0-alpha.53"
   },
   "publishConfig": {
     "access": "public"
