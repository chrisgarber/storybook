{
  "name": "@storybook/client-api",
  "version": "7.0.0-alpha.41",
  "description": "Storybook Client API",
  "keywords": [
    "storybook"
  ],
  "homepage": "https://github.com/storybookjs/storybook/tree/main/lib/client-api",
  "bugs": {
    "url": "https://github.com/storybookjs/storybook/issues"
  },
  "repository": {
    "type": "git",
    "url": "https://github.com/storybookjs/storybook.git",
    "directory": "lib/client-api"
  },
  "funding": {
    "type": "opencollective",
    "url": "https://opencollective.com/storybook"
  },
  "license": "MIT",
  "sideEffects": false,
  "exports": {
    ".": {
      "require": "./dist/index.js",
      "import": "./dist/index.mjs",
      "types": "./dist/index.d.ts"
    },
    "./package.json": "./package.json"
  },
  "main": "dist/index.js",
  "module": "dist/index.mjs",
  "types": "dist/index.d.ts",
  "files": [
    "dist/**/*",
    "README.md",
    "*.js",
    "*.d.ts"
  ],
  "scripts": {
    "check": "../../../scripts/node_modules/.bin/tsc --noEmit",
    "prep": "../../../scripts/prepare/bundle.ts"
  },
  "dependencies": {
<<<<<<< HEAD
    "@storybook/addons": "7.0.0-alpha.40",
    "@storybook/client-logger": "7.0.0-alpha.40",
    "@storybook/csf": "0.0.2--canary.51.26e6539.0",
    "@storybook/store": "7.0.0-alpha.40",
=======
    "@storybook/addons": "7.0.0-alpha.41",
    "@storybook/client-logger": "7.0.0-alpha.41",
    "@storybook/csf": "next",
    "@storybook/store": "7.0.0-alpha.41",
>>>>>>> 8d95548a
    "@types/qs": "^6.9.5",
    "@types/webpack-env": "^1.16.4",
    "global": "^4.4.0",
    "qs": "^6.10.0",
    "synchronous-promise": "^2.0.15",
    "ts-dedent": "^2.0.0",
    "util-deprecate": "^1.0.2"
  },
  "devDependencies": {
    "@storybook/core-common": "7.0.0-alpha.41",
    "typescript": "~4.6.3"
  },
  "peerDependencies": {
    "react": "^16.8.0 || ^17.0.0 || ^18.0.0",
    "react-dom": "^16.8.0 || ^17.0.0 || ^18.0.0"
  },
  "publishConfig": {
    "access": "public"
  },
  "bundler": {
    "entries": [
      "./src/index.ts"
    ]
  },
  "gitHead": "7ec6f916eb875bd2e3cf3aa6b1afcd1fe25d1637"
}<|MERGE_RESOLUTION|>--- conflicted
+++ resolved
@@ -42,17 +42,10 @@
     "prep": "../../../scripts/prepare/bundle.ts"
   },
   "dependencies": {
-<<<<<<< HEAD
-    "@storybook/addons": "7.0.0-alpha.40",
-    "@storybook/client-logger": "7.0.0-alpha.40",
-    "@storybook/csf": "0.0.2--canary.51.26e6539.0",
-    "@storybook/store": "7.0.0-alpha.40",
-=======
     "@storybook/addons": "7.0.0-alpha.41",
     "@storybook/client-logger": "7.0.0-alpha.41",
     "@storybook/csf": "next",
     "@storybook/store": "7.0.0-alpha.41",
->>>>>>> 8d95548a
     "@types/qs": "^6.9.5",
     "@types/webpack-env": "^1.16.4",
     "global": "^4.4.0",
