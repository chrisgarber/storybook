--- conflicted
+++ resolved
@@ -45,10 +45,6 @@
   },
   "dependencies": {
     "@storybook/channels": "workspace:*",
-<<<<<<< HEAD
-=======
-    "@types/express": "^4.17.21",
->>>>>>> b43f792e
     "file-system-cache": "2.3.0"
   },
   "devDependencies": {
