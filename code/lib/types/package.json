--- conflicted
+++ resolved
@@ -1,10 +1,6 @@
 {
   "name": "@storybook/types",
-<<<<<<< HEAD
-  "version": "7.0.27",
-=======
   "version": "7.1.0",
->>>>>>> 51608c85
   "description": "Core Storybook TS Types",
   "keywords": [
     "storybook"
@@ -47,11 +43,7 @@
     "prep": "../../../scripts/prepare/bundle.ts"
   },
   "dependencies": {
-<<<<<<< HEAD
-    "@storybook/channels": "7.0.27",
-=======
     "@storybook/channels": "7.1.0",
->>>>>>> 51608c85
     "@types/babel__core": "^7.0.0",
     "@types/express": "^4.7.0",
     "file-system-cache": "2.3.0"
@@ -69,9 +61,5 @@
       "./src/index.ts"
     ]
   },
-<<<<<<< HEAD
-  "gitHead": "9fb2573aa274f3f69d3358050e8df9c903e8245f"
-=======
   "gitHead": "e6a7fd8a655c69780bc20b9749c2699e44beae17"
->>>>>>> 51608c85
 }