{
  "name": "@storybook/react-dom-shim",
  "version": "7.2.0-rc.0",
  "description": "",
  "keywords": [
    "storybook"
  ],
  "homepage": "https://github.com/storybookjs/storybook/tree/next/code/lib/react-dom-shim",
  "bugs": {
    "url": "https://github.com/storybookjs/storybook/issues"
  },
  "repository": {
    "type": "git",
    "url": "https://github.com/storybookjs/storybook.git",
    "directory": "code/lib/react-dom-shim"
  },
  "funding": {
    "type": "opencollective",
    "url": "https://opencollective.com/storybook"
  },
  "license": "MIT",
  "sideEffects": false,
  "exports": {
    ".": {
      "types": "./dist/react-16.d.ts",
      "node": "./dist/react-16.js",
      "require": "./dist/react-16.js",
      "import": "./dist/react-16.mjs"
    },
    "./dist/react-18": {
      "types": "./dist/react-18.d.ts",
      "node": "./dist/react-18.js",
      "require": "./dist/react-18.js",
      "import": "./dist/react-18.mjs"
    },
    "./dist/preset": {
      "types": "./dist/preset.d.ts",
      "require": "./dist/preset.js"
    },
    "./package.json": "./package.json"
  },
  "main": "dist/react-16.js",
  "module": "dist/react-16.mjs",
  "types": "dist/react-16.d.ts",
  "files": [
    "dist/**/*",
    "README.md",
    "*.js",
    "*.d.ts"
  ],
  "scripts": {
    "check": "../../../scripts/prepare/check.ts",
    "prep": "../../../scripts/prepare/bundle.ts"
  },
  "devDependencies": {
<<<<<<< HEAD
    "@storybook/types": "workspace:*",
=======
    "@storybook/types": "7.2.0-rc.0",
>>>>>>> 5bcced29
    "typescript": "~4.9.3"
  },
  "peerDependencies": {
    "react": "^16.8.0 || ^17.0.0 || ^18.0.0",
    "react-dom": "^16.8.0 || ^17.0.0 || ^18.0.0"
  },
  "publishConfig": {
    "access": "public"
  },
  "bundler": {
    "entries": [
      "./src/preset.ts",
      "./src/react-16.tsx",
      "./src/react-18.tsx"
    ]
  },
  "gitHead": "e6a7fd8a655c69780bc20b9749c2699e44beae17"
}<|MERGE_RESOLUTION|>--- conflicted
+++ resolved
@@ -53,11 +53,7 @@
     "prep": "../../../scripts/prepare/bundle.ts"
   },
   "devDependencies": {
-<<<<<<< HEAD
     "@storybook/types": "workspace:*",
-=======
-    "@storybook/types": "7.2.0-rc.0",
->>>>>>> 5bcced29
     "typescript": "~4.9.3"
   },
   "peerDependencies": {
