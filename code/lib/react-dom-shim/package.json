--- conflicted
+++ resolved
@@ -57,14 +57,9 @@
     "typescript": "^5.3.2"
   },
   "peerDependencies": {
-<<<<<<< HEAD
     "@storybook/core": "workspace:*",
-    "react": "^16.8.0 || ^17.0.0 || ^18.0.0",
-    "react-dom": "^16.8.0 || ^17.0.0 || ^18.0.0"
-=======
     "react": "^16.8.0 || ^17.0.0 || ^18.0.0 || ^19.0.0-beta",
     "react-dom": "^16.8.0 || ^17.0.0 || ^18.0.0 || ^19.0.0-beta"
->>>>>>> cbadd740
   },
   "publishConfig": {
     "access": "public"
