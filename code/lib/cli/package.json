{
  "name": "storybook",
  "version": "8.3.0-alpha.0",
  "description": "Storybook's CLI - install, dev, build, upgrade, and more",
  "keywords": [
    "cli",
    "generator",
    "dev",
    "build",
    "upgrade"
  ],
  "homepage": "https://github.com/storybookjs/storybook/tree/next/code/lib/cli",
  "bugs": {
    "url": "https://github.com/storybookjs/storybook/issues"
  },
  "repository": {
    "type": "git",
    "url": "https://github.com/storybookjs/storybook.git",
    "directory": "code/lib/cli"
  },
  "funding": {
    "type": "opencollective",
    "url": "https://opencollective.com/storybook"
  },
  "license": "MIT",
  "author": "Storybook Team",
  "type": "module",
  "exports": {
    ".": {
      "types": "./dist/index.d.ts",
      "node": "./dist/index.cjs",
      "import": "./dist/index.js",
      "require": "./dist/index.cjs"
    },
    "./bin/index.cjs": {
      "node": "./bin/index.cjs",
      "require": "./bin/index.cjs"
    },
    "./core-path": {
      "types": "./dist/core-path.d.ts",
      "node": "./dist/core-path.cjs",
      "import": "./dist/core-path.js",
      "require": "./dist/core-path.cjs"
    },
    "./package.json": "./package.json",
    "./core": {
      "types": "./core/index.d.ts",
      "import": "./core/index.js",
      "require": "./core/index.cjs"
    },
    "./internal/node-logger": {
      "types": "./core/node-logger/index.d.ts",
      "import": "./core/node-logger/index.js",
      "require": "./core/node-logger/index.cjs"
    },
    "./internal/client-logger": {
      "types": "./core/client-logger/index.d.ts",
      "import": "./core/client-logger/index.js",
      "require": "./core/client-logger/index.cjs"
    },
    "./internal/core-server": {
      "types": "./core/core-server/index.d.ts",
      "import": "./core/core-server/index.js",
      "require": "./core/core-server/index.cjs"
    },
    "./internal/core-server/presets/common-preset": {
      "import": "./core/core-server/presets/common-preset.js",
      "require": "./core/core-server/presets/common-preset.cjs"
    },
    "./internal/core-server/presets/common-manager": {
      "import": "./core/core-server/presets/common-manager.js"
    },
    "./internal/core-server/presets/common-override-preset": {
      "import": "./core/core-server/presets/common-override-preset.js",
      "require": "./core/core-server/presets/common-override-preset.cjs"
    },
    "./internal/core-events": {
      "types": "./core/core-events/index.d.ts",
      "import": "./core/core-events/index.js",
      "require": "./core/core-events/index.cjs"
    },
    "./internal/manager-errors": {
      "types": "./core/manager-errors.d.ts",
      "import": "./core/manager-errors.js"
    },
    "./internal/preview-errors": {
      "types": "./core/preview-errors.d.ts",
      "import": "./core/preview-errors.js",
      "require": "./core/preview-errors.cjs"
    },
    "./internal/server-errors": {
      "types": "./core/server-errors.d.ts",
      "import": "./core/server-errors.js",
      "require": "./core/server-errors.cjs"
    },
    "./internal/channels": {
      "types": "./core/channels/index.d.ts",
      "import": "./core/channels/index.js",
      "require": "./core/channels/index.cjs"
    },
    "./internal/types": {
      "types": "./core/types/index.d.ts",
      "import": "./core/types/index.js",
      "require": "./core/types/index.cjs"
    },
    "./internal/csf-tools": {
      "types": "./core/csf-tools/index.d.ts",
      "import": "./core/csf-tools/index.js",
      "require": "./core/csf-tools/index.cjs"
    },
    "./internal/common": {
      "types": "./core/common/index.d.ts",
      "import": "./core/common/index.js",
      "require": "./core/common/index.cjs"
    },
    "./internal/builder-manager": {
      "types": "./core/builder-manager/index.d.ts",
      "import": "./core/builder-manager/index.js",
      "require": "./core/builder-manager/index.cjs"
    },
    "./internal/telemetry": {
      "types": "./core/telemetry/index.d.ts",
      "import": "./core/telemetry/index.js",
      "require": "./core/telemetry/index.cjs"
    },
    "./internal/preview-api": {
      "types": "./core/preview-api/index.d.ts",
      "import": "./core/preview-api/index.js",
      "require": "./core/preview-api/index.cjs"
    },
    "./internal/manager-api": {
      "types": "./core/manager-api/index.d.ts",
      "import": "./core/manager-api/index.js",
      "require": "./core/manager-api/index.cjs"
    },
    "./internal/router": {
      "types": "./core/router/index.d.ts",
      "import": "./core/router/index.js",
      "require": "./core/router/index.cjs"
    },
    "./internal/components": {
      "types": "./core/components/index.d.ts",
      "import": "./core/components/index.js",
      "require": "./core/components/index.cjs"
    },
    "./internal/theming": {
      "types": "./core/theming/index.d.ts",
      "import": "./core/theming/index.js",
      "require": "./core/theming/index.cjs"
    },
    "./internal/theming/create": {
      "types": "./core/theming/create.d.ts",
      "import": "./core/theming/create.js",
      "require": "./core/theming/create.cjs"
    },
    "./internal/docs-tools": {
      "types": "./core/docs-tools/index.d.ts",
      "import": "./core/docs-tools/index.js",
      "require": "./core/docs-tools/index.cjs"
    },
    "./internal/manager/globals-module-info": {
      "types": "./core/manager/globals-module-info.d.ts",
      "import": "./core/manager/globals-module-info.js",
      "require": "./core/manager/globals-module-info.cjs"
    },
    "./internal/preview/globals": {
      "types": "./core/preview/globals.d.ts",
      "import": "./core/preview/globals.js",
      "require": "./core/preview/globals.cjs"
    }
  },
  "main": "dist/index.cjs",
  "module": "dist/index.js",
  "types": "dist/index.d.ts",
  "typesVersions": {
    "*": {
      "internal/*": [
        "./core/index.d.ts"
      ],
      "internal/builder-manager": [
        "./core/builder-manager/index.d.ts"
      ],
      "internal/channels": [
        "./core/channels/index.d.ts"
      ],
      "internal/client-logger": [
        "./core/client-logger/index.d.ts"
      ],
      "internal/common": [
        "./core/common/index.d.ts"
      ],
      "internal/components": [
        "./core/components/index.d.ts"
      ],
      "internal/core-events": [
        "./core/core-events/index.d.ts"
      ],
      "internal/core-server": [
        "./core/core-server/index.d.ts"
      ],
      "internal/core-server/presets/common-manager": [
        "./core/core-server/presets/common-manager.d.ts"
      ],
      "internal/core-server/presets/common-override-preset": [
        "./core/core-server/presets/common-override-preset.d.ts"
      ],
      "internal/core-server/presets/common-preset": [
        "./core/core-server/presets/common-preset.d.ts"
      ],
      "internal/csf-tools": [
        "./core/csf-tools/index.d.ts"
      ],
      "internal/docs-tools": [
        "./core/docs-tools/index.d.ts"
      ],
      "internal/manager-api": [
        "./core/manager-api/index.d.ts"
      ],
      "internal/manager-errors": [
        "./core/manager-errors.d.ts"
      ],
      "internal/manager/globals-module-info": [
        "./core/manager/globals-module-info.d.ts"
      ],
      "internal/node-logger": [
        "./core/node-logger/index.d.ts"
      ],
      "internal/preview-api": [
        "./core/preview-api/index.d.ts"
      ],
      "internal/preview-errors": [
        "./core/preview-errors.d.ts"
      ],
      "internal/preview/globals": [
        "./core/preview/globals.d.ts"
      ],
      "internal/router": [
        "./core/router/index.d.ts"
      ],
      "internal/server-errors": [
        "./core/server-errors.d.ts"
      ],
      "internal/telemetry": [
        "./core/telemetry/index.d.ts"
      ],
      "internal/theming": [
        "./core/theming/index.d.ts"
      ],
      "internal/theming/create": [
        "./core/theming/create.d.ts"
      ],
      "internal/types": [
        "./core/types/index.d.ts"
      ],
      "*": [
        "./dist/index.d.ts"
      ],
      "core-path": [
        "./dist/core-path.d.ts"
      ],
      "core": [
        "./core/index.d.ts"
      ]
    }
  },
  "bin": {
    "getstorybook": "./bin/index.cjs",
    "sb": "./bin/index.cjs",
    "storybook": "./bin/index.cjs"
  },
  "files": [
    "bin/**/*",
    "core/**/*",
    "dist/**/*",
    "rendererAssets/**/*",
    "templates/**/*",
    "README.md",
    "*.cjs",
    "*.js",
    "*.d.ts",
    "!src/**/*"
  ],
  "scripts": {
<<<<<<< HEAD
    "check": "bun ../../../scripts/prepare/check.ts",
    "prep": "bun ../../../scripts/prepare/bundle.ts",
    "sb": "node ./bin/index.js"
=======
    "check": "node --loader ../../../scripts/node_modules/esbuild-register/loader.js -r ../../../scripts/node_modules/esbuild-register/register.js ../../../scripts/prepare/check.ts",
    "prep": "node --loader ../../../scripts/node_modules/esbuild-register/loader.js -r ../../../scripts/node_modules/esbuild-register/register.js ../../../scripts/prepare/bundle.ts"
>>>>>>> f0c74cb1
  },
  "dependencies": {
    "@babel/core": "^7.24.4",
    "@babel/types": "^7.24.0",
    "@storybook/codemod": "workspace:*",
    "@storybook/core": "workspace:*",
    "@types/semver": "^7.3.4",
    "@yarnpkg/fslib": "2.10.3",
    "@yarnpkg/libzip": "2.3.0",
    "chalk": "^4.1.0",
    "commander": "^6.2.1",
    "cross-spawn": "^7.0.3",
    "detect-indent": "^6.1.0",
    "envinfo": "^7.7.3",
    "execa": "^5.0.0",
    "fd-package-json": "^1.2.0",
    "find-up": "^5.0.0",
    "fs-extra": "^11.1.0",
    "giget": "^1.0.0",
    "globby": "^14.0.1",
    "jscodeshift": "^0.15.1",
    "leven": "^3.1.0",
    "ora": "^5.4.1",
    "prettier": "^3.1.1",
    "prompts": "^2.4.0",
    "semver": "^7.3.7",
    "strip-json-comments": "^3.0.1",
    "tempy": "^3.1.0",
    "tiny-invariant": "^1.3.1",
    "ts-dedent": "^2.0.0"
  },
  "devDependencies": {
    "@ndelangen/get-tarball": "^3.0.7",
    "@types/cross-spawn": "^6.0.2",
    "@types/prompts": "^2.0.9",
    "@types/util-deprecate": "^1.0.0",
    "boxen": "^7.1.1",
    "get-npm-tarball-url": "^2.0.3",
    "slash": "^5.0.0",
    "strip-ansi": "^7.1.0",
    "strip-json-comments": "^3.1.1",
    "typescript": "^5.3.2"
  },
  "publishConfig": {
    "access": "public"
  },
  "bundler": {
    "pre": "./scripts/update-core-portal.ts",
    "entries": [
      "./src/generate.ts",
      "./src/core-path.ts",
      "./src/index.ts"
    ],
    "platform": "node"
  },
  "gitHead": "e6a7fd8a655c69780bc20b9749c2699e44beae16"
}<|MERGE_RESOLUTION|>--- conflicted
+++ resolved
@@ -281,14 +281,8 @@
     "!src/**/*"
   ],
   "scripts": {
-<<<<<<< HEAD
     "check": "bun ../../../scripts/prepare/check.ts",
     "prep": "bun ../../../scripts/prepare/bundle.ts",
-    "sb": "node ./bin/index.js"
-=======
-    "check": "node --loader ../../../scripts/node_modules/esbuild-register/loader.js -r ../../../scripts/node_modules/esbuild-register/register.js ../../../scripts/prepare/check.ts",
-    "prep": "node --loader ../../../scripts/node_modules/esbuild-register/loader.js -r ../../../scripts/node_modules/esbuild-register/register.js ../../../scripts/prepare/bundle.ts"
->>>>>>> f0c74cb1
   },
   "dependencies": {
     "@babel/core": "^7.24.4",
