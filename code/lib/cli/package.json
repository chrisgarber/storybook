{
  "name": "@storybook/cli",
<<<<<<< HEAD
  "version": "7.6.17",
  "description": "Storybook's CLI - easiest method of adding storybook to your projects",
=======
  "version": "8.0.0-rc.5",
  "description": "Storybook's CLI - install, dev, build, upgrade, and more",
>>>>>>> 82e153f4
  "keywords": [
    "cli",
    "generator",
    "dev",
    "build",
    "upgrade"
  ],
  "homepage": "https://github.com/storybookjs/storybook/tree/next/code/lib/cli",
  "bugs": {
    "url": "https://github.com/storybookjs/storybook/issues"
  },
  "repository": {
    "type": "git",
    "url": "https://github.com/storybookjs/storybook.git",
    "directory": "code/lib/cli"
  },
  "funding": {
    "type": "opencollective",
    "url": "https://opencollective.com/storybook"
  },
  "license": "MIT",
  "author": "Storybook Team",
  "exports": {
    ".": {
      "types": "./dist/index.d.ts",
      "node": "./dist/index.js",
      "require": "./dist/index.js",
      "import": "./dist/index.mjs"
    },
    "./package.json": "./package.json",
    "./bin/index": "./bin/index.js"
  },
  "main": "dist/index.js",
  "module": "dist/index.mjs",
  "types": "dist/index.d.ts",
  "bin": {
    "getstorybook": "./bin/index.js",
    "sb": "./bin/index.js"
  },
  "files": [
    "bin/**/*",
    "dist/**/*",
    "rendererAssets/**/*",
    "templates/**/*",
    "README.md",
    "*.js",
    "*.d.ts",
    "!src/**/*"
  ],
  "scripts": {
    "check": "node --loader ../../../scripts/node_modules/esbuild-register/loader.js -r ../../../scripts/node_modules/esbuild-register/register.js ../../../scripts/prepare/check.ts",
    "prep": "node --loader ../../../scripts/node_modules/esbuild-register/loader.js -r ../../../scripts/node_modules/esbuild-register/register.js ../../../scripts/prepare/bundle.ts"
  },
  "dependencies": {
    "@babel/core": "^7.23.0",
    "@babel/types": "^7.23.0",
    "@ndelangen/get-tarball": "^3.0.7",
    "@storybook/codemod": "workspace:*",
    "@storybook/core-common": "workspace:*",
    "@storybook/core-events": "workspace:*",
    "@storybook/core-server": "workspace:*",
    "@storybook/csf-tools": "workspace:*",
    "@storybook/node-logger": "workspace:*",
    "@storybook/telemetry": "workspace:*",
    "@storybook/types": "workspace:*",
    "@types/semver": "^7.3.4",
    "@yarnpkg/fslib": "2.10.3",
    "@yarnpkg/libzip": "2.3.0",
    "chalk": "^4.1.0",
    "commander": "^6.2.1",
    "cross-spawn": "^7.0.3",
    "detect-indent": "^6.1.0",
    "envinfo": "^7.7.3",
    "execa": "^5.0.0",
    "find-up": "^5.0.0",
    "fs-extra": "^11.1.0",
    "get-npm-tarball-url": "^2.0.3",
    "giget": "^1.0.0",
    "globby": "^11.0.2",
    "jscodeshift": "^0.15.1",
    "leven": "^3.1.0",
    "ora": "^5.4.1",
    "prettier": "^3.1.1",
    "prompts": "^2.4.0",
    "read-pkg-up": "^7.0.1",
    "semver": "^7.3.7",
    "strip-json-comments": "^3.0.1",
    "tempy": "^1.0.1",
    "tiny-invariant": "^1.3.1",
    "ts-dedent": "^2.0.0"
  },
  "devDependencies": {
    "@types/cross-spawn": "^6.0.2",
    "@types/prompts": "^2.0.9",
<<<<<<< HEAD
    "@types/puppeteer-core": "^2.1.0",
=======
>>>>>>> 82e153f4
    "@types/util-deprecate": "^1.0.0",
    "boxen": "^7.1.1",
    "slash": "^5.0.0",
    "strip-ansi": "^7.1.0",
    "strip-json-comments": "^3.1.1",
    "typescript": "^5.3.2"
  },
  "publishConfig": {
    "access": "public"
  },
  "bundler": {
    "entries": [
      "./src/generate.ts",
      "./src/index.ts"
    ],
    "platform": "node"
  },
  "gitHead": "e6a7fd8a655c69780bc20b9749c2699e44beae17"
}<|MERGE_RESOLUTION|>--- conflicted
+++ resolved
@@ -1,12 +1,7 @@
 {
   "name": "@storybook/cli",
-<<<<<<< HEAD
-  "version": "7.6.17",
-  "description": "Storybook's CLI - easiest method of adding storybook to your projects",
-=======
   "version": "8.0.0-rc.5",
   "description": "Storybook's CLI - install, dev, build, upgrade, and more",
->>>>>>> 82e153f4
   "keywords": [
     "cli",
     "generator",
@@ -101,10 +96,6 @@
   "devDependencies": {
     "@types/cross-spawn": "^6.0.2",
     "@types/prompts": "^2.0.9",
-<<<<<<< HEAD
-    "@types/puppeteer-core": "^2.1.0",
-=======
->>>>>>> 82e153f4
     "@types/util-deprecate": "^1.0.0",
     "boxen": "^7.1.1",
     "slash": "^5.0.0",
