--- conflicted
+++ resolved
@@ -319,69 +319,7 @@
     telemetry('init', { projectType });
   }
 
-<<<<<<< HEAD
-  logger.log('\nFor more information visit:', chalk.cyan('https://storybook.js.org'));
-
-  const isReactWebProject =
-    projectType === ProjectType.REACT_SCRIPTS ||
-    projectType === ProjectType.REACT ||
-    projectType === ProjectType.WEBPACK_REACT ||
-    projectType === ProjectType.REACT_PROJECT ||
-    projectType === ProjectType.NEXTJS;
-
-  const shouldRunDev =
-    projectType !== ProjectType.REACT_NATIVE &&
-    process.env.CI !== 'true' &&
-    process.env.IN_STORYBOOK_SANDBOX !== 'true';
-  if (shouldRunDev) {
-    logger.log('\nRunning Storybook');
-
-    process.on('SIGINT', () => {
-      logger.log('\nTo run your Storybook again, type:\n');
-      const storybookCommand =
-        projectType === ProjectType.ANGULAR
-          ? `ng run ${installResult.projectName}:storybook`
-          : packageManager.getRunStorybookCommand();
-      codeLog([storybookCommand]);
-      logger.log();
-    });
-
-    switch (projectType) {
-      case ProjectType.ANGULAR: {
-        try {
-          // for angular specifically, we have to run the `ng` command, and to stream the output
-          // it has to be a sync command.
-          packageManager.runPackageCommandSync(
-            `ng run ${installResult.projectName}:storybook`,
-            ['--quiet'],
-            undefined,
-            'inherit'
-          );
-        } catch (e) {
-          if (e.message.includes('Command failed with exit code 129')) {
-            // catch ctrl + c error
-          } else {
-            throw e;
-          }
-        }
-        break;
-      }
-
-      default: {
-        await dev({
-          ...options,
-          port: 6006,
-          open: true,
-          quiet: true,
-          // TODO: change this logic to all frameworks once the idea is validated
-          initialPath: isReactWebProject ? '/onboarding' : undefined,
-        });
-      }
-    }
-  } else if (projectType === ProjectType.REACT_NATIVE) {
-=======
   if (projectType === ProjectType.REACT_NATIVE) {
->>>>>>> 4bbd7e8f
     logger.log();
     logger.log(chalk.yellow('NOTE: installation is not 100% automated.\n'));
     logger.log(`To quickly run Storybook, replace contents of your app entry with:\n`);
@@ -437,11 +375,20 @@
         }
 
         default: {
+          const isReactWebProject =
+            projectType === ProjectType.REACT_SCRIPTS ||
+            projectType === ProjectType.REACT ||
+            projectType === ProjectType.WEBPACK_REACT ||
+            projectType === ProjectType.REACT_PROJECT ||
+            projectType === ProjectType.NEXTJS;
+
           await dev({
             ...options,
             port: 6006,
             open: true,
             quiet: true,
+            // TODO: change this logic to all frameworks once the idea is validated
+            ...(isReactWebProject ? { initialPath: '/onboarding' } : {}),
           });
         }
       }
