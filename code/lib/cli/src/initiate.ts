--- conflicted
+++ resolved
@@ -1,23 +1,18 @@
 import type { PackageJson } from 'read-pkg-up';
 import chalk from 'chalk';
 import prompts from 'prompts';
-<<<<<<< HEAD
+
 import { telemetry } from '@storybook/core/dist/modules/telemetry/index';
 import { withTelemetry } from '@storybook/core/dist/modules/core-server/index';
-import { NxProjectDetectedError } from '@storybook/core/dist/modules/events/errors/server-errors';
-=======
-import { telemetry } from '@storybook/telemetry';
-import { withTelemetry } from '@storybook/core-server';
-import { NxProjectDetectedError } from '@storybook/core-events/server-errors';
+import { NxProjectDetectedError } from '@storybook/core/dist/modules/core-events/server-errors/index';
 import {
   versions,
   HandledError,
   JsPackageManagerFactory,
   commandLog,
   paddedLog,
-} from '@storybook/core-common';
-import type { JsPackageManager } from '@storybook/core-common';
->>>>>>> f94366eb
+} from '@storybook/core/dist/modules/core-common/index';
+import type { JsPackageManager } from '@storybook/core/dist/modules/core-common/index';
 
 import dedent from 'ts-dedent';
 import boxen from 'boxen';
