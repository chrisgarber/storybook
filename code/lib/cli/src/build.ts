<<<<<<< HEAD
import { sync as readUpSync } from 'read-pkg-up';
import { buildStaticStandalone, withTelemetry } from '@storybook/core/core-server';
import { cache } from '@storybook/core/common';
=======
import { findPackageSync } from 'fd-package-json';
import { buildStaticStandalone, withTelemetry } from '@storybook/core-server';
import { cache } from '@storybook/core-common';
>>>>>>> aee10a90
import invariant from 'tiny-invariant';

export const build = async (cliOptions: any) => {
  const packageJson = findPackageSync(__dirname);
  invariant(packageJson, 'Failed to find the closest package.json file.');
  const options = {
    ...cliOptions,
    configDir: cliOptions.configDir || './.storybook',
    outputDir: cliOptions.outputDir || './storybook-static',
    ignorePreview: !!cliOptions.previewUrl && !cliOptions.forceBuildPreview,
    configType: 'PRODUCTION',
    cache,
    packageJson,
  };
  await withTelemetry('build', { cliOptions, presetOptions: options }, () =>
    buildStaticStandalone(options)
  );
};<|MERGE_RESOLUTION|>--- conflicted
+++ resolved
@@ -1,16 +1,10 @@
-<<<<<<< HEAD
-import { sync as readUpSync } from 'read-pkg-up';
+import { findPackage } from 'fd-package-json';
 import { buildStaticStandalone, withTelemetry } from '@storybook/core/core-server';
 import { cache } from '@storybook/core/common';
-=======
-import { findPackageSync } from 'fd-package-json';
-import { buildStaticStandalone, withTelemetry } from '@storybook/core-server';
-import { cache } from '@storybook/core-common';
->>>>>>> aee10a90
 import invariant from 'tiny-invariant';
 
 export const build = async (cliOptions: any) => {
-  const packageJson = findPackageSync(__dirname);
+  const packageJson = await findPackage(__dirname);
   invariant(packageJson, 'Failed to find the closest package.json file.');
   const options = {
     ...cliOptions,
