import * as fs from 'fs';
import { logger } from '@storybook/node-logger';
<<<<<<< HEAD
import { getBowerJson } from './helpers';
import { detect, detectFrameworkPreset, detectLanguage } from './detect';
import { ProjectType, SupportedLanguage } from './project_types';
import type { PackageJsonWithMaybeDeps } from './js-package-manager';
=======
import { detect, detectFrameworkPreset, detectLanguage } from './detect';
import { ProjectType, SupportedLanguage } from './project_types';
import type { JsPackageManager, PackageJsonWithMaybeDeps } from './js-package-manager';
>>>>>>> 51608c85

jest.mock('./helpers', () => ({
  isNxProject: jest.fn(),
}));

jest.mock('fs', () => ({
  existsSync: jest.fn(),
  stat: jest.fn(),
  lstat: jest.fn(),
  access: jest.fn(),
}));

jest.mock('fs-extra', () => ({
  pathExistsSync: jest.fn(() => true),
}));

jest.mock('path', () => ({
  // make it return just the second path, for easier testing
  join: jest.fn((_, p) => p),
}));

jest.mock('@storybook/node-logger');

const MOCK_FRAMEWORK_FILES: {
  name: string;
  files: Record<'package.json', PackageJsonWithMaybeDeps> | Record<string, string>;
}[] = [
  {
    name: ProjectType.SFC_VUE,
    files: {
      'package.json': {
        dependencies: {
          vuetify: '1.0.0',
        },
        devDependencies: {
          'vue-loader': '1.0.0',
        },
      },
    },
  },
  {
    name: ProjectType.VUE,
    files: {
      'package.json': {
        dependencies: {
          vue: '1.0.0',
        },
      },
    },
  },
  {
    name: ProjectType.VUE3,
    files: {
      'package.json': {
        dependencies: {
          vue: '^3.0.0',
        },
      },
    },
  },
  {
    name: ProjectType.VUE3,
    files: {
      'package.json': {
        dependencies: {
          // Testing the `next` tag too
          vue: 'next',
        },
      },
    },
  },
  {
    name: ProjectType.EMBER,
    files: {
      'package.json': {
        devDependencies: {
          'ember-cli': '1.0.0',
        },
      },
    },
  },
  {
    name: ProjectType.REACT_PROJECT,
    files: {
      'package.json': {
        peerDependencies: {
          react: '1.0.0',
        },
      },
    },
  },
  {
    name: ProjectType.QWIK,
    files: {
      'package.json': {
        devDependencies: {
          '@builder.io/qwik': '1.0.0',
        },
      },
    },
  },
  {
    name: ProjectType.REACT_NATIVE,
    files: {
      'package.json': {
        dependencies: {
          'react-native': '1.0.0',
        },
        devDependencies: {
          'react-native-scripts': '1.0.0',
        },
      },
    },
  },
  {
    name: ProjectType.REACT_SCRIPTS,
    files: {
      'package.json': {
        devDependencies: {
          'react-scripts': '1.0.0',
        },
      },
    },
  },
  {
    name: ProjectType.WEBPACK_REACT,
    files: {
      'package.json': {
        dependencies: {
          react: '1.0.0',
        },
        devDependencies: {
          webpack: '1.0.0',
        },
      },
    },
  },
  {
    name: ProjectType.REACT,
    files: {
      'package.json': {
        dependencies: {
          react: '1.0.0',
        },
      },
    },
  },
  {
    name: ProjectType.NEXTJS,
    files: {
      'package.json': {
        dependencies: {
          next: '^9.0.0',
        },
      },
    },
  },
  {
    name: ProjectType.ANGULAR,
    files: {
      'package.json': {
        dependencies: {
          '@angular/core': '1.0.0',
        },
      },
    },
  },
  {
    name: ProjectType.WEB_COMPONENTS,
    files: {
      'package.json': {
        dependencies: {
          'lit-element': '1.0.0',
        },
      },
    },
  },
  {
    name: ProjectType.WEB_COMPONENTS,
    files: {
      'package.json': {
        dependencies: {
          'lit-html': '1.4.1',
        },
      },
    },
  },
  {
    name: ProjectType.WEB_COMPONENTS,
    files: {
      'package.json': {
        dependencies: {
          'lit-html': '2.0.0-rc.3',
        },
      },
    },
  },
  {
    name: ProjectType.WEB_COMPONENTS,
    files: {
      'package.json': {
        dependencies: {
          lit: '2.0.0-rc.2',
        },
      },
    },
  },
  {
    name: ProjectType.PREACT,
    files: {
      'package.json': {
        dependencies: {
          preact: '1.0.0',
        },
      },
    },
  },
  {
    name: ProjectType.SVELTE,
    files: {
      'package.json': {
        dependencies: {
          svelte: '1.0.0',
        },
      },
    },
  },
];

describe('Detect', () => {
  it(`should return type HTML if html option is passed`, async () => {
    const packageManager = {
      retrievePackageJson: () => Promise.resolve({ dependencies: {}, devDependencies: {} }),
      getAllDependencies: () => Promise.resolve({}),
      getPackageVersion: () => Promise.resolve(null),
    } as Partial<JsPackageManager>;

    await expect(detect(packageManager as any, { html: true })).resolves.toBe(ProjectType.HTML);
  });

  it(`should return language javascript if the TS dependency is present but less than minimum supported`, async () => {
    (logger.warn as jest.MockedFunction<typeof logger.warn>).mockClear();

    const packageManager = {
      retrievePackageJson: () =>
        Promise.resolve({
          dependencies: {},
          devDependencies: {
            typescript: '1.0.0',
          },
        }),
      getAllDependencies: () =>
        Promise.resolve({
          typescript: '1.0.0',
        }),
      getPackageVersion: (packageName) => {
        switch (packageName) {
          case 'typescript':
            return Promise.resolve('1.0.0');
          default:
            return Promise.resolve(null);
        }
      },
    } as Partial<JsPackageManager>;

    await expect(detectLanguage(packageManager as any)).resolves.toBe(SupportedLanguage.JAVASCRIPT);
    expect(logger.warn).toHaveBeenCalledWith(
      'Detected TypeScript < 3.8, populating with JavaScript examples'
    );
  });

  it(`should return language typescript-3-8 if the TS dependency is >=3.8 and <4.9`, async () => {
    await expect(
      detectLanguage({
        retrievePackageJson: () =>
          Promise.resolve({
            dependencies: {},
            devDependencies: {
              typescript: '3.8.0',
            },
          }),
        getAllDependencies: () =>
          Promise.resolve({
            typescript: '3.8.0',
          }),
        getPackageVersion: (packageName: string) => {
          switch (packageName) {
            case 'typescript':
              return Promise.resolve('3.8.0');
            default:
              return Promise.resolve(null);
          }
        },
      } as Partial<JsPackageManager> as JsPackageManager)
    ).resolves.toBe(SupportedLanguage.TYPESCRIPT_3_8);

    await expect(
      detectLanguage({
        retrievePackageJson: () =>
          Promise.resolve({
            dependencies: {},
            devDependencies: {
              typescript: '4.8.0',
            },
          }),
        getAllDependencies: () =>
          Promise.resolve({
            typescript: '4.8.0',
          }),
        getPackageVersion: (packageName: string) => {
          switch (packageName) {
            case 'typescript':
              return Promise.resolve('4.8.0');
            default:
              return Promise.resolve(null);
          }
        },
      } as Partial<JsPackageManager> as JsPackageManager)
    ).resolves.toBe(SupportedLanguage.TYPESCRIPT_3_8);
  });

  it(`should return language typescript-4-9 if the dependency is >TS4.9`, async () => {
    await expect(
      detectLanguage({
        retrievePackageJson: () =>
          Promise.resolve({
            dependencies: {},
            devDependencies: {
              typescript: '4.9.1',
            },
          }),
        getAllDependencies: () =>
          Promise.resolve({
            typescript: '4.9.1',
          }),
        getPackageVersion: (packageName: string) => {
          switch (packageName) {
            case 'typescript':
              return Promise.resolve('4.9.1');
            default:
              return Promise.resolve(null);
          }
        },
      } as Partial<JsPackageManager> as JsPackageManager)
    ).resolves.toBe(SupportedLanguage.TYPESCRIPT_4_9);
  });

  it(`should return language typescript if the dependency is =TS4.9`, async () => {
    await expect(
      detectLanguage({
        retrievePackageJson: () =>
          Promise.resolve({
            dependencies: {},
            devDependencies: {
              typescript: '4.9.0',
            },
          }),
        getAllDependencies: () =>
          Promise.resolve({
            typescript: '4.9.0',
          }),
        getPackageVersion: (packageName: string) => {
          switch (packageName) {
            case 'typescript':
              return Promise.resolve('4.9.0');
            default:
              return Promise.resolve(null);
          }
        },
      } as Partial<JsPackageManager> as JsPackageManager)
    ).resolves.toBe(SupportedLanguage.TYPESCRIPT_4_9);
  });

  it(`should return language typescript if the dependency is =TS4.9beta`, async () => {
    await expect(
      detectLanguage({
        retrievePackageJson: () =>
          Promise.resolve({
            dependencies: {},
            devDependencies: {
              typescript: '4.9.0-beta',
            },
          }),
        getAllDependencies: () =>
          Promise.resolve({
            typescript: '4.9.0-beta',
          }),
        getPackageVersion: (packageName: string) => {
          switch (packageName) {
            case 'typescript':
              return Promise.resolve('4.9.0-beta');
            default:
              return Promise.resolve(null);
          }
        },
      } as Partial<JsPackageManager> as JsPackageManager)
    ).resolves.toBe(SupportedLanguage.TYPESCRIPT_3_8);
  });

<<<<<<< HEAD
=======
  it(`should return language javascript by default`, async () => {
    await expect(
      detectLanguage({
        retrievePackageJson: () => Promise.resolve({ dependencies: {}, devDependencies: {} }),
        getAllDependencies: () => Promise.resolve({}),
        getPackageVersion: () => {
          return Promise.resolve(null);
        },
      } as Partial<JsPackageManager> as JsPackageManager)
    ).resolves.toBe(SupportedLanguage.JAVASCRIPT);
  });

  it(`should return language Javascript even when Typescript is detected in the node_modules but not listed as a direct dependency`, async () => {
    await expect(
      detectLanguage({
        retrievePackageJson: () => Promise.resolve({ dependencies: {}, devDependencies: {} }),
        getAllDependencies: () => Promise.resolve({}),
        getPackageVersion: (packageName) => {
          switch (packageName) {
            case 'typescript':
              return Promise.resolve('4.9.0');
            default:
              return Promise.resolve(null);
          }
        },
      } as Partial<JsPackageManager> as JsPackageManager)
    ).resolves.toBe(SupportedLanguage.JAVASCRIPT);
  });

>>>>>>> 51608c85
  describe('detectFrameworkPreset should return', () => {
    afterEach(() => {
      jest.clearAllMocks();
    });

    MOCK_FRAMEWORK_FILES.forEach((structure) => {
      it(`${structure.name}`, () => {
        (fs.existsSync as jest.Mock).mockImplementation((filePath) => {
          return Object.keys(structure.files).includes(filePath);
        });

        const result = detectFrameworkPreset(
          structure.files['package.json'] as PackageJsonWithMaybeDeps
        );

        expect(result).toBe(structure.name);
      });
    });

    it(`UNDETECTED for unknown frameworks`, () => {
      const result = detectFrameworkPreset();
      expect(result).toBe(ProjectType.UNDETECTED);
    });

    // TODO(blaine): Remove once Nuxt3 is supported
    it(`UNSUPPORTED for Nuxt framework above version 3.0.0`, () => {
      const result = detectFrameworkPreset({
        dependencies: {
          nuxt: '3.0.0',
        },
      });
      expect(result).toBe(ProjectType.UNSUPPORTED);
    });

    // TODO: The mocking in this test causes tests after it to fail
    it('REACT_SCRIPTS for custom react scripts config', () => {
      const forkedReactScriptsConfig = {
        '/node_modules/.bin/react-scripts': 'file content',
      };

      (fs.existsSync as jest.Mock).mockImplementation((filePath) => {
        return Object.keys(forkedReactScriptsConfig).includes(filePath);
      });

      const result = detectFrameworkPreset();
      expect(result).toBe(ProjectType.REACT_SCRIPTS);
    });
  });
});<|MERGE_RESOLUTION|>--- conflicted
+++ resolved
@@ -1,15 +1,8 @@
 import * as fs from 'fs';
 import { logger } from '@storybook/node-logger';
-<<<<<<< HEAD
-import { getBowerJson } from './helpers';
-import { detect, detectFrameworkPreset, detectLanguage } from './detect';
-import { ProjectType, SupportedLanguage } from './project_types';
-import type { PackageJsonWithMaybeDeps } from './js-package-manager';
-=======
 import { detect, detectFrameworkPreset, detectLanguage } from './detect';
 import { ProjectType, SupportedLanguage } from './project_types';
 import type { JsPackageManager, PackageJsonWithMaybeDeps } from './js-package-manager';
->>>>>>> 51608c85
 
 jest.mock('./helpers', () => ({
   isNxProject: jest.fn(),
@@ -409,8 +402,6 @@
     ).resolves.toBe(SupportedLanguage.TYPESCRIPT_3_8);
   });
 
-<<<<<<< HEAD
-=======
   it(`should return language javascript by default`, async () => {
     await expect(
       detectLanguage({
@@ -440,7 +431,6 @@
     ).resolves.toBe(SupportedLanguage.JAVASCRIPT);
   });
 
->>>>>>> 51608c85
   describe('detectFrameworkPreset should return', () => {
     afterEach(() => {
       jest.clearAllMocks();
