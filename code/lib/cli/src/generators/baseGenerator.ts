import path from 'path';
import fse from 'fs-extra';
import { dedent } from 'ts-dedent';
import ora from 'ora';
import invariant from 'tiny-invariant';
import type { JsPackageManager } from '@storybook/core/common';
import { getPackageDetails, versions as packageVersions } from '@storybook/core/common';
import type { SupportedFrameworks } from '@storybook/core/types';
import type { NpmOptions } from '../NpmOptions';
import type { SupportedRenderers, Builder } from '../project_types';
import { SupportedLanguage, externalFrameworks } from '../project_types';
import { copyTemplateFiles } from '../helpers';
import { configureMain, configurePreview } from './configure';
import type { FrameworkOptions, GeneratorOptions } from './types';
import { configureEslintPlugin, extractEslintInfo } from '../automigrate/helpers/eslintPlugin';
import { detectBuilder } from '../detect';

const logger = console;

const defaultOptions: FrameworkOptions = {
  extraPackages: [],
  extraAddons: [],
  staticDir: undefined,
  addScripts: true,
  addMainFile: true,
  addPreviewFile: true,
  addComponents: true,
  webpackCompiler: () => undefined,
  extraMain: undefined,
  framework: undefined,
  extensions: undefined,
  componentsDestinationPath: undefined,
  storybookConfigFolder: '.storybook',
  installStorybookPackage: true,
  installFrameworkPackages: true,
};

const getBuilderDetails = (builder: string) => {
  const map = packageVersions as Record<string, string>;

  if (map[builder]) {
    return builder;
  }

  const builderPackage = `@storybook/${builder}`;
  if (map[builderPackage]) {
    return builderPackage;
  }

  return builder;
};

const getExternalFramework = (framework?: string) =>
  externalFrameworks.find(
    (exFramework) =>
      framework !== undefined &&
      (exFramework.name === framework ||
        exFramework.packageName === framework ||
        exFramework?.frameworks?.some?.((item) => item === framework))
  );

const getFrameworkPackage = (framework: string | undefined, renderer: string, builder: string) => {
  const externalFramework = getExternalFramework(framework);
  const storybookBuilder = builder?.replace(/^@storybook\/builder-/, '');
  const storybookFramework = framework?.replace(/^@storybook\//, '');

  if (externalFramework === undefined) {
    const frameworkPackage = framework
      ? `@storybook/${storybookFramework}`
      : `@storybook/${renderer}-${storybookBuilder}`;

    if (packageVersions[frameworkPackage as keyof typeof packageVersions]) {
      return frameworkPackage;
    }

    throw new Error(
      dedent`
        Could not find framework package: ${frameworkPackage}.
        Make sure this package exists, and if it does, please file an issue as this might be a bug in Storybook.
      `
    );
  }

  if (externalFramework.frameworks !== undefined) {
    return externalFramework.frameworks.find((item) =>
      item.match(new RegExp(`-${storybookBuilder}`))
    );
  }

  return externalFramework.packageName;
};

const getRendererPackage = (framework: string | undefined, renderer: string) => {
  const externalFramework = getExternalFramework(framework);
  if (externalFramework !== undefined)
    return externalFramework.renderer || externalFramework.packageName;

  return `@storybook/${renderer}`;
};

const applyRequireWrapper = (packageName: string) => `%%getAbsolutePath('${packageName}')%%`;

const getFrameworkDetails = (
  renderer: SupportedRenderers,
  builder: Builder,
  pnp: boolean,
  language: SupportedLanguage,
  framework?: SupportedFrameworks,
  shouldApplyRequireWrapperOnPackageNames?: boolean
): {
  type: 'framework' | 'renderer';
  packages: string[];
  builder?: string;
  framework?: string;
  renderer?: string;
  rendererId: SupportedRenderers;
} => {
  const frameworkPackage = getFrameworkPackage(framework, renderer, builder);
  invariant(frameworkPackage, 'Missing framework package.');

  const frameworkPackagePath = shouldApplyRequireWrapperOnPackageNames
    ? applyRequireWrapper(frameworkPackage)
    : frameworkPackage;

  const rendererPackage = getRendererPackage(framework, renderer) as string;
  const rendererPackagePath = shouldApplyRequireWrapperOnPackageNames
    ? applyRequireWrapper(rendererPackage)
    : rendererPackage;

  const builderPackage = getBuilderDetails(builder);
  const builderPackagePath = shouldApplyRequireWrapperOnPackageNames
    ? applyRequireWrapper(builderPackage)
    : builderPackage;

  const isExternalFramework = !!getExternalFramework(frameworkPackage);
  const isKnownFramework =
    isExternalFramework || !!(packageVersions as Record<string, string>)[frameworkPackage];
  const isKnownRenderer = !!(packageVersions as Record<string, string>)[rendererPackage];

  if (isKnownFramework) {
    return {
      packages: [rendererPackage, frameworkPackage],
      framework: frameworkPackagePath,
      rendererId: renderer,
      type: 'framework',
    };
  }

  if (isKnownRenderer) {
    return {
      packages: [rendererPackage, builderPackage],
      builder: builderPackagePath,
      renderer: rendererPackagePath,
      rendererId: renderer,
      type: 'renderer',
    };
  }

  throw new Error(
    `Could not find the framework (${frameworkPackage}) or renderer (${rendererPackage}) package`
  );
};

const stripVersions = (addons: string[]) => addons.map((addon) => getPackageDetails(addon)[0]);

const hasInteractiveStories = (rendererId: SupportedRenderers) =>
  ['react', 'angular', 'preact', 'svelte', 'vue3', 'html', 'solid', 'qwik'].includes(rendererId);

const hasFrameworkTemplates = (framework?: SupportedFrameworks) =>
  framework ? ['angular', 'nextjs'].includes(framework) : false;

export async function baseGenerator(
  packageManager: JsPackageManager,
  npmOptions: NpmOptions,
  { language, builder, pnp, frameworkPreviewParts, projectType }: GeneratorOptions,
  renderer: SupportedRenderers,
  options: FrameworkOptions = defaultOptions,
  framework?: SupportedFrameworks
) {
  const isStorybookInMonorepository = packageManager.isStorybookInMonorepo();
  const shouldApplyRequireWrapperOnPackageNames = isStorybookInMonorepository || pnp;

  if (!builder) {
    builder = await detectBuilder(packageManager, projectType);
  }

  const {
    packages: frameworkPackages,
    type,
    rendererId,
    framework: frameworkInclude,
    builder: builderInclude,
  } = getFrameworkDetails(
    renderer,
    builder,
    pnp,
    language,
    framework,
    shouldApplyRequireWrapperOnPackageNames
  );

  const {
    extraAddons: extraAddonPackages = [],
    extraPackages,
    staticDir,
    addScripts,
    addMainFile,
    addPreviewFile,
    addComponents,
    extraMain,
    extensions,
    storybookConfigFolder,
    componentsDestinationPath,
    webpackCompiler,
    installStorybookPackage,
    installFrameworkPackages,
  } = {
    ...defaultOptions,
    ...options,
  };

  const compiler = webpackCompiler ? webpackCompiler({ builder }) : undefined;

  const extraAddonsToInstall =
    typeof extraAddonPackages === 'function'
      ? await extraAddonPackages({
          builder: (builder || builderInclude) as string,
          framework: (framework || frameworkInclude) as string,
        })
      : extraAddonPackages;

  extraAddonsToInstall.push(
    '@storybook/addon-links',
    '@storybook/addon-essentials',
    '@chromatic-com/storybook@^1'
  );

  // added to main.js
  const addons = [
    ...(compiler ? [`@storybook/addon-webpack5-compiler-${compiler}`] : []),
    ...stripVersions(extraAddonsToInstall),
  ].filter(Boolean);

  // added to package.json
  const addonPackages = [
    '@storybook/blocks',
    ...(compiler ? [`@storybook/addon-webpack5-compiler-${compiler}`] : []),
    ...extraAddonsToInstall,
  ].filter(Boolean);

  // TODO: migrate template stories in solid and qwik to use @storybook/test
  if (['solid', 'qwik'].includes(rendererId)) {
    addonPackages.push('@storybook/testing-library');
  } else {
    addonPackages.push('@storybook/test');
  }

  if (hasInteractiveStories(rendererId)) {
    addons.push('@storybook/addon-interactions');
    addonPackages.push('@storybook/addon-interactions');
  }

  const packageJson = await packageManager.retrievePackageJson();
  const installedDependencies = new Set(
    Object.keys({ ...packageJson.dependencies, ...packageJson.devDependencies })
  );

  // TODO: We need to start supporting this at some point
  if (type === 'renderer') {
    throw new Error(
      dedent`
        Sorry, for now, you can not do this, please use a framework such as @storybook/react-webpack5

        https://github.com/storybookjs/storybook/issues/18360
      `
    );
  }

  const extraPackagesToInstall =
    typeof extraPackages === 'function'
      ? await extraPackages({
          builder: (builder || builderInclude) as string,
          framework: (framework || frameworkInclude) as string,
        })
      : extraPackages;

  const allPackages = [
<<<<<<< HEAD
    'storybook',
=======
    '@storybook/core',
    installStorybookPackage ? 'storybook' : undefined,
>>>>>>> fa5caa7c
    getExternalFramework(rendererId) ? undefined : `@storybook/${rendererId}`,
    ...(installFrameworkPackages ? frameworkPackages : []),
    ...addonPackages,
    ...(extraPackagesToInstall || []),
  ].filter(Boolean);

  const packages = [...new Set(allPackages)].filter(
    (packageToInstall) =>
      !installedDependencies.has(getPackageDetails(packageToInstall as string)[0])
  );

  logger.log();
  const versionedPackagesSpinner = ora({
    indent: 2,
    text: `Getting the correct version of ${packages.length} packages`,
  }).start();
  const versionedPackages = await packageManager.getVersionedPackages(packages as string[]);
  versionedPackagesSpinner.succeed();

  try {
    if (process.env.CI !== 'true') {
      const { hasEslint, isStorybookPluginInstalled, eslintConfigFile } =
        await extractEslintInfo(packageManager);

      if (hasEslint && !isStorybookPluginInstalled) {
        versionedPackages.push('eslint-plugin-storybook');
        await configureEslintPlugin(eslintConfigFile ?? undefined, packageManager);
      }
    }
  } catch (err) {
    // any failure regarding configuring the eslint plugin should not fail the whole generator
  }

  if (versionedPackages.length > 0) {
    const addDependenciesSpinner = ora({
      indent: 2,
      text: 'Installing Storybook dependencies',
    }).start();

    await packageManager.addDependencies({ ...npmOptions, packageJson }, versionedPackages);
    addDependenciesSpinner.succeed();
  }

  if (addMainFile || addPreviewFile) {
    await fse.ensureDir(`./${storybookConfigFolder}`);
  }

  if (addMainFile) {
    const prefixes = shouldApplyRequireWrapperOnPackageNames
      ? [
          'import { join, dirname } from "path"',
          language === SupportedLanguage.JAVASCRIPT
            ? dedent`/**
            * This function is used to resolve the absolute path of a package.
            * It is needed in projects that use Yarn PnP or are set up within a monorepo.
            */ 
            function getAbsolutePath(value) {
              return dirname(require.resolve(join(value, 'package.json')))
            }`
            : dedent`/**
          * This function is used to resolve the absolute path of a package.
          * It is needed in projects that use Yarn PnP or are set up within a monorepo.
          */ 
          function getAbsolutePath(value: string): any {
            return dirname(require.resolve(join(value, 'package.json')))
          }`,
        ]
      : [];

    await configureMain({
      framework: {
        name: frameworkInclude,
        options: options.framework || {},
      },
      prefixes,
      storybookConfigFolder,
      addons: shouldApplyRequireWrapperOnPackageNames
        ? addons.map((addon) => applyRequireWrapper(addon))
        : addons,
      extensions,
      language,
      ...(staticDir ? { staticDirs: [path.join('..', staticDir)] } : null),
      ...extraMain,
      ...(type !== 'framework'
        ? {
            core: {
              builder: builderInclude,
            },
          }
        : {}),
    });
  }

  if (addPreviewFile) {
    await configurePreview({
      frameworkPreviewParts,
      storybookConfigFolder: storybookConfigFolder as string,
      language,
      rendererId,
    });
  }

  if (addScripts) {
    await packageManager.addStorybookCommandInScripts({
      port: 6006,
    });
  }

  if (addComponents) {
    const templateLocation = hasFrameworkTemplates(framework) ? framework : rendererId;
    if (!templateLocation) {
      throw new Error(`Could not find template location for ${framework} or ${rendererId}`);
    }
    await copyTemplateFiles({
      renderer: templateLocation,
      packageManager,
      language,
      destination: componentsDestinationPath,
    });
  }
}<|MERGE_RESOLUTION|>--- conflicted
+++ resolved
@@ -285,12 +285,7 @@
       : extraPackages;
 
   const allPackages = [
-<<<<<<< HEAD
     'storybook',
-=======
-    '@storybook/core',
-    installStorybookPackage ? 'storybook' : undefined,
->>>>>>> fa5caa7c
     getExternalFramework(rendererId) ? undefined : `@storybook/${rendererId}`,
     ...(installFrameworkPackages ? frameworkPackages : []),
     ...addonPackages,
