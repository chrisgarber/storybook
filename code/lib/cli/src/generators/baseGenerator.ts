--- conflicted
+++ resolved
@@ -172,11 +172,7 @@
   );
 
 const hasFrameworkTemplates = (framework?: SupportedFrameworks) =>
-<<<<<<< HEAD
-  ['angular', 'nextjs', 'nextjs-server'].includes(framework);
-=======
-  framework ? ['angular', 'nextjs'].includes(framework) : false;
->>>>>>> ab4e5ed5
+  framework ? ['angular', 'nextjs', 'nextjs-server'].includes(framework) : false;
 
 export async function baseGenerator(
   packageManager: JsPackageManager,
