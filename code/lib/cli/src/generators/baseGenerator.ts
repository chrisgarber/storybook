import path from 'path';
import fse from 'fs-extra';
import { dedent } from 'ts-dedent';
import ora from 'ora';
import type { NpmOptions } from '../NpmOptions';
import type { SupportedRenderers, SupportedFrameworks, Builder } from '../project_types';
import { SupportedLanguage, externalFrameworks, CoreBuilder } from '../project_types';
import { copyTemplateFiles } from '../helpers';
import { configureMain, configurePreview } from './configure';
import type { JsPackageManager } from '../js-package-manager';
import { getPackageDetails } from '../js-package-manager';
import { getBabelPresets, writeBabelConfigFile } from '../babel-config';
import packageVersions from '../versions';
import type { FrameworkOptions, GeneratorOptions } from './types';
import {
  configureEslintPlugin,
  extractEslintInfo,
  suggestESLintPlugin,
} from '../automigrate/helpers/eslintPlugin';

const logger = console;

const defaultOptions: FrameworkOptions = {
  extraPackages: [],
  extraAddons: [],
  staticDir: undefined,
  addScripts: true,
  addMainFile: true,
  addComponents: true,
  skipBabel: false,
  extraMain: undefined,
  framework: undefined,
  extensions: undefined,
  componentsDestinationPath: undefined,
  storybookConfigFolder: '.storybook',
};

const getBuilderDetails = (builder: string) => {
  const map = packageVersions as Record<string, string>;

  if (map[builder]) {
    return builder;
  }

  const builderPackage = `@storybook/${builder}`;
  if (map[builderPackage]) {
    return builderPackage;
  }

  return builder;
};

const getExternalFramework = (framework: string) =>
  externalFrameworks.find(
    (exFramework) =>
      framework !== undefined &&
      (exFramework.name === framework ||
        exFramework.packageName === framework ||
        exFramework?.frameworks?.some?.((item) => item === framework))
  );

const getFrameworkPackage = (framework: string, renderer: string, builder: string) => {
  const externalFramework = getExternalFramework(framework);
  const storybookBuilder = builder?.replace(/^@storybook\/builder-/, '');
  const storybookFramework = framework?.replace(/^@storybook\//, '');

  if (externalFramework === undefined) {
    const frameworkPackage = framework
      ? `@storybook/${storybookFramework}`
      : `@storybook/${renderer}-${storybookBuilder}`;

    if (packageVersions[frameworkPackage as keyof typeof packageVersions]) {
      return frameworkPackage;
    }

    throw new Error(
      dedent`
        Could not find framework package: ${frameworkPackage}.
        Make sure this package exists, and if it does, please file an issue as this might be a bug in Storybook.
      `
    );
  }

  if (externalFramework.frameworks !== undefined) {
    return externalFramework.frameworks.find((item) =>
      item.match(new RegExp(`-${storybookBuilder}`))
    );
  }

  return externalFramework.packageName;
};

const getRendererPackage = (framework: string, renderer: string) => {
  const externalFramework = getExternalFramework(framework);
  if (externalFramework !== undefined)
    return externalFramework.renderer || externalFramework.packageName;

  return `@storybook/${renderer}`;
};

const applyRequireWrapper = (packageName: string) => `%%getAbsolutePath('${packageName}')%%`;

const getFrameworkDetails = (
  renderer: SupportedRenderers,
  builder: Builder,
  pnp: boolean,
  language: SupportedLanguage,
  framework?: SupportedFrameworks,
  shouldApplyRequireWrapperOnPackageNames?: boolean
): {
  type: 'framework' | 'renderer';
  packages: string[];
  builder?: string;
  framework?: string;
  renderer?: string;
  rendererId: SupportedRenderers;
} => {
  const frameworkPackage = getFrameworkPackage(framework, renderer, builder);

  const frameworkPackagePath = shouldApplyRequireWrapperOnPackageNames
    ? applyRequireWrapper(frameworkPackage)
    : frameworkPackage;

  const rendererPackage = getRendererPackage(framework, renderer);
  const rendererPackagePath = shouldApplyRequireWrapperOnPackageNames
    ? applyRequireWrapper(rendererPackage)
    : rendererPackage;

  const builderPackage = getBuilderDetails(builder);
  const builderPackagePath = shouldApplyRequireWrapperOnPackageNames
    ? applyRequireWrapper(builderPackage)
    : builderPackage;

  const isExternalFramework = !!getExternalFramework(frameworkPackage);
  const isKnownFramework =
    isExternalFramework || !!(packageVersions as Record<string, string>)[frameworkPackage];
  const isKnownRenderer = !!(packageVersions as Record<string, string>)[rendererPackage];

  if (isKnownFramework) {
    return {
      packages: [rendererPackage, frameworkPackage],
      framework: frameworkPackagePath,
      rendererId: renderer,
      type: 'framework',
    };
  }

  if (isKnownRenderer) {
    return {
      packages: [rendererPackage, builderPackage],
      builder: builderPackagePath,
      renderer: rendererPackagePath,
      rendererId: renderer,
      type: 'renderer',
    };
  }

  throw new Error(
    `Could not find the framework (${frameworkPackage}) or renderer (${rendererPackage}) package`
  );
};

const stripVersions = (addons: string[]) => addons.map((addon) => getPackageDetails(addon)[0]);

const hasInteractiveStories = (rendererId: SupportedRenderers) =>
  ['react', 'angular', 'preact', 'svelte', 'vue', 'vue3', 'html', 'solid', 'qwik'].includes(
    rendererId
  );

const hasFrameworkTemplates = (framework?: SupportedFrameworks) =>
  ['angular', 'nextjs'].includes(framework);

export async function baseGenerator(
  packageManager: JsPackageManager,
  npmOptions: NpmOptions,
  {
    language,
    builder = CoreBuilder.Webpack5,
    pnp,
    frameworkPreviewParts,
    yes: skipPrompts,
  }: GeneratorOptions,
  renderer: SupportedRenderers,
  options: FrameworkOptions = defaultOptions,
  framework?: SupportedFrameworks
) {
<<<<<<< HEAD
=======
  // This is added so that we can handle the scenario where the user presses Ctrl+C and report a canceled event.
  // Given that there are subprocesses running as part of this function, we need to handle the signal ourselves otherwise it might run into race conditions.
  // TODO: This should be revisited once we have a better way to handle this.
  let isNodeProcessExiting = false;
  const setNodeProcessExiting = () => {
    isNodeProcessExiting = true;
  };
  process.on('SIGINT', setNodeProcessExiting);

  const isStorybookInMonorepository = packageManager.isStorybookInMonorepo();
  const shouldApplyRequireWrapperOnPackageNames = isStorybookInMonorepository || pnp;

  const stopIfExiting = async <T>(callback: () => Promise<T>) => {
    if (isNodeProcessExiting) {
      throw new HandledError('Canceled by the user');
    }

    try {
      return await callback();
    } catch (error) {
      if (isNodeProcessExiting) {
        throw new HandledError('Canceled by the user');
      }

      throw error;
    }
  };

>>>>>>> 5b341615
  const {
    extraAddons: extraAddonPackages,
    extraPackages,
    staticDir,
    addScripts,
    addMainFile,
    addComponents,
    skipBabel,
    extraMain,
    extensions,
    storybookConfigFolder,
    componentsDestinationPath,
  } = {
    ...defaultOptions,
    ...options,
  };

  const {
    packages: frameworkPackages,
    type,
    rendererId,
    framework: frameworkInclude,
    builder: builderInclude,
  } = getFrameworkDetails(
    renderer,
    builder,
    pnp,
    language,
    framework,
    shouldApplyRequireWrapperOnPackageNames
  );

  // added to main.js
  const addons = [
    '@storybook/addon-links',
    '@storybook/addon-essentials',
    ...stripVersions(extraAddonPackages),
  ];
  // added to package.json
  const addonPackages = [
    '@storybook/addon-links',
    '@storybook/addon-essentials',
    '@storybook/blocks',
    ...extraAddonPackages,
  ];

  if (hasInteractiveStories(rendererId)) {
    addons.push('@storybook/addon-interactions');
    addonPackages.push('@storybook/addon-interactions', '@storybook/testing-library@^0.2.0-next.0');
  }

  const files = await fse.readdir(process.cwd());

  const packageJson = await packageManager.retrievePackageJson();
  const installedDependencies = new Set(
    Object.keys({ ...packageJson.dependencies, ...packageJson.devDependencies })
  );

  if (!installedDependencies.has('react')) {
    // we add these here because they are required by addon-essentials > addon-docs
    addonPackages.push('react');
  }
  if (!installedDependencies.has('react-dom')) {
    // we add these here because they are required by addon-essentials > addon-docs
    addonPackages.push('react-dom');
  }

  // TODO: We need to start supporting this at some point
  if (type === 'renderer') {
    throw new Error(
      dedent`
        Sorry, for now, you can not do this, please use a framework such as @storybook/react-webpack5

        https://github.com/storybookjs/storybook/issues/18360
      `
    );
  }

  const allPackages = [
    'storybook',
    getExternalFramework(rendererId) ? undefined : `@storybook/${rendererId}`,
    ...frameworkPackages,
    ...addonPackages,
    ...extraPackages,
  ].filter(Boolean);

  const packages = [...new Set(allPackages)].filter(
    (packageToInstall) => !installedDependencies.has(getPackageDetails(packageToInstall)[0])
  );

  logger.log();
  const versionedPackagesSpinner = ora({
    indent: 2,
    text: `Getting the correct version of ${packages.length} packages`,
  }).start();
  const versionedPackages = await packageManager.getVersionedPackages(packages);
  versionedPackagesSpinner.succeed();

  const depsToInstall = [...versionedPackages];

  // Add basic babel config for a select few frameworks that need it, if they do not have a babel config file already
  if (builder !== CoreBuilder.Vite && !skipBabel) {
    const frameworksThatNeedBabelConfig = [
      '@storybook/react-webpack5',
      '@storybook/vue-webpack5',
      '@storybook/vue3-webpack5',
      '@storybook/html-webpack5',
      '@storybook/web-components-webpack5',
    ];
    const needsBabelConfig = frameworkPackages.find((pkg) =>
      frameworksThatNeedBabelConfig.includes(pkg)
    );
    const hasNoBabelFile = !files.some(
      (fname) => fname.startsWith('.babel') || fname.startsWith('babel')
    );

    if (hasNoBabelFile && needsBabelConfig) {
      const isTypescript = language !== SupportedLanguage.JAVASCRIPT;
      const isReact = rendererId === 'react';
      depsToInstall.push(
        ...getBabelPresets({
          typescript: isTypescript,
          jsx: isReact,
        })
      );
      await writeBabelConfigFile({
        typescript: isTypescript,
        jsx: isReact,
      });
    }
  }

  try {
    if (process.env.CI !== 'true') {
      const { hasEslint, isStorybookPluginInstalled, eslintConfigFile } = await extractEslintInfo(
        packageManager
      );

      if (hasEslint && !isStorybookPluginInstalled) {
        if (skipPrompts || (await suggestESLintPlugin())) {
          depsToInstall.push('eslint-plugin-storybook');
          await configureEslintPlugin(eslintConfigFile, packageManager);
        }
      }
    }
  } catch (err) {
    // any failure regarding configuring the eslint plugin should not fail the whole generator
  }

  if (depsToInstall.length > 0) {
    const addDependenciesSpinner = ora({
      indent: 2,
      text: 'Installing Storybook dependencies',
    }).start();
    await packageManager.addDependencies({ ...npmOptions, packageJson }, depsToInstall);
    addDependenciesSpinner.succeed();
  }

  await fse.ensureDir(`./${storybookConfigFolder}`);

  if (addMainFile) {
    const prefixes = shouldApplyRequireWrapperOnPackageNames
      ? [
          'import { join, dirname } from "path"',
          language === SupportedLanguage.JAVASCRIPT
            ? dedent`/**
            * This function is used to resolve the absolute path of a package.
            * It is needed in projects that use Yarn PnP or are set up within a monorepo.
            */ 
            function getAbsolutePath(value) {
              return dirname(require.resolve(join(value, 'package.json')))
            }`
            : dedent`/**
          * This function is used to resolve the absolute path of a package.
          * It is needed in projects that use Yarn PnP or are set up within a monorepo.
          */ 
          function getAbsolutePath(value: string): any {
            return dirname(require.resolve(join(value, 'package.json')))
          }`,
        ]
      : [];

    await configureMain({
      framework: { name: frameworkInclude, options: options.framework || {} },
      prefixes,
      storybookConfigFolder,
      docs: { autodocs: 'tag' },
      addons: shouldApplyRequireWrapperOnPackageNames
        ? addons.map((addon) => applyRequireWrapper(addon))
        : addons,
      extensions,
      language,
      ...(staticDir ? { staticDirs: [path.join('..', staticDir)] } : null),
      ...extraMain,
      ...(type !== 'framework'
        ? {
            core: {
              builder: builderInclude,
            },
          }
        : {}),
    });
  }

  await configurePreview({
    frameworkPreviewParts,
    storybookConfigFolder,
    language,
    rendererId,
  });

  if (addScripts) {
    await packageManager.addStorybookCommandInScripts({
      port: 6006,
    });
  }

  if (addComponents) {
    const templateLocation = hasFrameworkTemplates(framework) ? framework : rendererId;
    await copyTemplateFiles({
      renderer: templateLocation,
      packageManager,
      language,
      destination: componentsDestinationPath,
    });
  }
}<|MERGE_RESOLUTION|>--- conflicted
+++ resolved
@@ -184,37 +184,9 @@
   options: FrameworkOptions = defaultOptions,
   framework?: SupportedFrameworks
 ) {
-<<<<<<< HEAD
-=======
-  // This is added so that we can handle the scenario where the user presses Ctrl+C and report a canceled event.
-  // Given that there are subprocesses running as part of this function, we need to handle the signal ourselves otherwise it might run into race conditions.
-  // TODO: This should be revisited once we have a better way to handle this.
-  let isNodeProcessExiting = false;
-  const setNodeProcessExiting = () => {
-    isNodeProcessExiting = true;
-  };
-  process.on('SIGINT', setNodeProcessExiting);
-
   const isStorybookInMonorepository = packageManager.isStorybookInMonorepo();
   const shouldApplyRequireWrapperOnPackageNames = isStorybookInMonorepository || pnp;
 
-  const stopIfExiting = async <T>(callback: () => Promise<T>) => {
-    if (isNodeProcessExiting) {
-      throw new HandledError('Canceled by the user');
-    }
-
-    try {
-      return await callback();
-    } catch (error) {
-      if (isNodeProcessExiting) {
-        throw new HandledError('Canceled by the user');
-      }
-
-      throw error;
-    }
-  };
-
->>>>>>> 5b341615
   const {
     extraAddons: extraAddonPackages,
     extraPackages,
