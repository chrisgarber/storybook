import { detectLanguage } from '../../detect';
import { CoreBuilder, SupportedLanguage } from '../../project_types';
import { baseGenerator } from '../baseGenerator';
import type { Generator } from '../types';

const generator: Generator = async (packageManager, npmOptions, options) => {
  // Add prop-types dependency if not using TypeScript
  const language = await detectLanguage(packageManager);
  const extraPackages = language === SupportedLanguage.JAVASCRIPT ? ['prop-types'] : [];

  await baseGenerator(packageManager, npmOptions, options, 'react', {
    extraPackages,
<<<<<<< HEAD
    useSWC: ({ builder }) => builder === CoreBuilder.Webpack5,
    extraAddons: ['@storybook/addon-onboarding@^1.0.0'],
=======
    webpackCompiler: ({ builder }) => (builder === CoreBuilder.Webpack5 ? 'swc' : undefined),
    extraAddons: [`@storybook/addon-onboarding`],
>>>>>>> 82e153f4
  });
};

export default generator;<|MERGE_RESOLUTION|>--- conflicted
+++ resolved
@@ -10,13 +10,8 @@
 
   await baseGenerator(packageManager, npmOptions, options, 'react', {
     extraPackages,
-<<<<<<< HEAD
-    useSWC: ({ builder }) => builder === CoreBuilder.Webpack5,
-    extraAddons: ['@storybook/addon-onboarding@^1.0.0'],
-=======
     webpackCompiler: ({ builder }) => (builder === CoreBuilder.Webpack5 ? 'swc' : undefined),
     extraAddons: [`@storybook/addon-onboarding`],
->>>>>>> 82e153f4
   });
 };
 
