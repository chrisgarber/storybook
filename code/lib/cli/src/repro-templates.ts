const craTemplates = {
  'cra/default-js': {
    name: 'Create React App (Javascript)',
    script: 'npx create-react-app .',
    cadence: ['ci', 'daily', 'weekly'],
    expected: {
      framework: '@storybook/cra',
      renderer: '@storybook/react',
      builder: '@storybook/builder-webpack5',
    },
  },
  'cra/default-ts': {
    name: 'Create React App (Typescript)',
    script: 'npx create-react-app . --template typescript',
    cadence: ['ci', 'daily', 'weekly'],
    expected: {
      framework: '@storybook/cra',
      renderer: '@storybook/react',
      builder: '@storybook/builder-webpack5',
    },
  },
};

const reactViteTemplates = {
  'react-vite/default-js': {
    name: 'React Vite (JS)',
    script: 'yarn create vite . --template react',
    cadence: ['ci', 'daily', 'weekly'],
    expected: {
      framework: '@storybook/react-vite',
      renderer: '@storybook/react',
      builder: '@storybook/builder-vite',
    },
  },
  'react-vite/default-ts': {
    name: 'React Vite (TS)',
    script: 'yarn create vite . --template react-ts',
    cadence: ['ci', 'daily', 'weekly'],
    expected: {
      framework: '@storybook/react-vite',
      renderer: '@storybook/react',
      builder: '@storybook/builder-vite',
    },
  },
};

const vue3ViteTemplates = {
  'vue3-vite/default-js': {
    name: 'Vue3 Vite (JS)',
    script: 'yarn create vite . --template vue',
    cadence: ['ci', 'daily', 'weekly'],
    expected: {
      framework: '@storybook/vue3-vite',
      renderer: '@storybook/vue3',
      builder: '@storybook/builder-vite',
    },
  },
  'vue3-vite/default-ts': {
    name: 'Vue3 Vite (TS)',
    script: 'yarn create vite . --template vue-ts',
    cadence: ['ci', 'daily', 'weekly'],
    expected: {
      framework: '@storybook/vue3-vite',
      renderer: '@storybook/vue3',
      builder: '@storybook/builder-vite',
    },
  },
};

const vue2ViteTemplates = {
  'vue2-vite/2.7-js': {
    name: 'Vue2 Vite (vue 2.7 JS)',
    // TODO: convert this to an `npm create` script, use that instead.
    // We don't really want to maintain weird custom scripts like this,
    // preferring community bootstrap scripts / generators instead.
    script:
      'yarn create vite . --template vanilla && yarn add --dev @vitejs/plugin-vue2 vue-template-compiler vue@2 && echo "import vue2 from \'@vitejs/plugin-vue2\';\n\nexport default {\n\tplugins: [vue2()]\n};" > vite.config.js',
    cadence: ['ci', 'daily', 'weekly'],
    expected: {
      framework: '@storybook/vue2-vite',
      renderer: '@storybook/vue',
      builder: '@storybook/builder-vite',
    },
  },
};

const svelteViteTemplates = {
  'svelte-vite/default-js': {
    name: 'Svelte Vite (JS)',
    script: 'yarn create vite . --template svelte',
    cadence: ['ci', 'daily', 'weekly'],
    expected: {
      framework: '@storybook/svelte-vite',
      renderer: '@storybook/svelte',
      builder: '@storybook/builder-vite',
    },
  },
  /*
   * I disabled this, because it was flaky
   * TODO: we should fixd the instability and re-enable it
   */
  // 'svelte-vite/default-ts': {
  //   name: 'Svelte Vite (TS)',
  //   script: 'yarn create vite . --template svelte-ts',
  //   cadence: ['ci', 'daily', 'weekly'],
  //   expected: {
  //     framework: '@storybook/svelte-vite',
  //     renderer: '@storybook/svelte',
  //     builder: '@storybook/builder-vite'
  //   }
  // }
};

<<<<<<< HEAD
// SvelteKit only supports Node.js >16.x, so before generating these repros you need to switch to that version
const svelteKitTemplates = {
  'svelte-kit/skeleton-js': {
    name: 'Svelte Kit (JS)',
    script:
      'yarn create svelte-with-args --name=svelte-kit/skeleton-js --directory=. --template=skeleton --types=null --no-prettier --no-eslint --no-playwright',
    cadence: ['ci', 'daily', 'weekly'],
    expected: {
      framework: '@storybook/svelte-vite',
      renderer: '@storybook/svelte',
      builder: '@storybook/builder-vite',
    },
  },
  'svelte-kit/skeleton-ts': {
    name: 'Svelte Kit (TS)',
    script:
      'yarn create svelte-with-args --name=svelte-kit/skeleton-ts --directory=. --template=skeleton --types=typescript --no-prettier --no-eslint --no-playwright',
    cadence: ['ci', 'daily', 'weekly'],
    expected: {
      framework: '@storybook/svelte-vite',
      renderer: '@storybook/svelte',
=======
const litViteTemplates = {
  'lit-vite/default-js': {
    name: 'Lit Vite (JS)',
    script: 'yarn create vite . --template lit',
    cadence: [] as any,
    expected: {
      framework: '@storybook/web-components-vite',
      renderer: '@storybook/web-components',
      builder: '@storybook/builder-vite',
    },
  },
  'lit-vite/default-ts': {
    name: 'Lit Vite (TS)',
    script: 'yarn create vite . --template lit-ts',
    cadence: [] as any,
    expected: {
      framework: '@storybook/web-components-vite',
      renderer: '@storybook/web-components',
>>>>>>> 7e838f7d
      builder: '@storybook/builder-vite',
    },
  },
};

const vueCliTemplates = {
  'vue-cli/default-js': {
    name: 'Vue-CLI (Default JS)',
    script: 'npx -p @vue/cli vue create . --default --packageManager=yarn --force --merge',
    cadence: ['ci', 'daily', 'weekly'],
    expected: {
      framework: '@storybook/vue3-webpack5',
      renderer: '@storybook/vue3',
      builder: '@storybook/builder-webpack5',
    },
  },
  'vue-cli/vue2-default-js': {
    name: 'Vue-CLI (Vue2 JS)',
    script:
      'npx -p @vue/cli vue create . --default --packageManager=yarn --force --merge --preset=Default\\ (Vue\\ 2)',
    cadence: ['ci', 'daily', 'weekly'],
    expected: {
      framework: '@storybook/vue-webpack5',
      renderer: '@storybook/vue',
      builder: '@storybook/builder-webpack5',
    },
  },
};

export default {
  ...craTemplates,
  ...reactViteTemplates,
  ...vue2ViteTemplates,
  ...vue3ViteTemplates,
  ...svelteViteTemplates,
<<<<<<< HEAD
  ...svelteKitTemplates,
=======
  ...litViteTemplates,
>>>>>>> 7e838f7d
  ...vueCliTemplates,
  // FIXME: missing documentation.json
  // 'angular/latest': {
  //   name: 'Angular (latest)',
  //   script:
  //     'npx -p @angular/cli ng new angular-latest --directory . --routing=true --minimal=true --style=scss --skip-install=true --strict',
  //   cadence: ['ci', 'daily', 'weekly'],
  //   expected: {
  //     framework: '@storybook/angular',
  //     renderer: '@storybook/angular',
  //     builder: '@storybook/builder-webpack5',
  //   },
  // },
} as const;<|MERGE_RESOLUTION|>--- conflicted
+++ resolved
@@ -111,7 +111,6 @@
   // }
 };
 
-<<<<<<< HEAD
 // SvelteKit only supports Node.js >16.x, so before generating these repros you need to switch to that version
 const svelteKitTemplates = {
   'svelte-kit/skeleton-js': {
@@ -133,7 +132,10 @@
     expected: {
       framework: '@storybook/svelte-vite',
       renderer: '@storybook/svelte',
-=======
+      builder: '@storybook/builder-vite',
+    },
+  },
+};
 const litViteTemplates = {
   'lit-vite/default-js': {
     name: 'Lit Vite (JS)',
@@ -152,7 +154,6 @@
     expected: {
       framework: '@storybook/web-components-vite',
       renderer: '@storybook/web-components',
->>>>>>> 7e838f7d
       builder: '@storybook/builder-vite',
     },
   },
@@ -188,11 +189,8 @@
   ...vue2ViteTemplates,
   ...vue3ViteTemplates,
   ...svelteViteTemplates,
-<<<<<<< HEAD
   ...svelteKitTemplates,
-=======
   ...litViteTemplates,
->>>>>>> 7e838f7d
   ...vueCliTemplates,
   // FIXME: missing documentation.json
   // 'angular/latest': {
