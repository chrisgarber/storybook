<<<<<<< HEAD
=======
import { describe, it, expect, vi } from 'vitest';
import * as sbcc from '@storybook/core-common';
>>>>>>> 82e153f4
import {
  UpgradeStorybookToLowerVersionError,
  UpgradeStorybookToSameVersionError,
} from '@storybook/core-events/server-errors';
import { doUpgrade, getStorybookVersion } from './upgrade';

<<<<<<< HEAD
jest.mock('@storybook/telemetry');
jest.mock('./versions', () => {
  const originalVersions = jest.requireActual('./versions').default;
  return {
    ...Object.keys(originalVersions).reduce((acc, key) => {
      acc[key] = '8.0.0';
      return acc;
    }, {} as Record<string, string>),
  };
});

const findInstallationsMock = jest.fn();

jest.mock('./js-package-manager', () => {
  const originalModule = jest.requireActual('./js-package-manager');
=======
const findInstallationsMock = vi.fn<string[], Promise<sbcc.InstallationMetadata | undefined>>();

vi.mock('@storybook/telemetry');
vi.mock('@storybook/core-common', async (importOriginal) => {
  const originalModule = (await importOriginal()) as typeof sbcc;
>>>>>>> 82e153f4
  return {
    ...originalModule,
    JsPackageManagerFactory: {
      getPackageManager: () => ({
        findInstallations: findInstallationsMock,
      }),
    },
<<<<<<< HEAD
=======
    versions: Object.keys(originalModule.versions).reduce(
      (acc, key) => {
        acc[key] = '8.0.0';
        return acc;
      },
      {} as Record<string, string>
    ),
>>>>>>> 82e153f4
  };
});

describe.each([
  ['│ │ │ ├── @babel/code-frame@7.10.3 deduped', null],
  [
    '│ ├── @storybook/theming@6.0.0-beta.37 extraneous',
    { package: '@storybook/theming', version: '6.0.0-beta.37' },
  ],
  [
    '├─┬ @storybook/preset-create-react-app@3.1.2',
    { package: '@storybook/preset-create-react-app', version: '3.1.2' },
  ],
  ['│ ├─┬ @storybook/node-logger@5.3.19', { package: '@storybook/node-logger', version: '5.3.19' }],
  [
    'npm ERR! peer dep missing: @storybook/react@>=5.2, required by @storybook/preset-create-react-app@3.1.2',
    null,
  ],
])('getStorybookVersion', (input, output) => {
  it(`${input}`, () => {
    expect(getStorybookVersion(input)).toEqual(output);
  });
});

describe('Upgrade errors', () => {
  it('should throw an error when upgrading to a lower version number', async () => {
    findInstallationsMock.mockResolvedValue({
      dependencies: {
        '@storybook/cli': [
          {
            version: '8.1.0',
          },
        ],
      },
      duplicatedDependencies: {},
      infoCommand: '',
      dedupeCommand: '',
    });

    await expect(doUpgrade({} as any)).rejects.toThrowError(UpgradeStorybookToLowerVersionError);
<<<<<<< HEAD
    expect(findInstallationsMock).toHaveBeenCalledWith(['storybook', '@storybook/cli']);
=======
    expect(findInstallationsMock).toHaveBeenCalledWith(Object.keys(sbcc.versions));
>>>>>>> 82e153f4
  });
  it('should throw an error when upgrading to the same version number', async () => {
    findInstallationsMock.mockResolvedValue({
      dependencies: {
        '@storybook/cli': [
          {
            version: '8.0.0',
          },
        ],
      },
      duplicatedDependencies: {},
      infoCommand: '',
      dedupeCommand: '',
    });

    await expect(doUpgrade({} as any)).rejects.toThrowError(UpgradeStorybookToSameVersionError);
<<<<<<< HEAD
    expect(findInstallationsMock).toHaveBeenCalledWith(['storybook', '@storybook/cli']);
=======
    expect(findInstallationsMock).toHaveBeenCalledWith(Object.keys(sbcc.versions));
>>>>>>> 82e153f4
  });
});<|MERGE_RESOLUTION|>--- conflicted
+++ resolved
@@ -1,37 +1,16 @@
-<<<<<<< HEAD
-=======
 import { describe, it, expect, vi } from 'vitest';
 import * as sbcc from '@storybook/core-common';
->>>>>>> 82e153f4
 import {
   UpgradeStorybookToLowerVersionError,
   UpgradeStorybookToSameVersionError,
 } from '@storybook/core-events/server-errors';
 import { doUpgrade, getStorybookVersion } from './upgrade';
 
-<<<<<<< HEAD
-jest.mock('@storybook/telemetry');
-jest.mock('./versions', () => {
-  const originalVersions = jest.requireActual('./versions').default;
-  return {
-    ...Object.keys(originalVersions).reduce((acc, key) => {
-      acc[key] = '8.0.0';
-      return acc;
-    }, {} as Record<string, string>),
-  };
-});
-
-const findInstallationsMock = jest.fn();
-
-jest.mock('./js-package-manager', () => {
-  const originalModule = jest.requireActual('./js-package-manager');
-=======
 const findInstallationsMock = vi.fn<string[], Promise<sbcc.InstallationMetadata | undefined>>();
 
 vi.mock('@storybook/telemetry');
 vi.mock('@storybook/core-common', async (importOriginal) => {
   const originalModule = (await importOriginal()) as typeof sbcc;
->>>>>>> 82e153f4
   return {
     ...originalModule,
     JsPackageManagerFactory: {
@@ -39,8 +18,6 @@
         findInstallations: findInstallationsMock,
       }),
     },
-<<<<<<< HEAD
-=======
     versions: Object.keys(originalModule.versions).reduce(
       (acc, key) => {
         acc[key] = '8.0.0';
@@ -48,7 +25,6 @@
       },
       {} as Record<string, string>
     ),
->>>>>>> 82e153f4
   };
 });
 
@@ -89,11 +65,7 @@
     });
 
     await expect(doUpgrade({} as any)).rejects.toThrowError(UpgradeStorybookToLowerVersionError);
-<<<<<<< HEAD
-    expect(findInstallationsMock).toHaveBeenCalledWith(['storybook', '@storybook/cli']);
-=======
     expect(findInstallationsMock).toHaveBeenCalledWith(Object.keys(sbcc.versions));
->>>>>>> 82e153f4
   });
   it('should throw an error when upgrading to the same version number', async () => {
     findInstallationsMock.mockResolvedValue({
@@ -110,10 +82,6 @@
     });
 
     await expect(doUpgrade({} as any)).rejects.toThrowError(UpgradeStorybookToSameVersionError);
-<<<<<<< HEAD
-    expect(findInstallationsMock).toHaveBeenCalledWith(['storybook', '@storybook/cli']);
-=======
     expect(findInstallationsMock).toHaveBeenCalledWith(Object.keys(sbcc.versions));
->>>>>>> 82e153f4
   });
 });