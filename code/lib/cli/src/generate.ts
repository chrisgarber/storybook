import program from 'commander';
import chalk from 'chalk';
import envinfo from 'envinfo';
import leven from 'leven';
import { sync as readUpSync } from 'read-pkg-up';

import { logger } from '@storybook/node-logger';
import { addToGlobalContext } from '@storybook/telemetry';

import invariant from 'tiny-invariant';
import type { CommandOptions } from './generators/types';
import { initiate } from './initiate';
import { add } from './add';
import { remove } from './remove';
import { migrate } from './migrate';
import { upgrade, type UpgradeOptions } from './upgrade';
import { sandbox } from './sandbox';
import { link } from './link';
import { automigrate } from './automigrate';
import { dev } from './dev';
import { build } from './build';
import { parseList, getEnvConfig } from './utils';
import versions from './versions';
import { JsPackageManagerFactory } from './js-package-manager';
import { doctor } from './doctor';

addToGlobalContext('cliVersion', versions.storybook);

const readUpResult = readUpSync({ cwd: __dirname });
invariant(readUpResult, 'Failed to find the closest package.json file.');
const pkg = readUpResult.packageJson;
const consoleLogger = console;

const command = (name: string) =>
  program
    .command(name)
    .option(
      '--disable-telemetry',
      'disable sending telemetry data',
      // default value is false, but if the user sets STORYBOOK_DISABLE_TELEMETRY, it can be true
      process.env.STORYBOOK_DISABLE_TELEMETRY && process.env.STORYBOOK_DISABLE_TELEMETRY !== 'false'
    )
    .option('--debug', 'Get more logs in debug mode', false)
    .option('--enable-crash-reports', 'enable sending crash reports to telemetry data');

command('init')
  .description('Initialize Storybook into your project.')
  .option('-f --force', 'Force add Storybook')
  .option('-s --skip-install', 'Skip installing deps')
  .option('--package-manager <npm|pnpm|yarn1|yarn2>', 'Force package manager for installing deps')
  .option('--use-pnp', 'Enable pnp mode for Yarn 2+')
  .option('-p --parser <babel | babylon | flow | ts | tsx>', 'jscodeshift parser')
  .option('-t --type <type>', 'Add Storybook for a specific project type')
  .option('-y --yes', 'Answer yes to all prompts')
  .option('-b --builder <webpack5 | vite>', 'Builder library')
  .option('-l --linkable', 'Prepare installation for link (contributor helper)')
  .action((options: CommandOptions) => {
    initiate(options, pkg).catch(() => process.exit(1));
  });

command('add <addon>')
  .description('Add an addon to your Storybook')
  .option(
    '--package-manager <npm|pnpm|yarn1|yarn2>',
    'Force package manager for installing dependencies'
  )
  .option('-s --skip-postinstall', 'Skip package specific postinstall config modifications')
  .action((addonName: string, options: any) => add(addonName, options));

<<<<<<< HEAD
command('remove <addon>')
  .description('Remove an addon from your Storybook')
  .option(
    '--package-manager <npm|pnpm|yarn1|yarn2>',
    'Force package manager for installing dependencies'
  )
  .action((addonName: string, options: any) => remove(addonName, options));

command('babelrc')
  .description('generate the default storybook babel config into your current working directory')
  .action(() => generateStorybookBabelConfigInCWD());

=======
>>>>>>> feb4a6a1
command('upgrade')
  .description('Upgrade your Storybook packages to the latest')
  .option(
    '--package-manager <npm|pnpm|yarn1|yarn2>',
    'Force package manager for installing dependencies'
  )
  .option('-y --yes', 'Skip prompting the user')
  .option('-n --dry-run', 'Only check for upgrades, do not install')
  .option('-t --tag <tag>', 'Upgrade to a certain npm dist-tag (e.g. next, prerelease)')
  .option('-p --prerelease', 'Upgrade to the pre-release packages')
  .option('-s --skip-check', 'Skip postinstall version and automigration checks')
  .option('-c, --config-dir <dir-name>', 'Directory where to load Storybook configurations from')
  .action(async (options: UpgradeOptions) => upgrade(options).catch(() => process.exit(1)));

command('info')
  .description('Prints debugging information about the local environment')
  .action(async () => {
    consoleLogger.log(chalk.bold('\nStorybook Environment Info:'));
    const pkgManager = await JsPackageManagerFactory.getPackageManager();
    const activePackageManager = pkgManager.type.replace(/\d/, ''); // 'yarn1' -> 'yarn'
    const output = await envinfo.run({
      System: ['OS', 'CPU', 'Shell'],
      Binaries: ['Node', 'Yarn', 'npm', 'pnpm'],
      Browsers: ['Chrome', 'Edge', 'Firefox', 'Safari'],
      npmPackages: '{@storybook/*,*storybook*,sb,chromatic}',
      npmGlobalPackages: '{@storybook/*,*storybook*,sb,chromatic}',
    });
    const activePackageManagerLine = output.match(new RegExp(`${activePackageManager}:.*`, 'i'));
    consoleLogger.log(
      output.replace(
        activePackageManagerLine,
        chalk.bold(`${activePackageManagerLine} <----- active`)
      )
    );
  });

command('migrate [migration]')
  .description('Run a Storybook codemod migration on your source files')
  .option('-l --list', 'List available migrations')
  .option('-g --glob <glob>', 'Glob for files upon which to apply the migration', '**/*.js')
  .option('-p --parser <babel | babylon | flow | ts | tsx>', 'jscodeshift parser')
  .option(
    '-n --dry-run',
    'Dry run: verify the migration exists and show the files to which it will be applied'
  )
  .option(
    '-r --rename <from-to>',
    'Rename suffix of matching files after codemod has been applied, e.g. ".js:.ts"'
  )
  .action((migration, { configDir, glob, dryRun, list, rename, parser }) => {
    migrate(migration, {
      configDir,
      glob,
      dryRun,
      list,
      rename,
      parser,
      logger: consoleLogger,
    }).catch((err) => {
      logger.error(err);
      process.exit(1);
    });
  });

command('sandbox [filterValue]')
  .alias('repro') // for backwards compatibility
  .description('Create a sandbox from a set of possible templates')
  .option('-o --output <outDir>', 'Define an output directory')
  .option('-b --branch <branch>', 'Define the branch to download from', 'next')
  .option('--no-init', 'Whether to download a template without an initialized Storybook', false)
  .action((filterValue, options) =>
    sandbox({ filterValue, ...options }).catch((e) => {
      logger.error(e);
      process.exit(1);
    })
  );

command('link <repo-url-or-directory>')
  .description('Pull down a repro from a URL (or a local directory), link it, and run storybook')
  .option('--local', 'Link a local directory already in your file system')
  .option('--no-start', 'Start the storybook', true)
  .action((target, { local, start }) =>
    link({ target, local, start }).catch((e) => {
      logger.error(e);
      process.exit(1);
    })
  );

command('automigrate [fixId]')
  .description('Check storybook for incompatibilities or migrations and apply fixes')
  .option('-y --yes', 'Skip prompting the user')
  .option('-n --dry-run', 'Only check for fixes, do not actually run them')
  .option('--package-manager <npm|pnpm|yarn1|yarn2>', 'Force package manager')
  .option('-l --list', 'List available migrations')
  .option('-c, --config-dir <dir-name>', 'Directory of Storybook configurations to migrate')
  .option('-s --skip-install', 'Skip installing deps')
  .option(
    '--renderer <renderer-pkg-name>',
    'The renderer package for the framework Storybook is using.'
  )
  .action(async (fixId, options) => {
    await automigrate({ fixId, ...options }).catch((e) => {
      logger.error(e);
      process.exit(1);
    });
  });

command('doctor')
  .description('Check Storybook for known problems and provide suggestions or fixes')
  .option('--package-manager <npm|pnpm|yarn1|yarn2>', 'Force package manager')
  .option('-c, --config-dir <dir-name>', 'Directory of Storybook configuration')
  .action(async (options) => {
    await doctor(options).catch((e) => {
      logger.error(e);
      process.exit(1);
    });
  });

command('dev')
  .option('-p, --port <number>', 'Port to run Storybook', (str) => parseInt(str, 10))
  .option('-h, --host <string>', 'Host to run Storybook')
  .option('-c, --config-dir <dir-name>', 'Directory where to load Storybook configurations from')
  .option(
    '--https',
    'Serve Storybook over HTTPS. Note: You must provide your own certificate information.'
  )
  .option(
    '--ssl-ca <ca>',
    'Provide an SSL certificate authority. (Optional with --https, required if using a self-signed certificate)',
    parseList
  )
  .option('--ssl-cert <cert>', 'Provide an SSL certificate. (Required with --https)')
  .option('--ssl-key <key>', 'Provide an SSL key. (Required with --https)')
  .option('--smoke-test', 'Exit after successful start')
  .option('--ci', "CI mode (skip interactive prompts, don't open browser)")
  .option('--no-open', 'Do not open Storybook automatically in the browser')
  .option('--loglevel <level>', 'Control level of logging during build')
  .option('--quiet', 'Suppress verbose build output')
  .option('--no-version-updates', 'Suppress update check', true)
  .option('--debug-webpack', 'Display final webpack configurations for debugging purposes')
  .option('--webpack-stats-json [directory]', 'Write Webpack Stats JSON to disk')
  .option(
    '--preview-url <string>',
    'Disables the default storybook preview and lets your use your own'
  )
  .option('--force-build-preview', 'Build the preview iframe even if you are using --preview-url')
  .option('--docs', 'Build a documentation-only site using addon-docs')
  .option('--exact-port', 'Exit early if the desired port is not available')
  .option(
    '--initial-path [path]',
    'URL path to be appended when visiting Storybook for the first time'
  )
  .action(async (options) => {
    logger.setLevel(program.loglevel);
    consoleLogger.log(chalk.bold(`${pkg.name} v${pkg.version}`) + chalk.reset('\n'));

    // The key is the field created in `options` variable for
    // each command line argument. Value is the env variable.
    getEnvConfig(options, {
      port: 'SBCONFIG_PORT',
      host: 'SBCONFIG_HOSTNAME',
      staticDir: 'SBCONFIG_STATIC_DIR',
      configDir: 'SBCONFIG_CONFIG_DIR',
      ci: 'CI',
    });

    if (parseInt(`${options.port}`, 10)) {
      // eslint-disable-next-line no-param-reassign
      options.port = parseInt(`${options.port}`, 10);
    }

    await dev({ ...options, packageJson: pkg }).catch(() => process.exit(1));
  });

command('build')
  .option('-o, --output-dir <dir-name>', 'Directory where to store built files')
  .option('-c, --config-dir <dir-name>', 'Directory where to load Storybook configurations from')
  .option('--quiet', 'Suppress verbose build output')
  .option('--loglevel <level>', 'Control level of logging during build')
  .option('--debug-webpack', 'Display final webpack configurations for debugging purposes')
  .option('--webpack-stats-json [directory]', 'Write Webpack Stats JSON to disk')
  .option(
    '--preview-url <string>',
    'Disables the default storybook preview and lets your use your own'
  )
  .option('--force-build-preview', 'Build the preview iframe even if you are using --preview-url')
  .option('--docs', 'Build a documentation-only site using addon-docs')
  .option('--test', 'Build stories optimized for testing purposes.')
  .action(async (options) => {
    process.env.NODE_ENV = process.env.NODE_ENV || 'production';
    logger.setLevel(program.loglevel);
    consoleLogger.log(chalk.bold(`${pkg.name} v${pkg.version}\n`));

    // The key is the field created in `options` variable for
    // each command line argument. Value is the env variable.
    getEnvConfig(options, {
      staticDir: 'SBCONFIG_STATIC_DIR',
      outputDir: 'SBCONFIG_OUTPUT_DIR',
      configDir: 'SBCONFIG_CONFIG_DIR',
    });

    await build({
      ...options,
      packageJson: pkg,
      test: !!options.test || process.env.SB_TESTBUILD === 'true',
    }).catch(() => process.exit(1));
  });

program.on('command:*', ([invalidCmd]) => {
  consoleLogger.error(
    ' Invalid command: %s.\n See --help for a list of available commands.',
    invalidCmd
  );
  // eslint-disable-next-line no-underscore-dangle
  const availableCommands = program.commands.map((cmd) => cmd._name);
  const suggestion = availableCommands.find((cmd) => leven(cmd, invalidCmd) < 3);
  if (suggestion) {
    consoleLogger.info(`\n Did you mean ${suggestion}?`);
  }
  process.exit(1);
});

program.usage('<command> [options]').version(pkg.version).parse(process.argv);<|MERGE_RESOLUTION|>--- conflicted
+++ resolved
@@ -67,7 +67,6 @@
   .option('-s --skip-postinstall', 'Skip package specific postinstall config modifications')
   .action((addonName: string, options: any) => add(addonName, options));
 
-<<<<<<< HEAD
 command('remove <addon>')
   .description('Remove an addon from your Storybook')
   .option(
@@ -76,12 +75,6 @@
   )
   .action((addonName: string, options: any) => remove(addonName, options));
 
-command('babelrc')
-  .description('generate the default storybook babel config into your current working directory')
-  .action(() => generateStorybookBabelConfigInCWD());
-
-=======
->>>>>>> feb4a6a1
 command('upgrade')
   .description('Upgrade your Storybook packages to the latest')
   .option(
