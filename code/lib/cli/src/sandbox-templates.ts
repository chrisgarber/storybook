import type { StorybookConfig } from '@storybook/types';

export type SkippableTask =
  | 'smoke-test'
  | 'test-runner'
  | 'test-runner-dev'
  | 'chromatic'
  | 'e2e-tests'
  | 'e2e-tests-dev';
export type TemplateKey = keyof typeof baseTemplates | keyof typeof internalTemplates;
export type Cadence = keyof typeof templatesByCadence;

export type Template = {
  /**
   * Readable name for the template, which will be used for feedback and the status page
   * Follows the naming scheme when it makes sense:
   * <framework> <version|"Latest"> [- <builder>] (JS|TS)
   * React Latest - Webpack (TS)
   * Next.js v12 (JS)
   * Angular CLI Prerelease
   */
  name: string;
  /**
   * Script used to generate the base project of a template.
   * The Storybook CLI will then initialize Storybook on top of that template.
   * This is used to generate projects which are pushed to https://github.com/storybookjs/sandboxes
   */
  script: string;
  /**
   * Used to assert various things about the generated template.
   * If the template is generated with a different expected framework, it will fail, detecting a possible regression.
   */
  expected: {
    framework: string;
    renderer: string;
    builder: string;
  };

  expectedFailures?: Array<{
    feature: string;
    issues: string[];
  }>;

  unsupportedFeatures?: Array<{
    feature: string;
    issues: string[];
  }>;
  /**
   * Some sandboxes might not work properly in specific tasks temporarily, but we might
   * still want to run the other tasks. Set the ones to skip in this property.
   */
  skipTasks?: SkippableTask[];
  /**
   * Set this only while developing a newly created framework, to avoid using it in CI.
   * NOTE: Make sure to always add a TODO comment to remove this flag in a subsequent PR.
   */
  inDevelopment?: boolean;
  /**
   * Some sandboxes might need extra modifications in the initialized Storybook,
   * such as extend main.js, for setting specific feature flags like storyStoreV7, etc.
   */
  modifications?: {
    mainConfig?: Partial<StorybookConfig>;
  };
  /**
   * Flag to indicate that this template is a secondary template, which is used mainly to test rather specific features.
   * This means the template might be hidden from the Storybook status page or the repro CLI command.
   * */
  isInternal?: boolean;
};

const baseTemplates = {
  'cra/default-js': {
    name: 'Create React App Latest (JS)',
    script: 'npx create-react-app .',
    expected: {
      // TODO: change this to @storybook/cra once that package is created
      framework: '@storybook/react-webpack5',
      renderer: '@storybook/react',
      builder: '@storybook/builder-webpack5',
    },
    skipTasks: ['e2e-tests-dev'],
  },
  'cra/default-ts': {
    name: 'Create React App Latest (TS)',
    script: 'npx create-react-app . --template typescript',
    // Re-enable once https://github.com/storybookjs/storybook/issues/19351 is fixed.
    skipTasks: ['smoke-test'],
    expected: {
      // TODO: change this to @storybook/cra once that package is created
      framework: '@storybook/react-webpack5',
      renderer: '@storybook/react',
      builder: '@storybook/builder-webpack5',
    },
  },
  'nextjs/12-js': {
    name: 'Next.js v12 (JS)',
    script:
      'yarn create next-app {{beforeDir}} -e https://github.com/vercel/next.js/tree/next-12-3-2/examples/hello-world && cd {{beforeDir}} && npm pkg set "dependencies.next"="^12.2.0" && yarn && git add . && git commit --amend --no-edit && cd ..',
    expected: {
      framework: '@storybook/nextjs',
      renderer: '@storybook/react',
      builder: '@storybook/builder-webpack5',
    },
    skipTasks: ['e2e-tests-dev'],
  },
  'nextjs/default-js': {
    name: 'Next.js Latest (JS)',
    script: 'yarn create next-app {{beforeDir}} --javascript --eslint',
    expected: {
      framework: '@storybook/nextjs',
      renderer: '@storybook/react',
      builder: '@storybook/builder-webpack5',
    },
    skipTasks: ['e2e-tests-dev'],
  },
  'nextjs/default-ts': {
    name: 'Next.js Latest (TS)',
    script: 'yarn create next-app {{beforeDir}} --typescript --eslint',
    expected: {
      framework: '@storybook/nextjs',
      renderer: '@storybook/react',
      builder: '@storybook/builder-webpack5',
    },
    skipTasks: ['e2e-tests-dev'],
  },
  'react-vite/default-js': {
    name: 'React Vite (JS)',
    script: 'npm create vite@latest --yes . -- --template react',
    expected: {
      framework: '@storybook/react-vite',
      renderer: '@storybook/react',
      builder: '@storybook/builder-vite',
    },
    skipTasks: ['e2e-tests-dev'],
  },
  'react-vite/default-ts': {
    name: 'React Latest - Vite (TS)',
    script: 'npm create vite@latest --yes . -- --template react-ts',
    expected: {
      framework: '@storybook/react-vite',
      renderer: '@storybook/react',
      builder: '@storybook/builder-vite',
    },
  },
  'react-webpack/18-ts': {
    name: 'React Latest - Webpack (TS)',
    script: 'yarn create webpack5-react .',
    expected: {
      framework: '@storybook/react-webpack5',
      renderer: '@storybook/react',
      builder: '@storybook/builder-webpack5',
    },
    skipTasks: ['e2e-tests-dev'],
  },
  'react-webpack/17-ts': {
    name: 'React v17 - Webpack (TS)',
    script: 'yarn create webpack5-react . --version-react="17" --version-react-dom="17"',
    expected: {
      framework: '@storybook/react-webpack5',
      renderer: '@storybook/react',
      builder: '@storybook/builder-webpack5',
    },
    skipTasks: ['e2e-tests-dev'],
  },
  'solid-vite/default-js': {
    name: 'SolidJS Latest - Vite (JS)',
    script: 'npx degit solidjs/templates/js .',
    expected: {
      framework: 'storybook-solidjs-vite',
      renderer: 'storybook-solidjs',
      builder: '@storybook/builder-vite',
    },
    // TODO: remove this once solid-vite framework is released
    inDevelopment: true,
    skipTasks: ['e2e-tests-dev'],
  },
  'solid-vite/default-ts': {
    name: 'SolidJS Latest - Vite (TS)',
    script: 'npx degit solidjs/templates/ts .',
    expected: {
      framework: 'storybook-solidjs-vite',
      renderer: 'storybook-solidjs',
      builder: '@storybook/builder-vite',
    },
    // TODO: remove this once solid-vite framework is released
    inDevelopment: true,
    skipTasks: ['e2e-tests-dev'],
  },
  'vue3-vite/default-js': {
    name: 'Vue v3 - Vite (JS)',
    script: 'npm create vite@latest --yes . -- --template vue',
    expected: {
      framework: '@storybook/vue3-vite',
      renderer: '@storybook/vue3',
      builder: '@storybook/builder-vite',
    },
    skipTasks: ['e2e-tests-dev'],
  },
  'vue3-vite/default-ts': {
    name: 'Vue v3 - Vite (TS)',
    script: 'npm create vite@latest --yes . -- --template vue-ts',
    expected: {
      framework: '@storybook/vue3-vite',
      renderer: '@storybook/vue3',
      builder: '@storybook/builder-vite',
    },
    skipTasks: ['e2e-tests-dev'],
  },
  'vue2-vite/2.7-js': {
    name: 'Vue v2 - Vite (JS)',
    script: 'npx create-vue@2 {{beforeDir}} --default',
    expected: {
      framework: '@storybook/vue-vite',
      renderer: '@storybook/vue',
      builder: '@storybook/builder-vite',
    },
    // Remove smoke-test from the list once https://github.com/storybookjs/storybook/issues/19351 is fixed.
    skipTasks: ['smoke-test', 'e2e-tests-dev'],
  },
  'html-webpack/default': {
    name: 'HTML - Webpack',
    script: 'yarn create webpack5-html .',
    expected: {
      framework: '@storybook/html-webpack5',
      renderer: '@storybook/html',
      builder: '@storybook/builder-webpack5',
    },
    skipTasks: ['e2e-tests-dev'],
  },
  'html-vite/default-js': {
    name: 'HTML - Vite (JS)',
    script:
      'npm create vite@latest --yes . -- --template vanilla && echo "export default {}" > vite.config.js',
    expected: {
      framework: '@storybook/html-vite',
      renderer: '@storybook/html',
      builder: '@storybook/builder-vite',
    },
    skipTasks: ['e2e-tests-dev'],
  },
  'html-vite/default-ts': {
    name: 'HTML - Vite (TS)',
    script:
      'npm create vite@latest --yes . -- --template vanilla-ts && echo "export default {}" > vite.config.js',
    expected: {
      framework: '@storybook/html-vite',
      renderer: '@storybook/html',
      builder: '@storybook/builder-vite',
    },
    skipTasks: ['e2e-tests-dev'],
  },
  'svelte-vite/default-js': {
    name: 'Svelte Latest - Vite (JS)',
    script: 'npm create vite@latest --yes . -- --template svelte',
    expected: {
      framework: '@storybook/svelte-vite',
      renderer: '@storybook/svelte',
      builder: '@storybook/builder-vite',
    },
    skipTasks: ['e2e-tests-dev'],
  },
  'svelte-vite/default-ts': {
    name: 'Svelte Latest - Vite (TS)',
    script: 'npm create vite@latest --yes . -- --template svelte-ts',
    expected: {
      framework: '@storybook/svelte-vite',
      renderer: '@storybook/svelte',
      builder: '@storybook/builder-vite',
    },
    // Remove smoke-test from the list once https://github.com/storybookjs/storybook/issues/19351 is fixed.
    skipTasks: ['smoke-test', 'e2e-tests-dev'],
  },
  'angular-cli/prerelease': {
    name: 'Angular CLI Prerelease',
    script:
      'npx -p @angular/cli@next ng new angular-v16 --directory . --routing=true --minimal=true --style=scss --strict --skip-git --skip-install --package-manager=yarn',
    expected: {
      framework: '@storybook/angular',
      renderer: '@storybook/angular',
      builder: '@storybook/builder-webpack5',
    },
    skipTasks: ['e2e-tests-dev'],
  },
  'angular-cli/default-ts': {
    name: 'Angular CLI Latest',
    script:
      'npx -p @angular/cli ng new angular-latest --directory . --routing=true --minimal=true --style=scss --strict --skip-git --skip-install --package-manager=yarn',
    expected: {
      framework: '@storybook/angular',
      renderer: '@storybook/angular',
      builder: '@storybook/builder-webpack5',
    },
    skipTasks: ['e2e-tests-dev'],
  },
  'angular-cli/14-ts': {
    name: 'Angular CLI v14',
    script:
      'npx -p @angular/cli@14 ng new angular-v14 --directory . --routing=true --minimal=true --style=scss --strict --skip-git --skip-install --package-manager=yarn',
    expected: {
      framework: '@storybook/angular',
      renderer: '@storybook/angular',
      builder: '@storybook/builder-webpack5',
    },
    skipTasks: ['e2e-tests-dev'],
  },
  'svelte-kit/skeleton-js': {
    name: 'SvelteKit Latest (JS)',
    script:
      'yarn create svelte-with-args --name=svelte-kit/skeleton-js --directory=. --template=skeleton --types=null --no-prettier --no-eslint --no-playwright --no-vitest',
    expected: {
      framework: '@storybook/sveltekit',
      renderer: '@storybook/svelte',
      builder: '@storybook/builder-vite',
    },
    skipTasks: ['e2e-tests-dev'],
  },
  'svelte-kit/skeleton-ts': {
    name: 'SvelteKit Latest (TS)',
    script:
      'yarn create svelte-with-args --name=svelte-kit/skeleton-ts --directory=. --template=skeleton --types=typescript --no-prettier --no-eslint --no-playwright --no-vitest',
    expected: {
      framework: '@storybook/sveltekit',
      renderer: '@storybook/svelte',
      builder: '@storybook/builder-vite',
    },
    skipTasks: ['e2e-tests-dev'],
  },
  'lit-vite/default-js': {
    name: 'Lit Latest - Vite (JS)',
    script:
      'npm create vite@latest --yes . -- --template lit && echo "export default {}" > vite.config.js',
    expected: {
      framework: '@storybook/web-components-vite',
      renderer: '@storybook/web-components',
      builder: '@storybook/builder-vite',
    },
    // Remove smoke-test from the list once https://github.com/storybookjs/storybook/issues/19351 is fixed.
    skipTasks: ['smoke-test', 'e2e-tests-dev'],
  },
  'lit-vite/default-ts': {
    name: 'Lit Latest - Vite (TS)',
    script:
      'npm create vite@latest --yes . -- --template lit-ts && echo "export default {}" > vite.config.js',
    expected: {
      framework: '@storybook/web-components-vite',
      renderer: '@storybook/web-components',
      builder: '@storybook/builder-vite',
    },
    // Remove smoke-test from the list once https://github.com/storybookjs/storybook/issues/19351 is fixed.
    skipTasks: ['smoke-test', 'e2e-tests-dev'],
  },
  'vue-cli/default-js': {
<<<<<<< HEAD
    name: 'Vue v3 CLI (JS)',
    script: 'npx -p @vue/cli vue create . --default --packageManager=yarn --force --merge',
=======
    name: 'Vue-CLI (Default JS)',
    script:
      'npx -p @vue/cli vue create . --default --packageManager=yarn --force --merge && echo "module.exports = {}" > webpack.config.js',
>>>>>>> b898a56a
    expected: {
      framework: '@storybook/vue3-webpack5',
      renderer: '@storybook/vue3',
      builder: '@storybook/builder-webpack5',
    },
    // Remove smoke-test from the list once https://github.com/storybookjs/storybook/issues/19351 is fixed.
    skipTasks: ['smoke-test', 'e2e-tests-dev'],
  },
  'vue-cli/vue2-default-js': {
    name: 'Vue v2 CLI (JS)',
    script:
      'npx -p @vue/cli vue create . --default --packageManager=yarn --force --merge --preset="Default (Vue 2)" && echo "module.exports = {}" > webpack.config.js',
    expected: {
      framework: '@storybook/vue-webpack5',
      renderer: '@storybook/vue',
      builder: '@storybook/builder-webpack5',
    },
    // Remove smoke-test from the list once https://github.com/storybookjs/storybook/issues/19351 is fixed.
    skipTasks: ['smoke-test', 'e2e-tests-dev'],
  },
  'preact-webpack5/default-js': {
<<<<<<< HEAD
    name: 'Preact Latest CLI (JS)',
    script: 'npx preact-cli create default {{beforeDir}} --name preact-app --yarn --no-install',
=======
    name: 'Preact CLI (Default JS)',
    script:
      'npx preact-cli create default {{beforeDir}} --name preact-app --yarn --no-install && echo "module.exports = {}" > webpack.config.js',
>>>>>>> b898a56a
    expected: {
      framework: '@storybook/preact-webpack5',
      renderer: '@storybook/preact',
      builder: '@storybook/builder-webpack5',
    },
    skipTasks: ['e2e-tests-dev'],
  },
  'preact-webpack5/default-ts': {
<<<<<<< HEAD
    name: 'Preact Latest CLI (TS)',
    script: 'npx preact-cli create typescript {{beforeDir}} --name preact-app --yarn --no-install',
=======
    name: 'Preact CLI (Default TS)',
    script:
      'npx preact-cli create typescript {{beforeDir}} --name preact-app --yarn --no-install && echo "module.exports = {}" > webpack.config.js',
>>>>>>> b898a56a
    expected: {
      framework: '@storybook/preact-webpack5',
      renderer: '@storybook/preact',
      builder: '@storybook/builder-webpack5',
    },
    skipTasks: ['e2e-tests-dev'],
  },
  'preact-vite/default-js': {
    name: 'Preact Latest - Vite (JS)',
    script: 'npm create vite@latest --yes . -- --template preact',
    expected: {
      framework: '@storybook/preact-vite',
      renderer: '@storybook/preact',
      builder: '@storybook/builder-vite',
    },
    skipTasks: ['e2e-tests-dev'],
  },
  'preact-vite/default-ts': {
    name: 'Preact Latest - Vite (TS)',
    script: 'npm create vite@latest --yes . -- --template preact-ts',
    expected: {
      framework: '@storybook/preact-vite',
      renderer: '@storybook/preact',
      builder: '@storybook/builder-vite',
    },
    skipTasks: ['e2e-tests-dev'],
  },
  'qwik-vite/default-ts': {
    name: 'Qwik Latest CLI (TS)',
    script: 'yarn create qwik basic {{beforeDir}} --no-install',
    // TODO: The community template does not provide standard stories, which is required for e2e tests. Reenable once it does.
    inDevelopment: true,
    expected: {
      framework: 'storybook-framework-qwik',
      renderer: 'storybook-framework-qwik',
      builder: 'storybook-framework-qwik',
    },
    // TODO: The community template does not provide standard stories, which is required for e2e tests.
    skipTasks: ['e2e-tests', 'e2e-tests-dev'],
  },
} satisfies Record<string, Template>;

/**
 * Internal templates reuse config from other templates and add extra config on top.
 * They must contain an id that starts with 'internal/' and contain "isInternal: true".
 * They will be hidden by default in the Storybook status page.
 */
const internalTemplates = {
  'internal/ssv6-vite': {
    ...baseTemplates['react-vite/default-ts'],
    name: 'StoryStore v6 (react-vite/default-ts)',
    isInternal: true,
    modifications: {
      mainConfig: {
        features: {
          storyStoreV7: false,
          storyStoreV7MdxErrors: false,
        },
      },
    },
  },
  'internal/ssv6-webpack': {
    ...baseTemplates['cra/default-ts'],
    name: 'StoryStore v6 (cra/default-ts)',
    isInternal: true,
    modifications: {
      mainConfig: {
        features: {
          storyStoreV7: false,
          storyStoreV7MdxErrors: false,
        },
      },
    },
  },
  'internal/server-webpack5': {
    name: 'Server Webpack5',
    script: 'yarn init -y',
    expected: {
      framework: '@storybook/server-webpack5',
      renderer: '@storybook/server',
      builder: '@storybook/builder-webpack5',
    },
    isInternal: true,
    inDevelopment: true,
  },
  // 'internal/pnp': {
  //   ...baseTemplates['cra/default-ts'],
  //   name: 'PNP (cra/default-ts)',
  //   script: 'yarn create react-app . --use-pnp',
  //   isInternal: true,
  //   inDevelopment: true,
  // },
} satisfies Record<`internal/${string}`, Template & { isInternal: true }>;

export const allTemplates: Record<TemplateKey, Template> = {
  ...baseTemplates,
  ...internalTemplates,
};

export const ci: TemplateKey[] = ['cra/default-ts', 'react-vite/default-ts'];
export const pr: TemplateKey[] = [
  ...ci,
  'angular-cli/default-ts',
  'vue3-vite/default-ts',
  'vue-cli/vue2-default-js',
  'lit-vite/default-ts',
  'svelte-vite/default-ts',
  'svelte-kit/skeleton-ts',
  'nextjs/default-ts',
];
export const merged: TemplateKey[] = [
  ...pr,
  'react-webpack/18-ts',
  'react-webpack/17-ts',
  'angular-cli/14-ts',
  'preact-webpack5/default-ts',
  'preact-vite/default-ts',
  'html-webpack/default',
  'html-vite/default-ts',
  'internal/ssv6-vite',
  'internal/ssv6-webpack',
];
export const daily: TemplateKey[] = [
  ...merged,
  'angular-cli/prerelease',
  'cra/default-js',
  'react-vite/default-js',
  'vue3-vite/default-js',
  'vue2-vite/2.7-js',
  'vue-cli/default-js',
  'lit-vite/default-js',
  'svelte-kit/skeleton-js',
  'svelte-vite/default-js',
  'nextjs/12-js',
  'nextjs/default-js',
  'qwik-vite/default-ts',
  'preact-webpack5/default-js',
  'preact-vite/default-js',
  'html-vite/default-js',
];

export const templatesByCadence = { ci, pr, merged, daily };<|MERGE_RESOLUTION|>--- conflicted
+++ resolved
@@ -351,14 +351,8 @@
     skipTasks: ['smoke-test', 'e2e-tests-dev'],
   },
   'vue-cli/default-js': {
-<<<<<<< HEAD
     name: 'Vue v3 CLI (JS)',
-    script: 'npx -p @vue/cli vue create . --default --packageManager=yarn --force --merge',
-=======
-    name: 'Vue-CLI (Default JS)',
-    script:
-      'npx -p @vue/cli vue create . --default --packageManager=yarn --force --merge && echo "module.exports = {}" > webpack.config.js',
->>>>>>> b898a56a
+    script: 'npx -p @vue/cli vue create . --default --packageManager=yarn --force --merge  && echo "module.exports = {}" > webpack.config.js',
     expected: {
       framework: '@storybook/vue3-webpack5',
       renderer: '@storybook/vue3',
@@ -380,14 +374,8 @@
     skipTasks: ['smoke-test', 'e2e-tests-dev'],
   },
   'preact-webpack5/default-js': {
-<<<<<<< HEAD
     name: 'Preact Latest CLI (JS)',
-    script: 'npx preact-cli create default {{beforeDir}} --name preact-app --yarn --no-install',
-=======
-    name: 'Preact CLI (Default JS)',
-    script:
-      'npx preact-cli create default {{beforeDir}} --name preact-app --yarn --no-install && echo "module.exports = {}" > webpack.config.js',
->>>>>>> b898a56a
+    script: 'npx preact-cli create default {{beforeDir}} --name preact-app --yarn --no-install  && echo "module.exports = {}" > webpack.config.js',
     expected: {
       framework: '@storybook/preact-webpack5',
       renderer: '@storybook/preact',
@@ -396,14 +384,8 @@
     skipTasks: ['e2e-tests-dev'],
   },
   'preact-webpack5/default-ts': {
-<<<<<<< HEAD
     name: 'Preact Latest CLI (TS)',
-    script: 'npx preact-cli create typescript {{beforeDir}} --name preact-app --yarn --no-install',
-=======
-    name: 'Preact CLI (Default TS)',
-    script:
-      'npx preact-cli create typescript {{beforeDir}} --name preact-app --yarn --no-install && echo "module.exports = {}" > webpack.config.js',
->>>>>>> b898a56a
+    script: 'npx preact-cli create typescript {{beforeDir}} --name preact-app --yarn --no-install  && echo "module.exports = {}" > webpack.config.js',
     expected: {
       framework: '@storybook/preact-webpack5',
       renderer: '@storybook/preact',
