--- conflicted
+++ resolved
@@ -113,8 +113,6 @@
       builder: '@storybook/builder-webpack5',
     },
   },
-<<<<<<< HEAD
-=======
   'nextjs/13-ts': {
     name: 'Next.js v13.5 (Webpack | TypeScript)',
     script:
@@ -132,7 +130,6 @@
     },
     skipTasks: ['e2e-tests-dev', 'bench'],
   },
->>>>>>> 82e153f4
   'nextjs/default-js': {
     name: 'Next.js Latest (Webpack | JavaScript)',
     script:
@@ -424,31 +421,6 @@
     // Remove smoke-test from the list once https://github.com/storybookjs/storybook/issues/19351 is fixed.
     skipTasks: ['smoke-test', 'e2e-tests-dev', 'bench'],
   },
-<<<<<<< HEAD
-  'preact-webpack5/default-js': {
-    name: 'Preact CLI Latest (Webpack | JavaScript)',
-    script:
-      'npx preact-cli create default {{beforeDir}} --name preact-app --yarn --no-install && cd {{beforeDir}} && echo "module.exports = {}" > webpack.config.js',
-    expected: {
-      framework: '@storybook/preact-webpack5',
-      renderer: '@storybook/preact',
-      builder: '@storybook/builder-webpack5',
-    },
-    skipTasks: ['e2e-tests-dev', 'bench'],
-  },
-  'preact-webpack5/default-ts': {
-    name: 'Preact CLI Latest (Webpack | TypeScript)',
-    script:
-      'npx preact-cli create typescript {{beforeDir}} --name preact-app --yarn --no-install && cd {{beforeDir}} && echo "module.exports = {}" > webpack.config.js',
-    expected: {
-      framework: '@storybook/preact-webpack5',
-      renderer: '@storybook/preact',
-      builder: '@storybook/builder-webpack5',
-    },
-    skipTasks: ['e2e-tests-dev', 'bench'],
-  },
-=======
->>>>>>> 82e153f4
   'preact-vite/default-js': {
     name: 'Preact Latest (Vite | JavaScript)',
     script: 'npm create vite --yes {{beforeDir}} -- --template preact',
@@ -511,11 +483,6 @@
  * They will be hidden by default in the Storybook status page.
  */
 const internalTemplates = {
-<<<<<<< HEAD
-  'internal/swc-webpack': {
-    ...baseTemplates['react-webpack/18-ts'],
-    name: 'SWC (react-webpack/18-ts)',
-=======
   'internal/react18-webpack-babel': {
     name: 'React with Babel Latest (Webpack | TypeScript)',
     script: 'yarn create webpack5-react {{beforeDir}}',
@@ -531,7 +498,6 @@
           (a) => a !== '@storybook/addon-webpack5-compiler-swc'
         ),
     },
->>>>>>> 82e153f4
     isInternal: true,
     skipTasks: ['e2e-tests-dev', 'bench'],
   },
@@ -645,12 +611,7 @@
   ...normal,
   'react-webpack/18-ts',
   'react-webpack/17-ts',
-<<<<<<< HEAD
-  // 'angular-cli/15-ts',
-  'preact-webpack5/default-ts',
-=======
   'angular-cli/15-ts',
->>>>>>> 82e153f4
   'preact-vite/default-ts',
   'html-webpack/default',
   'html-vite/default-ts',
@@ -667,10 +628,7 @@
   'svelte-kit/skeleton-js',
   'svelte-kit/prerelease-ts',
   'svelte-vite/default-js',
-<<<<<<< HEAD
-=======
   'nextjs/13-ts',
->>>>>>> 82e153f4
   'nextjs/default-js',
   'nextjs/prerelease',
   'qwik-vite/default-ts',
