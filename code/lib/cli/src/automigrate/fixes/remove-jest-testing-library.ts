import chalk from 'chalk';
import dedent from 'ts-dedent';
import type { Fix } from '../types';

export const removeJestTestingLibrary: Fix<{ incompatiblePackages: string[] }> = {
  id: 'remove-jest-testing-library',
<<<<<<< HEAD
  versionRange: ['<8.0.0-alpha.0', '>=8.0.0-alpha.0'],
  promptOnly: true,
  async check({ packageManager }) {
=======
  promptType: 'manual',
  async check({ mainConfig, packageManager }) {
>>>>>>> 21ed4a32
    const deps = await packageManager.getAllDependencies();

    const incompatiblePackages = Object.keys(deps).filter(
      (it) => it === '@storybook/jest' || it === '@storybook/testing-library'
    );
    return incompatiblePackages.length ? { incompatiblePackages } : null;
  },
  prompt({ incompatiblePackages }) {
    return dedent`
      ${chalk.bold(
        'Attention'
      )}: We've detected that you're using the following packages which are known to be incompatible since Storybook 8:

      ${incompatiblePackages.map((name) => `- ${chalk.cyan(`${name}`)}`).join('\n')}
      
      Install the replacement for those packages: ${chalk.cyan('@storybook/test')}
      
      And run the following codemod:
       ${chalk.cyan(
         'npx storybook migrate migrate-to-test-package --glob="**/*.stories.@(js|jsx|ts|tsx)"'
       )}     
    `;
  },
};<|MERGE_RESOLUTION|>--- conflicted
+++ resolved
@@ -4,14 +4,9 @@
 
 export const removeJestTestingLibrary: Fix<{ incompatiblePackages: string[] }> = {
   id: 'remove-jest-testing-library',
-<<<<<<< HEAD
   versionRange: ['<8.0.0-alpha.0', '>=8.0.0-alpha.0'],
-  promptOnly: true,
+  promptType: 'manual',
   async check({ packageManager }) {
-=======
-  promptType: 'manual',
-  async check({ mainConfig, packageManager }) {
->>>>>>> 21ed4a32
     const deps = await packageManager.getAllDependencies();
 
     const incompatiblePackages = Object.keys(deps).filter(
