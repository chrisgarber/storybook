import chalk from 'chalk';
import { dedent } from 'ts-dedent';
import semver from 'semver';
import type { Fix } from '../types';
import { getStorybookVersionSpecifier } from '../../helpers';
import type { PackageJsonWithDepsAndDevDeps } from '../../js-package-manager';

interface SbBinaryRunOptions {
  storybookVersion: string;
  hasSbBinary: boolean;
  hasStorybookBinary: boolean;
  packageJson: PackageJsonWithDepsAndDevDeps;
}

const logger = console;

/**
 * Does the user not have storybook dependency?
 *
 * If so:
 * - Add storybook dependency
 * - If they are using sb dependency, remove it
 */
export const sbBinary: Fix<SbBinaryRunOptions> = {
  id: 'storybook-binary',

<<<<<<< HEAD
  async check({ packageManager, configDir }) {
    const packageJson = await packageManager.retrievePackageJson();
    const allDependencies = await packageManager.getAllDependencies();
    const { storybookVersion } = await getStorybookData({ packageManager, configDir });
=======
  async check({ packageManager, storybookVersion }) {
    const packageJson = await packageManager.retrievePackageJson();

    const nrwlStorybookVersion = await packageManager.getPackageVersion('@nrwl/storybook');
    const sbBinaryVersion = await packageManager.getPackageVersion('sb');
    const storybookBinaryVersion = await packageManager.getPackageVersion('storybook');
>>>>>>> 51608c85

    // Nx provides their own binary, so we don't need to do anything
    if (nrwlStorybookVersion || semver.lt(storybookVersion, '7.0.0')) {
      return null;
    }

    const hasSbBinary = !!sbBinaryVersion;
    const hasStorybookBinary = !!storybookBinaryVersion;

    if (!hasSbBinary && hasStorybookBinary) {
      return null;
    }

    return {
      hasSbBinary,
      hasStorybookBinary,
      storybookVersion,
      packageJson,
    };
  },

  prompt({ storybookVersion, hasSbBinary, hasStorybookBinary }) {
    const sbFormatted = chalk.cyan(`Storybook ${storybookVersion}`);

    const storybookBinaryMessage = !hasStorybookBinary
      ? `We've detected you are using ${sbFormatted} without Storybook's ${chalk.magenta(
          'storybook'
        )} binary. Starting in Storybook 7.0, it has to be installed.`
      : '';

    const extraMessage = hasSbBinary
      ? "You're using the 'sb' binary and it should be replaced, as 'storybook' is the recommended way to run Storybook.\n"
      : '';

    return dedent`
      ${storybookBinaryMessage}
      ${extraMessage}

      More info: ${chalk.yellow(
        'https://github.com/storybookjs/storybook/blob/next/MIGRATION.md#start-storybook--build-storybook-binaries-removed'
      )}
      `;
  },

  async run({
    result: { packageJson, hasSbBinary, hasStorybookBinary },
    packageManager,
    dryRun,
    skipInstall,
  }) {
    if (hasSbBinary) {
      logger.info(`✅ Removing 'sb' dependency`);
      if (!dryRun) {
        await packageManager.removeDependencies(
          { skipInstall: skipInstall || !hasStorybookBinary, packageJson },
          ['sb']
        );
      }
    }

    if (!hasStorybookBinary) {
      logger.log();
      logger.info(`✅ Adding 'storybook' as dev dependency`);
      logger.log();
      if (!dryRun) {
        const versionToInstall = getStorybookVersionSpecifier(packageJson);
        await packageManager.addDependencies(
          { installAsDevDependencies: true, packageJson, skipInstall },
          [`storybook@${versionToInstall}`]
        );
      }
    }
  },
};<|MERGE_RESOLUTION|>--- conflicted
+++ resolved
@@ -24,19 +24,12 @@
 export const sbBinary: Fix<SbBinaryRunOptions> = {
   id: 'storybook-binary',
 
-<<<<<<< HEAD
-  async check({ packageManager, configDir }) {
-    const packageJson = await packageManager.retrievePackageJson();
-    const allDependencies = await packageManager.getAllDependencies();
-    const { storybookVersion } = await getStorybookData({ packageManager, configDir });
-=======
   async check({ packageManager, storybookVersion }) {
     const packageJson = await packageManager.retrievePackageJson();
 
     const nrwlStorybookVersion = await packageManager.getPackageVersion('@nrwl/storybook');
     const sbBinaryVersion = await packageManager.getPackageVersion('sb');
     const storybookBinaryVersion = await packageManager.getPackageVersion('storybook');
->>>>>>> 51608c85
 
     // Nx provides their own binary, so we don't need to do anything
     if (nrwlStorybookVersion || semver.lt(storybookVersion, '7.0.0')) {
