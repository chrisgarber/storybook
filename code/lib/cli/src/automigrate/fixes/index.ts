import type { Fix } from '../types';

import { cra5 } from './cra5';
import { webpack5 } from './webpack5';
import { vue3 } from './vue3';
import { mdxgfm } from './mdx-gfm';
import { eslintPlugin } from './eslint-plugin';
import { builderVite } from './builder-vite';
import { sbScripts } from './sb-scripts';
import { sbBinary } from './sb-binary';
import { newFrameworks } from './new-frameworks';
import { removedGlobalClientAPIs } from './remove-global-client-apis';
import { mdx1to2 } from './mdx-1-to-2';
import { autodocsTrue } from './autodocs-true';
import { nodeJsRequirement } from './nodejs-requirement';
import { angularBuilders } from './angular-builders';
import { incompatibleAddons } from './incompatible-addons';
import { angularBuildersMultiproject } from './angular-builders-multiproject';
import { wrapRequire } from './wrap-require';
import { reactDocgen } from './react-docgen';
import { removeReactDependency } from './prompt-remove-react';
import { storyshotsMigration } from './storyshots-migration';
<<<<<<< HEAD
import { webpack5Migration } from './webpack5-compiler-setup';
=======
import { removeJestTestingLibrary } from './remove-jest-testing-library';
>>>>>>> 3ae39b69

export * from '../types';

export const allFixes: Fix[] = [
  nodeJsRequirement,
  newFrameworks,
  cra5,
  webpack5,
  vue3,
  eslintPlugin,
  builderVite,
  sbBinary,
  sbScripts,
  incompatibleAddons,
  removeJestTestingLibrary,
  removedGlobalClientAPIs,
  mdx1to2,
  mdxgfm,
  autodocsTrue,
  angularBuildersMultiproject,
  angularBuilders,
  wrapRequire,
  reactDocgen,
  storyshotsMigration,
  removeReactDependency,
  webpack5Migration,
];

export const initFixes: Fix[] = [eslintPlugin];<|MERGE_RESOLUTION|>--- conflicted
+++ resolved
@@ -20,11 +20,8 @@
 import { reactDocgen } from './react-docgen';
 import { removeReactDependency } from './prompt-remove-react';
 import { storyshotsMigration } from './storyshots-migration';
-<<<<<<< HEAD
 import { webpack5Migration } from './webpack5-compiler-setup';
-=======
 import { removeJestTestingLibrary } from './remove-jest-testing-library';
->>>>>>> 3ae39b69
 
 export * from '../types';
 
