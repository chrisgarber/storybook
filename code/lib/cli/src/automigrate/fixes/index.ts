import type { Fix } from '../types';

import { cra5 } from './cra5';
import { webpack5 } from './webpack5';
import { vue3 } from './vue3';
import { mdxgfm } from './mdx-gfm';
import { removeLegacyMDX1 } from './remove-legacymdx1';
import { eslintPlugin } from './eslint-plugin';
import { builderVite } from './builder-vite';
import { viteConfigFile } from './vite-config-file';
import { sbScripts } from './sb-scripts';
import { sbBinary } from './sb-binary';
import { newFrameworks } from './new-frameworks';
import { removedGlobalClientAPIs } from './remove-global-client-apis';
import { autodocsTrue } from './autodocs-true';
import { angularBuilders } from './angular-builders';
import { angularBuildersMultiproject } from './angular-builders-multiproject';
import { wrapRequire } from './wrap-require';
import { reactDocgen } from './react-docgen';
import { removeReactDependency } from './prompt-remove-react';
import { storyshotsMigration } from './storyshots-migration';
import { removeArgtypesRegex } from './remove-argtypes-regex';
import { webpack5CompilerSetup } from './webpack5-compiler-setup';
import { removeJestTestingLibrary } from './remove-jest-testing-library';
import { mdx1to3 } from './mdx-1-to-3';

export * from '../types';

export const allFixes: Fix[] = [
  newFrameworks,
  cra5,
  webpack5,
  vue3,
  viteConfigFile,
  eslintPlugin,
  builderVite,
  sbBinary,
  sbScripts,
<<<<<<< HEAD
=======
  incompatibleAddons,
  removeArgtypesRegex,
>>>>>>> 639e83ab
  removeJestTestingLibrary,
  removedGlobalClientAPIs,
  mdxgfm,
  autodocsTrue,
  angularBuildersMultiproject,
  angularBuilders,
  wrapRequire,
  reactDocgen,
  storyshotsMigration,
  removeReactDependency,
  removeLegacyMDX1,
  webpack5CompilerSetup,
  mdx1to3,
];

export const initFixes: Fix[] = [eslintPlugin];<|MERGE_RESOLUTION|>--- conflicted
+++ resolved
@@ -36,11 +36,7 @@
   builderVite,
   sbBinary,
   sbScripts,
-<<<<<<< HEAD
-=======
-  incompatibleAddons,
   removeArgtypesRegex,
->>>>>>> 639e83ab
   removeJestTestingLibrary,
   removedGlobalClientAPIs,
   mdxgfm,
