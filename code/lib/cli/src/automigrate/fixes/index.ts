import type { Fix } from '../types';

import { cra5 } from './cra5';
import { webpack5 } from './webpack5';
import { vite4 } from './vite4';
import { vue3 } from './vue3';
import { mdxgfm } from './mdx-gfm';
import { eslintPlugin } from './eslint-plugin';
import { builderVite } from './builder-vite';
import { viteConfigFile } from './vite-config-file';
import { sbScripts } from './sb-scripts';
import { sbBinary } from './sb-binary';
import { newFrameworks } from './new-frameworks';
import { removedGlobalClientAPIs } from './remove-global-client-apis';
import { mdx1to2 } from './mdx-1-to-2';
import { autodocsTrue } from './autodocs-true';
import { angularBuilders } from './angular-builders';
import { incompatibleAddons } from './incompatible-addons';
import { angularBuildersMultiproject } from './angular-builders-multiproject';
import { wrapRequire } from './wrap-require';
import { reactDocgen } from './react-docgen';
import { removeReactDependency } from './prompt-remove-react';
import { storyshotsMigration } from './storyshots-migration';
<<<<<<< HEAD
import { removeArgtypesRegex } from './remove-argtypes-regex';
=======
import { webpack5CompilerSetup } from './webpack5-compiler-setup';
>>>>>>> 21ed4a32
import { removeJestTestingLibrary } from './remove-jest-testing-library';

export * from '../types';

export const allFixes: Fix[] = [
  newFrameworks,
  cra5,
  webpack5,
  vue3,
  vite4,
  viteConfigFile,
  eslintPlugin,
  builderVite,
  sbBinary,
  sbScripts,
  incompatibleAddons,
  removeArgtypesRegex,
  removeJestTestingLibrary,
  removedGlobalClientAPIs,
  mdx1to2,
  mdxgfm,
  autodocsTrue,
  angularBuildersMultiproject,
  angularBuilders,
  wrapRequire,
  reactDocgen,
  storyshotsMigration,
  removeReactDependency,
  webpack5CompilerSetup,
];

export const initFixes: Fix[] = [eslintPlugin];<|MERGE_RESOLUTION|>--- conflicted
+++ resolved
@@ -21,11 +21,8 @@
 import { reactDocgen } from './react-docgen';
 import { removeReactDependency } from './prompt-remove-react';
 import { storyshotsMigration } from './storyshots-migration';
-<<<<<<< HEAD
 import { removeArgtypesRegex } from './remove-argtypes-regex';
-=======
 import { webpack5CompilerSetup } from './webpack5-compiler-setup';
->>>>>>> 21ed4a32
 import { removeJestTestingLibrary } from './remove-jest-testing-library';
 
 export * from '../types';
