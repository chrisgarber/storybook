--- conflicted
+++ resolved
@@ -1,11 +1,8 @@
 import { describe, afterEach, it, expect, vi } from 'vitest';
-<<<<<<< HEAD
+
 import type { StorybookConfigRaw } from '@storybook/core/dist/modules/types/index';
-import type { JsPackageManager } from '../../js-package-manager';
-=======
-import type { StorybookConfigRaw } from '@storybook/types';
-import type { JsPackageManager } from '@storybook/core-common';
->>>>>>> f94366eb
+import type { JsPackageManager } from '@storybook/core/dist/modules/core-common/index';
+
 import { cra5 } from './cra5';
 
 const checkCra5 = async ({
