--- conflicted
+++ resolved
@@ -1,12 +1,6 @@
-<<<<<<< HEAD
 import picocolors from 'picocolors';
-import dedent from 'ts-dedent';
-import type { StoriesEntry } from '@storybook/types';
-=======
-import chalk from 'chalk';
 import { dedent } from 'ts-dedent';
 import type { StoriesEntry } from '@storybook/core/types';
->>>>>>> 61b8fc37
 import { updateMainConfig } from '../helpers/mainConfigFile';
 import type { Fix } from '../types';
 import { runCodemod } from '@storybook/codemod';
@@ -47,7 +41,7 @@
     if (!existingStoriesEntries) {
       throw new Error(dedent`
         ❌ Unable to determine Storybook stories globs in ${picocolors.blue(
-          mainConfig
+          JSON.stringify(mainConfig, null, 2)
         )}, skipping ${picocolors.cyan(this.id)} fix.
         
         In Storybook 7, we have deprecated defining stories in MDX files, and consequently have changed the suffix to simply .mdx.
