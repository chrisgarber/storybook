import { describe, beforeEach, afterEach, it, expect, vi } from 'vitest';
<<<<<<< HEAD
import type { StorybookConfig } from '@storybook/core/dist/modules/types/index';
import type { JsPackageManager } from '../../js-package-manager';
=======
import type { StorybookConfig } from '@storybook/types';
import type { JsPackageManager } from '@storybook/core-common';
>>>>>>> f94366eb
import { angularBuildersMultiproject } from './angular-builders-multiproject';
import * as helpers from '../../helpers';
import * as angularHelpers from '../../generators/ANGULAR/helpers';

const checkAngularBuilders = async ({
  packageManager,
  mainConfig = {},
}: {
  packageManager: Partial<JsPackageManager>;
  mainConfig?: Partial<StorybookConfig>;
}) => {
  return angularBuildersMultiproject.check({
    packageManager: packageManager as any,
    mainConfig: mainConfig as any,
    storybookVersion: '7.0.0',
  });
};

vi.mock('../../helpers', async (importOriginal) => ({
  ...(await importOriginal<typeof import('../../helpers')>()),
  isNxProject: vi.fn(),
}));

vi.mock('../../generators/ANGULAR/helpers', async (importOriginal) => ({
  ...(await importOriginal<typeof import('../../generators/ANGULAR/helpers')>()),
  AngularJSON: vi.fn(),
}));

describe('is Nx project', () => {
  // @ts-expect-error (Type 'null' is not comparable)
  const packageManager = {
    getPackageVersion: () => {
      return null;
    },
  } as Partial<JsPackageManager>;

  beforeEach(() => {
    vi.mocked(helpers.isNxProject).mockResolvedValue('true');
  });

  it('should return null', async () => {
    await expect(checkAngularBuilders({ packageManager })).resolves.toBeNull();
  });
});

describe('is not Nx project', () => {
  beforeEach(() => {
    vi.mocked(helpers.isNxProject).mockResolvedValue(undefined);
  });

  describe('angular builders', () => {
    afterEach(() => {
      vi.restoreAllMocks();
    });

    describe('Angular not found', () => {
      const packageManager = {
        getPackageVersion: vi.fn().mockResolvedValue(null),
      } as Partial<JsPackageManager>;

      it('should return null', async () => {
        await expect(
          checkAngularBuilders({ packageManager, mainConfig: { framework: '@storybook/angular' } })
        ).resolves.toBeNull();
      });
    });

    describe('Angular < 14.0.0', () => {
      const packageManager = {
        getPackageVersion: (packageName) => {
          if (packageName === '@angular/core') {
            return Promise.resolve('12.0.0');
          }

          return null;
        },
      } as Partial<JsPackageManager>;

      it('should return null', async () => {
        await expect(
          checkAngularBuilders({ packageManager, mainConfig: { framework: '@storybook/angular' } })
        ).resolves.toBeNull();
      });
    });

    describe('Angular >= 14.0.0', () => {
      const packageManager = {
        getPackageVersion: (packageName) => {
          if (packageName === '@angular/core') {
            return Promise.resolve('15.0.0');
          }

          return null;
        },
      } as Partial<JsPackageManager>;

      describe('has one Storybook builder defined', () => {
        beforeEach(() => {
          // Mock AngularJSON.constructor
          vi.mocked(angularHelpers.AngularJSON).mockImplementation(
            () =>
              ({
                hasStorybookBuilder: true,
              }) as any
          );
        });

        it('should return null', async () => {
          await expect(
            checkAngularBuilders({
              packageManager,
              mainConfig: { framework: '@storybook/angular' },
            })
          ).resolves.toBeNull();
        });
      });

      describe('has one project', () => {
        beforeEach(() => {
          // Mock AngularJSON.constructor
          vi.mocked(angularHelpers.AngularJSON).mockImplementation(
            () =>
              ({
                hasStorybookBuilder: false,
                projects: {
                  project1: { root: 'project1', architect: {} },
                },
                rootProject: 'project1',
              }) as any
          );
        });

        it('should return null', async () => {
          await expect(
            checkAngularBuilders({
              packageManager,
              mainConfig: { framework: '@storybook/angular' },
            })
          ).resolves.toBeNull();
        });
      });

      describe('has multiple projects without root project defined', () => {
        beforeEach(() => {
          // Mock AngularJSON.constructor
          vi.mocked(angularHelpers.AngularJSON).mockImplementation(
            () =>
              ({
                hasStorybookBuilder: false,
                projects: {
                  project1: { root: 'project1', architect: {} },
                  project2: { root: 'project2', architect: {} },
                },
                rootProject: null,
              }) as any
          );
        });

        it('should return an empty object', async () => {
          await expect(
            checkAngularBuilders({
              packageManager,
              mainConfig: { framework: '@storybook/angular' },
            })
          ).resolves.toMatchObject({});
        });
      });
    });
  });
});<|MERGE_RESOLUTION|>--- conflicted
+++ resolved
@@ -1,11 +1,8 @@
 import { describe, beforeEach, afterEach, it, expect, vi } from 'vitest';
-<<<<<<< HEAD
+
 import type { StorybookConfig } from '@storybook/core/dist/modules/types/index';
-import type { JsPackageManager } from '../../js-package-manager';
-=======
-import type { StorybookConfig } from '@storybook/types';
-import type { JsPackageManager } from '@storybook/core-common';
->>>>>>> f94366eb
+import type { JsPackageManager } from '@storybook/core/dist/modules/core-common/index';
+
 import { angularBuildersMultiproject } from './angular-builders-multiproject';
 import * as helpers from '../../helpers';
 import * as angularHelpers from '../../generators/ANGULAR/helpers';
