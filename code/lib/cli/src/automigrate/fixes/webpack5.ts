--- conflicted
+++ resolved
@@ -25,16 +25,8 @@
 export const webpack5: Fix<Webpack5RunOptions> = {
   id: 'webpack5',
 
-<<<<<<< HEAD
-  async check({ configDir, packageManager }) {
-    const allDependencies = (await packageManager.retrievePackageJson()).dependencies;
-
-    const webpackVersion = allDependencies.webpack;
-    const webpackCoerced = semver.coerce(webpackVersion)?.version;
-=======
   async check({ configDir, packageManager, mainConfig, storybookVersion }) {
     const webpackVersion = await packageManager.getPackageVersion('webpack');
->>>>>>> 51608c85
 
     if (
       !webpackVersion ||
