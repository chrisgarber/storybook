<<<<<<< HEAD
import type { StorybookConfigRaw } from '@storybook/core/dist/modules/types/index';
import type { JsPackageManager, PackageManagerName } from '../js-package-manager';
=======
import type { StorybookConfigRaw } from '@storybook/types';
import type { JsPackageManager, PackageManagerName } from '@storybook/core-common';
>>>>>>> f94366eb

export interface CheckOptions {
  packageManager: JsPackageManager;
  rendererPackage?: string;
  configDir?: string;
  mainConfig: StorybookConfigRaw;
  storybookVersion: string;
  previewConfigPath?: string;
  mainConfigPath?: string;
}

export interface RunOptions<ResultType> {
  packageManager: JsPackageManager;
  result: ResultType;
  dryRun?: boolean;
  mainConfigPath: string;
  skipInstall?: boolean;
}

export interface Fix<ResultType = any> {
  id: string;
  promptOnly?: boolean;
  check: (options: CheckOptions) => Promise<ResultType | null>;
  prompt: (result: ResultType) => string;
  run?: (options: RunOptions<ResultType>) => Promise<void>;
}

export type FixId = string;

export enum PreCheckFailure {
  UNDETECTED_SB_VERSION = 'undetected_sb_version',
  MAINJS_NOT_FOUND = 'mainjs_not_found',
  MAINJS_EVALUATION = 'mainjs_evaluation_error',
}

export interface AutofixOptions extends Omit<AutofixOptionsFromCLI, 'packageManager'> {
  packageManager: JsPackageManager;
  mainConfigPath: string;
  storybookVersion: string;
}
export interface AutofixOptionsFromCLI {
  fixId?: FixId;
  list?: boolean;
  fixes?: Fix[];
  yes?: boolean;
  packageManager?: PackageManagerName;
  dryRun?: boolean;
  configDir: string;
  renderer?: string;
  skipInstall?: boolean;
  hideMigrationSummary?: boolean;
}

export enum FixStatus {
  CHECK_FAILED = 'check_failed',
  UNNECESSARY = 'unnecessary',
  MANUAL_SUCCEEDED = 'manual_succeeded',
  MANUAL_SKIPPED = 'manual_skipped',
  SKIPPED = 'skipped',
  SUCCEEDED = 'succeeded',
  FAILED = 'failed',
}

export type FixSummary = {
  skipped: FixId[];
  manual: FixId[];
  succeeded: FixId[];
  failed: Record<FixId, string>;
};<|MERGE_RESOLUTION|>--- conflicted
+++ resolved
@@ -1,10 +1,8 @@
-<<<<<<< HEAD
 import type { StorybookConfigRaw } from '@storybook/core/dist/modules/types/index';
-import type { JsPackageManager, PackageManagerName } from '../js-package-manager';
-=======
-import type { StorybookConfigRaw } from '@storybook/types';
-import type { JsPackageManager, PackageManagerName } from '@storybook/core-common';
->>>>>>> f94366eb
+import type {
+  JsPackageManager,
+  PackageManagerName,
+} from '@storybook/core/dist/modules/core-common/index';
 
 export interface CheckOptions {
   packageManager: JsPackageManager;
