import fse, { readFile, readJson, writeJson } from 'fs-extra';
import { dedent } from 'ts-dedent';
import detectIndent from 'detect-indent';
<<<<<<< HEAD
import { readConfig, writeConfig } from '@storybook/core/dist/modules/csf-tools/index';
=======
>>>>>>> f94366eb
import prompts from 'prompts';
import chalk from 'chalk';

import { readConfig, writeConfig } from '@storybook/csf-tools';
import type { JsPackageManager } from '@storybook/core-common';
import { paddedLog } from '@storybook/core-common';

export const SUPPORTED_ESLINT_EXTENSIONS = ['js', 'cjs', 'json'];
const UNSUPPORTED_ESLINT_EXTENSIONS = ['yaml', 'yml'];

export const findEslintFile = () => {
  const filePrefix = '.eslintrc';
  const unsupportedExtension = UNSUPPORTED_ESLINT_EXTENSIONS.find((ext: string) =>
    fse.existsSync(`${filePrefix}.${ext}`)
  );

  if (unsupportedExtension) {
    throw new Error(unsupportedExtension);
  }

  const extension = SUPPORTED_ESLINT_EXTENSIONS.find((ext: string) =>
    fse.existsSync(`${filePrefix}.${ext}`)
  );
  return extension ? `${filePrefix}.${extension}` : null;
};

export async function extractEslintInfo(packageManager: JsPackageManager): Promise<{
  hasEslint: boolean;
  isStorybookPluginInstalled: boolean;
  eslintConfigFile: string | null;
}> {
  const allDependencies = await packageManager.getAllDependencies();
  const packageJson = await packageManager.retrievePackageJson();
  let eslintConfigFile: string | null = null;

  try {
    eslintConfigFile = findEslintFile();
  } catch (err) {
    //
  }

  const isStorybookPluginInstalled = !!allDependencies['eslint-plugin-storybook'];
  const hasEslint = allDependencies.eslint || eslintConfigFile || packageJson.eslintConfig;
  return { hasEslint, isStorybookPluginInstalled, eslintConfigFile };
}

export async function configureEslintPlugin(
  eslintFile: string | undefined,
  packageManager: JsPackageManager
) {
  if (eslintFile) {
    paddedLog(`Configuring Storybook ESLint plugin at ${eslintFile}`);
    if (eslintFile.endsWith('json')) {
      const eslintConfig = (await readJson(eslintFile)) as { extends?: string[] };
      const existingConfigValue = Array.isArray(eslintConfig.extends)
        ? eslintConfig.extends
        : [eslintConfig.extends].filter(Boolean);
      eslintConfig.extends = [
        ...(existingConfigValue || []),
        'plugin:storybook/recommended',
      ] as string[];

      const eslintFileContents = await readFile(eslintFile, 'utf8');
      const spaces = detectIndent(eslintFileContents).amount || 2;
      await writeJson(eslintFile, eslintConfig, { spaces });
    } else {
      const eslint = await readConfig(eslintFile);
      const extendsConfig = eslint.getFieldValue(['extends']) || [];
      const existingConfigValue = Array.isArray(extendsConfig)
        ? extendsConfig
        : [extendsConfig].filter(Boolean);
      eslint.setFieldValue(
        ['extends'],
        [...(existingConfigValue || []), 'plugin:storybook/recommended']
      );

      await writeConfig(eslint);
    }
  } else {
    paddedLog(`Configuring eslint-plugin-storybook in your package.json`);
    const packageJson = await packageManager.retrievePackageJson();
    await packageManager.writePackageJson({
      ...packageJson,
      eslintConfig: {
        ...packageJson.eslintConfig,
        extends: [...(packageJson.eslintConfig?.extends || []), 'plugin:storybook/recommended'],
      },
    });
  }
}

export const suggestESLintPlugin = async (): Promise<boolean> => {
  const { shouldInstall } = await prompts({
    type: 'confirm',
    name: 'shouldInstall',
    message: dedent`
        We have detected that you're using ESLint. Storybook provides a plugin that gives the best experience with Storybook and helps follow best practices: ${chalk.yellow(
          'https://github.com/storybookjs/eslint-plugin-storybook#readme'
        )}

        Would you like to install it?
      `,
    initial: true,
  });

  return shouldInstall;
};<|MERGE_RESOLUTION|>--- conflicted
+++ resolved
@@ -1,14 +1,10 @@
 import fse, { readFile, readJson, writeJson } from 'fs-extra';
 import { dedent } from 'ts-dedent';
 import detectIndent from 'detect-indent';
-<<<<<<< HEAD
 import { readConfig, writeConfig } from '@storybook/core/dist/modules/csf-tools/index';
-=======
->>>>>>> f94366eb
 import prompts from 'prompts';
 import chalk from 'chalk';
 
-import { readConfig, writeConfig } from '@storybook/csf-tools';
 import type { JsPackageManager } from '@storybook/core-common';
 import { paddedLog } from '@storybook/core-common';
 
