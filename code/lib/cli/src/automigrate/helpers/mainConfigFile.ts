import {
  getStorybookInfo,
  loadMainConfig,
  rendererPackages,
  frameworkPackages,
  builderPackages,
  extractProperFrameworkName,
<<<<<<< HEAD
} from '@storybook/core-common';
import type { StorybookConfigRaw, StorybookConfig } from '@storybook/types';
import type { ConfigFile } from '@storybook/csf-tools';
import { readConfig, writeConfig as writeConfigFile } from '@storybook/csf-tools';
import picocolors from 'picocolors';
import dedent from 'ts-dedent';
=======
} from '@storybook/core/common';
import type { StorybookConfigRaw, StorybookConfig } from '@storybook/core/types';
import type { ConfigFile } from '@storybook/core/csf-tools';
import { readConfig, writeConfig as writeConfigFile } from '@storybook/core/csf-tools';
import chalk from 'chalk';
import { dedent } from 'ts-dedent';
>>>>>>> 61b8fc37
import path from 'path';
import type { JsPackageManager } from '@storybook/core/common';
import { getCoercedStorybookVersion } from '@storybook/core/common';
import { frameworkToRenderer } from '../../helpers';

const logger = console;

/**
 * Given a Storybook configuration object, retrieves the package name or file path of the framework.
 * @param mainConfig - The main Storybook configuration object to lookup.
 * @returns - The package name of the framework. If not found, returns null.
 */
export const getFrameworkPackageName = (mainConfig?: StorybookConfigRaw) => {
  const packageNameOrPath =
    typeof mainConfig?.framework === 'string' ? mainConfig.framework : mainConfig?.framework?.name;

  if (!packageNameOrPath) {
    return null;
  }

  return extractProperFrameworkName(packageNameOrPath);
};

/**
 * Given a Storybook configuration object, retrieves the inferred renderer name from the framework.
 * @param mainConfig - The main Storybook configuration object to lookup.
 * @returns - The renderer name. If not found, returns null.
 */
export const getRendererName = (mainConfig?: StorybookConfigRaw) => {
  const frameworkPackageName = getFrameworkPackageName(mainConfig);

  if (!frameworkPackageName) {
    return null;
  }

  const frameworkName = frameworkPackages[frameworkPackageName];

  return frameworkToRenderer[frameworkName as keyof typeof frameworkToRenderer];
};

/**
 * Given a Storybook configuration object, retrieves the package name or file path of the builder.
 * @param mainConfig - The main Storybook configuration object to lookup.
 * @returns - The package name of the builder. If not found, returns null.
 */
export const getBuilderPackageName = (mainConfig?: StorybookConfigRaw) => {
  const frameworkOptions = getFrameworkOptions(mainConfig);

  const frameworkBuilder = frameworkOptions?.builder;

  const frameworkBuilderName =
    typeof frameworkBuilder === 'string' ? frameworkBuilder : frameworkBuilder?.options?.name;

  const coreBuilderName =
    typeof mainConfig?.core?.builder === 'string'
      ? mainConfig.core.builder
      : mainConfig?.core?.builder?.name;

  const packageNameOrPath = coreBuilderName ?? frameworkBuilderName;

  if (!packageNameOrPath) {
    return null;
  }

  const normalizedPath = path.normalize(packageNameOrPath).replace(new RegExp(/\\/, 'g'), '/');

  return builderPackages.find((pkg) => normalizedPath.endsWith(pkg)) || packageNameOrPath;
};

/**
 * Given a Storybook configuration object, retrieves the configuration for the framework.
 * @param mainConfig - The main Storybook configuration object to lookup.
 * @returns - The configuration for the framework. If not found, returns null.
 */
export const getFrameworkOptions = (
  mainConfig?: StorybookConfigRaw
): Record<string, any> | null => {
  return typeof mainConfig?.framework === 'string' ? null : mainConfig?.framework?.options ?? null;
};

/**
 * Returns a renderer package name given a framework package name.
 * @param frameworkPackageName - The package name of the framework to lookup.
 * @returns - The corresponding package name in `rendererPackages`. If not found, returns null.
 */
export const getRendererPackageNameFromFramework = (frameworkPackageName: string) => {
  if (frameworkPackageName) {
    if (Object.keys(rendererPackages).includes(frameworkPackageName)) {
      // at some point in 6.4 we introduced a framework field, but filled with a renderer package
      return frameworkPackageName;
    }

    if (Object.values(rendererPackages).includes(frameworkPackageName)) {
      // for scenarios where the value is e.g. "react" instead of "@storybook/react"
      return Object.keys(rendererPackages).find(
        (k) => rendererPackages[k] === frameworkPackageName
      );
    }
  }

  return null;
};

export const getStorybookData = async ({
  packageManager,
  configDir: userDefinedConfigDir,
}: {
  packageManager: JsPackageManager;
  configDir?: string;
}) => {
  const packageJson = await packageManager.retrievePackageJson();
  const {
    mainConfig: mainConfigPath,
    version: storybookVersionSpecifier,
    configDir: configDirFromScript,
    previewConfig: previewConfigPath,
  } = getStorybookInfo(packageJson, userDefinedConfigDir);
  const storybookVersion = await getCoercedStorybookVersion(packageManager);

  const configDir = userDefinedConfigDir || configDirFromScript || '.storybook';

  let mainConfig: StorybookConfigRaw;
  try {
    mainConfig = (await loadMainConfig({ configDir, noCache: true })) as StorybookConfigRaw;
  } catch (err) {
    throw new Error(
      dedent`Unable to find or evaluate ${picocolors.blue(mainConfigPath)}: ${String(err)}`
    );
  }

  return {
    configDir,
    mainConfig,
    storybookVersionSpecifier,
    storybookVersion,
    mainConfigPath,
    previewConfigPath,
  };
};
export type GetStorybookData = typeof getStorybookData;

/**
 * A helper function to safely read and write the main config file. At the end of the callback, main.js will be overwritten.
 * If it fails, it will handle the error and log a message to the user explaining what to do.
 *
 * It receives a mainConfigPath and a callback
 * which will have access to utilities to manipulate main.js.
 *
 * @example
 * ```ts
 * await safeWriteMain({ mainConfigPath, dryRun }, async ({ main }) => {
 *  // manipulate main.js here
 * });
 * ```
 */
export const updateMainConfig = async (
  { mainConfigPath, dryRun }: { mainConfigPath: string; dryRun: boolean },
  callback: (main: ConfigFile) => Promise<void> | void
) => {
  try {
    const main = await readConfig(mainConfigPath);
    await callback(main);
    if (!dryRun) {
      await writeConfigFile(main);
    }
  } catch (e) {
    logger.info(
      `❌ The migration failed to update your ${picocolors.blue(
        mainConfigPath
      )} on your behalf because of the following error:
        ${e}\n`
    );
    logger.info(
      `⚠️ Storybook automigrations are based on AST parsing and it's possible that your ${picocolors.blue(
        mainConfigPath
      )} file contains a non-standard format (e.g. your export is not an object) or that there was an error when parsing dynamic values (e.g. "require" calls, or usage of environment variables). When your main config is non-standard, automigrations are unfortunately not possible. Please follow the instructions given previously and follow the documentation to make the updates manually.`
    );
  }
};

export const getAddonNames = (mainConfig: StorybookConfig): string[] => {
  const addons = mainConfig.addons || [];
  const addonList = addons.map((addon) => {
    let name = '';
    if (typeof addon === 'string') {
      name = addon;
    } else if (typeof addon === 'object') {
      name = addon.name;
    }

    if (name.startsWith('.')) {
      return undefined;
    }

    return name
      .replace(/\/dist\/.*/, '')
      .replace(/\.[mc]?[tj]?s[x]?$/, '')
      .replace(/\/register$/, '')
      .replace(/\/manager$/, '')
      .replace(/\/preset$/, '');
  });

  return addonList.filter((item): item is NonNullable<typeof item> => item != null);
};<|MERGE_RESOLUTION|>--- conflicted
+++ resolved
@@ -5,21 +5,12 @@
   frameworkPackages,
   builderPackages,
   extractProperFrameworkName,
-<<<<<<< HEAD
-} from '@storybook/core-common';
-import type { StorybookConfigRaw, StorybookConfig } from '@storybook/types';
-import type { ConfigFile } from '@storybook/csf-tools';
-import { readConfig, writeConfig as writeConfigFile } from '@storybook/csf-tools';
-import picocolors from 'picocolors';
-import dedent from 'ts-dedent';
-=======
 } from '@storybook/core/common';
 import type { StorybookConfigRaw, StorybookConfig } from '@storybook/core/types';
 import type { ConfigFile } from '@storybook/core/csf-tools';
 import { readConfig, writeConfig as writeConfigFile } from '@storybook/core/csf-tools';
-import chalk from 'chalk';
+import picocolors from 'picocolors';
 import { dedent } from 'ts-dedent';
->>>>>>> 61b8fc37
 import path from 'path';
 import type { JsPackageManager } from '@storybook/core/common';
 import { getCoercedStorybookVersion } from '@storybook/core/common';
