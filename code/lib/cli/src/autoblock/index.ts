import type { AutoblockOptions, Blocker } from './types';
<<<<<<< HEAD
import { logger } from '@storybook/node-logger';
import picocolors from 'picocolors';
=======
import { logger } from '@storybook/core/node-logger';
import chalk from 'chalk';
>>>>>>> 61b8fc37
import boxen from 'boxen';

const excludesFalse = <T>(x: T | false): x is T => x !== false;

const blockers: () => BlockerModule<any>[] = () => [
  // add/remove blockers here
  import('./block-storystorev6'),
  import('./block-dependencies-versions'),
  import('./block-node-version'),
];

type BlockerModule<T> = Promise<{ blocker: Blocker<T> }>;

const segmentDivider = '\n\n─────────────────────────────────────────────────\n\n';

export const autoblock = async (
  options: AutoblockOptions,
  list: BlockerModule<any>[] = blockers()
) => {
  if (list.length === 0) {
    return null;
  }

  logger.info('Checking for upgrade blockers...');

  const out = await Promise.all(
    list.map(async (i) => {
      const { blocker } = await i;
      const result = await blocker.check(options);
      if (result) {
        return {
          id: blocker.id,
          value: true,
          log: blocker.log(options, result),
        };
      } else {
        return false;
      }
    })
  );

  const faults = out.filter(excludesFalse);

  if (faults.length > 0) {
    const messages = {
      welcome: `Storybook has found potential blockers in your project that need to be resolved before upgrading:`,
      reminder: picocolors.yellow(
        'Fix the above issues and try running the upgrade command again.'
      ),
    };
    const borderColor = '#FC521F';

    logger.plain(
      boxen(
        [messages.welcome]
          .concat(['\n\n'])
          .concat([faults.map((i) => i.log).join(segmentDivider)])
          .concat([segmentDivider, messages.reminder])
          .join(''),
        { borderStyle: 'round', padding: 1, borderColor }
      )
    );

    return faults[0].id;
  }

  logger.plain('No blockers found.');
  logger.line();

  return null;
};<|MERGE_RESOLUTION|>--- conflicted
+++ resolved
@@ -1,11 +1,6 @@
 import type { AutoblockOptions, Blocker } from './types';
-<<<<<<< HEAD
-import { logger } from '@storybook/node-logger';
 import picocolors from 'picocolors';
-=======
 import { logger } from '@storybook/core/node-logger';
-import chalk from 'chalk';
->>>>>>> 61b8fc37
 import boxen from 'boxen';
 
 const excludesFalse = <T>(x: T | false): x is T => x !== false;
