--- conflicted
+++ resolved
@@ -1,12 +1,7 @@
 import { createBlocker } from './types';
 import { dedent } from 'ts-dedent';
-<<<<<<< HEAD
-import type { StorybookConfigRaw } from '@storybook/types';
 import picocolors from 'picocolors';
-=======
 import type { StorybookConfigRaw } from '@storybook/core/types';
-import chalk from 'chalk';
->>>>>>> 61b8fc37
 
 export const blocker = createBlocker({
   id: 'storyStoreV7removal',
