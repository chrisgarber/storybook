--- conflicted
+++ resolved
@@ -28,11 +28,7 @@
     return `yarn ${command}`;
   }
 
-<<<<<<< HEAD
-  runPackageCommandSync(command: string, args: string[], cwd?: string) {
-=======
   public runPackageCommandSync(command: string, args: string[], cwd?: string) {
->>>>>>> 7999de3d
     return this.executeCommandSync({ command: 'yarn', args: [command, ...args], cwd });
   }
 
