--- conflicted
+++ resolved
@@ -10,13 +10,8 @@
   UpgradeStorybookUnknownCurrentVersionError,
 } from 'storybook/internal/server-errors';
 
-<<<<<<< HEAD
 import picocolors from 'picocolors';
-import dedent from 'ts-dedent';
-=======
-import chalk from 'chalk';
 import { dedent } from 'ts-dedent';
->>>>>>> 61b8fc37
 import boxen from 'boxen';
 import type { JsPackageManager, PackageManagerName } from '@storybook/core/common';
 import {
