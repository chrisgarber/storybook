import { sync as spawnSync } from 'cross-spawn';
import { telemetry } from '@storybook/core/dist/telemetry';
import semver, { eq, lt, prerelease } from 'semver';
import { logger } from '@storybook/core/dist/node-logger';
import { withTelemetry } from '@storybook/core-server';
import {
  UpgradeStorybookInWrongWorkingDirectory,
  UpgradeStorybookToLowerVersionError,
  UpgradeStorybookToSameVersionError,
  UpgradeStorybookUnknownCurrentVersionError,
} from '@storybook/core/dist/server-errors';

import chalk from 'chalk';
import dedent from 'ts-dedent';
import boxen from 'boxen';
import type { JsPackageManager, PackageManagerName } from '@storybook/core/dist/common';
import {
  isCorePackage,
  versions,
  getStorybookInfo,
  loadMainConfig,
  JsPackageManagerFactory,
<<<<<<< HEAD
} from '@storybook/core/dist/common';
=======
  getCoercedStorybookVersion,
} from '@storybook/core-common';
>>>>>>> fc69ea04
import { automigrate } from './automigrate/index';
import { autoblock } from './autoblock/index';
import { hasStorybookDependencies } from './helpers';

type Package = {
  package: string;
  version: string;
};

const versionRegex = /(@storybook\/[^@]+)@(\S+)/;
export const getStorybookVersion = (line: string) => {
  if (line.startsWith('npm ')) return null;
  const match = versionRegex.exec(line);
  if (!match || !semver.clean(match[2])) return null;
  return {
    package: match[1],
    version: match[2],
  };
};

const getInstalledStorybookVersion = async (packageManager: JsPackageManager) => {
  const installations = await packageManager.findInstallations(Object.keys(versions));
  if (!installations) {
    return;
  }

  return Object.entries(installations.dependencies)[0]?.[1]?.[0].version;
};

const deprecatedPackages = [
  {
    minVersion: '6.0.0-alpha.0',
    url: 'https://github.com/storybookjs/storybook/blob/next/MIGRATION.md#60-deprecations',
    deprecations: [
      '@storybook/addon-notes',
      '@storybook/addon-info',
      '@storybook/addon-contexts',
      '@storybook/addon-options',
      '@storybook/addon-centered',
    ],
  },
];

const formatPackage = (pkg: Package) => `${pkg.package}@${pkg.version}`;

const warnPackages = (pkgs: Package[]) =>
  pkgs.forEach((pkg) => logger.warn(`- ${formatPackage(pkg)}`));

export const checkVersionConsistency = () => {
  const lines = spawnSync('npm', ['ls'], { stdio: 'pipe', shell: true })
    .output.toString()
    .split('\n');
  const storybookPackages = lines
    .map(getStorybookVersion)
    .filter((item): item is NonNullable<typeof item> => !!item)
    .filter((pkg) => isCorePackage(pkg.package));
  if (!storybookPackages.length) {
    logger.warn('No storybook core packages found.');
    logger.warn(`'npm ls | grep storybook' can show if multiple versions are installed.`);
    return;
  }
  storybookPackages.sort((a, b) => semver.rcompare(a.version, b.version));
  const latestVersion = storybookPackages[0].version;
  const outdated = storybookPackages.filter((pkg) => pkg.version !== latestVersion);
  if (outdated.length > 0) {
    logger.warn(
      `Found ${outdated.length} outdated packages (relative to '${formatPackage(
        storybookPackages[0]
      )}')`
    );
    logger.warn('Please make sure your packages are updated to ensure a consistent experience.');
    warnPackages(outdated);
  }

  deprecatedPackages.forEach(({ minVersion, url, deprecations }) => {
    if (semver.gte(latestVersion, minVersion)) {
      const deprecated = storybookPackages.filter((pkg) => deprecations.includes(pkg.package));
      if (deprecated.length > 0) {
        logger.warn(`Found ${deprecated.length} deprecated packages since ${minVersion}`);
        logger.warn(`See ${url}`);
        warnPackages(deprecated);
      }
    }
  });
};

export interface UpgradeOptions {
  skipCheck: boolean;
  packageManager?: PackageManagerName;
  dryRun: boolean;
  yes: boolean;
  force: boolean;
  disableTelemetry: boolean;
  configDir?: string;
}

export const doUpgrade = async ({
  skipCheck,
  packageManager: packageManagerName,
  dryRun,
  configDir: userSpecifiedConfigDir,
  yes,
  ...options
}: UpgradeOptions) => {
  const packageManager = JsPackageManagerFactory.getPackageManager({ force: packageManagerName });

  // If we can't determine the existing version fallback to v0.0.0 to not block the upgrade
  const beforeVersion = (await getInstalledStorybookVersion(packageManager)) ?? '0.0.0';

  const currentVersion = versions['@storybook/cli'];
  const isCanary =
    currentVersion.startsWith('0.0.0') ||
    beforeVersion.startsWith('portal:') ||
    beforeVersion.startsWith('workspace:');

  if (!(await hasStorybookDependencies(packageManager))) {
    throw new UpgradeStorybookInWrongWorkingDirectory();
  }
  if (!isCanary && lt(currentVersion, beforeVersion)) {
    throw new UpgradeStorybookToLowerVersionError({ beforeVersion, currentVersion });
  }
  if (!isCanary && eq(currentVersion, beforeVersion)) {
    throw new UpgradeStorybookToSameVersionError({ beforeVersion });
  }

  const [latestVersion, packageJson] = await Promise.all([
    //
    packageManager.latestVersion('@storybook/cli'),
    packageManager.retrievePackageJson(),
  ]);

  const isOutdated = lt(currentVersion, latestVersion);
  const isExactLatest = currentVersion === latestVersion;
  const isPrerelease = prerelease(currentVersion) !== null;

  const borderColor = isOutdated ? '#FC521F' : '#F1618C';

  const messages = {
    welcome: `Upgrading Storybook from version ${chalk.bold(beforeVersion)} to version ${chalk.bold(
      currentVersion
    )}..`,
    notLatest: chalk.red(dedent`
      This version is behind the latest release, which is: ${chalk.bold(latestVersion)}!
      You likely ran the upgrade command through npx, which can use a locally cached version, to upgrade to the latest version please run:
      ${chalk.bold('npx storybook@latest upgrade')}
      
      You may want to CTRL+C to stop, and run with the latest version instead.
    `),
    prelease: chalk.yellow('This is a pre-release version.'),
  };

  logger.plain(
    boxen(
      [messages.welcome]
        .concat(isOutdated && !isPrerelease ? [messages.notLatest] : [])
        .concat(isPrerelease ? [messages.prelease] : [])
        .join('\n'),
      { borderStyle: 'round', padding: 1, borderColor }
    )
  );

  let results;

  const { configDir: inferredConfigDir, mainConfig: mainConfigPath } = getStorybookInfo(
    packageJson,
    userSpecifiedConfigDir
  );
  const configDir = userSpecifiedConfigDir || inferredConfigDir || '.storybook';

  const mainConfig = await loadMainConfig({ configDir });

  // GUARDS
  if (!beforeVersion) {
    throw new UpgradeStorybookUnknownCurrentVersionError();
  }

  // BLOCKERS
  if (
    !results &&
    typeof mainConfig !== 'boolean' &&
    typeof mainConfigPath !== 'undefined' &&
    !options.force
  ) {
    const blockResult = await autoblock({
      packageManager,
      configDir,
      packageJson,
      mainConfig,
      mainConfigPath,
    });
    if (blockResult) {
      results = { preCheckFailure: blockResult };
    }
  }

  // INSTALL UPDATED DEPENDENCIES
  if (!dryRun && !results) {
    const toUpgradedDependencies = (deps: Record<string, any>) => {
      const monorepoDependencies = Object.keys(deps || {}).filter((dependency) => {
        // only upgrade packages that are in the monorepo
        return dependency in versions;
      }) as Array<keyof typeof versions>;
      return monorepoDependencies.map((dependency) => {
        let char = '^';
        if (isOutdated) {
          char = '';
        }
        if (isCanary) {
          char = '';
        }
        /* add ^ modifier to the version if this is the latest stable or prerelease version
           example outputs: @storybook/react@^8.0.0 */
        return `${dependency}@${char}${versions[dependency]}`;
      });
    };

    const upgradedDependencies = toUpgradedDependencies(packageJson.dependencies);
    const upgradedDevDependencies = toUpgradedDependencies(packageJson.devDependencies);

    logger.info(`Updating dependencies in ${chalk.cyan('package.json')}..`);
    if (upgradedDependencies.length > 0) {
      await packageManager.addDependencies(
        { installAsDevDependencies: false, skipInstall: true, packageJson },
        upgradedDependencies
      );
    }
    if (upgradedDevDependencies.length > 0) {
      await packageManager.addDependencies(
        { installAsDevDependencies: true, skipInstall: true, packageJson },
        upgradedDevDependencies
      );
    }
    await packageManager.installDependencies();
  }

  // AUTOMIGRATIONS
  if (!skipCheck && !results && mainConfigPath) {
    checkVersionConsistency();
    results = await automigrate({
      dryRun,
      yes,
      packageManager,
      configDir,
      mainConfigPath,
      beforeVersion,
      storybookVersion: currentVersion,
      isUpgrade: isOutdated,
      isLatest: isExactLatest,
    });
  }

  // TELEMETRY
  if (!options.disableTelemetry) {
    const { preCheckFailure, fixResults } = results || {};
    const automigrationTelemetry = {
      automigrationResults: preCheckFailure ? null : fixResults,
      automigrationPreCheckFailure: preCheckFailure || null,
    };

    await telemetry('upgrade', {
      beforeVersion,
      afterVersion: currentVersion,
      ...automigrationTelemetry,
    });
  }
};

export async function upgrade(options: UpgradeOptions): Promise<void> {
  await withTelemetry('upgrade', { cliOptions: options }, () => doUpgrade(options));
}<|MERGE_RESOLUTION|>--- conflicted
+++ resolved
@@ -20,12 +20,8 @@
   getStorybookInfo,
   loadMainConfig,
   JsPackageManagerFactory,
-<<<<<<< HEAD
 } from '@storybook/core/dist/common';
-=======
-  getCoercedStorybookVersion,
-} from '@storybook/core-common';
->>>>>>> fc69ea04
+
 import { automigrate } from './automigrate/index';
 import { autoblock } from './autoblock/index';
 import { hasStorybookDependencies } from './helpers';
