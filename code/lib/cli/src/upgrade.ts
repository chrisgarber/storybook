--- conflicted
+++ resolved
@@ -1,37 +1,17 @@
 import { sync as spawnSync } from 'cross-spawn';
 import { telemetry } from '@storybook/telemetry';
-<<<<<<< HEAD
-import semver, { coerce, eq, lt } from 'semver';
-import { deprecate, logger } from '@storybook/node-logger';
-=======
 import semver, { eq, lt, prerelease } from 'semver';
 import { logger } from '@storybook/node-logger';
->>>>>>> 82e153f4
 import { withTelemetry } from '@storybook/core-server';
 import {
   UpgradeStorybookToLowerVersionError,
   UpgradeStorybookToSameVersionError,
-<<<<<<< HEAD
-=======
   UpgradeStorybookUnknownCurrentVersionError,
->>>>>>> 82e153f4
 } from '@storybook/core-events/server-errors';
 
 import chalk from 'chalk';
 import dedent from 'ts-dedent';
 import boxen from 'boxen';
-<<<<<<< HEAD
-import type {
-  JsPackageManager,
-  PackageJsonWithMaybeDeps,
-  PackageManagerName,
-} from './js-package-manager';
-import { JsPackageManagerFactory, getPackageDetails, useNpmWarning } from './js-package-manager';
-import { commandLog } from './helpers';
-import { automigrate } from './automigrate';
-import { isCorePackage } from './utils';
-import versions from './versions';
-=======
 import type { JsPackageManager, PackageManagerName } from '@storybook/core-common';
 import {
   isCorePackage,
@@ -42,7 +22,6 @@
 } from '@storybook/core-common';
 import { automigrate } from './automigrate/index';
 import { autoblock } from './autoblock/index';
->>>>>>> 82e153f4
 
 type Package = {
   package: string;
@@ -61,24 +40,12 @@
 };
 
 const getInstalledStorybookVersion = async (packageManager: JsPackageManager) => {
-<<<<<<< HEAD
-  const installations = await packageManager.findInstallations(['storybook', '@storybook/cli']);
-  if (!installations) {
-    return undefined;
-  }
-  const cliVersion = installations.dependencies['@storybook/cli']?.[0].version;
-  if (cliVersion) {
-    return cliVersion;
-  }
-  return installations.dependencies['storybook']?.[0].version;
-=======
   const installations = await packageManager.findInstallations(Object.keys(versions));
   if (!installations) {
     return;
   }
 
   return Object.entries(installations.dependencies)[0]?.[1]?.[0].version;
->>>>>>> 82e153f4
 };
 
 const deprecatedPackages = [
@@ -138,61 +105,6 @@
   });
 };
 
-<<<<<<< HEAD
-// #region DEPRECATED BEHAVIOR SECTION
-
-type ExtraFlags = Record<string, string[]>;
-const EXTRA_FLAGS: ExtraFlags = {
-  'react-scripts@<5': ['--reject', '/preset-create-react-app/'],
-};
-
-export const addExtraFlags = (
-  extraFlags: ExtraFlags,
-  flags: string[],
-  { dependencies, devDependencies }: PackageJsonWithMaybeDeps
-) => {
-  return Object.entries(extraFlags).reduce(
-    (acc, entry) => {
-      const [pattern, extra] = entry;
-      const [pkg, specifier] = getPackageDetails(pattern);
-      const pkgVersion = dependencies[pkg] || devDependencies[pkg];
-
-      if (pkgVersion && semver.satisfies(semver.coerce(pkgVersion), specifier)) {
-        return [...acc, ...extra];
-      }
-
-      return acc;
-    },
-    [...flags]
-  );
-};
-
-export const addNxPackagesToReject = (flags: string[]) => {
-  const newFlags = [...flags];
-  const index = flags.indexOf('--reject');
-  if (index > -1) {
-    // Try to understand if it's in the format of a regex pattern
-    if (newFlags[index + 1].endsWith('/') && newFlags[index + 1].startsWith('/')) {
-      // Remove last and first slash so that I can add the parentheses
-      newFlags[index + 1] = newFlags[index + 1].substring(1, newFlags[index + 1].length - 1);
-      newFlags[index + 1] = `/(${newFlags[index + 1]}|@nrwl/storybook|@nx/storybook)/`;
-    } else {
-      // Adding the two packages as comma-separated values
-      // If the existing rejects are in regex format, they will be ignored.
-      // Maybe we need to find a more robust way to treat rejects?
-      newFlags[index + 1] = `${newFlags[index + 1]},@nrwl/storybook,@nx/storybook`;
-    }
-  } else {
-    newFlags.push('--reject');
-    newFlags.push('@nrwl/storybook,@nx/storybook');
-  }
-  return newFlags;
-};
-
-export const deprecatedUpgrade = async ({
-  tag,
-  prerelease,
-=======
 export interface UpgradeOptions {
   skipCheck: boolean;
   packageManager?: PackageManagerName;
@@ -204,7 +116,6 @@
 }
 
 export const doUpgrade = async ({
->>>>>>> 82e153f4
   skipCheck,
   packageManager: packageManagerName,
   dryRun,
@@ -229,28 +140,12 @@
   if (!isCanary && eq(currentVersion, beforeVersion)) {
     throw new UpgradeStorybookToSameVersionError({ beforeVersion });
   }
-<<<<<<< HEAD
-  if (tag) {
-    deprecate(
-      'The --tag flag is deprecated. Specify the version you want to upgrade to with `npx storybook@<version> upgrade` instead'
-    );
-  } else if (prerelease) {
-    deprecate(
-      'The --prerelease flag is deprecated. Specify the version you want to upgrade to with `npx storybook@<version> upgrade` instead'
-    );
-  }
-  const packageManager = JsPackageManagerFactory.getPackageManager({ force: pkgMgr });
-
-  // If we can't determine the existing version fallback to v0.0.0 to not block the upgrade
-  const beforeVersion = (await getInstalledStorybookVersion(packageManager)) ?? '0.0.0';
-=======
 
   const [latestVersion, packageJson] = await Promise.all([
     //
     packageManager.latestVersion('@storybook/cli'),
     packageManager.retrievePackageJson(),
   ]);
->>>>>>> 82e153f4
 
   const isOutdated = lt(currentVersion, latestVersion);
   const isExactLatest = currentVersion === latestVersion;
@@ -374,12 +269,7 @@
 
   // TELEMETRY
   if (!options.disableTelemetry) {
-<<<<<<< HEAD
-    const afterVersion = await getInstalledStorybookVersion(packageManager);
-    const { preCheckFailure, fixResults } = automigrationResults || {};
-=======
     const { preCheckFailure, fixResults } = results || {};
->>>>>>> 82e153f4
     const automigrationTelemetry = {
       automigrationResults: preCheckFailure ? null : fixResults,
       automigrationPreCheckFailure: preCheckFailure || null,
@@ -393,167 +283,6 @@
   }
 };
 
-// #endregion DEPRECATED BEHAVIOR SECTION
-
-export interface UpgradeOptions {
-  /**
-   * @deprecated
-   */
-  tag: string;
-  /**
-   * @deprecated
-   */
-  prerelease: boolean;
-  skipCheck: boolean;
-  useNpm: boolean;
-  packageManager: PackageManagerName;
-  dryRun: boolean;
-  yes: boolean;
-  disableTelemetry: boolean;
-  configDir?: string;
-}
-
-export const doUpgrade = async ({
-  tag,
-  prerelease,
-  skipCheck,
-  useNpm,
-  packageManager: pkgMgr,
-  dryRun,
-  configDir,
-  yes,
-  ...options
-}: UpgradeOptions) => {
-  if (useNpm) {
-    useNpmWarning();
-    // eslint-disable-next-line no-param-reassign
-    pkgMgr = 'npm';
-  }
-  if (tag || prerelease) {
-    await deprecatedUpgrade({
-      tag,
-      prerelease,
-      skipCheck,
-      useNpm,
-      packageManager: pkgMgr,
-      dryRun,
-      configDir,
-      yes,
-      ...options,
-    });
-    return;
-  }
-
-  const packageManager = JsPackageManagerFactory.getPackageManager({ force: pkgMgr });
-
-  // If we can't determine the existing version fallback to v0.0.0 to not block the upgrade
-  const beforeVersion = (await getInstalledStorybookVersion(packageManager)) ?? '0.0.0';
-
-  const currentVersion = versions['@storybook/cli'];
-  const isCanary = currentVersion.startsWith('0.0.0');
-
-  if (!isCanary && lt(currentVersion, beforeVersion)) {
-    throw new UpgradeStorybookToLowerVersionError({ beforeVersion, currentVersion });
-  }
-  if (!isCanary && eq(currentVersion, beforeVersion)) {
-    throw new UpgradeStorybookToSameVersionError({ beforeVersion });
-  }
-
-  const latestVersion = await packageManager.latestVersion('@storybook/cli');
-  const isOutdated = lt(currentVersion, latestVersion);
-  const isPrerelease = semver.prerelease(currentVersion) !== null;
-
-  const borderColor = isOutdated ? '#FC521F' : '#F1618C';
-
-  const messages = {
-    welcome: `Upgrading Storybook from version ${chalk.bold(beforeVersion)} to version ${chalk.bold(
-      currentVersion
-    )}..`,
-    notLatest: chalk.red(dedent`
-      This version is behind the latest release, which is: ${chalk.bold(latestVersion)}!
-      You likely ran the upgrade command through npx, which can use a locally cached version, to upgrade to the latest version please run:
-      ${chalk.bold('npx storybook@latest upgrade')}
-      
-      You may want to CTRL+C to stop, and run with the latest version instead.
-    `),
-    prelease: chalk.yellow('This is a pre-release version.'),
-  };
-
-  logger.plain(
-    boxen(
-      [messages.welcome]
-        .concat(isOutdated && !isPrerelease ? [messages.notLatest] : [])
-        .concat(isPrerelease ? [messages.prelease] : [])
-        .join('\n'),
-      { borderStyle: 'round', padding: 1, borderColor }
-    )
-  );
-
-  const packageJson = await packageManager.retrievePackageJson();
-
-  const toUpgradedDependencies = (deps: Record<string, any>) => {
-    const monorepoDependencies = Object.keys(deps || {}).filter((dependency) => {
-      // don't upgrade @storybook/preset-create-react-app if react-scripts is < v5
-      if (dependency === '@storybook/preset-create-react-app') {
-        const reactScriptsVersion =
-          packageJson.dependencies['react-scripts'] ?? packageJson.devDependencies['react-scripts'];
-        if (reactScriptsVersion && lt(coerce(reactScriptsVersion), '5.0.0')) {
-          return false;
-        }
-      }
-
-      // only upgrade packages that are in the monorepo
-      return dependency in versions;
-    }) as Array<keyof typeof versions>;
-    return monorepoDependencies.map((dependency) => {
-      /* add ^ modifier to the version if this is the latest stable or prerelease version
-         example outputs: @storybook/react@^8.0.0 */
-      const maybeCaret = (!isOutdated || isPrerelease) && !isCanary ? '^' : '';
-      return `${dependency}@${maybeCaret}${versions[dependency]}`;
-    });
-  };
-
-  const upgradedDependencies = toUpgradedDependencies(packageJson.dependencies);
-  const upgradedDevDependencies = toUpgradedDependencies(packageJson.devDependencies);
-
-  if (!dryRun) {
-    commandLog(`Updating dependencies in ${chalk.cyan('package.json')}..`);
-    logger.plain('');
-    if (upgradedDependencies.length > 0) {
-      await packageManager.addDependencies(
-        { installAsDevDependencies: false, skipInstall: true, packageJson },
-        upgradedDependencies
-      );
-    }
-    if (upgradedDevDependencies.length > 0) {
-      await packageManager.addDependencies(
-        { installAsDevDependencies: true, skipInstall: true, packageJson },
-        upgradedDevDependencies
-      );
-    }
-    await packageManager.installDependencies();
-  }
-
-  let automigrationResults;
-  if (!skipCheck) {
-    checkVersionConsistency();
-    automigrationResults = await automigrate({ dryRun, yes, packageManager: pkgMgr, configDir });
-  }
-  if (!options.disableTelemetry) {
-    const afterVersion = await getInstalledStorybookVersion(packageManager);
-    const { preCheckFailure, fixResults } = automigrationResults || {};
-    const automigrationTelemetry = {
-      automigrationResults: preCheckFailure ? null : fixResults,
-      automigrationPreCheckFailure: preCheckFailure || null,
-    };
-    telemetry('upgrade', {
-      beforeVersion,
-      afterVersion,
-      ...automigrationTelemetry,
-    });
-  }
-};
-
 export async function upgrade(options: UpgradeOptions): Promise<void> {
   await withTelemetry('upgrade', { cliOptions: options }, () => doUpgrade(options));
 }