--- conflicted
+++ resolved
@@ -1,9 +1,6 @@
-<<<<<<< HEAD
+import { writeFile } from 'node:fs/promises';
+
 import { ensureFile } from '@ndelangen/fs-extra-unified';
-import { writeFile } from 'node:fs/promises';
-=======
-import { ensureFile, writeFile } from 'fs-extra';
->>>>>>> e5960ffe
 import { dedent } from 'ts-dedent';
 
 export const write = async (location: string, data: string) => {
