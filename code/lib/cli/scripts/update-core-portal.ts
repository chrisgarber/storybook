import { join } from 'node:path';

<<<<<<< HEAD
import { readJSON } from '@ndelangen/fs-extra-unified';
import { mapCoreExportToSelf, write, generateMapperContent } from './utils';
=======
import { readJSON } from 'fs-extra';

import { sortPackageJson } from '../../../../scripts/node_modules/sort-package-json';
import { generateMapperContent, mapCoreExportToSelf, write } from './utils';
>>>>>>> e5960ffe

/** Update the `storybook` package's `exports` and `typesVersion` fields to expose all things exposed from `@storybook/core`
 * We do this to ensure that users that import `storybook/theming` will get the code located at `@storybook/theming` (note the `@` symbol!)
 *
 * For every entry in `core/package.json`'s `exports` field, we:
 * - Update the `exports` field in `package.json` to map the entry to the corresponding entry in `core`
 * - Write a new file in `core/X` that re-exports the entry from `@storybook/core/X`
 *
 * By reading from `core/package.json`, we ensure that we always have the correct exports.
 *
 * Removal is not handled here, so if entries are ever removed from `@storybook/core` we'll have to remove those manually here.
 */
async function run() {
  const selfPackageJson = await readJSON(join(__dirname, '../package.json'));
  const corePackageJson = await readJSON(join(__dirname, '../../../core/package.json'));

  await Promise.all(
    Object.entries<Record<string, string>>(corePackageJson.exports)
      .sort()
      .map(async ([key, input]) => {
        const value = mapCoreExportToSelf(input);
        if (key === './package.json') {
          return;
        }
        if (key.startsWith('./dist')) {
          return;
        }
        if (key === '.') {
          selfPackageJson.exports['./core'] = value;

          await Promise.all(
            Object.values(value).map(async (v) => {
              await write(join(__dirname, '..', v), generateMapperContent(v));
            })
          );
        } else {
          selfPackageJson.exports[key.replace('./', './internal/')] = value;
          await Promise.all(
            Object.values(value).map(async (v) => {
              await write(join(__dirname, '..', v), generateMapperContent(v));
            })
          );
        }
      })
  );

  type RecordOfStrings = Record<string, string[]>;

  selfPackageJson.typesVersions = {
    '*': {
      ...Object.entries(corePackageJson.typesVersions['*'] as RecordOfStrings)
        .sort()
        .reduce<RecordOfStrings>((acc, [key, value]) => {
          acc['internal/' + key] = value.map((v) => v.replace('./dist/', './core/'));
          return acc;
        }, {}),
      '*': ['./dist/index.d.ts'],
      'core-path': ['./dist/core-path.d.ts'],

      core: ['./core/index.d.ts'],
    },
  };

  await write(
    join(__dirname, '../package.json'),
    JSON.stringify(sortPackageJson(selfPackageJson), null, 2) + '\n'
  );
}

run().catch((error) => {
  console.error(error);
  process.exit(1);
});<|MERGE_RESOLUTION|>--- conflicted
+++ resolved
@@ -1,14 +1,9 @@
 import { join } from 'node:path';
 
-<<<<<<< HEAD
 import { readJSON } from '@ndelangen/fs-extra-unified';
-import { mapCoreExportToSelf, write, generateMapperContent } from './utils';
-=======
-import { readJSON } from 'fs-extra';
 
-import { sortPackageJson } from '../../../../scripts/node_modules/sort-package-json';
+import { sortPackageJson } from '../../../../scripts/prepare/tools';
 import { generateMapperContent, mapCoreExportToSelf, write } from './utils';
->>>>>>> e5960ffe
 
 /** Update the `storybook` package's `exports` and `typesVersion` fields to expose all things exposed from `@storybook/core`
  * We do this to ensure that users that import `storybook/theming` will get the code located at `@storybook/theming` (note the `@` symbol!)
