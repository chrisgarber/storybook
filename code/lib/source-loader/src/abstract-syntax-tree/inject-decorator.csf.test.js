import { readFile } from 'node:fs/promises';
<<<<<<< HEAD
import path from 'node:path';
=======
import { resolve } from 'node:path';
>>>>>>> 1caffa86

import { describe, expect, it } from 'vitest';

import injectDecorator from './inject-decorator';
import getParser from './parsers';

const regex = /\\r\\n|\r\n|\r|\n/g;

describe('inject-decorator', () => {
  describe('positive - ts - csf', () => {
    it('includes storySource parameter in the default exported object', async () => {
      const mockFilePath = './__mocks__/inject-decorator.ts.csf.txt';
      const source = await readFile(mockFilePath, 'utf-8');
      const result = injectDecorator(source, resolve(__dirname, mockFilePath), {
        parser: 'typescript',
      });

      expect(getParser('typescript').parse(result.source)).toBeTruthy();

      expect(result.source).toEqual(expect.stringContaining('"source": "import React from'));
    });

    it('includes storySource parameter in the default exported variable', async () => {
      const mockFilePath = './__mocks__/inject-decorator.ts.csf-meta-var.txt';
      const source = await readFile(mockFilePath, 'utf-8');
      const result = injectDecorator(source, resolve(__dirname, mockFilePath), {
        parser: 'typescript',
      });

      expect(getParser('typescript').parse(result.source)).toBeTruthy();

      expect(result.source).toEqual(expect.stringContaining('"source": "import React from'));
    });

    it('includes storySource parameter in CSf3', async () => {
      const mockFilePath = './__mocks__/inject-decorator.ts.csf3.txt';
      const source = await readFile(mockFilePath, 'utf-8');
      const result = injectDecorator(source, resolve(__dirname, mockFilePath), {
        parser: 'typescript',
      });

      expect(getParser('typescript').parse(result.source)).toBeTruthy();

      expect(result.source).toEqual(expect.stringContaining('"source": "import React from'));
    });
  });

  describe('injectStoryParameters - ts - csf', () => {
    it('includes storySource parameter in the default exported object', async () => {
      const mockFilePath = './__mocks__/inject-parameters.ts.csf.txt';
      const source = await readFile(mockFilePath, 'utf-8');
      const result = injectDecorator(source, resolve(__dirname, mockFilePath), {
        injectStoryParameters: true,
        parser: 'typescript',
      });

      expect(result.source).toContain('Basic.parameters = { storySource: { source:');
      expect(result.source).toContain('WithParams.parameters = { storySource: { source:');
      expect(result.source).toContain('WithDocsParams.parameters = { storySource: { source:');
    });
  });
});<|MERGE_RESOLUTION|>--- conflicted
+++ resolved
@@ -1,9 +1,5 @@
 import { readFile } from 'node:fs/promises';
-<<<<<<< HEAD
-import path from 'node:path';
-=======
 import { resolve } from 'node:path';
->>>>>>> 1caffa86
 
 import { describe, expect, it } from 'vitest';
 
