--- conflicted
+++ resolved
@@ -45,12 +45,7 @@
     "prep": "node --loader ../../../scripts/node_modules/esbuild-register/loader.js -r ../../../scripts/node_modules/esbuild-register/register.js ../../../scripts/prepare/bundle.ts"
   },
   "dependencies": {
-<<<<<<< HEAD
-    "@storybook/csf": "^0.1.6",
-=======
     "@storybook/csf": "^0.1.7",
-    "@storybook/types": "workspace:*",
->>>>>>> 87878736
     "estraverse": "^5.2.0",
     "lodash": "^4.17.21",
     "prettier": "^3.1.1"
