{
  "name": "@storybook/source-loader",
  "version": "8.1.0-alpha.7",
  "description": "Source loader",
  "keywords": [
    "lib",
    "storybook"
  ],
  "homepage": "https://github.com/storybookjs/storybook/tree/next/code/lib/source-loader",
  "bugs": {
    "url": "https://github.com/storybookjs/storybook/issues"
  },
  "repository": {
    "type": "git",
    "url": "https://github.com/storybookjs/storybook.git",
    "directory": "code/lib/source-loader"
  },
  "funding": {
    "type": "opencollective",
    "url": "https://opencollective.com/storybook"
  },
  "license": "MIT",
  "sideEffects": false,
  "exports": {
    ".": {
      "types": "./dist/index.d.ts",
      "node": "./dist/index.js",
      "require": "./dist/index.js",
      "import": "./dist/index.mjs"
    },
    "./package.json": "./package.json"
  },
  "main": "dist/index.js",
  "module": "dist/index.js",
  "types": "dist/index.d.ts",
  "files": [
    "dist/**/*",
    "README.md",
    "*.js",
    "*.d.ts",
    "!src/**/*"
  ],
  "scripts": {
    "check": "node --loader ../../../scripts/node_modules/esbuild-register/loader.js -r ../../../scripts/node_modules/esbuild-register/register.js ../../../scripts/prepare/check.ts",
    "prep": "node --loader ../../../scripts/node_modules/esbuild-register/loader.js -r ../../../scripts/node_modules/esbuild-register/register.js ../../../scripts/prepare/bundle.ts"
  },
  "dependencies": {
<<<<<<< HEAD
    "@storybook/csf": "0.1.4--canary.80.ba37fd5.0",
=======
    "@storybook/csf": "^0.1.4",
>>>>>>> 7e1ee32d
    "@storybook/types": "workspace:*",
    "estraverse": "^5.2.0",
    "lodash": "^4.17.21",
    "prettier": "^3.1.1"
  },
  "devDependencies": {
    "typescript": "^5.3.2"
  },
  "publishConfig": {
    "access": "public"
  },
  "bundler": {
    "entries": [
      "./src/index.ts"
    ],
    "platform": "node"
  },
  "gitHead": "e6a7fd8a655c69780bc20b9749c2699e44beae17"
}<|MERGE_RESOLUTION|>--- conflicted
+++ resolved
@@ -45,11 +45,7 @@
     "prep": "node --loader ../../../scripts/node_modules/esbuild-register/loader.js -r ../../../scripts/node_modules/esbuild-register/register.js ../../../scripts/prepare/bundle.ts"
   },
   "dependencies": {
-<<<<<<< HEAD
     "@storybook/csf": "0.1.4--canary.80.ba37fd5.0",
-=======
-    "@storybook/csf": "^0.1.4",
->>>>>>> 7e1ee32d
     "@storybook/types": "workspace:*",
     "estraverse": "^5.2.0",
     "lodash": "^4.17.21",
