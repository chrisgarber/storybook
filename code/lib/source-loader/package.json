--- conflicted
+++ resolved
@@ -1,10 +1,6 @@
 {
   "name": "@storybook/source-loader",
-<<<<<<< HEAD
-  "version": "7.5.0",
-=======
   "version": "7.6.0-alpha.0",
->>>>>>> 982210c0
   "description": "Source loader",
   "keywords": [
     "lib",
