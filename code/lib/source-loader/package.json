--- conflicted
+++ resolved
@@ -44,11 +44,7 @@
   },
   "dependencies": {
     "@storybook/csf": "next",
-<<<<<<< HEAD
-    "@storybook/types": "7.0.0-alpha.50",
-=======
     "@storybook/types": "7.0.0-alpha.52",
->>>>>>> e3b045d5
     "estraverse": "^5.2.0",
     "lodash": "^4.17.21",
     "prettier": "^2.7.1"
