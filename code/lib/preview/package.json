{
  "name": "@storybook/preview",
<<<<<<< HEAD
  "version": "7.3.2",
=======
  "version": "7.4.0-alpha.2",
>>>>>>> aecfa179
  "description": "",
  "keywords": [
    "storybook"
  ],
  "homepage": "https://github.com/storybookjs/storybook/tree/next/code/lib/preview",
  "bugs": {
    "url": "https://github.com/storybookjs/storybook/issues"
  },
  "repository": {
    "type": "git",
    "url": "https://github.com/storybookjs/storybook.git",
    "directory": "code/lib/preview"
  },
  "funding": {
    "type": "opencollective",
    "url": "https://opencollective.com/storybook"
  },
  "license": "MIT",
  "sideEffects": false,
  "exports": {
    ".": {
      "types": "./dist/runtime.d.ts",
      "import": "./dist/runtime.js"
    },
    "./globals": {
      "types": "./dist/globals.d.ts",
      "require": "./dist/globals.js"
    },
    "./package.json": "./package.json"
  },
  "main": "dist/runtime.js",
  "module": "dist/runtime.js",
  "types": "dist/runtime.d.ts",
  "typesVersions": {
    "*": {
      "*": [
        "dist/runtime.d.ts"
      ],
      "globals": [
        "dist/globals.d.ts"
      ]
    }
  },
  "files": [
    "dist/**/*",
    "README.md",
    "*.js",
    "*.d.ts"
  ],
  "scripts": {
    "check": "../../../scripts/prepare/check.ts",
    "prep": "../../../scripts/prepare/esm-bundle.ts"
  },
  "devDependencies": {
    "@storybook/channels": "workspace:*",
    "@storybook/client-logger": "workspace:*",
    "@storybook/core-events": "workspace:*",
    "@storybook/preview-api": "workspace:*",
    "typescript": "~4.9.3"
  },
  "publishConfig": {
    "access": "public"
  },
  "bundler": {
    "browserEntries": [
      "./src/runtime.ts"
    ],
    "nodeEntries": [
      "./src/globals.ts"
    ]
  },
  "gitHead": "e6a7fd8a655c69780bc20b9749c2699e44beae17"
}<|MERGE_RESOLUTION|>--- conflicted
+++ resolved
@@ -1,10 +1,6 @@
 {
   "name": "@storybook/preview",
-<<<<<<< HEAD
-  "version": "7.3.2",
-=======
   "version": "7.4.0-alpha.2",
->>>>>>> aecfa179
   "description": "",
   "keywords": [
     "storybook"
@@ -52,7 +48,8 @@
     "dist/**/*",
     "README.md",
     "*.js",
-    "*.d.ts"
+    "*.d.ts",
+    "!src/**/*"
   ],
   "scripts": {
     "check": "../../../scripts/prepare/check.ts",
@@ -62,6 +59,7 @@
     "@storybook/channels": "workspace:*",
     "@storybook/client-logger": "workspace:*",
     "@storybook/core-events": "workspace:*",
+    "@storybook/global": "^5.0.0",
     "@storybook/preview-api": "workspace:*",
     "typescript": "~4.9.3"
   },
