{
  "name": "@storybook/preview",
<<<<<<< HEAD
  "version": "7.4.0-alpha.1",
=======
  "version": "7.3.2",
>>>>>>> da3a4208
  "description": "",
  "keywords": [
    "storybook"
  ],
  "homepage": "https://github.com/storybookjs/storybook/tree/next/code/lib/preview",
  "bugs": {
    "url": "https://github.com/storybookjs/storybook/issues"
  },
  "repository": {
    "type": "git",
    "url": "https://github.com/storybookjs/storybook.git",
    "directory": "code/lib/preview"
  },
  "funding": {
    "type": "opencollective",
    "url": "https://opencollective.com/storybook"
  },
  "license": "MIT",
  "sideEffects": false,
  "exports": {
    ".": {
      "types": "./dist/runtime.d.ts",
      "import": "./dist/runtime.js"
    },
    "./globals": {
      "types": "./dist/globals.d.ts",
      "require": "./dist/globals.js"
    },
    "./package.json": "./package.json"
  },
  "main": "dist/runtime.js",
  "module": "dist/runtime.js",
  "types": "dist/runtime.d.ts",
  "typesVersions": {
    "*": {
      "*": [
        "dist/runtime.d.ts"
      ],
      "globals": [
        "dist/globals.d.ts"
      ]
    }
  },
  "files": [
    "dist/**/*",
    "README.md",
    "*.js",
    "*.d.ts",
    "!src/**/*"
  ],
  "scripts": {
    "check": "../../../scripts/prepare/check.ts",
    "prep": "../../../scripts/prepare/esm-bundle.ts"
  },
  "devDependencies": {
    "@storybook/channels": "workspace:*",
    "@storybook/client-logger": "workspace:*",
    "@storybook/core-events": "workspace:*",
    "@storybook/global": "^5.0.0",
    "@storybook/preview-api": "workspace:*",
    "typescript": "~4.9.3"
  },
  "publishConfig": {
    "access": "public"
  },
  "bundler": {
    "browserEntries": [
      "./src/runtime.ts"
    ],
    "nodeEntries": [
      "./src/globals.ts"
    ]
  },
  "gitHead": "e6a7fd8a655c69780bc20b9749c2699e44beae17"
}<|MERGE_RESOLUTION|>--- conflicted
+++ resolved
@@ -1,10 +1,6 @@
 {
   "name": "@storybook/preview",
-<<<<<<< HEAD
-  "version": "7.4.0-alpha.1",
-=======
   "version": "7.3.2",
->>>>>>> da3a4208
   "description": "",
   "keywords": [
     "storybook"
@@ -52,8 +48,7 @@
     "dist/**/*",
     "README.md",
     "*.js",
-    "*.d.ts",
-    "!src/**/*"
+    "*.d.ts"
   ],
   "scripts": {
     "check": "../../../scripts/prepare/check.ts",
@@ -63,7 +58,6 @@
     "@storybook/channels": "workspace:*",
     "@storybook/client-logger": "workspace:*",
     "@storybook/core-events": "workspace:*",
-    "@storybook/global": "^5.0.0",
     "@storybook/preview-api": "workspace:*",
     "typescript": "~4.9.3"
   },
