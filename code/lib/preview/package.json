--- conflicted
+++ resolved
@@ -55,17 +55,10 @@
     "prep": "../../../scripts/prepare/esm-bundle.ts"
   },
   "devDependencies": {
-<<<<<<< HEAD
     "@storybook/channels": "workspace:*",
     "@storybook/client-logger": "workspace:*",
     "@storybook/core-events": "workspace:*",
     "@storybook/preview-api": "workspace:*",
-=======
-    "@storybook/channels": "7.2.0-rc.0",
-    "@storybook/client-logger": "7.2.0-rc.0",
-    "@storybook/core-events": "7.2.0-rc.0",
-    "@storybook/preview-api": "7.2.0-rc.0",
->>>>>>> 5bcced29
     "typescript": "~4.9.3"
   },
   "publishConfig": {
