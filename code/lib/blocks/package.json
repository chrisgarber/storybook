{
  "name": "@storybook/blocks",
  "version": "8.4.0-alpha.6",
  "description": "Storybook Doc Blocks",
  "keywords": [
    "storybook"
  ],
  "homepage": "https://github.com/storybookjs/storybook/tree/next/code/lib/blocks",
  "bugs": {
    "url": "https://github.com/storybookjs/storybook/issues"
  },
  "repository": {
    "type": "git",
    "url": "https://github.com/storybookjs/storybook.git",
    "directory": "code/lib/blocks"
  },
  "funding": {
    "type": "opencollective",
    "url": "https://opencollective.com/storybook"
  },
  "license": "MIT",
  "sideEffects": false,
  "exports": {
    ".": {
      "types": "./dist/index.d.ts",
      "import": "./dist/index.mjs",
      "require": "./dist/index.js"
    },
    "./package.json": "./package.json"
  },
  "main": "dist/index.js",
  "module": "dist/index.mjs",
  "types": "dist/index.d.ts",
  "files": [
    "dist/**/*",
    "README.md",
    "*.js",
    "*.d.ts",
    "!src/**/*"
  ],
  "scripts": {
    "check": "jiti ../../../scripts/prepare/check.ts",
    "prep": "jiti ../../../scripts/prepare/bundle.ts"
  },
  "dependencies": {
    "@storybook/csf": "^0.1.11",
<<<<<<< HEAD
    "@storybook/global": "^5.0.0",
    "@storybook/icons": "^1.2.12",
    "color-convert": "^2.0.1",
    "dequal": "^2.0.2",
    "markdown-to-jsx": "^7.4.5",
    "memoizerific": "^1.11.3",
    "polished": "^4.2.2",
    "react-colorful": "^5.1.2",
    "telejson": "^7.2.0",
    "ts-dedent": "^2.0.0",
    "util-deprecate": "^1.0.2"
=======
    "@storybook/icons": "^1.2.10",
    "ts-dedent": "^2.0.0"
>>>>>>> e5308352
  },
  "devDependencies": {
    "@storybook/addon-actions": "workspace:*",
    "@storybook/react": "workspace:*",
    "@storybook/test": "workspace:*",
    "@types/color-convert": "^2.0.0",
<<<<<<< HEAD
    "es-toolkit": "^1.22.0",
=======
    "color-convert": "^2.0.1",
    "es-toolkit": "^1.21.0",
    "markdown-to-jsx": "^7.4.5",
    "memoizerific": "^1.11.3",
    "polished": "^4.2.2",
    "react-colorful": "^5.1.2",
    "telejson": "^7.2.0",
>>>>>>> e5308352
    "tocbot": "^4.20.1"
  },
  "peerDependencies": {
    "react": "^16.8.0 || ^17.0.0 || ^18.0.0 || ^19.0.0-beta",
    "react-dom": "^16.8.0 || ^17.0.0 || ^18.0.0 || ^19.0.0-beta",
    "storybook": "workspace:^"
  },
  "peerDependenciesMeta": {
    "react": {
      "optional": true
    },
    "react-dom": {
      "optional": true
    }
  },
  "publishConfig": {
    "access": "public"
  },
  "bundler": {
    "entries": [
      "./src/index.ts"
    ]
  },
  "gitHead": "e6a7fd8a655c69780bc20b9749c2699e44beae16"
}<|MERGE_RESOLUTION|>--- conflicted
+++ resolved
@@ -44,39 +44,21 @@
   },
   "dependencies": {
     "@storybook/csf": "^0.1.11",
-<<<<<<< HEAD
-    "@storybook/global": "^5.0.0",
     "@storybook/icons": "^1.2.12",
-    "color-convert": "^2.0.1",
-    "dequal": "^2.0.2",
-    "markdown-to-jsx": "^7.4.5",
-    "memoizerific": "^1.11.3",
-    "polished": "^4.2.2",
-    "react-colorful": "^5.1.2",
-    "telejson": "^7.2.0",
-    "ts-dedent": "^2.0.0",
-    "util-deprecate": "^1.0.2"
-=======
-    "@storybook/icons": "^1.2.10",
     "ts-dedent": "^2.0.0"
->>>>>>> e5308352
   },
   "devDependencies": {
     "@storybook/addon-actions": "workspace:*",
     "@storybook/react": "workspace:*",
     "@storybook/test": "workspace:*",
     "@types/color-convert": "^2.0.0",
-<<<<<<< HEAD
+    "color-convert": "^2.0.1",
     "es-toolkit": "^1.22.0",
-=======
-    "color-convert": "^2.0.1",
-    "es-toolkit": "^1.21.0",
     "markdown-to-jsx": "^7.4.5",
     "memoizerific": "^1.11.3",
     "polished": "^4.2.2",
     "react-colorful": "^5.1.2",
     "telejson": "^7.2.0",
->>>>>>> e5308352
     "tocbot": "^4.20.1"
   },
   "peerDependencies": {
