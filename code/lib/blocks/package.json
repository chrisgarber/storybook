{
  "name": "@storybook/blocks",
  "version": "7.0.0-alpha.41",
  "description": "Storybook Doc Blocks",
  "keywords": [
    "storybook"
  ],
  "homepage": "https://github.com/storybookjs/storybook/tree/main/lib/blocks",
  "bugs": {
    "url": "https://github.com/storybookjs/storybook/issues"
  },
  "repository": {
    "type": "git",
    "url": "https://github.com/storybookjs/storybook.git",
    "directory": "lib/blocks"
  },
  "funding": {
    "type": "opencollective",
    "url": "https://opencollective.com/storybook"
  },
  "license": "MIT",
  "sideEffects": false,
  "exports": {
    ".": {
      "require": "./dist/index.js",
      "import": "./dist/index.mjs",
      "types": "./dist/index.d.ts"
    },
    "./package.json": "./package.json"
  },
  "main": "dist/index.js",
  "module": "dist/index.mjs",
  "types": "dist/index.d.ts",
  "files": [
    "dist/**/*",
    "README.md",
    "*.js",
    "*.d.ts"
  ],
  "scripts": {
    "prep": "../../../scripts/prepare/bundle.ts"
  },
  "dependencies": {
<<<<<<< HEAD
    "@storybook/api": "7.0.0-alpha.40",
    "@storybook/channels": "7.0.0-alpha.40",
    "@storybook/client-logger": "7.0.0-alpha.40",
    "@storybook/components": "7.0.0-alpha.40",
    "@storybook/core-events": "7.0.0-alpha.40",
    "@storybook/csf": "0.0.2--canary.51.26e6539.0",
    "@storybook/docs-tools": "7.0.0-alpha.40",
    "@storybook/preview-web": "7.0.0-alpha.40",
    "@storybook/store": "7.0.0-alpha.40",
    "@storybook/theming": "7.0.0-alpha.40",
=======
    "@storybook/api": "7.0.0-alpha.41",
    "@storybook/channels": "7.0.0-alpha.41",
    "@storybook/client-logger": "7.0.0-alpha.41",
    "@storybook/components": "7.0.0-alpha.41",
    "@storybook/core-events": "7.0.0-alpha.41",
    "@storybook/csf": "next",
    "@storybook/docs-tools": "7.0.0-alpha.41",
    "@storybook/preview-web": "7.0.0-alpha.41",
    "@storybook/store": "7.0.0-alpha.41",
    "@storybook/theming": "7.0.0-alpha.41",
>>>>>>> 8d95548a
    "@types/lodash": "^4.14.167",
    "color-convert": "^2.0.1",
    "dequal": "^2.0.2",
    "global": "^4.4.0",
    "lodash": "^4.17.21",
    "markdown-to-jsx": "^7.1.3",
    "memoizerific": "^1.11.3",
    "polished": "^4.2.2",
    "react-colorful": "^5.1.2",
    "ts-dedent": "^2.0.0",
    "util-deprecate": "^1.0.2"
  },
  "devDependencies": {
    "@storybook/addon-actions": "7.0.0-alpha.41",
    "@storybook/addons": "7.0.0-alpha.41",
    "@types/color-convert": "^2.0.0"
  },
  "peerDependencies": {
    "react": "^16.8.0 || ^17.0.0 || ^18.0.0"
  },
  "publishConfig": {
    "access": "public"
  },
  "bundler": {
    "entries": [
      "./src/index.ts"
    ]
  },
  "gitHead": "7ec6f916eb875bd2e3cf3aa6b1afcd1fe25d1637"
}<|MERGE_RESOLUTION|>--- conflicted
+++ resolved
@@ -41,18 +41,6 @@
     "prep": "../../../scripts/prepare/bundle.ts"
   },
   "dependencies": {
-<<<<<<< HEAD
-    "@storybook/api": "7.0.0-alpha.40",
-    "@storybook/channels": "7.0.0-alpha.40",
-    "@storybook/client-logger": "7.0.0-alpha.40",
-    "@storybook/components": "7.0.0-alpha.40",
-    "@storybook/core-events": "7.0.0-alpha.40",
-    "@storybook/csf": "0.0.2--canary.51.26e6539.0",
-    "@storybook/docs-tools": "7.0.0-alpha.40",
-    "@storybook/preview-web": "7.0.0-alpha.40",
-    "@storybook/store": "7.0.0-alpha.40",
-    "@storybook/theming": "7.0.0-alpha.40",
-=======
     "@storybook/api": "7.0.0-alpha.41",
     "@storybook/channels": "7.0.0-alpha.41",
     "@storybook/client-logger": "7.0.0-alpha.41",
@@ -63,7 +51,6 @@
     "@storybook/preview-web": "7.0.0-alpha.41",
     "@storybook/store": "7.0.0-alpha.41",
     "@storybook/theming": "7.0.0-alpha.41",
->>>>>>> 8d95548a
     "@types/lodash": "^4.14.167",
     "color-convert": "^2.0.1",
     "dequal": "^2.0.2",
