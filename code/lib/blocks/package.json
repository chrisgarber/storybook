{
  "name": "@storybook/blocks",
  "version": "8.4.0-alpha.4",
  "description": "Storybook Doc Blocks",
  "keywords": [
    "storybook"
  ],
  "homepage": "https://github.com/storybookjs/storybook/tree/next/code/lib/blocks",
  "bugs": {
    "url": "https://github.com/storybookjs/storybook/issues"
  },
  "repository": {
    "type": "git",
    "url": "https://github.com/storybookjs/storybook.git",
    "directory": "code/lib/blocks"
  },
  "funding": {
    "type": "opencollective",
    "url": "https://opencollective.com/storybook"
  },
  "license": "MIT",
  "sideEffects": false,
  "exports": {
    ".": {
      "types": "./dist/index.d.ts",
      "import": "./dist/index.mjs",
      "require": "./dist/index.js"
    },
    "./package.json": "./package.json"
  },
  "main": "dist/index.js",
  "module": "dist/index.mjs",
  "types": "dist/index.d.ts",
  "files": [
    "dist/**/*",
    "README.md",
    "*.js",
    "*.d.ts",
    "!src/**/*"
  ],
  "scripts": {
    "check": "jiti ../../../scripts/prepare/check.ts",
    "prep": "jiti ../../../scripts/prepare/bundle.ts"
  },
  "dependencies": {
    "@storybook/csf": "^0.1.11",
    "@storybook/global": "^5.0.0",
    "@storybook/icons": "^1.2.12",
    "color-convert": "^2.0.1",
    "dequal": "^2.0.2",
<<<<<<< HEAD
    "es-toolkit": "^1.22.0",
=======
>>>>>>> e33f6714
    "markdown-to-jsx": "^7.4.5",
    "memoizerific": "^1.11.3",
    "polished": "^4.2.2",
    "react-colorful": "^5.1.2",
    "telejson": "^7.2.0",
    "ts-dedent": "^2.0.0",
    "util-deprecate": "^1.0.2"
  },
  "devDependencies": {
    "@storybook/addon-actions": "workspace:*",
    "@storybook/react": "workspace:*",
    "@storybook/test": "workspace:*",
    "@types/color-convert": "^2.0.0",
    "es-toolkit": "^1.21.0",
    "tocbot": "^4.20.1"
  },
  "peerDependencies": {
    "react": "^16.8.0 || ^17.0.0 || ^18.0.0 || ^19.0.0-beta",
    "react-dom": "^16.8.0 || ^17.0.0 || ^18.0.0 || ^19.0.0-beta",
    "storybook": "workspace:^"
  },
  "peerDependenciesMeta": {
    "react": {
      "optional": true
    },
    "react-dom": {
      "optional": true
    }
  },
  "publishConfig": {
    "access": "public"
  },
  "bundler": {
    "entries": [
      "./src/index.ts"
    ]
  },
  "gitHead": "e6a7fd8a655c69780bc20b9749c2699e44beae16"
}<|MERGE_RESOLUTION|>--- conflicted
+++ resolved
@@ -48,10 +48,6 @@
     "@storybook/icons": "^1.2.12",
     "color-convert": "^2.0.1",
     "dequal": "^2.0.2",
-<<<<<<< HEAD
-    "es-toolkit": "^1.22.0",
-=======
->>>>>>> e33f6714
     "markdown-to-jsx": "^7.4.5",
     "memoizerific": "^1.11.3",
     "polished": "^4.2.2",
@@ -65,7 +61,7 @@
     "@storybook/react": "workspace:*",
     "@storybook/test": "workspace:*",
     "@types/color-convert": "^2.0.0",
-    "es-toolkit": "^1.21.0",
+    "es-toolkit": "^1.22.0",
     "tocbot": "^4.20.1"
   },
   "peerDependencies": {
