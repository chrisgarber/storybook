--- conflicted
+++ resolved
@@ -1,19 +1,13 @@
-<<<<<<< HEAD
-import { describe, beforeAll, expect, vi, it } from 'vitest';
+import { writeFile } from 'node:fs/promises';
+
+import { beforeAll, describe, expect, it, vi } from 'vitest';
+
+import { SupportedLanguage } from 'storybook/internal/cli';
+
+import { pathExists } from '@ndelangen/fs-extra-unified';
 import { dedent } from 'ts-dedent';
-import { writeFile } from 'node:fs/promises';
-import { SupportedLanguage } from 'storybook/internal/cli';
-=======
-import { beforeAll, describe, expect, it, vi } from 'vitest';
-
-import { SupportedLanguage } from 'storybook/internal/cli';
-
-import fse from 'fs-extra';
-import { dedent } from 'ts-dedent';
-
->>>>>>> e5960ffe
+
 import { configureMain, configurePreview } from './configure';
-import { pathExists } from '@ndelangen/fs-extra-unified';
 
 vi.mock('@ndelangen/fs-extra-unified');
 vi.mock('node:fs/promises');
