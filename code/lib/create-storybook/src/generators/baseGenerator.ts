--- conflicted
+++ resolved
@@ -329,15 +329,9 @@
     addDependenciesSpinner.succeed();
   }
 
-<<<<<<< HEAD
   if (addMainFile || addPreviewFile) {
-    await fse.ensureDir(`./${storybookConfigFolder}`);
-  }
-=======
-  // Passing `recursive: true` ensures that the method doesn't throw when
-  // the directory already exists.
-  await mkdir(`./${storybookConfigFolder}`, { recursive: true });
->>>>>>> 48b4c4d0
+    await mkdir(`./${storybookConfigFolder}`, { recursive: true });
+  }
 
   if (addMainFile) {
     const prefixes = shouldApplyRequireWrapperOnPackageNames
