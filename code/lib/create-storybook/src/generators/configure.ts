<<<<<<< HEAD
import { writeFile } from 'node:fs/promises';
=======
>>>>>>> 1caffa86
import { resolve } from 'node:path';

import { SupportedLanguage, externalFrameworks } from 'storybook/internal/cli';
import { logger } from 'storybook/internal/node-logger';

<<<<<<< HEAD
import { pathExists } from '@ndelangen/fs-extra-unified';
=======
import fse from 'fs-extra';
>>>>>>> 1caffa86
import { dedent } from 'ts-dedent';

interface ConfigureMainOptions {
  addons: string[];
  extensions?: string[];
  staticDirs?: string[];
  storybookConfigFolder: string;
  language: SupportedLanguage;
  prefixes: string[];
  /**
   * Extra values for main.js
   *
   * In order to provide non-serializable data like functions, you can use
   * { value: '%%yourFunctionCall()%%' }
   *
   * '%% and %%' will be replaced.
   *
   */
  [key: string]: any;
}

export interface FrameworkPreviewParts {
  prefix: string;
}

interface ConfigurePreviewOptions {
  frameworkPreviewParts?: FrameworkPreviewParts;
  storybookConfigFolder: string;
  language: SupportedLanguage;
  rendererId: string;
}

/**
 * We need to clean up the paths in case of pnp
 * input: "path.dirname(require.resolve(path.join('@storybook/react-webpack5', 'package.json')))"
 * output: "@storybook/react-webpack5"
 * */
const sanitizeFramework = (framework: string) => {
  // extract either @storybook/<framework> or storybook-<framework>
  const matches = framework.match(/(@storybook\/\w+(?:-\w+)*)|(storybook-(\w+(?:-\w+)*))/g);
  if (!matches) {
    return undefined;
  }

  return matches[0];
};

export async function configureMain({
  addons,
  extensions = ['js', 'jsx', 'mjs', 'ts', 'tsx'],
  storybookConfigFolder,
  language,
  prefixes = [],
  ...custom
}: ConfigureMainOptions) {
  const srcPath = resolve(storybookConfigFolder, '../src');
<<<<<<< HEAD
  const prefix = (await pathExists(srcPath)) ? '../src' : '../stories';
=======
  const prefix = (await fse.pathExists(srcPath)) ? '../src' : '../stories';
>>>>>>> 1caffa86
  const config = {
    stories: [`${prefix}/**/*.mdx`, `${prefix}/**/*.stories.@(${extensions.join('|')})`],
    addons,
    ...custom,
  };

  const isTypescript =
    language === SupportedLanguage.TYPESCRIPT_4_9 || language === SupportedLanguage.TYPESCRIPT_3_8;

  let mainConfigTemplate = dedent`<<import>><<prefix>>const config<<type>> = <<mainContents>>;
    export default config;`;

  const frameworkPackage = sanitizeFramework(custom.framework?.name);

  if (!frameworkPackage) {
    mainConfigTemplate = mainConfigTemplate.replace('<<import>>', '').replace('<<type>>', '');
    logger.warn('Could not find framework package name');
  }

  const mainContents = JSON.stringify(config, null, 2)
    .replace(/['"]%%/g, '')
    .replace(/%%['"]/g, '');

  const imports = [];
  const finalPrefixes = [...prefixes];

  if (custom.framework?.name.includes('path.dirname(')) {
    imports.push(`import path from 'node:path';`);
  }

  if (isTypescript) {
    imports.push(`import type { StorybookConfig } from '${frameworkPackage}';`);
  } else {
    finalPrefixes.push(`/** @type { import('${frameworkPackage}').StorybookConfig } */`);
  }

  let mainJsContents = mainConfigTemplate
    .replace('<<import>>', `${imports.join('\n\n')}\n\n`)
    .replace('<<prefix>>', finalPrefixes.length > 0 ? `${finalPrefixes.join('\n\n')}\n` : '')
    .replace('<<type>>', isTypescript ? ': StorybookConfig' : '')
    .replace('<<mainContents>>', mainContents);

  const mainPath = `./${storybookConfigFolder}/main.${isTypescript ? 'ts' : 'js'}`;

  try {
    const prettier = (await import('prettier')).default;
    mainJsContents = await prettier.format(dedent(mainJsContents), {
      ...(await prettier.resolveConfig(mainPath)),
      filepath: mainPath,
    });
  } catch {
    logger.verbose(`Failed to prettify ${mainPath}`);
  }

  await writeFile(mainPath, mainJsContents, { encoding: 'utf8' });
}

export async function configurePreview(options: ConfigurePreviewOptions) {
  const { prefix: frameworkPrefix = '' } = options.frameworkPreviewParts || {};
  const isTypescript =
    options.language === SupportedLanguage.TYPESCRIPT_4_9 ||
    options.language === SupportedLanguage.TYPESCRIPT_3_8;

  // We filter out community packages here, as we are not certain if they export a Preview type.
  // Let's make this configurable in the future.
  const rendererPackage =
    options.rendererId &&
    !externalFrameworks.map(({ name }) => name as string).includes(options.rendererId)
      ? `@storybook/${options.rendererId}`
      : null;

  const previewPath = `./${options.storybookConfigFolder}/preview.${isTypescript ? 'ts' : 'js'}`;

  // If the framework template included a preview then we have nothing to do
  if (await pathExists(previewPath)) {
    return;
  }

  const prefix = [
    isTypescript && rendererPackage ? `import type { Preview } from '${rendererPackage}'` : '',
    frameworkPrefix,
  ]
    .filter(Boolean)
    .join('\n');

  let preview = dedent`
    ${prefix}${prefix.length > 0 ? '\n' : ''}
    ${
      !isTypescript && rendererPackage
        ? `/** @type { import('${rendererPackage}').Preview } */\n`
        : ''
    }const preview${isTypescript ? ': Preview' : ''} = {
      parameters: {
        controls: {
          matchers: {
           color: /(background|color)$/i,
           date: /Date$/i,
          },
        },
      },
    };
    
    export default preview;
    `
    .replace('  \n', '')
    .trim();

  try {
    const prettier = (await import('prettier')).default;
    preview = await prettier.format(preview, {
      ...(await prettier.resolveConfig(previewPath)),
      filepath: previewPath,
    });
  } catch {
    logger.verbose(`Failed to prettify ${previewPath}`);
  }

  await writeFile(previewPath, preview, { encoding: 'utf8' });
}<|MERGE_RESOLUTION|>--- conflicted
+++ resolved
@@ -1,17 +1,10 @@
-<<<<<<< HEAD
 import { writeFile } from 'node:fs/promises';
-=======
->>>>>>> 1caffa86
 import { resolve } from 'node:path';
 
 import { SupportedLanguage, externalFrameworks } from 'storybook/internal/cli';
 import { logger } from 'storybook/internal/node-logger';
 
-<<<<<<< HEAD
 import { pathExists } from '@ndelangen/fs-extra-unified';
-=======
-import fse from 'fs-extra';
->>>>>>> 1caffa86
 import { dedent } from 'ts-dedent';
 
 interface ConfigureMainOptions {
@@ -68,11 +61,7 @@
   ...custom
 }: ConfigureMainOptions) {
   const srcPath = resolve(storybookConfigFolder, '../src');
-<<<<<<< HEAD
   const prefix = (await pathExists(srcPath)) ? '../src' : '../stories';
-=======
-  const prefix = (await fse.pathExists(srcPath)) ? '../src' : '../stories';
->>>>>>> 1caffa86
   const config = {
     stories: [`${prefix}/**/*.mdx`, `${prefix}/**/*.stories.@(${extensions.join('|')})`],
     addons,
