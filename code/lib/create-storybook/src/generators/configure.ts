--- conflicted
+++ resolved
@@ -1,18 +1,11 @@
-<<<<<<< HEAD
-import path from 'path';
-import { dedent } from 'ts-dedent';
-import { logger } from 'storybook/internal/node-logger';
-import { externalFrameworks, SupportedLanguage } from 'storybook/internal/cli';
-import { pathExists } from '@ndelangen/fs-extra-unified';
 import { writeFile } from 'node:fs/promises';
-=======
+import { resolve } from 'node:path';
+
 import { SupportedLanguage, externalFrameworks } from 'storybook/internal/cli';
 import { logger } from 'storybook/internal/node-logger';
 
-import fse from 'fs-extra';
-import path from 'path';
+import { pathExists } from '@ndelangen/fs-extra-unified';
 import { dedent } from 'ts-dedent';
->>>>>>> e5960ffe
 
 interface ConfigureMainOptions {
   addons: string[];
@@ -67,7 +60,7 @@
   prefixes = [],
   ...custom
 }: ConfigureMainOptions) {
-  const srcPath = path.resolve(storybookConfigFolder, '../src');
+  const srcPath = resolve(storybookConfigFolder, '../src');
   const prefix = (await pathExists(srcPath)) ? '../src' : '../stories';
   const config = {
     stories: [`${prefix}/**/*.mdx`, `${prefix}/**/*.stories.@(${extensions.join('|')})`],
