--- conflicted
+++ resolved
@@ -1,8 +1,5 @@
+/* eslint-disable no-underscore-dangle */
 /* eslint-disable @typescript-eslint/naming-convention */
-<<<<<<< HEAD
-/* eslint-disable no-underscore-dangle */
-=======
->>>>>>> d7900adb
 import { isExportStory } from '@storybook/csf';
 import type {
   Renderer,
@@ -87,13 +84,8 @@
   const context: StoryContext<TRenderer> = {
     hooks: new HooksContext(),
     globals: {
-<<<<<<< HEAD
-      ...defaultGlobals,
-      ...projectAnnotations.globals,
-=======
       ...globalsFromGlobalTypes,
       ...normalizedProjectAnnotations.globals,
->>>>>>> d7900adb
     },
     args: { ...story.initialArgs },
     viewMode: 'story',
