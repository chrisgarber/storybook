--- conflicted
+++ resolved
@@ -72,12 +72,8 @@
     "@storybook/client-logger": "7.0.0-beta.4",
     "@storybook/core-events": "7.0.0-beta.4",
     "@storybook/csf": "next",
-<<<<<<< HEAD
     "@storybook/global": "^5.0.0",
-    "@storybook/types": "7.0.0-beta.3",
-=======
     "@storybook/types": "7.0.0-beta.4",
->>>>>>> 84dfd4fb
     "@types/qs": "^6.9.5",
     "dequal": "^2.0.2",
     "lodash": "^4.17.21",
