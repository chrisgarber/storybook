--- conflicted
+++ resolved
@@ -73,12 +73,8 @@
     "@storybook/core-events": "7.0.0-beta.55",
     "@storybook/csf": "next",
     "@storybook/global": "^5.0.0",
-<<<<<<< HEAD
-    "@storybook/types": "7.0.0-beta.54",
+    "@storybook/types": "7.0.0-beta.55",
     "@types/lodash-es": "^4.17.6",
-=======
-    "@storybook/types": "7.0.0-beta.55",
->>>>>>> e945382a
     "@types/qs": "^6.9.5",
     "dequal": "^2.0.2",
     "lodash-es": "^4.17.21",
