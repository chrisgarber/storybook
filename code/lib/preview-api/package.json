{
  "name": "@storybook/preview-api",
  "version": "7.1.0-rc.1",
  "description": "",
  "keywords": [
    "storybook"
  ],
  "homepage": "https://github.com/storybookjs/storybook/tree/next/code/lib/preview-api",
  "bugs": {
    "url": "https://github.com/storybookjs/storybook/issues"
  },
  "repository": {
    "type": "git",
    "url": "https://github.com/storybookjs/storybook.git",
    "directory": "code/lib/preview-api"
  },
  "funding": {
    "type": "opencollective",
    "url": "https://opencollective.com/storybook"
  },
  "license": "MIT",
  "sideEffects": false,
  "exports": {
    ".": {
      "types": "./dist/index.d.ts",
      "import": "./dist/index.mjs",
      "require": "./dist/index.js"
    },
    "./dist/addons": {
      "types": "./dist/addons.d.ts",
      "import": "./dist/addons.mjs",
      "require": "./dist/addons.js"
    },
    "./dist/store": {
      "types": "./dist/store.d.ts",
      "import": "./dist/store.mjs",
      "require": "./dist/store.js"
    },
    "./dist/client-api": {
      "types": "./dist/client-api.d.ts",
      "import": "./dist/client-api.mjs",
      "require": "./dist/client-api.js"
    },
    "./dist/core-client": {
      "types": "./dist/core-client.d.ts",
      "import": "./dist/core-client.mjs",
      "require": "./dist/core-client.js"
    },
    "./dist/preview-web": {
      "types": "./dist/preview-web.d.ts",
      "import": "./dist/preview-web.mjs",
      "require": "./dist/preview-web.js"
    },
    "./package.json": "./package.json"
  },
  "main": "dist/index.js",
  "module": "dist/index.mjs",
  "types": "dist/index.d.ts",
  "files": [
    "dist/**/*",
    "README.md",
    "*.js",
    "*.d.ts"
  ],
  "scripts": {
    "check": "../../../scripts/node_modules/.bin/tsc --noEmit",
    "prep": "../../../scripts/prepare/bundle.ts"
  },
  "dependencies": {
<<<<<<< HEAD
    "@storybook/channels": "7.1.0-beta.3",
    "@storybook/client-logger": "7.1.0-beta.3",
    "@storybook/core-events": "7.1.0-beta.3",
=======
    "@storybook/channel-postmessage": "7.1.0-rc.1",
    "@storybook/channels": "7.1.0-rc.1",
    "@storybook/client-logger": "7.1.0-rc.1",
    "@storybook/core-events": "7.1.0-rc.1",
>>>>>>> d054cd6e
    "@storybook/csf": "^0.1.0",
    "@storybook/global": "^5.0.0",
    "@storybook/types": "7.1.0-rc.1",
    "@types/qs": "^6.9.5",
    "dequal": "^2.0.2",
    "lodash": "^4.17.21",
    "memoizerific": "^1.11.3",
    "qs": "^6.10.0",
    "synchronous-promise": "^2.0.15",
    "ts-dedent": "^2.0.0",
    "util-deprecate": "^1.0.2"
  },
  "devDependencies": {
    "@jest/globals": "^29.5.0",
    "@storybook/core-common": "7.1.0-rc.1",
    "ansi-to-html": "^0.6.11",
    "react": "^16.14.0",
    "slash": "^5.0.0"
  },
  "publishConfig": {
    "access": "public"
  },
  "bundler": {
    "entries": [
      "./src/index.ts",
      "./src/addons.ts",
      "./src/client-api.ts",
      "./src/core-client.ts",
      "./src/preview-web.ts",
      "./src/store.ts"
    ]
  },
  "gitHead": "e6a7fd8a655c69780bc20b9749c2699e44beae17"
}<|MERGE_RESOLUTION|>--- conflicted
+++ resolved
@@ -67,16 +67,9 @@
     "prep": "../../../scripts/prepare/bundle.ts"
   },
   "dependencies": {
-<<<<<<< HEAD
-    "@storybook/channels": "7.1.0-beta.3",
-    "@storybook/client-logger": "7.1.0-beta.3",
-    "@storybook/core-events": "7.1.0-beta.3",
-=======
-    "@storybook/channel-postmessage": "7.1.0-rc.1",
     "@storybook/channels": "7.1.0-rc.1",
     "@storybook/client-logger": "7.1.0-rc.1",
     "@storybook/core-events": "7.1.0-rc.1",
->>>>>>> d054cd6e
     "@storybook/csf": "^0.1.0",
     "@storybook/global": "^5.0.0",
     "@storybook/types": "7.1.0-rc.1",
