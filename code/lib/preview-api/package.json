--- conflicted
+++ resolved
@@ -1,10 +1,6 @@
 {
   "name": "@storybook/preview-api",
-<<<<<<< HEAD
-  "version": "7.1.1",
-=======
   "version": "7.2.0",
->>>>>>> d61d7c0a
   "description": "",
   "keywords": [
     "storybook"
@@ -71,22 +67,12 @@
     "prep": "../../../scripts/prepare/bundle.ts"
   },
   "dependencies": {
-<<<<<<< HEAD
-    "@storybook/channel-postmessage": "7.1.1",
-    "@storybook/channels": "7.1.1",
-    "@storybook/client-logger": "7.1.1",
-    "@storybook/core-events": "7.1.1",
-    "@storybook/csf": "^0.1.0",
-    "@storybook/global": "^5.0.0",
-    "@storybook/types": "7.1.1",
-=======
     "@storybook/channels": "workspace:*",
     "@storybook/client-logger": "workspace:*",
     "@storybook/core-events": "workspace:*",
     "@storybook/csf": "^0.1.0",
     "@storybook/global": "^5.0.0",
     "@storybook/types": "workspace:*",
->>>>>>> d61d7c0a
     "@types/qs": "^6.9.5",
     "dequal": "^2.0.2",
     "lodash": "^4.17.21",
@@ -98,11 +84,7 @@
   },
   "devDependencies": {
     "@jest/globals": "^29.5.0",
-<<<<<<< HEAD
-    "@storybook/core-common": "7.1.1",
-=======
     "@storybook/core-common": "workspace:*",
->>>>>>> d61d7c0a
     "ansi-to-html": "^0.6.11",
     "react": "^16.14.0",
     "slash": "^5.0.0"
