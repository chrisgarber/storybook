--- conflicted
+++ resolved
@@ -67,16 +67,6 @@
     "prep": "../../../scripts/prepare/bundle.ts"
   },
   "dependencies": {
-<<<<<<< HEAD
-    "@storybook/channel-postmessage": "7.0.0-beta.48",
-    "@storybook/channels": "7.0.0-beta.48",
-    "@storybook/client-logger": "7.0.0-beta.48",
-    "@storybook/core-events": "7.0.0-beta.48",
-    "@storybook/csf": "0.0.2--canary.62.5777911.0",
-    "@storybook/global": "^5.0.0",
-    "@storybook/types": "7.0.0-beta.48",
-    "@types/lodash-es": "^4.17.6",
-=======
     "@storybook/channel-postmessage": "7.0.0-beta.54",
     "@storybook/channels": "7.0.0-beta.54",
     "@storybook/client-logger": "7.0.0-beta.54",
@@ -84,7 +74,7 @@
     "@storybook/csf": "next",
     "@storybook/global": "^5.0.0",
     "@storybook/types": "7.0.0-beta.54",
->>>>>>> b459178d
+    "@types/lodash-es": "^4.17.6",
     "@types/qs": "^6.9.5",
     "dequal": "^2.0.2",
     "lodash-es": "^4.17.21",
