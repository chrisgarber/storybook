--- conflicted
+++ resolved
@@ -1,10 +1,6 @@
 // noinspection JSUnusedGlobalSymbols
 
-<<<<<<< HEAD
-import * as fs from 'fs';
-=======
 import * as fs from 'fs-extra';
->>>>>>> dd1f5550
 import type { Builder, StorybookConfig as StorybookBaseConfig, Options } from '@storybook/types';
 import type { RequestHandler } from 'express';
 import type { InlineConfig, UserConfig, ViteDevServer } from 'vite';
@@ -50,11 +46,7 @@
       return;
     }
 
-<<<<<<< HEAD
-    const indexHtml = fs.readFileSync(
-=======
     const indexHtml = await fs.readFile(
->>>>>>> dd1f5550
       require.resolve('@storybook/builder-vite/input/iframe.html'),
       'utf-8'
     );
