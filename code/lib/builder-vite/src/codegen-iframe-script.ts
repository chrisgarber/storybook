import { getRendererName, getFrameworkName } from '@storybook/core-common';
import type { PreviewAnnotation } from '@storybook/types';
import { virtualPreviewFile, virtualStoriesFile } from './virtual-file-names';
import type { ExtendedOptions } from './types';
import { processPreviewAnnotation } from './utils/process-preview-annotation';

export async function generateIframeScriptCode(options: ExtendedOptions) {
  const { presets } = options;
  const rendererName = await getRendererName(options);
  const frameworkName = await getFrameworkName(options);

  const previewAnnotations = await presets.apply<PreviewAnnotation[]>(
    'previewAnnotations',
    [],
    options
  );
  const configEntries = [...previewAnnotations].filter(Boolean).map(processPreviewAnnotation);

  const filesToImport = (files: string[], name: string) =>
    files.map((el, i) => `import ${name ? `* as ${name}_${i} from ` : ''}'${el}'`).join('\n');

  const importArray = (name: string, length: number) =>
    new Array(length).fill(0).map((_, i) => `${name}_${i}`);

  // noinspection UnnecessaryLocalVariableJS
  /** @todo Inline variable and remove `noinspection` */
  // language=JavaScript
  const code = `
    // Ensure that the client API is initialized by the framework before any other iframe code
    // is loaded. That way our client-apis can assume the existence of the API+store
    import { configure } from '${rendererName}';
<<<<<<< HEAD

    import * as clientApi from "@storybook/preview-api";
    import { logger } from '@storybook/client-logger';
    ${absoluteFilesToImport(configEntries, 'config')}
=======
    import { clientApi } from '${frameworkName}';
    ${filesToImport(configEntries, 'config')}
>>>>>>> e3a46f59
    import * as preview from '${virtualPreviewFile}';
    import { configStories } from '${virtualStoriesFile}';

    const {
      addDecorator,
      addParameters,
      addLoader,
      addArgs,
      addArgTypes,
      addStepRunner,
      addArgTypesEnhancer,
      addArgsEnhancer,
      setGlobalRender,
    } = previewApi;

    const configs = [${importArray('config', configEntries.length)
      .concat('preview.default')
      .join(',')}].filter(Boolean)

    configs.forEach(config => {
      Object.keys(config).forEach((key) => {
        const value = config[key];
        switch (key) {
          case 'args': {
            return addArgs(value);
          }
          case 'argTypes': {
            return addArgTypes(value);
          }
          case 'decorators': {
            return value.forEach((decorator) => addDecorator(decorator, false));
          }
          case 'loaders': {
            return value.forEach((loader) => addLoader(loader, false));
          }
          case 'parameters': {
            return addParameters({ ...value }, false);
          }
          case 'argTypesEnhancers': {
            return value.forEach((enhancer) => addArgTypesEnhancer(enhancer));
          }
          case 'argsEnhancers': {
            return value.forEach((enhancer) => addArgsEnhancer(enhancer))
          }
          case 'render': {
            return setGlobalRender(value)
          }
          case 'globals':
          case 'globalTypes': {
            const v = {};
            v[key] = value;
            return addParameters(v, false);
          }
          case 'decorateStory':
          case 'applyDecorators':
          case 'renderToDOM': // deprecated
          case 'renderToCanvas': {
            return null; // This key is not handled directly in v6 mode.
          }
          case 'runStep': {
            return addStepRunner(value);
          }
          default: {
            // eslint-disable-next-line prefer-template
            return console.log(key + ' was not supported :( !');
          }
        }
      });
    })
    
    /* TODO: not quite sure what to do with this, to fix HMR
    if (import.meta.hot) {
        import.meta.hot.accept();    
    }
    */

    configStories(configure);
    `.trim();
  return code;
}<|MERGE_RESOLUTION|>--- conflicted
+++ resolved
@@ -1,4 +1,4 @@
-import { getRendererName, getFrameworkName } from '@storybook/core-common';
+import { getRendererName } from '@storybook/core-common';
 import type { PreviewAnnotation } from '@storybook/types';
 import { virtualPreviewFile, virtualStoriesFile } from './virtual-file-names';
 import type { ExtendedOptions } from './types';
@@ -7,7 +7,6 @@
 export async function generateIframeScriptCode(options: ExtendedOptions) {
   const { presets } = options;
   const rendererName = await getRendererName(options);
-  const frameworkName = await getFrameworkName(options);
 
   const previewAnnotations = await presets.apply<PreviewAnnotation[]>(
     'previewAnnotations',
@@ -29,15 +28,11 @@
     // Ensure that the client API is initialized by the framework before any other iframe code
     // is loaded. That way our client-apis can assume the existence of the API+store
     import { configure } from '${rendererName}';
-<<<<<<< HEAD
 
+    import { logger } from '@storybook/client-logger';
     import * as clientApi from "@storybook/preview-api";
-    import { logger } from '@storybook/client-logger';
-    ${absoluteFilesToImport(configEntries, 'config')}
-=======
-    import { clientApi } from '${frameworkName}';
     ${filesToImport(configEntries, 'config')}
->>>>>>> e3a46f59
+
     import * as preview from '${virtualPreviewFile}';
     import { configStories } from '${virtualStoriesFile}';
 
