--- conflicted
+++ resolved
@@ -66,12 +66,8 @@
   "devDependencies": {
     "@types/express": "^4.17.13",
     "@types/node": "^16.0.0",
-<<<<<<< HEAD
     "rollup": "^3.0.0",
-    "typescript": "^4.9.3",
-=======
     "typescript": "~4.9.3",
->>>>>>> ff40cffc
     "vite": "^3.1.3"
   },
   "peerDependencies": {
