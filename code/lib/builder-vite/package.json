{
  "name": "@storybook/builder-vite",
  "version": "7.0.0-alpha.39",
  "description": "A plugin to run and build Storybooks with Vite",
  "homepage": "https://github.com/storybookjs/storybook/tree/main/code/lib/builder-vite/#readme",
  "repository": {
    "type": "git",
    "url": "https://github.com/storybookjs/storybook.git",
    "directory": "code/lib/builder-vite"
  },
  "license": "MIT",
  "author": "Eirik Sletteberg",
  "main": "dist/cjs/index.js",
  "module": "dist/esm/index.js",
  "types": "dist/types/index.d.ts",
  "scripts": {
    "check": "../../../scripts/node_modules/.bin/tsc --noEmit",
    "prep": "node ../../../scripts/prepare.js"
  },
  "dependencies": {
    "@joshwooding/vite-plugin-react-docgen-typescript": "0.0.5",
<<<<<<< HEAD
    "@storybook/client-api": "7.0.0-alpha.38",
    "@storybook/client-logger": "7.0.0-alpha.38",
    "@storybook/core-common": "7.0.0-alpha.38",
    "@storybook/mdx2-csf": "0.1.0-next.0",
    "@storybook/node-logger": "7.0.0-alpha.38",
    "@storybook/preview-web": "7.0.0-alpha.38",
    "@storybook/source-loader": "7.0.0-alpha.38",
=======
    "@storybook/client-api": "7.0.0-alpha.39",
    "@storybook/client-logger": "7.0.0-alpha.39",
    "@storybook/core-common": "7.0.0-alpha.39",
    "@storybook/mdx1-csf": "0.0.5-canary.13.9ce928a.0",
    "@storybook/node-logger": "7.0.0-alpha.39",
    "@storybook/preview-web": "7.0.0-alpha.39",
    "@storybook/source-loader": "7.0.0-alpha.39",
>>>>>>> 6903792e
    "@vitejs/plugin-react": "^2.0.0",
    "browser-assert": "^1.2.1",
    "es-module-lexer": "^0.9.3",
    "glob": "^7.2.0",
    "glob-promise": "^4.2.0",
    "magic-string": "^0.26.1",
    "slash": "^3.0.0",
    "vite": "^3.1.3"
  },
  "devDependencies": {
    "@types/express": "^4.17.13",
    "@types/node": "^16.0.0",
    "typescript": "~4.6.3",
    "vite": "^3.1.3"
  },
  "publishConfig": {
    "access": "public"
  },
  "gitHead": "47386bd49d141ea70daac41ab3e4d52749fc5da9"
}<|MERGE_RESOLUTION|>--- conflicted
+++ resolved
@@ -19,23 +19,13 @@
   },
   "dependencies": {
     "@joshwooding/vite-plugin-react-docgen-typescript": "0.0.5",
-<<<<<<< HEAD
-    "@storybook/client-api": "7.0.0-alpha.38",
-    "@storybook/client-logger": "7.0.0-alpha.38",
-    "@storybook/core-common": "7.0.0-alpha.38",
-    "@storybook/mdx2-csf": "0.1.0-next.0",
-    "@storybook/node-logger": "7.0.0-alpha.38",
-    "@storybook/preview-web": "7.0.0-alpha.38",
-    "@storybook/source-loader": "7.0.0-alpha.38",
-=======
     "@storybook/client-api": "7.0.0-alpha.39",
     "@storybook/client-logger": "7.0.0-alpha.39",
     "@storybook/core-common": "7.0.0-alpha.39",
-    "@storybook/mdx1-csf": "0.0.5-canary.13.9ce928a.0",
+    "@storybook/mdx2-csf": "0.1.0-next.0",
     "@storybook/node-logger": "7.0.0-alpha.39",
     "@storybook/preview-web": "7.0.0-alpha.39",
     "@storybook/source-loader": "7.0.0-alpha.39",
->>>>>>> 6903792e
     "@vitejs/plugin-react": "^2.0.0",
     "browser-assert": "^1.2.1",
     "es-module-lexer": "^0.9.3",
