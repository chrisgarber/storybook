--- conflicted
+++ resolved
@@ -43,16 +43,6 @@
     "prep": "../../../scripts/prepare/bundle.ts"
   },
   "dependencies": {
-<<<<<<< HEAD
-    "@storybook/client-logger": "7.0.0-beta.15",
-    "@storybook/core-common": "7.0.0-beta.15",
-    "@storybook/csf-plugin": "7.0.0-beta.15",
-    "@storybook/mdx2-csf": "0.0.4-canary.ab2d92c.0",
-    "@storybook/node-logger": "7.0.0-beta.15",
-    "@storybook/preview": "7.0.0-beta.15",
-    "@storybook/preview-api": "7.0.0-beta.15",
-    "@storybook/types": "7.0.0-beta.15",
-=======
     "@storybook/client-logger": "7.0.0-beta.16",
     "@storybook/core-common": "7.0.0-beta.16",
     "@storybook/csf-plugin": "7.0.0-beta.16",
@@ -61,7 +51,6 @@
     "@storybook/preview": "7.0.0-beta.16",
     "@storybook/preview-api": "7.0.0-beta.16",
     "@storybook/types": "7.0.0-beta.16",
->>>>>>> e0c1dee5
     "browser-assert": "^1.2.1",
     "es-module-lexer": "^0.9.3",
     "express": "^4.17.3",
