--- conflicted
+++ resolved
@@ -1,13 +1,7 @@
 /* eslint import/prefer-default-export: "off" */
-<<<<<<< HEAD
-import fs from 'node:fs';
-import path from 'node:path';
-import { promisify } from 'node:util';
-=======
 import { readdirSync } from 'node:fs';
 import { rename as renameAsync } from 'node:fs/promises';
 import { extname } from 'node:path';
->>>>>>> 1caffa86
 
 import { sync as spawnSync } from 'cross-spawn';
 
