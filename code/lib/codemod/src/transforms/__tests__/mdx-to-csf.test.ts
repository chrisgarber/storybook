import { beforeEach, expect, vi, it } from 'vitest';
import * as fs_ from 'node:fs';
import dedent from 'ts-dedent';
import jscodeshift, { nameToValidExport } from '../mdx-to-csf';

expect.addSnapshotSerializer({
  print: (val: any) => (typeof val === 'string' ? val : JSON.stringify(val, null, 2) ?? ''),
  test: () => true,
});

vi.mock('node:fs');
const fs = vi.mocked(fs_);

beforeEach(() => {
  fs.existsSync.mockImplementation(() => false);
});

<<<<<<< HEAD
test('update import even when no stories can be extracted', async () => {
=======
it('update import even when no stories can be extracted', () => {
>>>>>>> aa37ebd7
  const input = dedent`
      import { Heading } from '@storybook/addon-docs';

      <Heading />     
    `;

  const mdx = await jscodeshift({ source: input, path: 'Foobar.stories.mdx' });

  expect(mdx).toMatchInlineSnapshot(`
    import { Heading } from '@storybook/blocks';

    <Heading />

  `);
});

<<<<<<< HEAD
test('drop invalid story nodes', async () => {
=======
it('drop invalid story nodes', () => {
>>>>>>> aa37ebd7
  const input = dedent`
      import { Meta, Story } from '@storybook/addon-docs';

      <Meta title="Foobar" />
      
      <Story>No name!</Story>  
      
      <Story name="Primary">Story</Story>     
    `;

  const mdx = await jscodeshift({ source: input, path: 'Foobar.stories.mdx' });

  expect(mdx).toMatchInlineSnapshot(`
    import { Meta, Story } from '@storybook/blocks';
    import * as FoobarStories from './Foobar.stories';

    <Meta of={FoobarStories} />



    <Story of={FoobarStories.Primary} />

  `);
});

<<<<<<< HEAD
test('convert story re-definition', async () => {
=======
it('convert story re-definition', () => {
>>>>>>> aa37ebd7
  const input = dedent`
      import { Meta, Story } from '@storybook/addon-docs';
      import { Primary } from './Foobar.stories';

      <Meta title="Foobar" />
      
      <Story story={Primary} />
    `;

  fs.existsSync.mockImplementation((path) => path === 'Foobar.stories.js');

  const mdx = await jscodeshift({ source: input, path: 'Foobar.stories.mdx' });

  expect(mdx).toMatchInlineSnapshot(`
    import { Meta, Story } from '@storybook/blocks';
    import { Primary } from './Foobar.stories';
    import * as FoobarStories from './Foobar_.stories';

    <Meta of={FoobarStories} />

    <Story of={FoobarStories.Primary} />

  `);
  const [csfFileName, csf] = fs.writeFileSync.mock.calls[0];
  expect(csfFileName).toMatchInlineSnapshot(`Foobar_.stories.js`);
  expect(csf).toMatchInlineSnapshot(`
    import { Primary } from './Foobar.stories';

    export default {
      title: "Foobar"
    };

    export { Primary };
  `);
});

<<<<<<< HEAD
test('Comment out story nodes with id', async () => {
=======
it('Comment out story nodes with id', () => {
>>>>>>> aa37ebd7
  const input = dedent`
      import { Meta, Story } from '@storybook/addon-docs';

      <Meta title="Foobar" />
      
      <Story id="button--primary" />
    `;

  const mdx = await jscodeshift({ source: input, path: 'Foobar.stories.mdx' });

  expect(mdx).toMatchInlineSnapshot(`
    import { Meta, Story } from '@storybook/blocks';
    import * as FoobarStories from './Foobar.stories';

    <Meta of={FoobarStories} />

    {/* <Story id="button--primary" /> is deprecated, please migrate it to <Story of={referenceToStory} /> see: https://storybook.js.org/migration-guides/7.0 */}

    <Story id="button--primary" />

  `);
});

<<<<<<< HEAD
test('convert correct story nodes', async () => {
=======
it('convert correct story nodes', () => {
>>>>>>> aa37ebd7
  const input = dedent`
      import { Meta, Story } from '@storybook/addon-docs';

      <Meta title="Foobar" />
      
      <Story name="Primary">Story</Story>
    `;

  const mdx = await jscodeshift({ source: input, path: 'Foobar.stories.mdx' });

  expect(mdx).toMatchInlineSnapshot(`
    import { Meta, Story } from '@storybook/blocks';
    import * as FoobarStories from './Foobar.stories';

    <Meta of={FoobarStories} />

    <Story of={FoobarStories.Primary} />

  `);

  const [, csf] = fs.writeFileSync.mock.calls[0];
  expect(csf).toMatchInlineSnapshot(`
    export default {
      title: "Foobar"
    };

    export const Primary = {
      render: () => "Story",
      name: "Primary"
    };
  `);
});

<<<<<<< HEAD
test('convert addon-docs imports', async () => {
=======
it('convert addon-docs imports', () => {
>>>>>>> aa37ebd7
  const input = dedent`
      import { Meta } from '@storybook/addon-docs';
      import { Story } from '@storybook/addon-docs/blocks';

      <Meta title="Foobar" />
      
      <Story name="Primary">Story</Story>
    `;

  const mdx = await jscodeshift({ source: input, path: 'Foobar.stories.mdx' });

  expect(mdx).toMatchInlineSnapshot(`
    import { Meta } from '@storybook/blocks';
    import { Story } from '@storybook/blocks';
    import * as FoobarStories from './Foobar.stories';

    <Meta of={FoobarStories} />

    <Story of={FoobarStories.Primary} />

  `);
});

<<<<<<< HEAD
test('convert story nodes with spaces', async () => {
=======
it('convert story nodes with spaces', () => {
>>>>>>> aa37ebd7
  const input = dedent`
      import { Meta, Story } from '@storybook/addon-docs';

      <Meta title="Foobar" />
      
      <Story name="Primary Space">Story</Story>
    `;

  const mdx = await jscodeshift({ source: input, path: 'Foobar.stories.mdx' });

  expect(mdx).toMatchInlineSnapshot(`
    import { Meta, Story } from '@storybook/blocks';
    import * as FoobarStories from './Foobar.stories';

    <Meta of={FoobarStories} />

    <Story of={FoobarStories.PrimarySpace} />

  `);

  const [, csf] = fs.writeFileSync.mock.calls[0];
  expect(csf).toMatchInlineSnapshot(`
    export default {
      title: "Foobar"
    };

    export const PrimarySpace = {
      render: () => "Story",
      name: "Primary Space"
    };
  `);
});

<<<<<<< HEAD
test('extract esm into csf head code', async () => {
=======
it('extract esm into csf head code', () => {
>>>>>>> aa37ebd7
  const input = dedent`
      import { Meta, Story } from '@storybook/addon-docs';
      import { Button } from './Button';

      # hello

      export const args = { bla: 1 };
      export const Template = (args) => <Button {...args} />;

      <Meta title="foobar" />

      world {2 + 1}

      <Story name="foo">bar</Story>
      
      <Story 
        name="Unchecked"
        args={{
          ...args,
          label: 'Unchecked',
        }}>
        {Template.bind({})}
      </Story>
    `;

  const mdx = await jscodeshift({ source: input, path: 'Foobar.stories.mdx' });

  expect(mdx).toMatchInlineSnapshot(`
    import { Meta, Story } from '@storybook/blocks';
    import { Button } from './Button';
    import * as FoobarStories from './Foobar.stories';

    # hello

    export const args = { bla: 1 };
    export const Template = (args) => <Button {...args} />;

    <Meta of={FoobarStories} />

    world {2 + 1}

    <Story of={FoobarStories.Foo} />

    <Story of={FoobarStories.Unchecked} />

  `);

  const [csfFileName, csf] = fs.writeFileSync.mock.calls[0];
  expect(csfFileName).toMatchInlineSnapshot(`Foobar.stories.js`);
  expect(csf).toMatchInlineSnapshot(`
    import { Button } from './Button';

    const args = { bla: 1 };
    const Template = (args) => <Button {...args} />;

    export default {
      title: "foobar"
    };

    export const Foo = {
      render: () => "bar",
      name: "foo"
    };

    export const Unchecked = {
      render: Template.bind({}),
      name: "Unchecked",

      args: {
        ...args,
        label: "Unchecked"
      }
    };
  `);
});

it('extract all meta parameters', () => {
  const input = dedent`
      import { Meta, Story } from '@storybook/addon-docs';

      export const args = { bla: 1 };
      
      <Meta title="foobar" args={{...args}} parameters={{a: '1'}} />
      
      <Story name="foo">bar</Story>
    `;

  jscodeshift({ source: input, path: 'Foobar.stories.mdx' });

  const [, csf] = fs.writeFileSync.mock.calls[0];

  expect(csf).toMatchInlineSnapshot(`
    const args = { bla: 1 };

    export default {
      title: 'foobar',

      args: {
        ...args,
      },

      parameters: {
        a: '1',
      },
    };

    export const Foo = {
      render: () => 'bar',
      name: 'foo',
    };

  `);
});

it('extract all story attributes', () => {
  const input = dedent`
      import { Meta, Story } from '@storybook/addon-docs';
      import { Button } from './Button';

      export const args = { bla: 1 };
      export const Template = (args) => <Button {...args} />;
      
      <Meta title="foobar" />

      <Story name="foo">bar</Story>
      
      <Story 
        name="Unchecked"
        args={{
          ...args,
          label: 'Unchecked',
        }}>    
        {Template.bind({})}
      </Story>
      
      <Story name="Second">{Template.bind({})}</Story>
      
    `;

  jscodeshift({ source: input, path: 'Foobar.stories.mdx' });

  const [, csf] = fs.writeFileSync.mock.calls[0];

  expect(csf).toMatchInlineSnapshot(`
    import { Button } from './Button';

    const args = { bla: 1 };
    const Template = (args) => <Button {...args} />;

    export default {
      title: 'foobar',
    };

    export const Foo = {
      render: () => 'bar',
      name: 'foo',
    };

    export const Unchecked = {
      render: Template.bind({}),
      name: 'Unchecked',

      args: {
        ...args,
        label: 'Unchecked',
      },
    };

    export const Second = {
      render: Template.bind({}),
      name: 'Second',
    };

  `);
});

<<<<<<< HEAD
test('duplicate story name', async () => {
=======
it('duplicate story name', () => {
>>>>>>> aa37ebd7
  const input = dedent`
      import { Meta, Story } from '@storybook/addon-docs';
      import { Button } from './Button';

      export const Default = (args) => <Button {...args} />;
      
      <Meta title="Button" />

      <Story name="Default">    
        {Default.bind({})}
      </Story>
      
      <Story name="Second">{Default.bind({})}</Story>
      
    `;

  const mdx = await jscodeshift({ source: input, path: 'Foobar.stories.mdx' });
  const [, csf] = fs.writeFileSync.mock.calls[0];

  expect(mdx).toMatchInlineSnapshot(`
    import { Meta, Story } from '@storybook/blocks';
    import { Button } from './Button';
    import * as FoobarStories from './Foobar.stories';

    export const Default = (args) => <Button {...args} />;

    <Meta of={FoobarStories} />

    <Story of={FoobarStories.Default_} />

    <Story of={FoobarStories.Second} />

  `);
  expect(csf).toMatchInlineSnapshot(`
    import { Button } from './Button';

    const Default = (args) => <Button {...args} />;

    export default {
      title: "Button"
    };

    export const Default_ = {
      render: Default.bind({}),
      name: "Default"
    };

    export const Second = {
      render: Default.bind({}),
      name: "Second"
    };
  `);
});

<<<<<<< HEAD
test('kebab case file name', async () => {
=======
it('kebab case file name', () => {
>>>>>>> aa37ebd7
  const input = dedent`
      import { Meta, Story } from '@storybook/addon-docs';
      import { Kebab } from './my-component/some-kebab-case';

      export const Template = (args) => <Kebab {...args} />;
      
      <Meta title="Kebab" />

      <Story name="Much-Kebab">    
        {Template.bind({})}
      </Story>
      
      <Story name="Really-Much-Kebab">{Template.bind({})}</Story>
      
    `;

  const mdx = await jscodeshift({
    source: input,
    path: 'some-kebab-case.stories.mdx',
  });

  expect(mdx).toMatchInlineSnapshot(`
    import { Meta, Story } from '@storybook/blocks';
    import { Kebab } from './my-component/some-kebab-case';
    import * as SomeKebabCaseStories from './some-kebab-case.stories';

    export const Template = (args) => <Kebab {...args} />;

    <Meta of={SomeKebabCaseStories} />

    <Story of={SomeKebabCaseStories.MuchKebab} />

    <Story of={SomeKebabCaseStories.ReallyMuchKebab} />

  `);

  const [, csf] = fs.writeFileSync.mock.calls[0];

  expect(csf).toMatchInlineSnapshot(`
    import { Kebab } from './my-component/some-kebab-case';

    const Template = (args) => <Kebab {...args} />;

    export default {
      title: "Kebab"
    };

    export const MuchKebab = {
      render: Template.bind({}),
      name: "Much-Kebab"
    };

    export const ReallyMuchKebab = {
      render: Template.bind({}),
      name: "Really-Much-Kebab"
    };
  `);
});

<<<<<<< HEAD
test('story child is jsx', async () => {
  const input = dedent`async 
=======
it('story child is jsx', () => {
  const input = dedent`
>>>>>>> aa37ebd7
      import { Canvas, Meta, Story } from '@storybook/addon-docs';
      import { Button } from './button';
      
      <Story name="Primary">
        <Button>
          <div>Hello!</div>
        </Button>
      </Story>
    `;

  await jscodeshift({ source: input, path: 'Foobar.stories.mdx' });

  const [, csf] = fs.writeFileSync.mock.calls[0];

  expect(csf).toMatchInlineSnapshot(`
      import { Button } from './button';
      export default {};

      export const Primary = {
        render: () => (
          <Button>
            <div>Hello!</div>
          </Button>
        ),

        name: 'Primary',
      };

    `);
});

it('story child is CSF3', () => {
  const input = dedent`
      import { Story } from '@storybook/addon-docs';
      import { Button } from './button';
             
      <Story name="Primary" render={(args) => <Button {...args}></Button> } args={{label: 'Hello' }} />
    `;

  jscodeshift({ source: input, path: 'Foobar.stories.mdx' });

  const [, csf] = fs.writeFileSync.mock.calls[0];

  expect(csf).toMatchInlineSnapshot(`
    import { Button } from './button';
    export default {};

    export const Primary = {
      name: 'Primary',
      render: (args) => <Button {...args}></Button>,

      args: {
        label: 'Hello',
      },
    };

  `);
});

it('story child is arrow function', () => {
  const input = dedent`
      import { Canvas, Meta, Story } from '@storybook/addon-docs';
      import { Button } from './button';
      
      <Story name="Primary">
        {(args) => <Button />}
      </Story>
    `;

  jscodeshift({ source: input, path: 'Foobar.stories.mdx' });

  const [, csf] = fs.writeFileSync.mock.calls[0];

  expect(csf).toMatchInlineSnapshot(`
      import { Button } from './button';
      export default {};

      export const Primary = {
        render: (args) => <Button />,
        name: 'Primary',
      };

    `);
});

it('story child is identifier', () => {
  const input = dedent`
      import { Canvas, Meta, Story } from '@storybook/addon-docs';
      import { Button } from './button';
      
      <Story name="Primary">
        {Button}
      </Story>
    `;

  jscodeshift({ source: input, path: 'Foobar.stories.mdx' });

  const [, csf] = fs.writeFileSync.mock.calls[0];

  expect(csf).toMatchInlineSnapshot(`
      import { Button } from './button';
      export default {};

      export const Primary = {
        render: Button,
        name: 'Primary',
      };

    `);
});

it('nameToValidExport', () => {
  expect(nameToValidExport('1 starts with digit')).toMatchInlineSnapshot(`$1StartsWithDigit`);
  expect(nameToValidExport('name')).toMatchInlineSnapshot(`Name`);
  expect(nameToValidExport('Multi words')).toMatchInlineSnapshot(`MultiWords`);
  // Unicode is valid in JS variable names
  expect(nameToValidExport('Keep unicode 😅')).toMatchInlineSnapshot(`KeepUnicode😅`);
});<|MERGE_RESOLUTION|>--- conflicted
+++ resolved
@@ -15,11 +15,7 @@
   fs.existsSync.mockImplementation(() => false);
 });
 
-<<<<<<< HEAD
-test('update import even when no stories can be extracted', async () => {
-=======
-it('update import even when no stories can be extracted', () => {
->>>>>>> aa37ebd7
+it('update import even when no stories can be extracted', async () => {
   const input = dedent`
       import { Heading } from '@storybook/addon-docs';
 
@@ -36,11 +32,7 @@
   `);
 });
 
-<<<<<<< HEAD
-test('drop invalid story nodes', async () => {
-=======
-it('drop invalid story nodes', () => {
->>>>>>> aa37ebd7
+it('drop invalid story nodes', async () => {
   const input = dedent`
       import { Meta, Story } from '@storybook/addon-docs';
 
@@ -66,11 +58,7 @@
   `);
 });
 
-<<<<<<< HEAD
-test('convert story re-definition', async () => {
-=======
-it('convert story re-definition', () => {
->>>>>>> aa37ebd7
+it('convert story re-definition', async () => {
   const input = dedent`
       import { Meta, Story } from '@storybook/addon-docs';
       import { Primary } from './Foobar.stories';
@@ -107,11 +95,7 @@
   `);
 });
 
-<<<<<<< HEAD
-test('Comment out story nodes with id', async () => {
-=======
-it('Comment out story nodes with id', () => {
->>>>>>> aa37ebd7
+it('Comment out story nodes with id', async () => {
   const input = dedent`
       import { Meta, Story } from '@storybook/addon-docs';
 
@@ -135,11 +119,7 @@
   `);
 });
 
-<<<<<<< HEAD
-test('convert correct story nodes', async () => {
-=======
-it('convert correct story nodes', () => {
->>>>>>> aa37ebd7
+it('convert correct story nodes', async () => {
   const input = dedent`
       import { Meta, Story } from '@storybook/addon-docs';
 
@@ -173,11 +153,7 @@
   `);
 });
 
-<<<<<<< HEAD
-test('convert addon-docs imports', async () => {
-=======
-it('convert addon-docs imports', () => {
->>>>>>> aa37ebd7
+it('convert addon-docs imports', async () => {
   const input = dedent`
       import { Meta } from '@storybook/addon-docs';
       import { Story } from '@storybook/addon-docs/blocks';
@@ -201,11 +177,7 @@
   `);
 });
 
-<<<<<<< HEAD
-test('convert story nodes with spaces', async () => {
-=======
-it('convert story nodes with spaces', () => {
->>>>>>> aa37ebd7
+it('convert story nodes with spaces', async () => {
   const input = dedent`
       import { Meta, Story } from '@storybook/addon-docs';
 
@@ -239,11 +211,7 @@
   `);
 });
 
-<<<<<<< HEAD
-test('extract esm into csf head code', async () => {
-=======
-it('extract esm into csf head code', () => {
->>>>>>> aa37ebd7
+it('extract esm into csf head code', async () => {
   const input = dedent`
       import { Meta, Story } from '@storybook/addon-docs';
       import { Button } from './Button';
@@ -420,11 +388,7 @@
   `);
 });
 
-<<<<<<< HEAD
-test('duplicate story name', async () => {
-=======
-it('duplicate story name', () => {
->>>>>>> aa37ebd7
+it('duplicate story name', async () => {
   const input = dedent`
       import { Meta, Story } from '@storybook/addon-docs';
       import { Button } from './Button';
@@ -479,11 +443,7 @@
   `);
 });
 
-<<<<<<< HEAD
-test('kebab case file name', async () => {
-=======
-it('kebab case file name', () => {
->>>>>>> aa37ebd7
+it('kebab case file name', async () => {
   const input = dedent`
       import { Meta, Story } from '@storybook/addon-docs';
       import { Kebab } from './my-component/some-kebab-case';
@@ -543,13 +503,8 @@
   `);
 });
 
-<<<<<<< HEAD
-test('story child is jsx', async () => {
-  const input = dedent`async 
-=======
-it('story child is jsx', () => {
-  const input = dedent`
->>>>>>> aa37ebd7
+it('story child is jsx', async () => {
+  const input = dedent`
       import { Canvas, Meta, Story } from '@storybook/addon-docs';
       import { Button } from './button';
       
