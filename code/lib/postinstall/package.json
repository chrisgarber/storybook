--- conflicted
+++ resolved
@@ -46,14 +46,8 @@
   },
   "devDependencies": {
     "jest": "^29.7.0",
-<<<<<<< HEAD
-    "jscodeshift": "^0.14.0",
-    "typescript": "~5.2.2"
-=======
-    "jest-specific-snapshot": "^8.0.0",
     "jscodeshift": "^0.15.1",
     "typescript": "^5.3.2"
->>>>>>> 8097dc7f
   },
   "publishConfig": {
     "access": "public"
