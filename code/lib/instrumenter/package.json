{
  "name": "@storybook/instrumenter",
  "version": "8.4.0-alpha.7",
  "description": "",
  "keywords": [
    "storybook"
  ],
  "homepage": "https://github.com/storybookjs/storybook/tree/next/code/lib/instrumenter",
  "bugs": {
    "url": "https://github.com/storybookjs/storybook/issues"
  },
  "repository": {
    "type": "git",
    "url": "https://github.com/storybookjs/storybook.git",
    "directory": "code/lib/instrumenter"
  },
  "funding": {
    "type": "opencollective",
    "url": "https://opencollective.com/storybook"
  },
  "license": "MIT",
  "sideEffects": false,
  "exports": {
    ".": {
      "types": "./dist/index.d.ts",
      "import": "./dist/index.mjs",
      "require": "./dist/index.js"
    },
    "./package.json": "./package.json"
  },
  "main": "dist/index.js",
  "module": "dist/index.mjs",
  "types": "dist/index.d.ts",
  "files": [
    "dist/**/*",
    "README.md",
    "*.js",
    "*.d.ts",
    "!src/**/*"
  ],
  "scripts": {
    "check": "jiti ../../../scripts/prepare/check.ts",
    "prep": "jiti ../../../scripts/prepare/bundle.ts"
  },
  "dependencies": {
    "@storybook/global": "^5.0.0",
<<<<<<< HEAD
    "@vitest/utils": "^2.1.1",
    "util": "^0.12.4"
=======
    "@vitest/utils": "^2.0.5"
>>>>>>> 921c9718
  },
  "devDependencies": {
    "typescript": "^5.3.2"
  },
  "peerDependencies": {
    "storybook": "workspace:^"
  },
  "publishConfig": {
    "access": "public"
  },
  "bundler": {
    "entries": [
      "./src/index.ts"
    ],
    "noExternal": [
      "@testing-library/dom",
      "@testing-library/jest-dom",
      "@testing-library/user-event",
      "chai",
      "@vitest/expect",
      "@vitest/spy",
      "@vitest/utils"
    ],
    "externals": [
      "util"
    ]
  },
  "gitHead": "e6a7fd8a655c69780bc20b9749c2699e44beae16"
}<|MERGE_RESOLUTION|>--- conflicted
+++ resolved
@@ -44,12 +44,7 @@
   },
   "dependencies": {
     "@storybook/global": "^5.0.0",
-<<<<<<< HEAD
-    "@vitest/utils": "^2.1.1",
-    "util": "^0.12.4"
-=======
-    "@vitest/utils": "^2.0.5"
->>>>>>> 921c9718
+    "@vitest/utils": "^2.1.1"
   },
   "devDependencies": {
     "typescript": "^5.3.2"
