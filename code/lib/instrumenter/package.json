--- conflicted
+++ resolved
@@ -1,10 +1,6 @@
 {
   "name": "@storybook/instrumenter",
-<<<<<<< HEAD
-  "version": "7.1.1",
-=======
   "version": "7.2.0",
->>>>>>> d61d7c0a
   "description": "",
   "keywords": [
     "storybook"
@@ -47,19 +43,11 @@
     "prep": "../../../scripts/prepare/bundle.ts"
   },
   "dependencies": {
-<<<<<<< HEAD
-    "@storybook/channels": "7.1.1",
-    "@storybook/client-logger": "7.1.1",
-    "@storybook/core-events": "7.1.1",
-    "@storybook/global": "^5.0.0",
-    "@storybook/preview-api": "7.1.1"
-=======
     "@storybook/channels": "workspace:*",
     "@storybook/client-logger": "workspace:*",
     "@storybook/core-events": "workspace:*",
     "@storybook/global": "^5.0.0",
     "@storybook/preview-api": "workspace:*"
->>>>>>> d61d7c0a
   },
   "devDependencies": {
     "typescript": "~4.9.3"
