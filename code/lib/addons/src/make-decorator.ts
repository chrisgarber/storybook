<<<<<<< HEAD
// eslint-disable-next-line import/no-cycle
import { StoryWrapper, LegacyStoryFn, StoryContext } from './types';
=======
/* eslint-disable camelcase */
import type { Addon_StoryWrapper, Addon_LegacyStoryFn, Addon_StoryContext } from '@storybook/types';
>>>>>>> 9bb5d45e

type MakeDecoratorResult = (...args: any) => any;

interface MakeDecoratorOptions {
  name: string;
  parameterName: string;
  skipIfNoParametersOrOptions?: boolean;
  wrapper: Addon_StoryWrapper;
}

export const makeDecorator = ({
  name,
  parameterName,
  wrapper,
  skipIfNoParametersOrOptions = false,
}: MakeDecoratorOptions): MakeDecoratorResult => {
  const decorator: any =
    (options: object) => (storyFn: Addon_LegacyStoryFn, context: Addon_StoryContext) => {
      const parameters = context.parameters && context.parameters[parameterName];

      if (parameters && parameters.disable) {
        return storyFn(context);
      }

      if (skipIfNoParametersOrOptions && !options && !parameters) {
        return storyFn(context);
      }

      return wrapper(storyFn, context, {
        options,
        parameters,
      });
    };

  return (...args: any) => {
    // Used without options as .addDecorator(decorator)
    if (typeof args[0] === 'function') {
      return decorator()(...args);
    }

    return (...innerArgs: any): any => {
      // Used as [.]addDecorator(decorator(options))
      if (innerArgs.length > 1) {
        // Used as [.]addDecorator(decorator(option1, option2))
        if (args.length > 1) {
          return decorator(args)(...innerArgs);
        }
        return decorator(...args)(...innerArgs);
      }

      throw new Error(
        `Passing stories directly into ${name}() is not allowed,
        instead use addDecorator(${name}) and pass options with the '${parameterName}' parameter`
      );
    };
  };
};<|MERGE_RESOLUTION|>--- conflicted
+++ resolved
@@ -1,10 +1,5 @@
-<<<<<<< HEAD
-// eslint-disable-next-line import/no-cycle
-import { StoryWrapper, LegacyStoryFn, StoryContext } from './types';
-=======
 /* eslint-disable camelcase */
 import type { Addon_StoryWrapper, Addon_LegacyStoryFn, Addon_StoryContext } from '@storybook/types';
->>>>>>> 9bb5d45e
 
 type MakeDecoratorResult = (...args: any) => any;
 
