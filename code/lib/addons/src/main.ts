<<<<<<< HEAD
import type { ReactElement } from 'react';
import { Channel } from '@storybook/channels';
=======
import global from 'global';

import type { Channel } from '@storybook/channels';
>>>>>>> 2283ebb2
import { SET_CONFIG } from '@storybook/core-events';
import type { API } from '@storybook/api';
import type {
  Addon_Collection,
  Addon_Config,
  Addon_Elements,
  Addon_Loaders,
  Addon_Type,
  Addon_Types,
} from '@storybook/types';
import { Addon_TypesEnum } from '@storybook/types';
import { logger } from '@storybook/client-logger';
import { mockChannel } from './storybook-channel-mock';

export { Addon_Type as Addon, Addon_TypesEnum as types };

export function isSupportedType(type: Addon_Types): boolean {
  return !!Object.values(Addon_TypesEnum).find((typeVal) => typeVal === type);
}

export class AddonStore {
  constructor() {
    this.promise = new Promise((res) => {
      this.resolve = () => res(this.getChannel());
    }) as Promise<Channel>;
  }

  private loaders: Addon_Loaders<API> = {};

  private elements: Addon_Elements = {};

  private config: Addon_Config = {};

  private channel: Channel | undefined;

  private serverChannel: Channel | undefined;

  private promise: any;

  private resolve: any;

  getChannel = (): Channel => {
    // this.channel should get overwritten by setChannel. If it wasn't called (e.g. in non-browser environment), set a mock instead.
    if (!this.channel) {
      this.setChannel(mockChannel());
    }

    return this.channel;
  };

  getServerChannel = (): Channel => {
    if (!this.serverChannel) {
      throw new Error('Accessing non-existent serverChannel');
    }

    return this.serverChannel;
  };

  ready = (): Promise<Channel> => this.promise;

  hasChannel = (): boolean => !!this.channel;

  hasServerChannel = (): boolean => !!this.serverChannel;

  setChannel = (channel: Channel): void => {
    this.channel = channel;
    this.resolve();
  };

  setServerChannel = (channel: Channel): void => {
    this.serverChannel = channel;
  };

  getElements = (type: Addon_Types): Addon_Collection => {
    if (!this.elements[type]) {
      this.elements[type] = {};
    }
    return this.elements[type];
  };

  addPanel = (name: string, options: Addon_Type): void => {
    this.add(name, {
      type: Addon_TypesEnum.PANEL,
      ...options,
    });
  };

  add = (name: string, addon: Addon_Type) => {
    const { type } = addon;
    const collection = this.getElements(type);
    collection[name] = { id: name, ...addon };
  };

  setConfig = (value: Addon_Config) => {
    Object.assign(this.config, value);
    if (this.hasChannel()) {
      this.getChannel().emit(SET_CONFIG, value);
    }
  };

  getConfig = () => this.config;

  register = (name: string, registerCallback: (api: API) => void): void => {
    if (this.loaders[name]) {
      logger.warn(`${name} was loaded twice, this could have bad side-effects`);
    }
    this.loaders[name] = registerCallback;
  };

  loadAddons = (api: any) => {
    Object.values(this.loaders).forEach((value) => value(api));
  };
}

// Enforce addons store to be a singleton
/* eslint-disable no-underscore-dangle */
function getAddonsStore(): AddonStore {
  if (!globalThis.__STORYBOOK_ADDONS) {
    globalThis.__STORYBOOK_ADDONS = new AddonStore();
  }
  return globalThis.__STORYBOOK_ADDONS;
}

// Exporting this twice in order to to be able to import it like { addons } instead of 'addons'
// prefer import { addons } from '@storybook/addons' over import addons from '@storybook/addons'
//
// See public_api.ts

export const addons = getAddonsStore();<|MERGE_RESOLUTION|>--- conflicted
+++ resolved
@@ -1,11 +1,6 @@
-<<<<<<< HEAD
-import type { ReactElement } from 'react';
-import { Channel } from '@storybook/channels';
-=======
-import global from 'global';
+/* eslint-disable no-underscore-dangle */
 
 import type { Channel } from '@storybook/channels';
->>>>>>> 2283ebb2
 import { SET_CONFIG } from '@storybook/core-events';
 import type { API } from '@storybook/api';
 import type {
@@ -121,7 +116,6 @@
 }
 
 // Enforce addons store to be a singleton
-/* eslint-disable no-underscore-dangle */
 function getAddonsStore(): AddonStore {
   if (!globalThis.__STORYBOOK_ADDONS) {
     globalThis.__STORYBOOK_ADDONS = new AddonStore();
