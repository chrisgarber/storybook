--- conflicted
+++ resolved
@@ -49,11 +49,7 @@
   },
   "dependencies": {
     "@emotion/use-insertion-effect-with-fallbacks": "^1.0.0",
-<<<<<<< HEAD
     "@storybook/client-logger": "workspace:*",
-=======
-    "@storybook/client-logger": "7.2.0-rc.0",
->>>>>>> 5bcced29
     "@storybook/global": "^5.0.0",
     "memoizerific": "^1.11.3"
   },
