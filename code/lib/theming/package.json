{
  "name": "@storybook/theming",
  "version": "7.0.0-beta.6",
  "description": "Core Storybook Components",
  "keywords": [
    "storybook"
  ],
  "homepage": "https://github.com/storybookjs/storybook/tree/main/lib/theming",
  "bugs": {
    "url": "https://github.com/storybookjs/storybook/issues"
  },
  "repository": {
    "type": "git",
    "url": "https://github.com/storybookjs/storybook.git",
    "directory": "lib/theming"
  },
  "funding": {
    "type": "opencollective",
    "url": "https://opencollective.com/storybook"
  },
  "license": "MIT",
  "sideEffects": false,
  "exports": {
    ".": {
      "node": "./dist/index.js",
      "require": "./dist/index.js",
      "import": "./dist/index.mjs",
      "types": "./dist/index.d.ts"
    },
    "./create": {
      "require": "./dist/create.js",
      "import": "./dist/create.mjs",
      "types": "./dist/create.d.ts"
    },
    "./package.json": "./package.json"
  },
  "main": "dist/index.js",
  "module": "dist/index.mjs",
  "types": "dist/index.d.ts",
  "files": [
    "dist/**/*",
    "README.md",
    "*.js",
    "*.d.ts"
  ],
  "scripts": {
    "check": "../../../scripts/node_modules/.bin/tsc --noEmit",
    "prep": "../../../scripts/prepare/bundle.ts"
  },
  "dependencies": {
    "@emotion/use-insertion-effect-with-fallbacks": "^1.0.0",
<<<<<<< HEAD
    "@storybook/client-logger": "7.0.0-beta.4",
    "@storybook/global": "^5.0.0",
=======
    "@storybook/client-logger": "7.0.0-beta.6",
>>>>>>> 8063a0ed
    "memoizerific": "^1.11.3"
  },
  "devDependencies": {
    "@emotion/cache": "^11.10.3",
    "@emotion/is-prop-valid": "^1.2.0",
    "@emotion/react": "^11.10.4",
    "@emotion/styled": "^11.10.4",
    "@types/fs-extra": "^9.0.6",
    "@types/node": "^16.0.0",
    "deep-object-diff": "^1.1.0",
    "fs-extra": "^9.0.1",
    "polished": "^4.2.2",
    "ts-dedent": "^2.0.0",
    "typescript": "~4.9.3"
  },
  "peerDependencies": {
    "react": "^16.8.0 || ^17.0.0 || ^18.0.0",
    "react-dom": "^16.8.0 || ^17.0.0 || ^18.0.0"
  },
  "publishConfig": {
    "access": "public"
  },
  "bundler": {
    "entries": [
      "./src/index.ts",
      "./src/create.ts"
    ],
    "post": "./scripts/fix-theme-type-export.ts"
  },
  "gitHead": "edcda9c064bcb77c903263fafcaee2bd369f429a"
}<|MERGE_RESOLUTION|>--- conflicted
+++ resolved
@@ -49,12 +49,8 @@
   },
   "dependencies": {
     "@emotion/use-insertion-effect-with-fallbacks": "^1.0.0",
-<<<<<<< HEAD
-    "@storybook/client-logger": "7.0.0-beta.4",
+    "@storybook/client-logger": "7.0.0-beta.6",
     "@storybook/global": "^5.0.0",
-=======
-    "@storybook/client-logger": "7.0.0-beta.6",
->>>>>>> 8063a0ed
     "memoizerific": "^1.11.3"
   },
   "devDependencies": {
