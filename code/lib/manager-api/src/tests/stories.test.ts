--- conflicted
+++ resolved
@@ -1,9 +1,4 @@
 /// <reference types="@types/jest" />;
-<<<<<<< HEAD
-=======
-// Need to import jest as mockJest for annoying jest reasons. Is there a better way?
-import { jest, it, describe, expect, beforeEach } from '@jest/globals';
->>>>>>> 1156ebed
 
 import {
   STORY_ARGS_UPDATED,
@@ -40,13 +35,6 @@
 const mockGetEntries = jest.fn();
 
 jest.mock('../lib/events');
-<<<<<<< HEAD
-jest.mock('global', () => ({
-  ...(jest.requireActual('global') as Record<string, any>),
-  fetch: jest.fn(() => ({ json: () => ({ v: 4, entries: mockGetEntries() }) })),
-  FEATURES: { storyStoreV7: true },
-  CONFIG_TYPE: 'DEVELOPMENT',
-=======
 jest.mock('@storybook/global', () => ({
   global: {
     ...globalThis,
@@ -54,7 +42,6 @@
     FEATURES: { storyStoreV7: true },
     CONFIG_TYPE: 'DEVELOPMENT',
   },
->>>>>>> 1156ebed
 }));
 
 const getEventMetadataMock = getEventMetadata as ReturnType<typeof jest.fn>;
@@ -101,7 +88,7 @@
   provider.serverChannel = mockChannel();
   mockGetEntries.mockReset().mockReturnValue(mockEntries);
 
-  (global.fetch as ReturnType<typeof jest.fn<typeof global.fetch>>).mockReset().mockReturnValue(
+  (global.fetch as jest.Mock<ReturnType<typeof global.fetch>>).mockReset().mockReturnValue(
     Promise.resolve({
       status: 200,
       ok: true,
@@ -578,7 +565,7 @@
       const store = createMockStore({});
       const fullAPI = Object.assign(new EventEmitter(), {});
 
-      (global.fetch as ReturnType<typeof jest.fn<typeof global.fetch>>).mockReturnValue(
+      (global.fetch as jest.Mock<ReturnType<typeof global.fetch>>).mockReturnValue(
         Promise.resolve({
           status: 500,
           text: async () => new Error('sorting error'),
@@ -604,13 +591,11 @@
       const { api, init } = initStories({ store, navigate, provider, fullAPI } as any);
       Object.assign(fullAPI, api);
 
-      (global.fetch as ReturnType<typeof jest.fn<typeof global.fetch>>).mockClear();
+      (global.fetch as jest.Mock<ReturnType<typeof global.fetch>>).mockClear();
       await init();
-      expect(global.fetch as ReturnType<typeof jest.fn<typeof global.fetch>>).toHaveBeenCalledTimes(
-        1
-      );
-
-      (global.fetch as ReturnType<typeof jest.fn<typeof global.fetch>>).mockClear();
+      expect(global.fetch as jest.Mock<ReturnType<typeof global.fetch>>).toHaveBeenCalledTimes(1);
+
+      (global.fetch as jest.Mock<ReturnType<typeof global.fetch>>).mockClear();
       mockGetEntries.mockReturnValueOnce({
         'component-a--story-1': {
           type: 'story',
