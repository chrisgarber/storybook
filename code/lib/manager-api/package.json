{
  "name": "@storybook/manager-api",
  "version": "8.1.0-alpha.8",
  "description": "Core Storybook Manager API & Context",
  "keywords": [
    "storybook"
  ],
  "homepage": "https://github.com/storybookjs/storybook/tree/next/code/lib/manager-api",
  "bugs": {
    "url": "https://github.com/storybookjs/storybook/issues"
  },
  "repository": {
    "type": "git",
    "url": "https://github.com/storybookjs/storybook.git",
    "directory": "code/lib/manager-api"
  },
  "funding": {
    "type": "opencollective",
    "url": "https://opencollective.com/storybook"
  },
  "license": "MIT",
  "exports": {
    ".": {
      "types": "./dist/index.d.ts",
      "node": "./dist/index.js",
      "require": "./dist/index.js",
      "import": "./dist/index.mjs"
    },
    "./package.json": "./package.json"
  },
  "main": "dist/index.js",
  "module": "dist/index.mjs",
  "react-native": "dist/index.mjs",
  "types": "dist/index.d.ts",
  "files": [
    "dist/**/*",
    "README.md",
    "*.js",
    "*.d.ts",
    "!src/**/*"
  ],
  "scripts": {
    "check": "node --loader ../../../scripts/node_modules/esbuild-register/loader.js -r ../../../scripts/node_modules/esbuild-register/register.js ../../../scripts/prepare/check.ts",
    "prep": "node --loader ../../../scripts/node_modules/esbuild-register/loader.js -r ../../../scripts/node_modules/esbuild-register/register.js ../../../scripts/prepare/bundle.ts"
  },
  "dependencies": {
<<<<<<< HEAD
    "@storybook/csf": "^0.1.6",
=======
    "@storybook/channels": "workspace:*",
    "@storybook/client-logger": "workspace:*",
    "@storybook/core-events": "workspace:*",
    "@storybook/csf": "^0.1.7",
>>>>>>> 87878736
    "@storybook/global": "^5.0.0",
    "@storybook/icons": "^1.2.5",
    "dequal": "^2.0.2",
    "lodash": "^4.17.21",
    "memoizerific": "^1.11.3",
    "store2": "^2.14.2",
    "telejson": "^7.2.0",
    "ts-dedent": "^2.0.0"
  },
  "devDependencies": {
    "@types/lodash": "^4.14.167",
    "@types/qs": "^6",
    "@types/semver": "^7.3.4",
    "flush-promises": "^1.0.2",
    "react": "^18.2.0",
    "react-dom": "^18.2.0",
    "semver": "^7.3.7",
    "typescript": "^5.3.2"
  },
  "peerDependencies": {
    "@storybook/core": "workspace:*"
  },
  "publishConfig": {
    "access": "public"
  },
  "bundler": {
    "entries": [
      "./src/index.tsx"
    ],
    "externals": [
      "react",
      "react-dom"
    ]
  },
  "gitHead": "e6a7fd8a655c69780bc20b9749c2699e44beae17"
}<|MERGE_RESOLUTION|>--- conflicted
+++ resolved
@@ -44,14 +44,7 @@
     "prep": "node --loader ../../../scripts/node_modules/esbuild-register/loader.js -r ../../../scripts/node_modules/esbuild-register/register.js ../../../scripts/prepare/bundle.ts"
   },
   "dependencies": {
-<<<<<<< HEAD
-    "@storybook/csf": "^0.1.6",
-=======
-    "@storybook/channels": "workspace:*",
-    "@storybook/client-logger": "workspace:*",
-    "@storybook/core-events": "workspace:*",
     "@storybook/csf": "^0.1.7",
->>>>>>> 87878736
     "@storybook/global": "^5.0.0",
     "@storybook/icons": "^1.2.5",
     "dequal": "^2.0.2",
