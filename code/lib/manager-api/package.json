--- conflicted
+++ resolved
@@ -42,25 +42,7 @@
     "prep": "../../../scripts/prepare/facade.ts"
   },
   "dependencies": {
-<<<<<<< HEAD
-    "@storybook/manager": "7.0.0-rc.4"
-=======
-    "@storybook/channels": "7.0.0-rc.7",
-    "@storybook/client-logger": "7.0.0-rc.7",
-    "@storybook/core-events": "7.0.0-rc.7",
-    "@storybook/csf": "next",
-    "@storybook/global": "^5.0.0",
-    "@storybook/router": "7.0.0-rc.7",
-    "@storybook/theming": "7.0.0-rc.7",
-    "@storybook/types": "7.0.0-rc.7",
-    "dequal": "^2.0.2",
-    "lodash": "^4.17.21",
-    "memoizerific": "^1.11.3",
-    "semver": "^7.3.7",
-    "store2": "^2.14.2",
-    "telejson": "^7.0.3",
-    "ts-dedent": "^2.0.0"
->>>>>>> 2b834fc5
+    "@storybook/manager": "7.0.0-rc.7"
   },
   "devDependencies": {
     "typescript": "~4.9.3"
