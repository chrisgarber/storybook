--- conflicted
+++ resolved
@@ -1,82 +1,37 @@
-<<<<<<< HEAD
-{
-  "name": "@kadira/storybook-addon-graphql",
-  "version": "1.0.1",
-  "description": "Storybook addon to display the GraphiQL IDE",
-  "main": "dist/index.js",
-  "scripts": {
-    "deploy-storybook": "storybook-to-ghpages",
-    "prepublish": "node .scripts/npm-prepublish.js",
-    "storybook": "start-storybook -p 9001"
-  },
-  "repository": {
-    "type": "git",
-    "url": "git+https://github.com/kadirahq/storybook-addon-graphql.git"
-  },
-  "keywords": [
-    "storybook"
-  ],
-  "license": "MIT",
-  "bugs": {
-    "url": "https://github.com/kadirahq/storybook-addon-graphql/issues"
-  },
-  "homepage": "https://github.com/kadirahq/storybook-addon-graphql#readme",
-  "devDependencies": {
-    "@kadira/storybook": "*",
-    "babel-cli": "^6.11.4",
-    "babel-preset-es2015": "^6.9.0",
-    "babel-preset-react": "^6.11.1",
-    "babel-preset-stage-0": "^6.5.0",
-    "react": "^15.5.4",
-    "react-dom": "^15.5.4",
-    "shelljs": "^0.7.3"
-  },
-  "peerDependencies": {
-    "@kadira/storybook-addons": "*",
-    "react": "*"
-  },
-  "dependencies": {
-    "global": "^4.3.1",
-    "graphiql": "^0.7.8",
-    "graphql": "^0.7.0"
-  }
-}
-=======
-{
-  "name": "@kadira/storybook-addon-graphql",
-  "version": "1.0.1",
-  "description": "Storybook addon to display the GraphiQL IDE",
-  "main": "dist/index.js",
-  "scripts": {
-    "deploy-storybook": "storybook-to-ghpages",
-    "prepublish": "node ../../scripts/prepublish.js",
-    "storybook": "start-storybook -p 9001"
-  },
-  "repository": {
-    "type": "git",
-    "url": "git+https://github.com/kadirahq/storybook-addon-graphql.git"
-  },
-  "keywords": [
-    "storybook"
-  ],
-  "license": "MIT",
-  "bugs": {
-    "url": "https://github.com/kadirahq/storybook-addon-graphql/issues"
-  },
-  "homepage": "https://github.com/kadirahq/storybook-addon-graphql#readme",
-  "devDependencies": {
-    "@kadira/storybook": "*",
-    "react": "^15.5.4",
-    "react-dom": "^15.5.4",
-    "shelljs": "^0.7.3"
-  },
-  "peerDependencies": {
-    "@kadira/storybook-addons": "*",
-    "react": "*"
-  },
-  "dependencies": {
-    "graphiql": "^0.7.8",
-    "graphql": "^0.7.0"
-  }
-}
->>>>>>> 5cd0c02d
+{
+  "name": "@kadira/storybook-addon-graphql",
+  "version": "1.0.1",
+  "description": "Storybook addon to display the GraphiQL IDE",
+  "main": "dist/index.js",
+  "scripts": {
+    "deploy-storybook": "storybook-to-ghpages",
+    "prepublish": "node ../../scripts/prepublish.js",
+    "storybook": "start-storybook -p 9001"
+  },
+  "repository": {
+    "type": "git",
+    "url": "git+https://github.com/kadirahq/storybook-addon-graphql.git"
+  },
+  "keywords": [
+    "storybook"
+  ],
+  "license": "MIT",
+  "bugs": {
+    "url": "https://github.com/kadirahq/storybook-addon-graphql/issues"
+  },
+  "homepage": "https://github.com/kadirahq/storybook-addon-graphql#readme",
+  "devDependencies": {
+    "@kadira/storybook": "*",
+    "react": "^15.5.4",
+    "react-dom": "^15.5.4",
+    "shelljs": "^0.7.3"
+  },
+  "peerDependencies": {
+    "@kadira/storybook-addons": "*",
+    "react": "*"
+  },
+  "dependencies": {
+    "graphiql": "^0.7.8",
+    "graphql": "^0.7.0"
+  }
+}