--- conflicted
+++ resolved
@@ -11,12 +11,8 @@
     "test": "npm run lint && npm run testonly",
     "test-watch": "npm run testonly -- --watch --watch-extensions js",
     "storybook": "STORYBOOK_CLOUD_SERVER='http://localhost:3003/graphql' STORYBOOK_CLOUD_APPID='test-app' STORYBOOK_CLOUD_DATABASE='test-db' start-storybook -p 3006",
-<<<<<<< HEAD
+    "storybook-local": "STORYBOOK_CLOUD_SERVER='http://localhost:3003/graphql' start-storybook -p 3006",
     "publish-storybook": "bash .scripts/publish_storybook.sh"
-=======
-    "storybook-local": "STORYBOOK_CLOUD_SERVER='http://localhost:3003/graphql' start-storybook -p 3006",
-    "test": "echo \"Error: no test specified\" && exit 1"
->>>>>>> eba722d3
   },
   "repository": {
     "type": "git",
