{
  "name": "@storybook/root",
  "version": "3.0.0",
  "repository": {
    "type": "git",
    "url": "https://github.com/storybooks/storybook.git"
  },
  "scripts": {
    "bootstrap": "node ./scripts/bootstrap.js",
    "bootstrap:crna-kitchen-sink": "npm --prefix examples/crna-kitchen-sink install",
    "bootstrap:docs": "yarn install --cwd docs",
    "bootstrap:react-native-vanilla": "npm --prefix examples/react-native-vanilla install",
    "bootstrap:react-native-typescript": "npm --prefix examples/react-native-typescript install",
    "build-packs": "lerna exec --scope '@storybook/*' --parallel -- ../../scripts/build-pack.sh ../../packs",
    "changelog": "pr-log --sloppy",
    "precommit": "lint-staged",
    "coverage": "codecov",
    "danger": "danger",
    "dev": "concurrently --kill-others \"yarn dev:ts\" \"yarn dev:js\"",
    "dev:js": "lerna exec --parallel -- cross-env-shell node \\$LERNA_ROOT_PATH/scripts/watch-js.js",
    "dev:ts": "lerna exec --parallel -- cross-env-shell node \\$LERNA_ROOT_PATH/scripts/watch-ts.js",
    "docs:build": "npm --prefix docs run build",
    "docs:deploy:ci": "npm --prefix docs run deploy:ci",
    "docs:deploy:manual": "npm --prefix docs run deploy:manual",
    "docs:dev": "npm --prefix docs run dev",
    "github-release": "github-release-from-changelog",
    "lint": "yarn lint:js . && yarn lint:ts **/*.ts && yarn lint:md .",
    "lint:ci": "yarn lint:js --format ./node_modules/eslint-teamcity/index.js . && yarn lint:ts **/*.ts && yarn lint:md .",
    "lint:js": "cross-env NODE_ENV=production eslint --cache --cache-location=.cache/eslint --ext .js,.jsx,.json --report-unused-disable-directives",
    "lint:ts": "tslint -p . -c tslint.json -t stylish",
    "lint:md": "remark -q",
    "publish": "lerna publish --exact",
    "postpublish": "yarn --cwd lib/cli test -o",
    "repo-dirty-check": "node ./scripts/repo-dirty-check",
    "start": "npm --prefix examples/official-storybook run storybook",
    "test": "node ./scripts/test.js",
    "test-latest-cra": "npm --prefix lib/cli run test-latest-cra",
    "chromatic": "npm --prefix examples/official-storybook run chromatic"
  },
  "devDependencies": {
    "@angular/common": "^5.2.10",
    "@angular/compiler": "^5.2.10",
    "@angular/core": "^5.2.10",
    "@angular/forms": "^5.2.10",
    "@angular/platform-browser": "^5.2.10",
    "@angular/platform-browser-dynamic": "^5.2.10",
    "babel-cli": "^6.26.0",
    "babel-core": "^6.26.3",
    "babel-eslint": "^8.2.3",
<<<<<<< HEAD
    "babel-plugin-emotion": "^9.1.2",
    "babel-plugin-macros": "^2.2.0",
=======
    "babel-plugin-macros": "^2.2.1",
>>>>>>> 54bc6243
    "babel-plugin-transform-runtime": "^6.23.0",
    "babel-preset-env": "^1.7.0",
    "babel-preset-react": "^6.24.1",
    "babel-preset-stage-0": "^6.24.1",
    "chalk": "^2.4.1",
    "codecov": "^3.0.2",
    "codelyzer": "^4.3.0",
    "commander": "^2.15.1",
    "concurrently": "^3.5.1",
<<<<<<< HEAD
    "cross-env": "^5.1.4",
    "danger": "^3.6.5",
    "emotion": "^9.1.3",
=======
    "cross-env": "^5.1.5",
    "danger": "^3.6.6",
>>>>>>> 54bc6243
    "enzyme": "^3.3.0",
    "enzyme-adapter-react-16": "^1.1.1",
    "eslint": "^4.19.1",
    "eslint-config-airbnb": "^16.1.0",
    "eslint-config-prettier": "^2.9.0",
    "eslint-plugin-import": "^2.11.0",
    "eslint-plugin-jest": "^21.15.1",
    "eslint-plugin-json": "^1.2.0",
    "eslint-plugin-jsx-a11y": "^6.0.3",
    "eslint-plugin-prettier": "^2.6.0",
    "eslint-plugin-react": "^7.8.2",
    "eslint-teamcity": "^2.0.0",
    "github-release-from-changelog": "^1.3.1",
    "glob": "^7.1.2",
    "husky": "^0.14.3",
    "inquirer": "^5.2.0",
    "jest": "^22.4.3",
    "jest-cli": "^22.4.3",
    "jest-config": "^22.4.3",
    "jest-diff": "^22.4.3",
    "jest-emotion": "^9.1.3",
    "jest-environment-jsdom": "^22.4.3",
    "jest-enzyme": "^6.0.0",
    "jest-glamor-react": "^4.3.0",
    "jest-image-snapshot": "^2.4.1",
    "jest-jasmine2": "^22.4.3",
    "jest-preset-angular": "^5.2.2",
    "jest-teamcity-reporter": "^0.9.0",
    "jest-vue-preprocessor": "^1.4.0",
    "lerna": "2.11.0",
    "lint-staged": "^7.1.0",
    "lodash": "^4.17.10",
    "marko-loader": "^1.3.3",
    "npmlog": "^4.1.2",
    "polymer-webpack-loader": "^2.0.2",
    "prettier": "^1.12.1",
    "raf": "^3.4.0",
    "react": "^16.3.2",
    "react-dom": "^16.3.2",
    "react-test-renderer": "^16.3.2",
    "remark-cli": "^5.0.0",
    "remark-lint": "^6.0.1",
    "remark-preset-lint-recommended": "^3.0.1",
    "shelljs": "^0.8.2",
    "tslint": "~5.10.0",
    "tslint-config-prettier": "^1.12.0",
    "tslint-plugin-prettier": "^1.3.0",
    "typescript": "^2.8.3"
  },
  "engines": {
    "node": ">=8.0.0",
    "yarn": ">=1.3.2"
  },
  "private": true,
  "collective": {
    "type": "opencollective",
    "url": "https://opencollective.com/storybook"
  },
  "lint-staged": {
    "linters": {
      "*.js": [
        "yarn lint:js --fix",
        "git add"
      ],
      "*.ts": [
        "yarn lint:ts --fix",
        "git add"
      ],
      "*.json": [
        "yarn lint:js --fix",
        "git add"
      ]
    }
  },
  "pr-log": {
    "skipLabels": [
      "cleanup"
    ],
    "validLabels": {
      "BREAKING CHANGE": "Breaking Changes",
      "feature request": "Features",
      "bug": "Bug Fixes",
      "documentation": "Documentation",
      "maintenance": "Maintenance",
      "dependencies:update": "Dependency Upgrades",
      "dependencies": "Dependency Upgrades",
      "other": "Other"
    }
  },
  "eslint-teamcity": {
    "reporter": "inspections"
  },
  "workspaces": [
    "addons/*",
    "app/*",
    "lib/*",
    "examples/marko-cli",
    "examples/angular-cli",
    "examples/cra-kitchen-sink",
    "examples/html-kitchen-sink",
    "examples/mithril-kitchen-sink",
    "examples/polymer-cli",
    "examples/vue-kitchen-sink",
    "examples/official-storybook",
    "lib/cli/test/run/*"
  ]
}<|MERGE_RESOLUTION|>--- conflicted
+++ resolved
@@ -47,12 +47,8 @@
     "babel-cli": "^6.26.0",
     "babel-core": "^6.26.3",
     "babel-eslint": "^8.2.3",
-<<<<<<< HEAD
     "babel-plugin-emotion": "^9.1.2",
-    "babel-plugin-macros": "^2.2.0",
-=======
     "babel-plugin-macros": "^2.2.1",
->>>>>>> 54bc6243
     "babel-plugin-transform-runtime": "^6.23.0",
     "babel-preset-env": "^1.7.0",
     "babel-preset-react": "^6.24.1",
@@ -62,14 +58,9 @@
     "codelyzer": "^4.3.0",
     "commander": "^2.15.1",
     "concurrently": "^3.5.1",
-<<<<<<< HEAD
-    "cross-env": "^5.1.4",
-    "danger": "^3.6.5",
     "emotion": "^9.1.3",
-=======
     "cross-env": "^5.1.5",
     "danger": "^3.6.6",
->>>>>>> 54bc6243
     "enzyme": "^3.3.0",
     "enzyme-adapter-react-16": "^1.1.1",
     "eslint": "^4.19.1",
