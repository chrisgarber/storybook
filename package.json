--- conflicted
+++ resolved
@@ -59,13 +59,8 @@
     "glob": "^7.1.2",
     "husky": "^0.14.3",
     "inquirer": "^3.1.0",
-<<<<<<< HEAD
-    "jest": "^20.0.4",
-    "jest-enzyme": "^3.6.1",
-=======
     "jest": "^21.0.1",
     "jest-enzyme": "^3.8.1",
->>>>>>> 3f51b0b8
     "lerna": "2.1.2",
     "lint-staged": "^4.0.2",
     "lodash": "^4.17.4",
