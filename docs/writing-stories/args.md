---
title: 'Args'
---

<YouTubeCallout id="0gOfS6K0x0E" title="Build better UIs with Storybook Args" />

A story is a component with a set of arguments that define how the component should render. “Args” are Storybook’s mechanism for defining those arguments in a single JavaScript object. Args can be used to dynamically change props, slots, styles, inputs, etc. It allows Storybook and its addons to live edit components. You _do not_ need to modify your underlying component code to use args.

When an arg’s value changes, the component re-renders, allowing you to interact with components in Storybook’s UI via addons that affect args.

Learn how and why to write stories in [the introduction](./index.md#using-args). For details on how args work, read on.

## Args object

The `args` object can be defined at the [story](#story-args), [component](#component-args) and [global level](#global-args). It is a JSON serializable object composed of string keys with matching valid value types that can be passed into a component for your framework.

## Story args

To define the args of a single story, use the `args` CSF story key:

<!-- prettier-ignore-start -->

<CodeSnippets
  paths={[
    'react/button-story-with-args.js.mdx',
    'react/button-story-with-args.ts.mdx',
    'vue/button-story-with-args.3.js.mdx',
    'vue/button-story-with-args.3.ts.mdx',
    'angular/button-story-with-args.ts.mdx',
    'web-components/button-story-with-args.js.mdx',
    'web-components/button-story-with-args.ts.mdx',
    'svelte/button-story-with-args.js.mdx',
    'svelte/button-story-with-args.ts.mdx',
    'html/button-story-with-args.ts.mdx',
    'html/button-story-with-args.js.mdx',
    'solid/button-story-with-args.js.mdx',
    'solid/button-story-with-args.ts.mdx',
  ]}
  usesCsf3
  csf2Path="writing-stories/args#snippet-button-story-with-args"
/>


<!-- prettier-ignore-end -->

These args will only apply to the story for which they are attached, although you can [reuse](./build-pages-with-storybook.md#args-composition-for-presentational-screens) them via JavaScript object reuse:

<!-- prettier-ignore-start -->

<CodeSnippets
  paths={[
    'angular/button-story-primary-long-name.ts.mdx',
    'web-components/button-story-primary-long-name.js.mdx',
    'web-components/button-story-primary-long-name.ts.mdx',
    'common/button-story-primary-long-name.js.mdx',
    'common/button-story-primary-long-name.ts.mdx',
  ]}
  usesCsf3
  csf2Path="writing-stories/args#snippet-button-story-primary-long-name"
/>

<!-- prettier-ignore-end -->

In the above example, we use the [object spread](https://developer.mozilla.org/en-US/docs/Web/JavaScript/Reference/Operators/Spread_syntax) feature of ES 2015.

## Component args

You can also define args at the component level; they will apply to all the component's stories unless you overwrite them. To do so, use the `args` key on the `default` CSF export:

<!-- prettier-ignore-start -->

<CodeSnippets
  paths={[
    'react/button-story-component-args-primary.js.mdx',
    'react/button-story-component-args-primary.ts.mdx',
    'vue/button-story-component-args-primary.js.mdx',
    'vue/button-story-component-args-primary.ts.mdx',
    'angular/button-story-component-args-primary.ts.mdx',
    'web-components/button-story-component-args-primary.js.mdx',
    'web-components/button-story-component-args-primary.ts.mdx',
    'svelte/button-story-component-args-primary.js.mdx',
    'svelte/button-story-component-args-primary.ts.mdx',
    'solid/button-story-component-args-primary.js.mdx',
    'solid/button-story-component-args-primary.ts.mdx',
  ]}
  usesCsf3
  csf2Path="writing-stories/args#snippet-button-story-component-args-primary"
/>

<!-- prettier-ignore-end -->

## Global args

You can also define args at the global level; they will apply to every component's stories unless you overwrite them. To do so, define the `args` property in the default export of `preview.js`:

<!-- prettier-ignore-start -->

<CodeSnippets
  paths={[
    'common/args-in-preview.js.mdx',
    'common/args-in-preview.ts.mdx',
  ]}
/>

<!-- prettier-ignore-end -->

<Callout variant="info" icon="💡">

For most uses of global args, [globals](../essentials/toolbars-and-globals.md) are a better tool for defining globally-applied settings, such as a theme. Using globals enables users to change the value with the toolbar menu.

</Callout>

## Args composition

You can separate the arguments to a story to compose in other stories. Here's how you can combine args for multiple stories of the same component.

<!-- prettier-ignore-start -->

<CodeSnippets
  paths={[
    'angular/button-story-primary-composition.ts.mdx',
    'web-components/button-story-primary-composition.js.mdx',
    'web-components/button-story-primary-composition.ts.mdx',
    'common/button-story-primary-composition.js.mdx',
    'common/button-story-primary-composition.ts.mdx',
  ]}
  usesCsf3
  csf2Path="writing-stories/args#snippet-button-story-primary-composition"
/>

<!-- prettier-ignore-end -->

<Callout variant="info" icon="💡">

If you find yourself re-using the same args for most of a component's stories, you should consider using [component-level args](#component-args).

</Callout>

Args are useful when writing stories for composite components that are assembled from other components. Composite components often pass their arguments unchanged to their child components, and similarly, their stories can be compositions of their child components stories. With args, you can directly compose the arguments:

<!-- prettier-ignore-start -->

<CodeSnippets
  paths={[
    'react/page-story.js.mdx',
    'react/page-story.ts.mdx',
    'angular/page-story.ts.mdx',
    'vue/page-story.3.js.mdx',
    'vue/page-story.3.ts.mdx',
    'web-components/page-story.js.mdx',
    'web-components/page-story.ts.mdx',
    'svelte/page-story.js.mdx',
    'svelte/page-story.ts.mdx',
    'solid/page-story.js.mdx',
    'solid/page-story.ts.mdx',
  ]}
  usesCsf3
  csf2Path="writing-stories/args#snippet-page-story"
/>

<!-- prettier-ignore-end -->

<<<<<<< HEAD
<IfRenderer renderer={['angular', 'vue', 'web-components', 'ember', 'html', 'preact', 'qwik', 'solid' ]}>
=======
<IfRenderer renderer={[ 'angular', 'ember', 'html', 'preact', 'qwik', 'react', 'solid', 'vue', 'web-components' ]}>
>>>>>>> 82e153f4

<!-- Uncomment once frameworks that support custom templates are enabled to prevent misinformation about the example -->

## Args can modify any aspect of your component

You can use args in your stories to configure the component's appearance, similar to what you would do in an application. For example, here's how you could use a `footer` arg to populate a child component:

<!-- prettier-ignore-start -->

<CodeSnippets
  paths={[
    'react/page-story-slots.js.mdx',
    'react/page-story-slots.ts.mdx',
    'vue/page-story-slots.3.js.mdx',
    'vue/page-story-slots.3.ts.mdx',
    'angular/page-story-slots.ts.mdx',
    'web-components/page-story-slots.js.mdx',
    'web-components/page-story-slots.ts.mdx',
    'solid/page-story-slots.js.mdx',
    'solid/page-story-slots.ts.mdx',
  ]}
  usesCsf3
  csf2Path="writing-stories/args#snippet-page-story-slots"
/>

<!-- prettier-ignore-end -->

</IfRenderer>

## Setting args through the URL

You can also override the set of initial args for the active story by adding an `args` query parameter to the URL. Typically you would use the [Controls addon](../essentials/controls.md) to handle this. For example, here's how you could set a `size` and `style` arg in the Storybook's URL:

```
?path=/story/avatar--default&args=style:rounded;size:100
```

As a safeguard against [XSS](https://owasp.org/www-community/attacks/xss/) attacks, the arg's keys and values provided in the URL are limited to alphanumeric characters, spaces, underscores, and dashes. Any other types will be ignored and removed from the URL, but you can still use them with the Controls addon and [within your story](#mapping-to-complex-arg-values).

The `args` param is always a set of `key: value` pairs delimited with a semicolon `;`. Values will be coerced (cast) to their respective `argTypes` (which may have been automatically inferred). Objects and arrays are supported. Special values `null` and `undefined` can be set by prefixing with a bang `!`. For example, `args=obj.key:val;arr[0]:one;arr[1]:two;nil:!null` will be interpreted as:

<!-- prettier-ignore-start -->

<CodeSnippets
  paths={[
   'common/storybook-args-url-params-converted.js.mdx',
  ]}
/>

<!-- prettier-ignore-end -->

Similarly, special formats are available for dates and colors. Date objects will be encoded as `!date(value)` with value represented as an ISO date string. Colors are encoded as `!hex(value)`, `!rgba(value)` or `!hsla(value)`. Note that rgb(a) and hsl(a) should not contain spaces or percentage signs in the URL.

Args specified through the URL will extend and override any default values of args set on the story.

<IfRenderer renderer='react'>

## Setting args from within a story

Interactive components often need to be controlled by their containing component or page to respond to events, modify their state and reflect those changes in the UI. For example, when a user toggles a switch component, the switch should be checked, and the arg shown in Storybook should reflect the change. To enable this, you can use the `useArgs` API exported by `@storybook/preview-api`:

<!-- prettier-ignore-start -->

<CodeSnippets
  paths={[    
    'react/page-story-args-within-story.js.mdx',
    'react/page-story-args-within-story.ts.mdx'
  ]}
/>

<!-- prettier-ignore-end -->

</IfRenderer>

## Mapping to complex arg values

Complex values such as JSX elements cannot be serialized to the manager (e.g., the Controls addon) or synced with the URL. Arg values can be "mapped" from a simple string to a complex type using the `mapping` property in `argTypes` to work around this limitation. It works in any arg but makes the most sense when used with the `select` control type.

<!-- prettier-ignore-start -->

<CodeSnippets
  paths={[
    'angular/arg-types-mapping.ts.mdx',
    'web-components/arg-types-mapping.js.mdx',
    'web-components/arg-types-mapping.ts.mdx',
    'common/arg-types-mapping.js.mdx',
    'common/arg-types-mapping.ts.mdx',
  ]}
/>

<!-- prettier-ignore-end -->

Note that `mapping` does not have to be exhaustive. If the arg value is not a property of `mapping`, the value will be used directly. Keys in `mapping` always correspond to arg _values_, not their index in the `options` array.

<details>
<summary>Using args in addons</summary>

If you are [writing an addon](../addons/writing-addons.md) that wants to read or update args, use the `useArgs` hook exported by `@storybook/manager-api`:

<!-- prettier-ignore-start -->

<CodeSnippets
  paths={[
    'common/args-usage-with-addons.js.mdx'
  ]}
/>

<!-- prettier-ignore-end -->

</details><|MERGE_RESOLUTION|>--- conflicted
+++ resolved
@@ -160,11 +160,7 @@
 
 <!-- prettier-ignore-end -->
 
-<<<<<<< HEAD
-<IfRenderer renderer={['angular', 'vue', 'web-components', 'ember', 'html', 'preact', 'qwik', 'solid' ]}>
-=======
 <IfRenderer renderer={[ 'angular', 'ember', 'html', 'preact', 'qwik', 'react', 'solid', 'vue', 'web-components' ]}>
->>>>>>> 82e153f4
 
 <!-- Uncomment once frameworks that support custom templates are enabled to prevent misinformation about the example -->
 
