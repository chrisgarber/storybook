---
title: 'stories'
---

(**Required**)

Parent: [main.js|ts configuration](./main-config.md)

Type:

```ts
| (string | StoriesSpecifier)[]
| async (list: (string | StoriesSpecifier)[]) => (string | StoriesSpecifier)[]
```

Configures Storybook to load stories from the specified locations. The intention is for you to colocate a story file along with the component it documents:

```
•
└── components
    ├── Button.ts
    └── Button.stories.ts
```

<!-- prettier-ignore-start -->

<CodeSnippets
  paths={[
    'common/main-config-stories.js.mdx',
    'common/main-config-stories.ts.mdx',
  ]}
/>

<!-- prettier-ignore-end -->

<Callout variant="info" icon="💡">

If you want to use a different naming convention, you can alter the glob using the syntax supported by [picomatch](https://github.com/micromatch/picomatch#globbing-features).

Keep in mind that some addons may assume Storybook's default naming convention.

</Callout>

## With an array of globs

Storybook will load stories from your project as found by this array of globs (pattern matching strings).

Stories are loaded in the order they are defined in the array. This allows you to control the order in which stories are displayed in the sidebar:

<!-- prettier-ignore-start -->

<CodeSnippets
  paths={[
    'common/main-config-stories-ordered.js.mdx',
    'common/main-config-stories-ordered.ts.mdx',
  ]}
/>

<!-- prettier-ignore-end -->

## With a configuration object

Additionally, you can customize your Storybook configuration to load your stories based on a configuration object. This object is of the type `StoriesSpecifier`, defined below.

For example, if you wanted to load your stories from a `packages/components` directory, you could adjust your `stories` configuration field into the following:

<!-- prettier-ignore-start -->

<CodeSnippets
  paths={[
    'common/main-config-stories-with-object.js.mdx',
    'common/main-config-stories-with-object.ts.mdx',
  ]}
/>

<!-- prettier-ignore-end -->

When Storybook starts, it will look for any file containing the `stories` extension inside the `packages/components` directory and generate the titles for your stories.

### `StoriesSpecifier`

Type:

```ts
{
  directory: string;
  files?: string;
  titlePrefix?: string;
}
```

#### `StoriesSpecifier.directory`

(**Required**)

Type: `string`

Where to start looking for story files, relative to the root of your project.

#### `StoriesSpecifier.files`

Type: `string`

Default: `'**/*.@(mdx|stories.@(mdx|js|jsx|mjs|ts|tsx))'`

A glob, relative to `StoriesSpecifier.directory` (with no leading `./`), that matches the filenames to load.

#### `StoriesSpecifier.titlePrefix`

Type: `string`

Default: `''`

When [auto-titling](../configure/sidebar-and-urls.md#csf-30-auto-titles), prefix used when generating the title for your stories.

## With a custom implementation

<Callout variant="info" icon="💡">

<<<<<<< HEAD
💡 Storybook now statically analyzes the configuration file to improve performance. Loading stories with a custom implementation may de-optimize or break this ability.
=======
With [`storyStoreV7`](./main-config-features.md#storystorev7) (the default in Storybook 7), Storybook now statically analyzes the configuration file to improve performance. Loading stories with a custom implementation may de-optimize or break this ability.
>>>>>>> 856b10db

</Callout>

You can also adjust your Storybook configuration and implement custom logic to load your stories. For example, suppose you were working on a project that includes a particular pattern that the conventional ways of loading stories could not solve. In that case, you could adjust your configuration as follows:

<!-- prettier-ignore-start -->

<CodeSnippets
  paths={[
    'common/main-config-stories-with-logic.js.mdx',
    'common/main-config-stories-with-logic.ts.mdx',
  ]}
/>

<!-- prettier-ignore-end --><|MERGE_RESOLUTION|>--- conflicted
+++ resolved
@@ -117,11 +117,7 @@
 
 <Callout variant="info" icon="💡">
 
-<<<<<<< HEAD
 💡 Storybook now statically analyzes the configuration file to improve performance. Loading stories with a custom implementation may de-optimize or break this ability.
-=======
-With [`storyStoreV7`](./main-config-features.md#storystorev7) (the default in Storybook 7), Storybook now statically analyzes the configuration file to improve performance. Loading stories with a custom implementation may de-optimize or break this ability.
->>>>>>> 856b10db
 
 </Callout>
 
