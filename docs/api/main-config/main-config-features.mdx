--- conflicted
+++ resolved
@@ -50,9 +50,6 @@
 
 Type: `boolean`
 
-<<<<<<< HEAD
-Use the modern viewport story globals API.
-=======
 Configures the [Viewports addon](../../essentials/backgrounds.mdx) to opt-in to the new story globals API for configuring viewports.
 
 {/* prettier-ignore-start */}
@@ -60,20 +57,15 @@
 <CodeSnippets path="main-config-features-viewport-story-globals.md" />
 
 {/* prettier-ignore-end */}
->>>>>>> 0678a2ad
 
 ## `backgroundsStoryGlobals`
 
 Type: `boolean`
 
-<<<<<<< HEAD
-Use the modern backgrounds story globals API.
-=======
 Configures the [Backgrounds addon](../../essentials/backgrounds.mdx) to opt-in to the new story globals API for configuring backgrounds.
 
 {/* prettier-ignore-start */}
 
 <CodeSnippets path="main-config-features-backgrounds-story-globals.md" />
 
-{/* prettier-ignore-end */}
->>>>>>> 0678a2ad
+{/* prettier-ignore-end */}