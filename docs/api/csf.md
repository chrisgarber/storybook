--- conflicted
+++ resolved
@@ -204,11 +204,7 @@
 
 When the story renders in the UI, Storybook executes each step defined in the `play` function and runs the assertions without the need for user interaction.
 
-<<<<<<< HEAD
-<IfRenderer renderer={['angular', 'vue', 'web-components', 'ember', 'html', 'preact', 'qwik', 'solid' ]}>
-=======
 <IfRenderer renderer={[ 'angular', 'ember', 'html', 'preact', 'qwik', 'react', 'solid', 'vue', 'web-components' ]}>
->>>>>>> 82e153f4
 
 ## Custom render functions
 
@@ -435,11 +431,7 @@
   ]}
 />
 
-<<<<<<< HEAD
-<IfRenderer renderer={['angular', 'vue', 'web-components', 'ember', 'html', 'preact', 'qwik', 'solid' ]}>
-=======
 <IfRenderer renderer={[ 'angular', 'ember', 'html', 'preact', 'qwik', 'react', 'solid', 'vue', 'web-components' ]}>
->>>>>>> 82e153f4
 
 Learn more about [render functions](#custom-render-functions).
 
@@ -461,11 +453,7 @@
 
 <!-- prettier-ignore-end -->
 
-<<<<<<< HEAD
-<IfRenderer renderer={['angular', 'vue', 'web-components', 'ember', 'html', 'preact', 'qwik', 'solid' ]}>
-=======
 <IfRenderer renderer={[ 'angular', 'ember', 'html', 'preact', 'qwik', 'react', 'solid', 'vue', 'web-components' ]}>
->>>>>>> 82e153f4
 
 For more information, see the section on [custom render functions](#custom-render-functions).
 
