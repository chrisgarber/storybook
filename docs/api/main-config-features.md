--- conflicted
+++ resolved
@@ -33,38 +33,6 @@
 
 <!-- prettier-ignore-end -->
 
-<<<<<<< HEAD
-## `legacyMdx1`
-
-Type: `boolean`
-
-Enables support for MDX version 1 as a fallback. Requires [@storybook/mdx1-csf](https://github.com/storybookjs/mdx1-csf) to be installed.
-=======
-## `storyStoreV7`
-
-Type: `boolean`
-
-Default: `true`
-
-Opts out of [on-demand story loading](#on-demand-story-loading); loads all stories at build time.
->>>>>>> 78029388
-
-<!-- prettier-ignore-start -->
-
-<CodeSnippets
-  paths={[
-<<<<<<< HEAD
-    'common/main-config-features-legacy-mdx-1.js.mdx',
-    'common/main-config-features-legacy-mdx-1.ts.mdx',
-=======
-    'common/main-config-features-story-store-v7.js.mdx',
-    'common/main-config-features-story-store-v7.ts.mdx',
->>>>>>> 78029388
-  ]}
-/>
-
-<!-- prettier-ignore-end -->
-
 ## `argTypeTargetsV7`
 
 (⚠️ **Experimental**)
