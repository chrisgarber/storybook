--- conflicted
+++ resolved
@@ -1,11 +1,7 @@
 ```ts
 // MyComponent.stories.ts
 
-<<<<<<< HEAD
-import type { Meta, StoryFn } from '@storybook/angular';
-=======
 import type { Meta, Story } from '@storybook/angular';
->>>>>>> d1673e19
 
 import { INITIAL_VIEWPORTS } from '@storybook/addon-viewport';
 
@@ -30,12 +26,7 @@
   },
 } as Meta;
 
-<<<<<<< HEAD
-export const MyStory: StoryFn = () => ({
-  template: '<MyComponent></MyComponent>',
-});
-=======
- /*
+/*
  *👇 Render functions are a framework specific feature to allow you control on how the component renders.
  * See https://storybook.js.org/docs/7.0/angular/api/csf
  * to learn how to use render functions.
@@ -45,5 +36,4 @@
     template: '<MyComponent></MyComponent>',
   }),
 };
->>>>>>> d1673e19
 ```