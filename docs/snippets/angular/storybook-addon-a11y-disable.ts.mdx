--- conflicted
+++ resolved
@@ -1,11 +1,7 @@
 ```ts
 // MyComponent.stories.ts
 
-<<<<<<< HEAD
-import type { Meta, StoryFn } from '@storybook/angular';
-=======
 import type { Meta, Story } from '@storybook/angular';
->>>>>>> d1673e19
 
 import { MyComponent } from './MyComponent.component';
 
@@ -18,22 +14,12 @@
   component: MyComponent,
 } as Meta;
 
-<<<<<<< HEAD
-const Template: StoryFn = () => ({});
-
-export const NonA11yStory = Template.bind({});
-NonA11yStory.parameters = {
-  a11y: {
-    // This option disables all a11y checks on this story
-    disable: true,
-=======
 export const NonA11yStory: Story = {
   parameters: {
     a11y: {
       // This option disables all a11y checks on this story
       disabled: true,
     },
->>>>>>> d1673e19
   },
 };
 ```