--- conflicted
+++ resolved
@@ -1,11 +1,7 @@
 ```ts
 // Button.stories.ts
 
-<<<<<<< HEAD
-import type { Meta, StoryFn } from '@storybook/angular';
-=======
 import type { Meta, Story } from '@storybook/angular';
->>>>>>> d1673e19
 
 import { Button } from './button.component';
 
@@ -20,14 +16,6 @@
   component: Button,
 } as Meta;
 
-<<<<<<< HEAD
-export const Text: StoryFn = () => ({
-  props: {
-    text: 'Hello Button',
-    onClick: action('clicked'),
-  },
-});
-=======
 export const Text: Story = {
   render: () => ({
     props: {
@@ -36,5 +24,4 @@
     },
   }),
 };
->>>>>>> d1673e19
 ```