--- conflicted
+++ resolved
@@ -1,11 +1,7 @@
 ```ts
 // Button.stories.ts
 
-<<<<<<< HEAD
-import type { Meta, StoryFn } from '@storybook/angular';
-=======
 import type { Meta, Story } from '@storybook/angular';
->>>>>>> d1673e19
 
 import { Button } from './button.component';
 
@@ -18,17 +14,6 @@
   component: Button,
 } as Meta;
 
-<<<<<<< HEAD
-
-export const Primary: StoryFn = () => ({
-  props: {
-    label: 'Button',
-    primary: true,
-  },
-});
-
-Primary.storyName = 'I am the primary';
-=======
 /*
  *👇 Render functions are a framework specific feature to allow you control on how the component renders.
  * See https://storybook.js.org/docs/7.0/angular/api/csf
@@ -43,5 +28,4 @@
     },
   }),
 };
->>>>>>> d1673e19
 ```