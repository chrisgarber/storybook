--- conflicted
+++ resolved
@@ -3,11 +3,7 @@
 
 import React from 'react';
 
-<<<<<<< HEAD
-import type { ComponentStoryFn, ComponentMeta } from '@storybook/react';
-=======
 import type { ComponentStoryObj, ComponentMeta } from '@storybook/react';
->>>>>>> d1673e19
 
 import { List } from './List';
 
@@ -21,10 +17,6 @@
 } as ComponentMeta<typeof List>;
 
 //👇 Always an empty list, not super interesting
-<<<<<<< HEAD
-const Template: ComponentStoryFn<typeof List> = (args) => <List {...args} />;
-=======
 
 const Template: ComponentStoryObj<typeof List> = {};
->>>>>>> d1673e19
 ```