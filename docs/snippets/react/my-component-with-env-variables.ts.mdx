```ts
// MyComponent.stories.ts| tsx

import React from 'react';

<<<<<<< HEAD
import type { ComponentStoryFn, ComponentMeta } from '@storybook/react';
=======
import type { ComponentStoryObj, ComponentMeta } from '@storybook/react';
>>>>>>> d1673e19

import { MyComponent } from './MyComponent';

export default {
  /* 👇 The title prop is optional.
   * See https://storybook.js.org/docs/7.0/react/configure/overview#configure-story-loading
   * to learn how to generate automatic titles
   */
  title: 'MyComponent',
  component: MyComponent,
} as ComponentMeta<typeof MyComponent>;

<<<<<<< HEAD
const Template: ComponentStoryFn<typeof MyComponent> = (args) => <MyComponent {...args} />;

export const ExampleStory = Template.bind({});
ExampleStory.args = {
  propertyA: process.env.STORYBOOK_DATA_KEY,
=======
export const ExampleStory: ComponentStoryObj<typeof MyComponent> = {
  args: {
    propertyA: process.env.STORYBOOK_DATA_KEY,
  },
>>>>>>> d1673e19
};
```<|MERGE_RESOLUTION|>--- conflicted
+++ resolved
@@ -3,11 +3,7 @@
 
 import React from 'react';
 
-<<<<<<< HEAD
-import type { ComponentStoryFn, ComponentMeta } from '@storybook/react';
-=======
 import type { ComponentStoryObj, ComponentMeta } from '@storybook/react';
->>>>>>> d1673e19
 
 import { MyComponent } from './MyComponent';
 
@@ -20,17 +16,9 @@
   component: MyComponent,
 } as ComponentMeta<typeof MyComponent>;
 
-<<<<<<< HEAD
-const Template: ComponentStoryFn<typeof MyComponent> = (args) => <MyComponent {...args} />;
-
-export const ExampleStory = Template.bind({});
-ExampleStory.args = {
-  propertyA: process.env.STORYBOOK_DATA_KEY,
-=======
 export const ExampleStory: ComponentStoryObj<typeof MyComponent> = {
   args: {
     propertyA: process.env.STORYBOOK_DATA_KEY,
   },
->>>>>>> d1673e19
 };
 ```