--- conflicted
+++ resolved
@@ -3,11 +3,7 @@
 
 import React from 'react';
 
-<<<<<<< HEAD
-import type { ComponentStoryFn, ComponentMeta } from '@storybook/react';
-=======
 import type { ComponentStoryObj, ComponentMeta } from '@storybook/react';
->>>>>>> d1673e19
 
 import { List } from './List';
 import { ListItem } from './ListItem';
@@ -24,28 +20,6 @@
   component: List,
 } as ComponentMeta<typeof List>;
 
-<<<<<<< HEAD
-const ListTemplate: ComponentStoryFn<typeof ButtonGroup> = (args) => {
-  const { items } = args;
-  return (
-    <List>
-      {items.map((item) => (
-        <ListItem {...item} />
-      ))}
-  </List>
-)};
-
-export const Empty = ListTemplate.bind({});
-Empty.args = { items: [] };
-
-export const OneItem = ListTemplate.bind({});
-OneItem.args = {
-  items: [
-    {
-      ...Unchecked.args,
-    },
-  ],
-=======
 //👇 The ListTemplate construct will be spread to the existing stories.
 const ListTemplate: ComponentStoryObj<typeof List> = {
   render: ({ items, ...args }) => {
@@ -75,6 +49,5 @@
       },
     ],
   },
->>>>>>> d1673e19
 };
 ```