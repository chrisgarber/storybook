--- conflicted
+++ resolved
@@ -1,12 +1,7 @@
 ```js
 // LoginForm.stories.js
 
-<<<<<<< HEAD
-import { userEvent, within } from '@storybook/testing-library';
-import { expect } from '@storybook/jest';
-=======
 import { expect, userEvent, within } from '@storybook/test';
->>>>>>> 82e153f4
 
 import LoginForm from './LoginForm.svelte';
 
