--- conflicted
+++ resolved
@@ -178,11 +178,7 @@
 
 <Callout variant="info" icon="💡">
 
-<<<<<<< HEAD
 By default, Storybook outputs the [build](../sharing/publish-storybook.md#build-storybook-as-a-static-web-application) to the `storybook-static` directory. If you're using a different build directory, you'll need to adjust the recipe accordingly.
-=======
-By default Storybook outputs the [build](../sharing/publish-storybook.md#build-storybook-as-a-static-web-application) to the `storybook-static` directory. If you're using a different build directory, you'll need to adjust the recipe accordingly.
->>>>>>> d11044a7
 
 </Callout>
 
@@ -206,27 +202,18 @@
 The test-runner exports test hooks that can be overridden globally to enable use cases like visual or DOM snapshots. These hooks give you access to the test lifecycle _before_ and _after_ the story is rendered.
 Listed below are the available hooks and an overview of how to use them.
 
-<<<<<<< HEAD
 | Hook        | Description                                                                                                     |
 | ----------- | --------------------------------------------------------------------------------------------------------------- |
 | `prepare`   | Prepares the browser for tests<br/>`async prepare({ page, browserContext, testRunnerConfig }) {}`               |
 | `setup`     | Executes once before all the tests run<br/>`setup() {}`                                                         |
 | `preVisit`  | Executes before a story is initially visited and rendered in the browser<br/>`async preVisit(page, context) {}` |
 | `postVisit` | Executes after the story is is visited and fully rendered<br/>`async postVisit(page, context) {}`               |
-=======
-| Hook         | Description                                                                                        |
-| ------------ | -------------------------------------------------------------------------------------------------- |
-| `prepare`    | Prepares the browser for tests<br/>`async prepare({ page, browserContext, testRunnerConfig }) {}`  |
-| `setup`      | Executes once before all the tests run<br/>`setup() {}`                                            |
-| `preRender`  | Executes before a story is rendered<br/>`async preRender(page, context) {}`                        |
-| `postRender` | Executes after the story is rendered<br/>`async postRender(page, context) {}`                      |
 
 <Callout variant="info" icon="💡">
 
 These test hooks are experimental and may be subject to breaking changes. We encourage you to test as much as possible within the story's [play function](../writing-stories/play-function.md).
 
 </Callout>
->>>>>>> d11044a7
 
 To enable the hooks API, you'll need to add a new configuration file inside your Storybook directory and set them up as follows:
 
@@ -243,11 +230,7 @@
 
 <Callout variant="info" icon="💡">
 
-<<<<<<< HEAD
 Except for the `setup` function, all other functions run asynchronously. Both `preVisit` and `postVisit` functions include two additional arguments, a [Playwright page](https://playwright.dev/docs/pages) and a context object which contains the `id`, `title`, and the `name` of the story.
-=======
-Except for the `setup` function, all other functions run asynchronously. Both `preRender` and `postRender` functions include two additional arguments, a [Playwright page](https://playwright.dev/docs/pages) and a context object which contains the `id`, `title`, and the `name` of the story.
->>>>>>> d11044a7
 
 </Callout>
 
@@ -426,11 +409,7 @@
 
 <Callout variant="info" icon="💡">
 
-<<<<<<< HEAD
 The `index.json` mode is not compatible with the watch mode.
-=======
-The `index.json` mode is not compatible with watch mode.
->>>>>>> d11044a7
 
 </Callout>
 
