{
  "name": "storybook.js.org",
  "version": "1.0.0",
  "private": true,
  "description": "storybook.js.org documentation",
  "keywords": [
    "documentation",
    "storybooks"
  ],
  "license": "MIT",
  "main": "n/a",
  "scripts": {
    "build": "gatsby build --prefix-paths && cp static/**/* ./public",
    "dev": "gatsby develop",
    "serve": "gatsby serve"
  },
  "dependencies": {
<<<<<<< HEAD
    "@storybook/components": "5.3.0-alpha.22",
    "@storybook/theming": "5.3.0-alpha.22",
=======
    "@storybook/components": "5.2.5",
    "@storybook/theming": "5.2.5",
>>>>>>> 869aaf62
    "babel-loader": "^6.4.1",
    "babel-plugin-styled-components": "^1.10.6",
    "bootstrap": "^4.3.1",
    "gatsby": "^1.9.279",
    "gatsby-link": "^1.6.45",
    "gatsby-plugin-segment": "^1.0.2",
    "gatsby-plugin-sharp": "^1.6.48",
    "gatsby-plugin-styled-components": "^2.0.0",
    "gatsby-remark-autolink-headers": "^1.4.19",
    "gatsby-remark-copy-linked-files": "^1.5.37",
    "gatsby-remark-images": "^1.5.67",
    "gatsby-remark-smartypants": "^1.4.12",
    "gatsby-source-filesystem": "^1.5.39",
    "gatsby-transformer-remark": "^1.7.44",
    "global": "^4.0.0",
    "html-react-parser": "^0.9.1",
    "is-builtin-module": "^3.0.0",
    "lodash": "^4.17.15",
    "marked": "^0.7.0",
    "polished": "^3.4.1",
    "prop-types": "^15.7.2",
    "react": "^16.11.0",
    "react-document-title": "^2.0.3",
    "react-dom": "^16.11.0",
    "react-helmet": "^5.2.0",
    "react-popper-tooltip": "^2.10.0",
    "react-router": "^4.3.1",
    "react-stack-grid": "^0.7.1",
    "recompose": "^0.30.0",
    "sitemap": "^4.1.1",
    "styled-components": "^4.4.0",
    "ts-dedent": "^1.1.0",
    "validatorjs": "^3.17.1"
  }
}<|MERGE_RESOLUTION|>--- conflicted
+++ resolved
@@ -15,13 +15,8 @@
     "serve": "gatsby serve"
   },
   "dependencies": {
-<<<<<<< HEAD
-    "@storybook/components": "5.3.0-alpha.22",
-    "@storybook/theming": "5.3.0-alpha.22",
-=======
     "@storybook/components": "5.2.5",
     "@storybook/theming": "5.2.5",
->>>>>>> 869aaf62
     "babel-loader": "^6.4.1",
     "babel-plugin-styled-components": "^1.10.6",
     "bootstrap": "^4.3.1",
