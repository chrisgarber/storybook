--- conflicted
+++ resolved
@@ -2,11 +2,7 @@
 title: 'DocsPage'
 ---
 
-<<<<<<< HEAD
 When you install [Storybook Docs](../../addons/docs/README.md), DocsPage is the zero-config default documentation that all stories get out of the box. It aggregates your stories, text descriptions, docgen comments, args tables, and code examples into a single page for each component.
-=======
-When you install [Storybook Docs](https://github.com/storybookjs/storybook/blob/next/addons/docs/), DocsPage is the zero-config default documentation that all stories get out of the box. It aggregates your stories, text descriptions, docgen comments, args tables, and code examples into a single page for each component.
->>>>>>> b1a8df3b
 
 The best practice for docs is for each component to have its own set of documentation and stories.
 
