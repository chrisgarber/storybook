---
title: 'Automatic documentation and Storybook'
---

<YouTubeCallout id="BLUmt0j7OLY" title="INSTANT documentation with Storybook 7 AUTODOCS" />

Storybook Autodocs is a powerful tool that can help you quickly generate comprehensive documentation for your UI components. By leveraging Autodocs, you're transforming your stories into living documentation which can be further extended with [MDX](./mdx.md) and [Doc Blocks](./doc-blocks.md) to provide a clear and concise understanding of your components' functionality.

## Setup automated documentation

To enable auto-generated documentation for your stories, you'll need to add the `tags` configuration property to the story's default export. For example:

<!-- prettier-ignore-start -->

<CodeSnippets
  paths={[
    'react/button-story-auto-docs.js.mdx',
    'react/button-story-auto-docs.ts.mdx',
    'vue/button-story-auto-docs.js.mdx',
    'vue/button-story-auto-docs.ts.mdx',
    'angular/button-story-auto-docs.ts.mdx',
    'svelte/button-story-auto-docs.js.mdx',
    'web-components/button-story-auto-docs.js.mdx',
    'web-components/button-story-auto-docs.ts.mdx',
  ]}
/>

<!-- prettier-ignore-end -->

![Storybook autodocs](./autodocs.png)

Once the story loads, Storybook infers the relevant metadata (e.g., [`args`](../writing-stories/args.md), [`argTypes`](../api/argtypes.md), [`parameters`](../writing-stories/parameters.md)) and automatically generates a documentation page with this information positioned at the root-level of your component tree in the sidebar.

### Configure

By default, Storybook offers zero-config support for documentation and automatically sets up a documentation page for each story enabled via the `tags` configuration property. However, you can extend your Storybook configuration file (i.e., `.storybook/main.js|ts|cjs`) and provide additional options to control how documentation gets created. Listed below are the available options and examples of how to use them.

<!-- prettier-ignore-start -->

<CodeSnippets
  paths={[
    'common/storybook-auto-docs-full-config.js.mdx',
    'common/storybook-auto-docs-full-config.ts.mdx',
  ]}
/>

<!-- prettier-ignore-end -->

<<<<<<< HEAD
| Option        | Description                                                                                                                                                                                                                                                                                                                  |
| ------------- | ---------------------------------------------------------------------------------------------------------------------------------------------------------------------------------------------------------------------------------------------------------------------------------------------------------------------------- |
| `autodocs`    | Configures auto-generated documentation pages. Available options: `true`, `false`,`tag` (default). `true`/`false` enable/disable autodocs globally. `tag` allows you to opt in per component by adding the `tags: ['autodocs']` annotation in the component's default export. <br/> Default: `docs: { autodocs: false }` |
| `defaultName` | Renames the auto-generated documentation page<br/> Default: `docs: { defaultName: 'Documentation' }`                                                                                                                                                                                                                                  |
=======
| Option        | Description                                                                                                                                                                                                                                                                                                              |
| ------------- | ------------------------------------------------------------------------------------------------------------------------------------------------------------------------------------------------------------------------------------------------------------------------------------------------------------------------ |
| `autodocs`    | Configures auto-generated documentation pages. Available options: `true`, `false`,`tag` (default). `true`/`false` enable/disable autodocs globally. `tag` allows you to opt in per component by adding the `tags: ['autodocs']` annotation in the component's default export. <br/> Default: `docs: { autodocs: false }` |
| `defaultName` | Renames the auto-generated documentation page<br/> Default: `docs: { defaultName: 'Documentation' }`                                                                                                                                                                                                                     |
>>>>>>> 51608c85

### Write a custom template

To replace the default documentation template used by Storybook, you can extend your UI configuration file (i.e., `.storybook/preview.js`) and introduce a `docs` [parameter](./doc-blocks.md#customizing-the-automatic-docs-page). This parameter accepts a `page` function that returns a React component, which you can use to generate the required template. For example:

<!-- prettier-ignore-start -->

<CodeSnippets
  paths={[
    'common/storybook-preview-auto-docs-custom-template-function.js.mdx',
    'common/storybook-preview-auto-docs-custom-template-function.ts.mdx',
  ]}
/>

<!-- prettier-ignore-end -->

<div class="aside">

💡 Internally, Storybook uses a similar implementation to generate the default template. See the Doc Blocks [API reference](./doc-blocks.md#available-blocks) to learn more about how Doc Blocks work.

</div>

Going over the code snippet in more detail. When Storybook starts up, it will override the default template with the custom one composed of the following:

1. A header with the component's metadata retrieved by the `Title`, `Subtitle`, and `Description` Doc Blocks.
2. The first story defined in the file via the `Primary` Doc Block with a handy set of UI controls to zoom in and out of the component.
3. An interactive table with all the relevant [`args`](../writing-stories/args.md) and [`argTypes`](../api/argtypes.md) defined in the story via the `Controls` Doc Block.
4. A overview of the remaining stories via the `Stories` Doc Block.

#### With MDX

You can also use MDX to generate the documentation template. This is useful in non-React projects where JSX-handling is not configured. Normally, when you create an MDX file in your project, it is treated as normal documentation. To indicate that an MDX file is a documentation template, supply the `isTemplate` property to its [`Meta`](../api/doc-block-meta.md) Doc Block. For example:

<!-- prettier-ignore-start -->

<CodeSnippets
  paths={[
    'common/storybook-mdx-template-with-prop.mdx.mdx',
  ]}
/>

<!-- prettier-ignore-end -->

Then you can use it in your `.storybook/preview.js` or an individual story file by importing it:

<!-- prettier-ignore-start -->

<CodeSnippets
  paths={[
    'common/storybook-preview-auto-docs-custom-mdx-template.js.mdx',
  ]}
/>

<!-- prettier-ignore-end -->

<div class="aside">

💡 If you only need to override the documentation page for a single component, we recommend creating an MDX file and referencing it directly via the `<Meta of={} />` Doc Block.

</div>

### Generate a table of contents

Storybook's auto-generated documentation pages can be quite long and difficult to navigate. To help with this, you can enable the table of contents feature to provide a quick overview of the documentation page and allow users to jump to a specific section. To enable it, extend your Storybook UI configuration file (i.e., `.storybook/preview.js`) and provide a `docs` [parameter](../writing-stories/parameters.md#global-parameters) with a `toc` property.

<!-- prettier-ignore-start -->

<CodeSnippets
  paths={[
    'common/storybook-preview-enable-toc.js.mdx',
    'common/storybook-preview-enable-toc.ts.mdx',
  ]}
/>

<!-- prettier-ignore-end -->

### Configure the table of contents

By default, the table of contents on the documentation page will only show the `h3` headings that are automatically generated. However, if you want to customize the table of contents, you can add more parameters to the `toc` property. The following options and examples of how to use them are available.

| Option                | Description                                                                                                                                          |
| --------------------- | ---------------------------------------------------------------------------------------------------------------------------------------------------- |
| `contentsSelector`    | Defines the container's CSS selector for search for the headings <br/> `toc: { contentsSelector: '.sbdocs-content' }`                                |
| `disable`             | Hides the table of contents for the documentation pages <br/> `toc: { disable: true }`                                                               |
| `headingSelector`     | Defines the list of headings to feature in the table of contents <br/> `toc: { headingSelector: 'h1, h2, h3' }`                                      |
| `ignoreSelector`      | Configures the table of contents to ignore specific headings or stories <br/> `toc: { ignoreSelector: 'h2' }`                                        |
| `title`               | Defines a title caption for the table of contents. <br/>Accepts one of: `string`, `null`, React element <br/> `toc: { title: 'Table of Contents' }`  |
| `unsafeTocbotOptions` | Provides additional [`TocBot`](https://tscanlin.github.io/tocbot/) configuration options <br/> `toc: { unsafeTocbotOptions: { orderedList: true } }` |

<div class="aside">

ℹ️ The `contentsSelector`, `headingSelector`, and `ignoreSelector` properties allow additional customization. For more information on using them, see the [`Tocbot` documentation](https://tscanlin.github.io/tocbot/).

</div>

<!-- prettier-ignore-start -->

<CodeSnippets
  paths={[
    'common/storybook-preview-custom-toc.js.mdx',
    'common/storybook-preview-custom-toc.ts.mdx',
  ]}
/>

<!-- prettier-ignore-end -->

#### Component-level configuration

If you want to customize the table of contents for a specific story, you can include a `toc` property in the story's default export and provide the required [configuration](#configure-the-table-of-contents). For example, if you need to hide the table of contents for a specific story, adjust your story as follows:

<!-- prettier-ignore-start -->

<CodeSnippets
  paths={[
    'angular/my-component-disable-toc.ts.mdx',
    'web-components/my-component-disable-toc.js.mdx',
    'web-components/my-component-disable-toc.ts.mdx',
    'common/my-component-disable-toc.js.mdx',
    'common/my-component-disable-toc.ts.mdx',
  ]}
/>

<!-- prettier-ignore-end -->

### Customize component documentation

Creating automated documentation with Storybook's Autodocs provides you with the starting point to build a sustainable documentation pattern. Nevertheless, it may not be suited for every case, and you may want to extend it and provide additional information. We recommend combining [MDX](./mdx.md) alongside Storybook's [Doc Blocks](./doc-blocks.md) for such cases to author your documentation.

## Advanced configuration

### Customize the Docs Container

The Docs Container is the component that wraps up the documentation page. It's responsible for rendering the documentation page in Storybook's UI. You can customize it by creating your own component and updating your Storybook UI configuration file (i.e., `.storybook/preview.js`) to reference it.

<!-- prettier-ignore-start -->

<CodeSnippets
  paths={[
    'common/storybook-preview-auto-docs-custom-docs-container.js.mdx',
    'common/storybook-preview-auto-docs-custom-docs-container.ts.mdx',
  ]}
/>

<!-- prettier-ignore-end -->

### Override the default theme

By default, Storybook provides two themes for the UI: `light` and `dark`. If you need to customize the theme used by the documentation to match the existing one, you can update your Storybook UI configuration file (i.e., `.storybook/preview.js`) and apply it.

<!-- prettier-ignore-start -->

<CodeSnippets
  paths={[
    'common/storybook-preview-auto-docs-override-theme.js.mdx',
    'common/storybook-preview-auto-docs-override-theme.ts.mdx',
  ]}
/>

<!-- prettier-ignore-end -->

### Working with custom MDX components

Out of the box, Storybook has a set of components that you can use to customize your documentation page. If you're working with a design system or component library and wish to add them to your documentation page, you can override the `MDXProvider` component inherited from `@mdx-js/react` with your own. However, there's a caveat to this, the component replacement will only have an impact if you're writing documentation using Markdown syntax (e.g., `#` for headings). Native HTML elements, such as `<h1>`, will not be replaced with your custom implementation.

<!-- prettier-ignore-start -->

<CodeSnippets
  paths={[
    'common/storybook-preview-auto-docs-override-mdx-container.js.mdx',
    'common/storybook-preview-auto-docs-override-mdx-container.ts.mdx',
  ]}
/>

<!-- prettier-ignore-end -->

<div class="aside">

💡 This is not a Storybook issue but a breaking change introduced with MDX 2. For more information on this and other breaking changes, see our [MDX documentation](./mdx.md#breaking-changes).

</div>

## Troubleshooting

### The table of contents doesn't render as expected

When using Autodocs's table of contents, you may encounter situations where it appears differently than expected. To help you resolve these problems, we have compiled a list of possible scenarios that may cause issues. If you've run into any of the items listed below and you're interested in helping us improve the support for this feature, we encourage you to reach out to the maintainers using the default communication channels (e.g., [Discord server](https://discord.com/channels/486522875931656193/570426522528382976), [GitHub issues](https://github.com/storybookjs/storybook/issues)).

#### With simple documentation pages

If you have a documentation page with only one matching heading and create a table of contents for it, the table of contents will not be hidden by default. A potential solution for this issue would be to add a second heading or turn it off entirely.

#### With small screens

If the screen width is less than 1200px, the table of contents will be hidden by default. Currently, there's no built-in solution for this issue that doesn't impact the documentation page's style compatibility.

#### With MDX

If you're writing [unattached documentation](./mdx.md#writing-unattached-documentation) using MDX, you cannot customize the table of contents primarily due to the lack of support for defining parameters based on the current implementation. As a result, the table of contents will always revert to the default [configuration](#configure-the-table-of-contents) provided globally.

### The auto-generated documentation is not showing up in a monorepo setup

Out of the box, Storybook's Autodocs feature is built to generate documentation for your stories automatically. Nevertheless, if you're working with a monorepo setup (e.g., [`Yarn Workspaces`](https://yarnpkg.com/features/workspaces), [`pnpm Workspaces`](https://pnpm.io/workspaces)), you may run into issues where part of the documentation may not be generated for you. To help you troubleshoot those issues, we've prepared some recommendations that might help you.

Update your import statements to reference the component directly instead of the package's root. For example:

<!-- prettier-ignore-start -->


<CodeSnippets
  paths={[
    'common/storybook-fix-imports-autodocs-monorepo.js.mdx',
    'common/storybook-fix-imports-autodocs-monorepo.ts.mdx',
  ]}
/>

<!-- prettier-ignore-end -->

Additionally, if you're developing using TypeScript, you may need to update Storybook's configuration file (i.e., `.storybook/main.js|ts`) to include the following:

<!-- prettier-ignore-start -->


<CodeSnippets
  paths={[
    'common/storybook-main-fix-imports-autodocs-monorepo.js.mdx',
    'common/storybook-main-fix-imports-autodocs-monorepo.ts.mdx',
  ]}
/>

<!-- prettier-ignore-end -->

If you're still encountering issues, we recommend reaching out to the maintainers using the default communication channels (e.g., [Discord server](https://discord.com/channels/486522875931656193/570426522528382976), [GitHub issues](https://github.com/storybookjs/storybook/issues)).

#### Learn more about Storybook documentation

- Autodocs for creating documentation for your stories
- [MDX](./mdx.md) for customizing your documentation
- [Doc Blocks](./doc-blocks.md) for authoring your documentation
- [Publishing docs](./build-documentation.md) to automate the process of publishing your documentation<|MERGE_RESOLUTION|>--- conflicted
+++ resolved
@@ -46,17 +46,10 @@
 
 <!-- prettier-ignore-end -->
 
-<<<<<<< HEAD
-| Option        | Description                                                                                                                                                                                                                                                                                                                  |
-| ------------- | ---------------------------------------------------------------------------------------------------------------------------------------------------------------------------------------------------------------------------------------------------------------------------------------------------------------------------- |
-| `autodocs`    | Configures auto-generated documentation pages. Available options: `true`, `false`,`tag` (default). `true`/`false` enable/disable autodocs globally. `tag` allows you to opt in per component by adding the `tags: ['autodocs']` annotation in the component's default export. <br/> Default: `docs: { autodocs: false }` |
-| `defaultName` | Renames the auto-generated documentation page<br/> Default: `docs: { defaultName: 'Documentation' }`                                                                                                                                                                                                                                  |
-=======
 | Option        | Description                                                                                                                                                                                                                                                                                                              |
 | ------------- | ------------------------------------------------------------------------------------------------------------------------------------------------------------------------------------------------------------------------------------------------------------------------------------------------------------------------ |
 | `autodocs`    | Configures auto-generated documentation pages. Available options: `true`, `false`,`tag` (default). `true`/`false` enable/disable autodocs globally. `tag` allows you to opt in per component by adding the `tags: ['autodocs']` annotation in the component's default export. <br/> Default: `docs: { autodocs: false }` |
 | `defaultName` | Renames the auto-generated documentation page<br/> Default: `docs: { defaultName: 'Documentation' }`                                                                                                                                                                                                                     |
->>>>>>> 51608c85
 
 ### Write a custom template
 
