--- conflicted
+++ resolved
@@ -35,27 +35,6 @@
 
 We recommend serving static files via Storybook to ensure that your components always have the assets they need to load. We recommend this technique for assets that your components often use, like logos, fonts, and icons.
 
-<<<<<<< HEAD
-Configure a directory (or a list of directories) where your assets live in your Storybook configuration. Use the `staticDirs` property in your `main.js` or `main.ts` configuration file like so:
-
-```js
-{
-  ...
-  staticDirs: ['./public'];
-  ...
-}
-```
-
-You can map your local static directories to a different path like this:
-
-```js
-{
-  ...
-  staticDirs: [{ from: './public', to: '/assets' }];
-  ...
-}
-```
-=======
 Configure a directory (or a list of directories) where your assets live when starting Storybook. Use the`staticDirs` configuration element in your main Storybook configuration file (i.e., `.storybook/main.js`) to specify the directories:
 
 <!-- prettier-ignore-start -->
@@ -67,7 +46,6 @@
 />
 
 <!-- prettier-ignore-end -->
->>>>>>> 09dff904
 
 Here `../public` is your static directory. Now use it in a component or story like this.
 
@@ -92,30 +70,6 @@
 
 You can also pass a list of directories separated by commas without spaces instead of a single directory.
 
-<<<<<<< HEAD
-```js
-{
-  ...
-  staticDirs: ['./public', './statics'];
-  ...
-}
-```
-
-Or you can map each of them to different paths:
-
-You can map your local static directories to a different path like this:
-
-```js
-{
-  ...
-  staticDirs: [
-    { from: './public', to: '/assets' },
-    { from: './statics', to: '/resources' }
-  ];
-  ...
-}
-```
-=======
 <!-- prettier-ignore-start -->
 
 <CodeSnippets
@@ -137,7 +91,6 @@
 />
 
 <!-- prettier-ignore-end -->
->>>>>>> 09dff904
 
 ### **[⚠️ Deprecated]** Serving static files via Storybook CLI
 
