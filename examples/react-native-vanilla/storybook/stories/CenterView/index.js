--- conflicted
+++ resolved
@@ -1,11 +1,5 @@
-<<<<<<< HEAD
-import React, { PropTypes } from 'react';
-=======
-/* eslint-disable import/no-extraneous-dependencies, import/no-unresolved, import/extensions */
-
 import React from 'react';
 import PropTypes from 'prop-types';
->>>>>>> fc1aecb9
 import { View } from 'react-native';
 import style from './style';
 
