{
  "name": "ember-example",
  "version": "4.0.0-alpha.24",
  "private": true,
  "scripts": {
    "build": "ember build",
    "build-storybook": "yarn build && cp -r public/* dist && build-storybook -s dist",
    "dev": "ember serve",
    "storybook": "yarn build && start-storybook -p 9009 -s dist, public"
  },
  "devDependencies": {
    "@babel/core": "^7.1.2",
    "@storybook/addon-a11y": "4.0.0-alpha.24",
    "@storybook/addon-actions": "4.0.0-alpha.24",
    "@storybook/addon-backgrounds": "4.0.0-alpha.24",
    "@storybook/addon-centered": "4.0.0-alpha.24",
    "@storybook/addon-knobs": "4.0.0-alpha.24",
    "@storybook/addon-links": "4.0.0-alpha.24",
    "@storybook/addon-notes": "4.0.0-alpha.24",
    "@storybook/addon-options": "4.0.0-alpha.24",
    "@storybook/addon-storysource": "4.0.0-alpha.24",
    "@storybook/addon-viewport": "4.0.0-alpha.24",
    "@storybook/addons": "4.0.0-alpha.24",
    "@storybook/ember": "4.0.0-alpha.24",
    "babel-loader": "^8",
    "broccoli-asset-rev": "^3.0.0",
    "cross-env": "^5.2.0",
    "ember-ajax": "^3.1.2",
    "ember-cli": "~3.4.0",
    "ember-cli-app-version": "^3.0.0",
<<<<<<< HEAD
    "ember-cli-babel": "^7.1.2",
    "ember-cli-htmlbars": "^2.0.1",
=======
    "ember-cli-babel": "^6.6.0",
    "ember-cli-htmlbars": "^3.0.1",
>>>>>>> 595721eb
    "ember-cli-htmlbars-inline-precompile": "^1.0.5",
    "ember-cli-inject-live-reload": "^1.4.1",
    "ember-cli-shims": "^1.2.0",
    "ember-cli-sri": "^2.1.0",
    "ember-cli-uglify": "^2.0.0",
    "ember-load-initializers": "^1.1.0",
    "ember-resolver": "^4.0.0",
    "ember-source": "~3.5.0",
    "loader.js": "^4.2.3",
    "webpack": "^4.17.1",
    "webpack-cli": "^3.1.2"
  },
  "engines": {
    "node": "^4.5 || 6.* || >= 7.*"
  },
  "dependencies": {
    "ember-template-compiler": "^1.9.0-alpha"
  }
}<|MERGE_RESOLUTION|>--- conflicted
+++ resolved
@@ -28,13 +28,8 @@
     "ember-ajax": "^3.1.2",
     "ember-cli": "~3.4.0",
     "ember-cli-app-version": "^3.0.0",
-<<<<<<< HEAD
     "ember-cli-babel": "^7.1.2",
-    "ember-cli-htmlbars": "^2.0.1",
-=======
-    "ember-cli-babel": "^6.6.0",
     "ember-cli-htmlbars": "^3.0.1",
->>>>>>> 595721eb
     "ember-cli-htmlbars-inline-precompile": "^1.0.5",
     "ember-cli-inject-live-reload": "^1.4.1",
     "ember-cli-shims": "^1.2.0",
