--- conflicted
+++ resolved
@@ -1,10 +1,6 @@
 {
   "name": "preact-example",
-<<<<<<< HEAD
-  "version": "6.5.9",
-=======
   "version": "6.5.10-alpha.1",
->>>>>>> 26558032
   "private": true,
   "scripts": {
     "build": "cross-env NODE_ENV=production webpack --progress --hide-modules",
@@ -19,18 +15,6 @@
   "devDependencies": {
     "@babel/core": "^7.12.10",
     "@babel/plugin-transform-runtime": "^7.12.10",
-<<<<<<< HEAD
-    "@storybook/addon-a11y": "6.5.9",
-    "@storybook/addon-actions": "6.5.9",
-    "@storybook/addon-backgrounds": "6.5.9",
-    "@storybook/addon-links": "6.5.9",
-    "@storybook/addon-storyshots": "6.5.9",
-    "@storybook/addon-storysource": "6.5.9",
-    "@storybook/addon-viewport": "6.5.9",
-    "@storybook/addons": "6.5.9",
-    "@storybook/preact": "6.5.9",
-    "@storybook/source-loader": "6.5.9",
-=======
     "@storybook/addon-a11y": "6.5.10-alpha.1",
     "@storybook/addon-actions": "6.5.10-alpha.1",
     "@storybook/addon-backgrounds": "6.5.10-alpha.1",
@@ -41,7 +25,6 @@
     "@storybook/addons": "6.5.10-alpha.1",
     "@storybook/preact": "6.5.10-alpha.1",
     "@storybook/source-loader": "6.5.10-alpha.1",
->>>>>>> 26558032
     "@types/prop-types": "^15.7.3",
     "@types/react": "^17",
     "@types/react-dom": "^17",
