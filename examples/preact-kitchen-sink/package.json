{
  "name": "preact-example",
  "version": "5.3.0-alpha.9",
  "private": true,
  "scripts": {
    "build": "cross-env NODE_ENV=production webpack --progress --hide-modules",
    "build-storybook": "build-storybook -s public",
    "dev": "cross-env NODE_ENV=development webpack-dev-server --open --hot",
    "storybook": "start-storybook -p 9009 -s public"
  },
  "dependencies": {
    "global": "^4.0.0",
    "preact": "^8.4.2"
  },
  "devDependencies": {
    "@babel/core": "^7.3.4",
    "@babel/plugin-transform-runtime": "^7.2.0",
    "@storybook/addon-a11y": "5.3.0-alpha.9",
    "@storybook/addon-actions": "5.3.0-alpha.9",
    "@storybook/addon-backgrounds": "5.3.0-alpha.9",
    "@storybook/addon-centered": "5.3.0-alpha.9",
    "@storybook/addon-contexts": "5.3.0-alpha.9",
    "@storybook/addon-knobs": "5.3.0-alpha.9",
    "@storybook/addon-links": "5.3.0-alpha.9",
    "@storybook/addon-notes": "5.3.0-alpha.9",
    "@storybook/addon-options": "5.3.0-alpha.9",
    "@storybook/addon-storyshots": "5.3.0-alpha.9",
    "@storybook/addon-storysource": "5.3.0-alpha.9",
    "@storybook/addon-viewport": "5.3.0-alpha.9",
    "@storybook/addons": "5.3.0-alpha.9",
    "@storybook/preact": "5.3.0-alpha.9",
    "@storybook/source-loader": "5.3.0-alpha.9",
    "babel-loader": "^8.0.4",
<<<<<<< HEAD
    "cross-env": "^5.2.1",
    "file-loader": "^4.0.0",
    "preact-render-to-json": "^3.6.6",
    "raw-loader": "^3.0.0",
    "svg-url-loader": "^3.0.1",
    "webpack": "^4.39.3",
    "webpack-dev-server": "^3.8.0"
=======
    "cross-env": "^6.0.3",
    "file-loader": "^4.2.0",
    "preact-render-to-json": "^3.6.6",
    "raw-loader": "^3.1.0",
    "svg-url-loader": "^3.0.2",
    "webpack": "^4.33.0",
    "webpack-dev-server": "^3.8.2"
>>>>>>> d0381ef6
  }
}<|MERGE_RESOLUTION|>--- conflicted
+++ resolved
@@ -9,7 +9,7 @@
     "storybook": "start-storybook -p 9009 -s public"
   },
   "dependencies": {
-    "global": "^4.0.0",
+    "global": "^4.3.2",
     "preact": "^8.4.2"
   },
   "devDependencies": {
@@ -31,15 +31,6 @@
     "@storybook/preact": "5.3.0-alpha.9",
     "@storybook/source-loader": "5.3.0-alpha.9",
     "babel-loader": "^8.0.4",
-<<<<<<< HEAD
-    "cross-env": "^5.2.1",
-    "file-loader": "^4.0.0",
-    "preact-render-to-json": "^3.6.6",
-    "raw-loader": "^3.0.0",
-    "svg-url-loader": "^3.0.1",
-    "webpack": "^4.39.3",
-    "webpack-dev-server": "^3.8.0"
-=======
     "cross-env": "^6.0.3",
     "file-loader": "^4.2.0",
     "preact-render-to-json": "^3.6.6",
@@ -47,6 +38,5 @@
     "svg-url-loader": "^3.0.2",
     "webpack": "^4.33.0",
     "webpack-dev-server": "^3.8.2"
->>>>>>> d0381ef6
   }
 }