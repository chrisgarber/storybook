--- conflicted
+++ resolved
@@ -20,7 +20,6 @@
   return <input value={text} onChange={e => setText(e.target.value)} />;
 };
 
-<<<<<<< HEAD
 export const effect = () => {
   const ref = useRef();
   useEffect(() => {
@@ -33,7 +32,9 @@
     <button type="button" ref={ref}>
       I should be yellow
     </button>
-=======
+  );
+};
+
 export const reactHookCheckbox = () => {
   const [on, setOn] = React.useState(false);
   return (
@@ -41,6 +42,5 @@
       <input type="checkbox" checked={on} onChange={e => setOn(e.target.checked)} />
       On
     </label>
->>>>>>> eb58fa2b
   );
 };