--- conflicted
+++ resolved
@@ -32,18 +32,11 @@
     "@storybook/core-events": "6.5.0-rc.1",
     "@storybook/design-system": "^5.4.7",
     "@storybook/jest": "^0.0.5",
-<<<<<<< HEAD
-    "@storybook/node-logger": "6.5.0-beta.4",
-    "@storybook/react": "6.5.0-beta.4",
-    "@storybook/react-webpack4": "6.5.0-beta.4",
-    "@storybook/router": "6.5.0-beta.4",
-    "@storybook/source-loader": "6.5.0-beta.4",
-=======
     "@storybook/node-logger": "6.5.0-rc.1",
     "@storybook/react": "6.5.0-rc.1",
+    "@storybook/react-webpack4": "6.5.0-rc.1",
     "@storybook/router": "6.5.0-rc.1",
     "@storybook/source-loader": "6.5.0-rc.1",
->>>>>>> c1966fb6
     "@storybook/testing-library": "^0.0.7",
     "@storybook/theming": "6.5.0-rc.1",
     "@testing-library/dom": "^7.31.2",
