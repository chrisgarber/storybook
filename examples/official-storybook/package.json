--- conflicted
+++ resolved
@@ -62,14 +62,12 @@
     "uuid": "^3.3.2",
     "webpack": "^4.33.0"
   },
-<<<<<<< HEAD
   "peerDependencies": {
     "puppeteer": "^2.1.0"
-=======
+  },
   "storybook": {
     "chromatic": {
       "appCode": "ab7m45tp9p"
     }
->>>>>>> d8dd653c
   }
 }