{
  "name": "marko-cli",
  "version": "5.2.0-alpha.33",
  "private": true,
  "description": "Demo of how to build an app using marko-starter",
  "repository": {
    "type": "git",
    "url": "https://github.com/marko-js-samples/marko-starter-demo",
    "directory": "examples/marko-cli"
  },
  "license": "MIT",
  "scripts": {
    "build": "NODE_ENV=production marko-starter build",
    "build-storybook": "build-storybook",
    "now-build": "node ../../scripts/bootstrap --core && yarn run build-storybook --quiet",
    "prettier": "prettier src/**/*.{js,css,less} *.js --write",
    "serve-static": "NODE_ENV=production marko-starter serve-static",
    "start": "marko-starter server",
    "storybook": "start-storybook -p 9005",
    "test": "npm run lint"
  },
  "dependencies": {
    "marko": "^4.16.15",
    "marko-starter": "^2.0.4"
  },
  "devDependencies": {
<<<<<<< HEAD
    "@storybook/addon-a11y": "5.2.0-alpha.23",
    "@storybook/addon-actions": "5.2.0-alpha.23",
    "@storybook/addon-knobs": "5.2.0-alpha.23",
    "@storybook/addon-options": "5.2.0-alpha.23",
    "@storybook/addon-storysource": "5.2.0-alpha.23",
    "@storybook/addons": "5.2.0-alpha.23",
    "@storybook/marko": "5.2.0-alpha.23",
    "prettier": "^1.18.2",
=======
    "@storybook/addon-a11y": "5.2.0-alpha.33",
    "@storybook/addon-actions": "5.2.0-alpha.33",
    "@storybook/addon-knobs": "5.2.0-alpha.33",
    "@storybook/addon-options": "5.2.0-alpha.33",
    "@storybook/addon-storysource": "5.2.0-alpha.33",
    "@storybook/addons": "5.2.0-alpha.33",
    "@storybook/marko": "5.2.0-alpha.33",
    "@storybook/source-loader": "5.2.0-alpha.33",
    "prettier": "^1.16.4",
>>>>>>> a0561d26
    "webpack": "^4.33.0"
  }
}<|MERGE_RESOLUTION|>--- conflicted
+++ resolved
@@ -24,16 +24,6 @@
     "marko-starter": "^2.0.4"
   },
   "devDependencies": {
-<<<<<<< HEAD
-    "@storybook/addon-a11y": "5.2.0-alpha.23",
-    "@storybook/addon-actions": "5.2.0-alpha.23",
-    "@storybook/addon-knobs": "5.2.0-alpha.23",
-    "@storybook/addon-options": "5.2.0-alpha.23",
-    "@storybook/addon-storysource": "5.2.0-alpha.23",
-    "@storybook/addons": "5.2.0-alpha.23",
-    "@storybook/marko": "5.2.0-alpha.23",
-    "prettier": "^1.18.2",
-=======
     "@storybook/addon-a11y": "5.2.0-alpha.33",
     "@storybook/addon-actions": "5.2.0-alpha.33",
     "@storybook/addon-knobs": "5.2.0-alpha.33",
@@ -41,9 +31,7 @@
     "@storybook/addon-storysource": "5.2.0-alpha.33",
     "@storybook/addons": "5.2.0-alpha.33",
     "@storybook/marko": "5.2.0-alpha.33",
-    "@storybook/source-loader": "5.2.0-alpha.33",
-    "prettier": "^1.16.4",
->>>>>>> a0561d26
+    "prettier": "^1.18.2",
     "webpack": "^4.33.0"
   }
 }