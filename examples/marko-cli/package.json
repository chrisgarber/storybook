{
  "name": "marko-cli",
<<<<<<< HEAD
  "version": "5.2.0-beta.13",
=======
  "version": "5.2.0-beta.17",
>>>>>>> bba0364e
  "private": true,
  "description": "Demo of how to build an app using marko-starter",
  "repository": {
    "type": "git",
    "url": "https://github.com/marko-js-samples/marko-starter-demo",
    "directory": "examples/marko-cli"
  },
  "license": "MIT",
  "scripts": {
    "build": "NODE_ENV=production marko-starter build",
    "build-storybook": "build-storybook",
    "now-build": "node ../../scripts/bootstrap --core && yarn run build-storybook --quiet",
    "prettier": "prettier src/**/*.{js,css,less} *.js --write",
    "serve-static": "NODE_ENV=production marko-starter serve-static",
    "start": "marko-starter server",
    "storybook": "start-storybook -p 9005",
    "test": "npm run lint"
  },
  "dependencies": {
    "marko": "^4.16.15",
    "marko-starter": "^2.0.4"
  },
  "devDependencies": {
<<<<<<< HEAD
    "@storybook/addon-a11y": "5.2.0-beta.13",
    "@storybook/addon-actions": "5.2.0-beta.13",
    "@storybook/addon-knobs": "5.2.0-beta.13",
    "@storybook/addon-options": "5.2.0-beta.13",
    "@storybook/addon-storysource": "5.2.0-beta.13",
    "@storybook/addons": "5.2.0-beta.13",
    "@storybook/marko": "5.2.0-beta.13",
    "@storybook/source-loader": "5.2.0-beta.13",
=======
    "@storybook/addon-a11y": "5.2.0-beta.17",
    "@storybook/addon-actions": "5.2.0-beta.17",
    "@storybook/addon-knobs": "5.2.0-beta.17",
    "@storybook/addon-options": "5.2.0-beta.17",
    "@storybook/addon-storysource": "5.2.0-beta.17",
    "@storybook/addons": "5.2.0-beta.17",
    "@storybook/marko": "5.2.0-beta.17",
    "@storybook/source-loader": "5.2.0-beta.17",
>>>>>>> bba0364e
    "prettier": "^1.16.4",
    "webpack": "^4.33.0"
  }
}<|MERGE_RESOLUTION|>--- conflicted
+++ resolved
@@ -1,10 +1,6 @@
 {
   "name": "marko-cli",
-<<<<<<< HEAD
-  "version": "5.2.0-beta.13",
-=======
   "version": "5.2.0-beta.17",
->>>>>>> bba0364e
   "private": true,
   "description": "Demo of how to build an app using marko-starter",
   "repository": {
@@ -28,16 +24,6 @@
     "marko-starter": "^2.0.4"
   },
   "devDependencies": {
-<<<<<<< HEAD
-    "@storybook/addon-a11y": "5.2.0-beta.13",
-    "@storybook/addon-actions": "5.2.0-beta.13",
-    "@storybook/addon-knobs": "5.2.0-beta.13",
-    "@storybook/addon-options": "5.2.0-beta.13",
-    "@storybook/addon-storysource": "5.2.0-beta.13",
-    "@storybook/addons": "5.2.0-beta.13",
-    "@storybook/marko": "5.2.0-beta.13",
-    "@storybook/source-loader": "5.2.0-beta.13",
-=======
     "@storybook/addon-a11y": "5.2.0-beta.17",
     "@storybook/addon-actions": "5.2.0-beta.17",
     "@storybook/addon-knobs": "5.2.0-beta.17",
@@ -46,7 +32,6 @@
     "@storybook/addons": "5.2.0-beta.17",
     "@storybook/marko": "5.2.0-beta.17",
     "@storybook/source-loader": "5.2.0-beta.17",
->>>>>>> bba0364e
     "prettier": "^1.16.4",
     "webpack": "^4.33.0"
   }
