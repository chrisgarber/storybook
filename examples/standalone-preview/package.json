{
  "name": "standalone-preview",
<<<<<<< HEAD
  "version": "6.5.0-beta.4",
=======
  "version": "7.0.0-alpha.1",
>>>>>>> abbd4f91
  "private": true,
  "scripts": {
    "storybook": "cross-env STORYBOOK_DISPLAY_WARNING=true DISPLAY_WARNING=true sb dev -p 9011 -c ../official-storybook --no-manager-cache --preview-url=http://localhost:1337/external-iframe.html",
    "storybook-preview": "cross-env PREVIEW_URL=external-iframe.html parcel ./storybook.html --port 1337"
  },
  "devDependencies": {
<<<<<<< HEAD
    "@storybook/addon-docs": "6.5.0-beta.4",
    "@storybook/cli": "6.5.0-beta.4",
    "@storybook/react": "6.5.0-beta.4",
=======
    "@storybook/addon-docs": "7.0.0-alpha.1",
    "@storybook/cli": "7.0.0-alpha.1",
    "@storybook/react": "7.0.0-alpha.1",
    "@storybook/react-webpack5": "7.0.0-alpha.1",
>>>>>>> abbd4f91
    "cross-env": "^7.0.3",
    "parcel": "2.0.1",
    "react": "16.14.0",
    "react-dom": "16.14.0",
<<<<<<< HEAD
    "sb": "6.5.0-beta.4"
=======
    "sb": "7.0.0-alpha.1"
>>>>>>> abbd4f91
  }
}<|MERGE_RESOLUTION|>--- conflicted
+++ resolved
@@ -1,34 +1,20 @@
 {
   "name": "standalone-preview",
-<<<<<<< HEAD
-  "version": "6.5.0-beta.4",
-=======
   "version": "7.0.0-alpha.1",
->>>>>>> abbd4f91
   "private": true,
   "scripts": {
     "storybook": "cross-env STORYBOOK_DISPLAY_WARNING=true DISPLAY_WARNING=true sb dev -p 9011 -c ../official-storybook --no-manager-cache --preview-url=http://localhost:1337/external-iframe.html",
     "storybook-preview": "cross-env PREVIEW_URL=external-iframe.html parcel ./storybook.html --port 1337"
   },
   "devDependencies": {
-<<<<<<< HEAD
-    "@storybook/addon-docs": "6.5.0-beta.4",
-    "@storybook/cli": "6.5.0-beta.4",
-    "@storybook/react": "6.5.0-beta.4",
-=======
     "@storybook/addon-docs": "7.0.0-alpha.1",
     "@storybook/cli": "7.0.0-alpha.1",
     "@storybook/react": "7.0.0-alpha.1",
     "@storybook/react-webpack5": "7.0.0-alpha.1",
->>>>>>> abbd4f91
     "cross-env": "^7.0.3",
     "parcel": "2.0.1",
     "react": "16.14.0",
     "react-dom": "16.14.0",
-<<<<<<< HEAD
-    "sb": "6.5.0-beta.4"
-=======
     "sb": "7.0.0-alpha.1"
->>>>>>> abbd4f91
   }
 }