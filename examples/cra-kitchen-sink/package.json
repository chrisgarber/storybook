{
  "name": "cra-kitchen-sink",
  "version": "6.5.0-rc.1",
  "private": true,
  "scripts": {
    "build": "react-scripts build",
    "build-storybook": "sb build",
    "eject": "react-scripts eject",
    "start": "react-scripts start",
    "storybook": "sb dev -p 9010 --no-manager-cache",
    "test": "react-scripts test --env=jsdom"
  },
  "dependencies": {
    "@storybook/client-logger": "6.5.0-rc.1",
    "global": "^4.4.0",
    "prop-types": "^15.7.2",
    "react": "16.14.0",
    "react-dom": "16.14.0",
    "react-lifecycles-compat": "^3.0.4",
    "react-scripts": "^4.0.2"
  },
  "devDependencies": {
    "@pmmmwh/react-refresh-webpack-plugin": "^0.5.3",
    "@storybook/addon-a11y": "6.5.0-rc.1",
    "@storybook/addon-actions": "6.5.0-rc.1",
    "@storybook/addon-backgrounds": "6.5.0-rc.1",
    "@storybook/addon-docs": "6.5.0-rc.1",
    "@storybook/addon-ie11": "0.0.7--canary.5e87b64.0",
    "@storybook/addon-jest": "6.5.0-rc.1",
    "@storybook/addon-links": "6.5.0-rc.1",
    "@storybook/addon-storyshots": "6.5.0-rc.1",
    "@storybook/addons": "6.5.0-rc.1",
    "@storybook/builder-webpack4": "6.5.0-rc.1",
    "@storybook/preset-create-react-app": "^3.1.6",
<<<<<<< HEAD
    "@storybook/react": "6.5.0-beta.4",
    "@storybook/react-webpack4": "6.5.0-beta.4",
    "@storybook/theming": "6.5.0-beta.4",
    "sb": "6.5.0-beta.4",
=======
    "@storybook/react": "6.5.0-rc.1",
    "@storybook/theming": "6.5.0-rc.1",
    "sb": "6.5.0-rc.1",
>>>>>>> c1966fb6
    "webpack": "4"
  },
  "storybook": {
    "chromatic": {
      "projectToken": "tg55gajmdt"
    }
  }
}<|MERGE_RESOLUTION|>--- conflicted
+++ resolved
@@ -32,16 +32,10 @@
     "@storybook/addons": "6.5.0-rc.1",
     "@storybook/builder-webpack4": "6.5.0-rc.1",
     "@storybook/preset-create-react-app": "^3.1.6",
-<<<<<<< HEAD
-    "@storybook/react": "6.5.0-beta.4",
-    "@storybook/react-webpack4": "6.5.0-beta.4",
-    "@storybook/theming": "6.5.0-beta.4",
-    "sb": "6.5.0-beta.4",
-=======
     "@storybook/react": "6.5.0-rc.1",
+    "@storybook/react-webpack4": "6.5.0-rc.1",
     "@storybook/theming": "6.5.0-rc.1",
     "sb": "6.5.0-rc.1",
->>>>>>> c1966fb6
     "webpack": "4"
   },
   "storybook": {
