{
  "name": "cra-kitchen-sink",
  "version": "7.0.0-alpha.2",
  "private": true,
  "scripts": {
    "build": "react-scripts build",
    "build-storybook": "storybook build",
    "eject": "react-scripts eject",
    "start": "react-scripts start",
    "storybook": "storybook dev -p 9010 --no-manager-cache",
    "test": "react-scripts test --env=jsdom"
  },
  "dependencies": {
    "@storybook/client-logger": "7.0.0-alpha.2",
    "global": "^4.4.0",
    "prop-types": "^15.7.2",
    "react": "16.14.0",
    "react-dom": "16.14.0",
    "react-lifecycles-compat": "^3.0.4",
    "react-scripts": "^5.0.1"
  },
  "devDependencies": {
    "@pmmmwh/react-refresh-webpack-plugin": "^0.5.5",
    "@storybook/addon-a11y": "7.0.0-alpha.2",
    "@storybook/addon-actions": "7.0.0-alpha.2",
    "@storybook/addon-backgrounds": "7.0.0-alpha.2",
    "@storybook/addon-docs": "7.0.0-alpha.2",
    "@storybook/addon-jest": "7.0.0-alpha.2",
    "@storybook/addon-links": "7.0.0-alpha.2",
    "@storybook/addon-storyshots": "7.0.0-alpha.2",
    "@storybook/addons": "7.0.0-alpha.2",
    "@storybook/builder-webpack5": "7.0.0-alpha.2",
    "@storybook/preset-create-react-app": "^4.1.0",
<<<<<<< HEAD
    "@storybook/react": "7.0.0-alpha.1",
    "@storybook/react-webpack5": "7.0.0-alpha.1",
    "@storybook/theming": "7.0.0-alpha.1",
    "storybook": "7.0.0-alpha.1",
=======
    "@storybook/react": "7.0.0-alpha.2",
    "@storybook/react-webpack5": "7.0.0-alpha.2",
    "@storybook/theming": "7.0.0-alpha.2",
    "sb": "7.0.0-alpha.2",
>>>>>>> 84457be0
    "webpack": "5"
  },
  "storybook": {
    "chromatic": {
      "projectToken": "tg55gajmdt"
    }
  }
}<|MERGE_RESOLUTION|>--- conflicted
+++ resolved
@@ -31,17 +31,10 @@
     "@storybook/addons": "7.0.0-alpha.2",
     "@storybook/builder-webpack5": "7.0.0-alpha.2",
     "@storybook/preset-create-react-app": "^4.1.0",
-<<<<<<< HEAD
-    "@storybook/react": "7.0.0-alpha.1",
-    "@storybook/react-webpack5": "7.0.0-alpha.1",
-    "@storybook/theming": "7.0.0-alpha.1",
-    "storybook": "7.0.0-alpha.1",
-=======
     "@storybook/react": "7.0.0-alpha.2",
     "@storybook/react-webpack5": "7.0.0-alpha.2",
     "@storybook/theming": "7.0.0-alpha.2",
-    "sb": "7.0.0-alpha.2",
->>>>>>> 84457be0
+    "storybook": "7.0.0-alpha.2",
     "webpack": "5"
   },
   "storybook": {
