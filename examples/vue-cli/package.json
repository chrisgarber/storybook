--- conflicted
+++ resolved
@@ -18,18 +18,13 @@
     "@storybook/addon-controls": "6.5.0-rc.1",
     "@storybook/addon-essentials": "6.5.0-rc.1",
     "@storybook/preset-scss": "^1.0.3",
-<<<<<<< HEAD
-    "@storybook/source-loader": "6.5.0-beta.4",
-    "@storybook/vue": "6.5.0-beta.4",
-    "@storybook/vue-webpack5": "6.5.0-beta.4",
-=======
     "@storybook/source-loader": "6.5.0-rc.1",
     "@storybook/vue": "6.5.0-rc.1",
->>>>>>> 13b40e37
+    "@storybook/vue-webpack5": "6.5.0-rc.1",
     "@vue/cli-plugin-babel": "~4.3.1",
     "@vue/cli-plugin-typescript": "~4.3.1",
     "@vue/cli-service": "~4.3.1",
-    "sb": "6.5.0-beta.4",
+    "sb": "6.5.0-rc.1",
     "typescript": "^4.6.3",
     "vue-template-compiler": "^2.6.12"
   }
