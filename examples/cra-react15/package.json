{
  "name": "cra-react15",
  "version": "6.5.0-beta.1",
  "private": true,
  "scripts": {
    "build": "react-scripts build",
    "build-storybook": "sb build",
    "eject": "react-scripts eject",
    "start": "react-scripts start",
    "storybook": "sb dev -p 9009 --no-manager-cache",
    "test": "react-scripts test --env=jsdom"
  },
  "dependencies": {
    "babel-loader": "^8.2.5",
    "event-source-polyfill": "^1.0.25",
    "global": "^4.4.0",
    "react": "^15.7.0",
    "react-dom": "^15.7.0",
    "react-scripts": "^5.0.1"
  },
  "devDependencies": {
    "@storybook/addon-actions": "6.5.0-beta.1",
    "@storybook/addon-ie11": "0.0.7--canary.5e87b64.0",
<<<<<<< HEAD
    "@storybook/addon-links": "6.5.0-beta.0",
    "@storybook/addons": "6.5.0-beta.0",
    "@storybook/builder-webpack5": "6.5.0-beta.0",
    "@storybook/preset-create-react-app": "^4.1.0",
    "@storybook/react": "6.5.0-beta.0",
    "@storybook/theming": "6.5.0-beta.0",
    "babel-core": "6",
    "babel-runtime": "6",
    "webpack": "5"
=======
    "@storybook/addon-links": "6.5.0-beta.1",
    "@storybook/addons": "6.5.0-beta.1",
    "@storybook/builder-webpack4": "6.5.0-beta.1",
    "@storybook/preset-create-react-app": "^3.1.6",
    "@storybook/react": "6.5.0-beta.1",
    "@storybook/theming": "6.5.0-beta.1",
    "babel-core": "6",
    "babel-runtime": "6",
    "sb": "6.5.0-beta.1",
    "webpack": "4"
>>>>>>> af8b4828
  },
  "storybook": {
    "chromatic": {
      "projectToken": "gxk7iqej3wt"
    }
  }
}<|MERGE_RESOLUTION|>--- conflicted
+++ resolved
@@ -21,28 +21,16 @@
   "devDependencies": {
     "@storybook/addon-actions": "6.5.0-beta.1",
     "@storybook/addon-ie11": "0.0.7--canary.5e87b64.0",
-<<<<<<< HEAD
-    "@storybook/addon-links": "6.5.0-beta.0",
-    "@storybook/addons": "6.5.0-beta.0",
-    "@storybook/builder-webpack5": "6.5.0-beta.0",
-    "@storybook/preset-create-react-app": "^4.1.0",
-    "@storybook/react": "6.5.0-beta.0",
-    "@storybook/theming": "6.5.0-beta.0",
-    "babel-core": "6",
-    "babel-runtime": "6",
-    "webpack": "5"
-=======
     "@storybook/addon-links": "6.5.0-beta.1",
     "@storybook/addons": "6.5.0-beta.1",
-    "@storybook/builder-webpack4": "6.5.0-beta.1",
-    "@storybook/preset-create-react-app": "^3.1.6",
+    "@storybook/builder-webpack5": "6.5.0-beta.1",
+    "@storybook/preset-create-react-app": "^4.1.0",
     "@storybook/react": "6.5.0-beta.1",
     "@storybook/theming": "6.5.0-beta.1",
     "babel-core": "6",
     "babel-runtime": "6",
     "sb": "6.5.0-beta.1",
-    "webpack": "4"
->>>>>>> af8b4828
+    "webpack": "5"
   },
   "storybook": {
     "chromatic": {
