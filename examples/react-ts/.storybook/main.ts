--- conflicted
+++ resolved
@@ -9,20 +9,11 @@
     {
       directory: '../src',
       titlePrefix: 'Demo',
-<<<<<<< HEAD
-      files: '**/button.stories.tsx',
-    },
-    {
-      directory: '../src/docs2',
-      titlePrefix: 'Docs2',
-      files: '**/*.docs.mdx',
-=======
       files: '*.stories.(js|ts|tsx|mdx)',
     },
     {
       directory: '../src/addon-docs',
       files: '*.stories.mdx',
->>>>>>> abbd4f91
     },
   ],
   logLevel: 'debug',
