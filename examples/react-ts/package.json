--- conflicted
+++ resolved
@@ -1,10 +1,6 @@
 {
   "name": "@storybook/example-react-ts",
-<<<<<<< HEAD
-  "version": "6.2.0-alpha.20",
-=======
   "version": "6.2.0-alpha.24",
->>>>>>> 013f2658
   "private": true,
   "scripts": {
     "build-storybook": "cross-env STORYBOOK_DISPLAY_WARNING=true DISPLAY_WARNING=true build-storybook -c ./",
@@ -12,26 +8,16 @@
     "storybook": "cross-env STORYBOOK_DISPLAY_WARNING=true DISPLAY_WARNING=true start-storybook -p 9011 -c ./"
   },
   "dependencies": {
-<<<<<<< HEAD
-    "@storybook/addon-controls": "6.2.0-alpha.20",
-    "@storybook/addon-essentials": "6.2.0-alpha.20",
-    "@storybook/react": "6.2.0-alpha.20",
-    "@storybook/builder-webpack5": "6.2.0-alpha.20",
-=======
     "@storybook/addon-controls": "6.2.0-alpha.24",
     "@storybook/addon-essentials": "6.2.0-alpha.24",
     "@storybook/react": "6.2.0-alpha.24",
->>>>>>> 013f2658
+    "@storybook/builder-webpack5": "6.2.0-alpha.24",
     "@types/react": "^16.14.2",
     "@types/react-dom": "^16.9.10",
     "prop-types": "15.7.2",
     "react": "16.14.0",
     "react-dom": "16.14.0",
     "typescript": "^3.9.7",
-<<<<<<< HEAD
     "webpack": "^5.9.0"
-=======
-    "webpack": "^4.46.0"
->>>>>>> 013f2658
   }
 }