{
  "name": "html-kitchen-sink",
  "version": "6.5.0-beta.4",
  "private": true,
  "description": "",
  "keywords": [],
  "license": "MIT",
  "author": "",
  "main": "index.js",
  "scripts": {
    "build-storybook": "sb build",
    "generate-addon-jest-testresults": "jest --config=tests/addon-jest.config.json --json --outputFile=stories/addon-jest.testresults.json",
    "storybook": "sb dev -p 9006 --no-manager-cache"
  },
  "devDependencies": {
    "@storybook/addon-a11y": "6.5.0-beta.4",
    "@storybook/addon-actions": "6.5.0-beta.4",
    "@storybook/addon-backgrounds": "6.5.0-beta.4",
    "@storybook/addon-controls": "6.5.0-beta.4",
    "@storybook/addon-docs": "6.5.0-beta.4",
    "@storybook/addon-jest": "6.5.0-beta.4",
    "@storybook/addon-links": "6.5.0-beta.4",
    "@storybook/addon-postcss": "^2.0.0",
<<<<<<< HEAD
    "@storybook/addon-storyshots": "6.5.0-beta.1",
    "@storybook/addon-storysource": "6.5.0-beta.1",
    "@storybook/addon-viewport": "6.5.0-beta.1",
    "@storybook/addons": "6.5.0-beta.1",
    "@storybook/client-api": "6.5.0-beta.1",
    "@storybook/core-events": "6.5.0-beta.1",
    "@storybook/html": "6.5.0-beta.1",
    "@storybook/source-loader": "6.5.0-beta.1",
=======
    "@storybook/addon-storyshots": "6.5.0-beta.4",
    "@storybook/addon-storysource": "6.5.0-beta.4",
    "@storybook/addon-viewport": "6.5.0-beta.4",
    "@storybook/addons": "6.5.0-beta.4",
    "@storybook/client-api": "6.5.0-beta.4",
    "@storybook/core": "6.5.0-beta.4",
    "@storybook/core-events": "6.5.0-beta.4",
    "@storybook/html": "6.5.0-beta.4",
    "@storybook/source-loader": "6.5.0-beta.4",
>>>>>>> 96625248
    "autoprefixer": "^10.0.1",
    "eventemitter3": "^4.0.7",
    "format-json": "^1.0.3",
    "global": "^4.4.0",
    "postcss": "^8.2.4",
    "postcss-color-rebeccapurple": "^6.0.0",
    "sb": "6.5.0-beta.1"
  },
  "storybook": {
    "chromatic": {
      "projectToken": "e8zolxoyg8o"
    }
  }
}<|MERGE_RESOLUTION|>--- conflicted
+++ resolved
@@ -21,33 +21,21 @@
     "@storybook/addon-jest": "6.5.0-beta.4",
     "@storybook/addon-links": "6.5.0-beta.4",
     "@storybook/addon-postcss": "^2.0.0",
-<<<<<<< HEAD
-    "@storybook/addon-storyshots": "6.5.0-beta.1",
-    "@storybook/addon-storysource": "6.5.0-beta.1",
-    "@storybook/addon-viewport": "6.5.0-beta.1",
-    "@storybook/addons": "6.5.0-beta.1",
-    "@storybook/client-api": "6.5.0-beta.1",
-    "@storybook/core-events": "6.5.0-beta.1",
-    "@storybook/html": "6.5.0-beta.1",
-    "@storybook/source-loader": "6.5.0-beta.1",
-=======
     "@storybook/addon-storyshots": "6.5.0-beta.4",
     "@storybook/addon-storysource": "6.5.0-beta.4",
     "@storybook/addon-viewport": "6.5.0-beta.4",
     "@storybook/addons": "6.5.0-beta.4",
     "@storybook/client-api": "6.5.0-beta.4",
-    "@storybook/core": "6.5.0-beta.4",
     "@storybook/core-events": "6.5.0-beta.4",
     "@storybook/html": "6.5.0-beta.4",
     "@storybook/source-loader": "6.5.0-beta.4",
->>>>>>> 96625248
     "autoprefixer": "^10.0.1",
     "eventemitter3": "^4.0.7",
     "format-json": "^1.0.3",
     "global": "^4.4.0",
     "postcss": "^8.2.4",
     "postcss-color-rebeccapurple": "^6.0.0",
-    "sb": "6.5.0-beta.1"
+    "sb": "6.5.0-beta.4"
   },
   "storybook": {
     "chromatic": {
