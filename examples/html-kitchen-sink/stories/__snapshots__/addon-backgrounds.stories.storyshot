--- conflicted
+++ resolved
@@ -1,10 +1,6 @@
 // Jest Snapshot v1, https://goo.gl/fbAQLP
 
-<<<<<<< HEAD
-exports[`Storyshots Addons/Backgrounds Story 1 1`] = `
-=======
-exports[`Storyshots Addons|Backgrounds story 1 1`] = `
->>>>>>> c2c1b4f3
+exports[`Storyshots Addons/Backgrounds story 1 1`] = `
 <span
   style="color: white"
 >
@@ -12,11 +8,7 @@
 </span>
 `;
 
-<<<<<<< HEAD
-exports[`Storyshots Addons/Backgrounds Story 2 1`] = `
-=======
-exports[`Storyshots Addons|Backgrounds story 2 1`] = `
->>>>>>> c2c1b4f3
+exports[`Storyshots Addons/Backgrounds story 2 1`] = `
 <span
   style="color: white"
 >
