--- conflicted
+++ resolved
@@ -1,10 +1,6 @@
 // Jest Snapshot v1, https://goo.gl/fbAQLP
 
-<<<<<<< HEAD
-exports[`Storyshots Addon/Links Go To Welcome View 1`] = `
-=======
-exports[`Storyshots Addon|Links Go to welcome view 1`] = `
->>>>>>> c2c1b4f3
+exports[`Storyshots Addon/Links Go to welcome view 1`] = `
 <section
   class="storybook-snapshot-container"
 >
