{
  "name": "riot-example",
<<<<<<< HEAD
  "version": "4.0.8",
=======
  "version": "4.1.0-alpha.7",
>>>>>>> 3b45a592
  "private": true,
  "scripts": {
    "build": "cross-env NODE_ENV=production webpack --progress --hide-modules",
    "build-storybook": "build-storybook -s public",
    "dev": "cross-env NODE_ENV=development webpack-dev-server --open --hot",
    "storybook": "start-storybook -p 9009 -s public"
  },
  "dependencies": {
    "riot": "^3.13.0",
    "riot-compiler": "^3.5.1",
    "riot-hot-reload": "^1.0.0"
  },
  "devDependencies": {
    "@babel/core": "^7.1.2",
<<<<<<< HEAD
    "@storybook/addon-actions": "4.0.8",
    "@storybook/addon-backgrounds": "4.0.8",
    "@storybook/addon-centered": "4.0.8",
    "@storybook/addon-knobs": "4.0.8",
    "@storybook/addon-links": "4.0.8",
    "@storybook/addon-notes": "4.0.8",
    "@storybook/addon-options": "4.0.8",
    "@storybook/addon-storyshots": "4.0.8",
    "@storybook/addon-storysource": "4.0.8",
    "@storybook/addon-viewport": "4.0.8",
    "@storybook/addons": "4.0.8",
    "@storybook/riot": "4.0.8",
=======
    "@storybook/addon-actions": "4.1.0-alpha.7",
    "@storybook/addon-backgrounds": "4.1.0-alpha.7",
    "@storybook/addon-centered": "4.1.0-alpha.7",
    "@storybook/addon-knobs": "4.1.0-alpha.7",
    "@storybook/addon-links": "4.1.0-alpha.7",
    "@storybook/addon-notes": "4.1.0-alpha.7",
    "@storybook/addon-options": "4.1.0-alpha.7",
    "@storybook/addon-storyshots": "4.1.0-alpha.7",
    "@storybook/addon-storysource": "4.1.0-alpha.7",
    "@storybook/addon-viewport": "4.1.0-alpha.7",
    "@storybook/addons": "4.1.0-alpha.7",
    "@storybook/riot": "4.1.0-alpha.7",
>>>>>>> 3b45a592
    "babel-loader": "^8.0.4",
    "cross-env": "^5.2.0",
    "file-loader": "^2.0.0",
    "raw-loader": "^0.5.1",
    "riot-tag-loader": "^2.1.0",
    "svg-url-loader": "^2.3.2",
    "webpack": "^4.23.1",
    "webpack-dev-server": "^3.1.10"
  }
}<|MERGE_RESOLUTION|>--- conflicted
+++ resolved
@@ -1,10 +1,6 @@
 {
   "name": "riot-example",
-<<<<<<< HEAD
-  "version": "4.0.8",
-=======
   "version": "4.1.0-alpha.7",
->>>>>>> 3b45a592
   "private": true,
   "scripts": {
     "build": "cross-env NODE_ENV=production webpack --progress --hide-modules",
@@ -19,20 +15,6 @@
   },
   "devDependencies": {
     "@babel/core": "^7.1.2",
-<<<<<<< HEAD
-    "@storybook/addon-actions": "4.0.8",
-    "@storybook/addon-backgrounds": "4.0.8",
-    "@storybook/addon-centered": "4.0.8",
-    "@storybook/addon-knobs": "4.0.8",
-    "@storybook/addon-links": "4.0.8",
-    "@storybook/addon-notes": "4.0.8",
-    "@storybook/addon-options": "4.0.8",
-    "@storybook/addon-storyshots": "4.0.8",
-    "@storybook/addon-storysource": "4.0.8",
-    "@storybook/addon-viewport": "4.0.8",
-    "@storybook/addons": "4.0.8",
-    "@storybook/riot": "4.0.8",
-=======
     "@storybook/addon-actions": "4.1.0-alpha.7",
     "@storybook/addon-backgrounds": "4.1.0-alpha.7",
     "@storybook/addon-centered": "4.1.0-alpha.7",
@@ -45,7 +27,6 @@
     "@storybook/addon-viewport": "4.1.0-alpha.7",
     "@storybook/addons": "4.1.0-alpha.7",
     "@storybook/riot": "4.1.0-alpha.7",
->>>>>>> 3b45a592
     "babel-loader": "^8.0.4",
     "cross-env": "^5.2.0",
     "file-loader": "^2.0.0",
