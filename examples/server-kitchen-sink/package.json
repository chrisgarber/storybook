--- conflicted
+++ resolved
@@ -14,24 +14,14 @@
     "storybook": "SERVER_PORT=1137 start-storybook -p 9006 --quiet"
   },
   "devDependencies": {
-<<<<<<< HEAD
-    "@storybook/addon-a11y": "6.5.0-alpha.63",
-    "@storybook/addon-actions": "6.5.0-alpha.63",
-    "@storybook/addon-backgrounds": "6.5.0-alpha.63",
-    "@storybook/addon-controls": "6.5.0-alpha.63",
-    "@storybook/addon-highlight": "6.5.0-alpha.63",
-    "@storybook/addon-links": "6.5.0-alpha.63",
-    "@storybook/node-logger": "6.5.0-alpha.63",
-    "@storybook/server": "6.5.0-alpha.63",
-=======
     "@storybook/addon-a11y": "6.5.0-alpha.64",
     "@storybook/addon-actions": "6.5.0-alpha.64",
     "@storybook/addon-backgrounds": "6.5.0-alpha.64",
     "@storybook/addon-controls": "6.5.0-alpha.64",
+    "@storybook/addon-highlight": "6.5.0-alpha.64",
     "@storybook/addon-links": "6.5.0-alpha.64",
     "@storybook/node-logger": "6.5.0-alpha.64",
     "@storybook/server": "6.5.0-alpha.64",
->>>>>>> 2de4b0e9
     "concurrently": "^5.3.0",
     "cors": "^2.8.5",
     "express": "~4.17.1",
