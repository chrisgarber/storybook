--- conflicted
+++ resolved
@@ -28,13 +28,8 @@
     "@types/react": "^16.0.0",
     "@types/react-dom": "16.9.8",
     "global": "^4.3.2",
-<<<<<<< HEAD
     "react": "16.13.1",
     "react-dom": "16.13.1",
-=======
-    "react": "^16.8.3 || ^17.0.0",
-    "react-dom": "^16.8.3 || ^17.0.0",
->>>>>>> 3ce06946
     "react-scripts": "3.4.1",
     "typescript": "^3.9.3"
   },
