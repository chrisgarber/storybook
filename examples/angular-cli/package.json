--- conflicted
+++ resolved
@@ -47,13 +47,8 @@
     "@storybook/addons": "5.1.0-alpha.6",
     "@storybook/angular": "5.1.0-alpha.6",
     "@types/core-js": "^2.5.0",
-<<<<<<< HEAD
-    "@types/jest": "^24.0.9",
-    "@types/node": "~10.12.19",
-=======
     "@types/jest": "^24.0.11",
     "@types/node": "~11.11.0",
->>>>>>> 4bc05eed
     "@types/webpack-env": "^1.13.7",
     "global": "^4.3.2",
     "jasmine-core": "~3.3.0",
