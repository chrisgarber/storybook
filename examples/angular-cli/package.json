--- conflicted
+++ resolved
@@ -51,31 +51,17 @@
     "@storybook/angular": "5.3.0-alpha.9",
     "@storybook/source-loader": "5.3.0-alpha.9",
     "@types/core-js": "^2.5.0",
-<<<<<<< HEAD
-    "@types/jest": "^24.0.18",
-    "@types/node": "~12.7.3",
-    "@types/webpack-env": "^1.13.7",
-    "babel-plugin-require-context-hook": "^1.0.0",
-    "global": "^4.0.0",
-    "jasmine-core": "~3.4.0",
-=======
     "@types/jest": "^24.0.11",
     "@types/node": "^12.7.9",
     "@types/webpack-env": "^1.14.0",
     "babel-plugin-require-context-hook": "^1.0.0",
     "global": "^4.3.2",
     "jasmine-core": "~3.5.0",
->>>>>>> d0381ef6
     "jasmine-spec-reporter": "~4.2.1",
-    "jest": "^24.9.0",
+    "jest": "^24.7.1",
     "jest-preset-angular": "^7.1.0",
     "protractor": "~5.4.2",
-<<<<<<< HEAD
-    "ts-node": "~8.3.0",
-    "typescript": "^3.6.2"
-=======
     "ts-node": "~8.4.1",
     "typescript": "^3.4.0"
->>>>>>> d0381ef6
   }
 }