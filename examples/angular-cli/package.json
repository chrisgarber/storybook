{
  "name": "angular-cli",
  "version": "5.0.0-alpha.10",
  "private": true,
  "license": "MIT",
  "scripts": {
    "build": "ng build",
    "build-storybook": "npm run storybook:prebuild && build-storybook -s src/assets",
    "e2e": "ng e2e",
    "ng": "ng",
    "start": "ng serve",
    "storybook": "npm run storybook:prebuild && start-storybook -p 9008 -s src/assets",
    "storybook:prebuild": "npm run test:generate-output",
    "test": "jest",
    "test:coverage": "jest --coverage",
    "test:generate-output": "jest --json --config=jest.addon-config.js --outputFile=addon-jest.testresults.json || true",
    "test:watch": "jest --watch"
  },
  "dependencies": {
    "@angular/common": "^7.2.1",
    "@angular/compiler": "^7.2.2",
    "@angular/core": "^7.2.1",
    "@angular/forms": "^7.2.1",
    "@angular/platform-browser": "^7.2.1",
<<<<<<< HEAD
    "@angular/platform-browser-dynamic": "^7.2.3",
    "@ngrx/store": "^7.1.0",
=======
    "@angular/platform-browser-dynamic": "^7.2.2",
    "@ngrx/store": "^7.2.0",
>>>>>>> 10bcdac2
    "core-js": "^2.6.2",
    "rxjs": "^6.3.3",
    "rxjs-compat": "^6.4.0",
    "zone.js": "^0.8.29"
  },
  "devDependencies": {
    "@angular-devkit/build-angular": "^0.11.4",
    "@angular/cli": "^7.3.0",
    "@angular/compiler-cli": "^7.2.1",
    "@storybook/addon-actions": "5.0.0-alpha.10",
    "@storybook/addon-backgrounds": "5.0.0-alpha.10",
    "@storybook/addon-centered": "5.0.0-alpha.10",
    "@storybook/addon-jest": "5.0.0-alpha.10",
    "@storybook/addon-knobs": "5.0.0-alpha.10",
    "@storybook/addon-links": "5.0.0-alpha.10",
    "@storybook/addon-notes": "5.0.0-alpha.10",
    "@storybook/addon-options": "5.0.0-alpha.10",
    "@storybook/addon-storyshots": "5.0.0-alpha.10",
    "@storybook/addon-storysource": "5.0.0-alpha.10",
    "@storybook/addons": "5.0.0-alpha.10",
    "@storybook/angular": "5.0.0-alpha.10",
    "@types/core-js": "^2.5.0",
    "@types/jest": "^23.3.13",
    "@types/node": "~10.12.19",
    "@types/webpack-env": "^1.13.6",
    "global": "^4.3.2",
    "jasmine-core": "~3.3.0",
    "jasmine-spec-reporter": "~4.2.1",
    "jest": "^23.6.0",
    "jest-preset-angular": "^6.0.1",
    "protractor": "~5.4.2",
    "ts-node": "~8.0.2",
    "typescript": "^3.2.4"
  }
}<|MERGE_RESOLUTION|>--- conflicted
+++ resolved
@@ -22,13 +22,8 @@
     "@angular/core": "^7.2.1",
     "@angular/forms": "^7.2.1",
     "@angular/platform-browser": "^7.2.1",
-<<<<<<< HEAD
     "@angular/platform-browser-dynamic": "^7.2.3",
-    "@ngrx/store": "^7.1.0",
-=======
-    "@angular/platform-browser-dynamic": "^7.2.2",
     "@ngrx/store": "^7.2.0",
->>>>>>> 10bcdac2
     "core-js": "^2.6.2",
     "rxjs": "^6.3.3",
     "rxjs-compat": "^6.4.0",
