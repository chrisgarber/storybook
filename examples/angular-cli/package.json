{
  "name": "angular-cli",
<<<<<<< HEAD
  "version": "4.0.0-alpha.24",
=======
  "version": "4.0.0-alpha.25",
>>>>>>> 5971cee7
  "private": true,
  "license": "MIT",
  "scripts": {
    "build": "ng build",
    "build-storybook": "npm run storybook:prebuild && build-storybook -s src",
    "e2e": "ng e2e",
    "ng": "ng",
    "start": "ng serve",
    "storybook": "npm run storybook:prebuild && start-storybook -p 9008 -s src/assets",
    "storybook:prebuild": "npm run test:generate-output",
    "test": "jest",
    "test:coverage": "jest --coverage",
    "test:generate-output": "jest --json --outputFile=addon-jest.testresults.json || true",
    "test:watch": "jest --watch"
  },
  "jest": {
    "coveragePathIgnorePatterns": [
      "/jest-config/",
      "/node_modules/"
    ],
    "preset": "jest-preset-angular",
    "setupTestFrameworkScriptFile": "./jest-config/setup.ts",
    "snapshotSerializers": [
      "<rootDir>/../../node_modules/jest-preset-angular/AngularSnapshotSerializer.js",
      "<rootDir>/../../node_modules/jest-preset-angular/HTMLCommentSerializer.js"
    ],
    "testPathIgnorePatterns": [
      "/node_modules/",
      "/storybook-static/",
      "angularshots.test.js",
      "dist"
    ],
    "transform": {
      "^.+\\.(ts|js|html)$": "<rootDir>/../../node_modules/jest-preset-angular/preprocessor.js"
    }
  },
  "dependencies": {
    "@angular/common": "^6.1.10",
    "@angular/compiler": "^6.1.10",
    "@angular/core": "^6.1.10",
    "@angular/forms": "^6.1.10",
    "@angular/platform-browser": "^6.1.10",
    "@angular/platform-browser-dynamic": "^6.1.10",
    "@ngrx/store": "^6.1.0",
    "core-js": "^2.5.7",
    "rxjs": "^6.3.3",
    "rxjs-compat": "^6.3.3",
    "zone.js": "^0.8.26"
  },
  "devDependencies": {
<<<<<<< HEAD
    "@angular-devkit/build-angular": "^0.7.5",
    "@angular/cli": "^6.1.5",
    "@angular/compiler-cli": "^6.1.4",
    "@storybook/addon-actions": "4.0.0-alpha.24",
    "@storybook/addon-backgrounds": "4.0.0-alpha.24",
    "@storybook/addon-centered": "4.0.0-alpha.24",
    "@storybook/addon-jest": "4.0.0-alpha.24",
    "@storybook/addon-knobs": "4.0.0-alpha.24",
    "@storybook/addon-links": "4.0.0-alpha.24",
    "@storybook/addon-notes": "4.0.0-alpha.24",
    "@storybook/addon-options": "4.0.0-alpha.24",
    "@storybook/addon-storyshots": "4.0.0-alpha.24",
    "@storybook/addon-storysource": "4.0.0-alpha.24",
    "@storybook/addons": "4.0.0-alpha.24",
    "@storybook/angular": "4.0.0-alpha.24",
    "@types/jest": "^23.3.1",
    "@types/node": "~10.9.2",
    "@types/storybook__addon-options": "^3.2.2",
=======
    "@angular-devkit/build-angular": "^0.8.5",
    "@angular/cli": "^6.2.5",
    "@angular/compiler-cli": "^6.1.10",
    "@storybook/addon-actions": "4.0.0-alpha.25",
    "@storybook/addon-backgrounds": "4.0.0-alpha.25",
    "@storybook/addon-centered": "4.0.0-alpha.25",
    "@storybook/addon-jest": "4.0.0-alpha.25",
    "@storybook/addon-knobs": "4.0.0-alpha.25",
    "@storybook/addon-links": "4.0.0-alpha.25",
    "@storybook/addon-notes": "4.0.0-alpha.25",
    "@storybook/addon-options": "4.0.0-alpha.25",
    "@storybook/addon-storyshots": "4.0.0-alpha.25",
    "@storybook/addon-storysource": "4.0.0-alpha.25",
    "@storybook/addons": "4.0.0-alpha.25",
    "@storybook/angular": "4.0.0-alpha.25",
    "@types/core-js": "^2.5.0",
    "@types/jest": "^23.3.5",
    "@types/node": "~10.11.7",
>>>>>>> 5971cee7
    "@types/webpack-env": "^1.13.6",
    "global": "^4.3.2",
    "jasmine-core": "~3.2.1",
    "jasmine-spec-reporter": "~4.2.1",
    "jest": "^23.6.0",
    "jest-preset-angular": "^6.0.1",
    "protractor": "~5.4.1",
    "ts-node": "~7.0.0",
    "typescript": "^3.1.3"
  }
}<|MERGE_RESOLUTION|>--- conflicted
+++ resolved
@@ -1,10 +1,6 @@
 {
   "name": "angular-cli",
-<<<<<<< HEAD
-  "version": "4.0.0-alpha.24",
-=======
   "version": "4.0.0-alpha.25",
->>>>>>> 5971cee7
   "private": true,
   "license": "MIT",
   "scripts": {
@@ -55,26 +51,6 @@
     "zone.js": "^0.8.26"
   },
   "devDependencies": {
-<<<<<<< HEAD
-    "@angular-devkit/build-angular": "^0.7.5",
-    "@angular/cli": "^6.1.5",
-    "@angular/compiler-cli": "^6.1.4",
-    "@storybook/addon-actions": "4.0.0-alpha.24",
-    "@storybook/addon-backgrounds": "4.0.0-alpha.24",
-    "@storybook/addon-centered": "4.0.0-alpha.24",
-    "@storybook/addon-jest": "4.0.0-alpha.24",
-    "@storybook/addon-knobs": "4.0.0-alpha.24",
-    "@storybook/addon-links": "4.0.0-alpha.24",
-    "@storybook/addon-notes": "4.0.0-alpha.24",
-    "@storybook/addon-options": "4.0.0-alpha.24",
-    "@storybook/addon-storyshots": "4.0.0-alpha.24",
-    "@storybook/addon-storysource": "4.0.0-alpha.24",
-    "@storybook/addons": "4.0.0-alpha.24",
-    "@storybook/angular": "4.0.0-alpha.24",
-    "@types/jest": "^23.3.1",
-    "@types/node": "~10.9.2",
-    "@types/storybook__addon-options": "^3.2.2",
-=======
     "@angular-devkit/build-angular": "^0.8.5",
     "@angular/cli": "^6.2.5",
     "@angular/compiler-cli": "^6.1.10",
@@ -93,7 +69,6 @@
     "@types/core-js": "^2.5.0",
     "@types/jest": "^23.3.5",
     "@types/node": "~10.11.7",
->>>>>>> 5971cee7
     "@types/webpack-env": "^1.13.6",
     "global": "^4.3.2",
     "jasmine-core": "~3.2.1",
