{
  "name": "angular-cli",
  "version": "6.5.0-rc.1",
  "private": true,
  "license": "MIT",
  "workspaces": {
    "nohoist": [
      "**"
    ]
  },
  "scripts": {
    "build": "ng build",
    "build-storybook": "yarn storybook-prebuild && ng run angular-cli:build-storybook",
    "docs:json": "compodoc -p ./tsconfig.json -e json -d .",
    "e2e": "ng e2e",
    "postinstall": "ngcc --source ../../node_modules",
    "ng": "ng",
    "start": "ng serve",
    "storybook": "yarn storybook-prebuild && ng run angular-cli:storybook",
    "storybook-prebuild": "yarn test:generate-output",
    "test": "jest",
    "test:coverage": "jest --coverage",
    "test:generate-output": "jest --json --config=jest.addon-config.js --outputFile=addon-jest.testresults.json || true",
    "test:watch": "jest --watch"
  },
  "dependencies": {
    "@angular/common": "^13.3.6",
    "@angular/compiler": "^13.3.6",
    "@angular/core": "^13.3.6",
    "@angular/forms": "^13.3.6",
    "@angular/platform-browser": "^13.3.6",
    "@angular/platform-browser-dynamic": "^13.3.6",
    "@ngrx/store": "^13.2.0",
    "core-js": "^3.8.2",
    "rxjs": "^6.6.7",
    "sass": "^1.43.4",
    "telejson": "^6.0.8",
<<<<<<< HEAD
    "zone.js": "~0.11.4"
=======
    "zone.js": "^0.11.3"
>>>>>>> 13b40e37
  },
  "devDependencies": {
    "@angular-devkit/build-angular": "^13.3.5",
    "@angular-devkit/core": "^13.3.5",
    "@angular/cli": "^13.3.5",
    "@angular/compiler-cli": "^13.3.6",
    "@angular/elements": "^13.3.6",
    "@compodoc/compodoc": "^1.1.18",
    "@storybook/addon-a11y": "6.5.0-rc.1",
    "@storybook/addon-actions": "6.5.0-rc.1",
    "@storybook/addon-backgrounds": "6.5.0-rc.1",
    "@storybook/addon-controls": "6.5.0-rc.1",
    "@storybook/addon-docs": "6.5.0-rc.1",
    "@storybook/addon-interactions": "6.5.0-rc.1",
    "@storybook/addon-jest": "6.5.0-rc.1",
    "@storybook/addon-links": "6.5.0-rc.1",
    "@storybook/addon-storyshots": "6.5.0-rc.1",
    "@storybook/addon-storysource": "6.5.0-rc.1",
    "@storybook/addons": "6.5.0-rc.1",
    "@storybook/angular": "6.5.0-rc.1",
    "@storybook/babel-plugin-require-context-hook": "1.0.1",
    "@storybook/jest": "^0.0.5",
    "@storybook/source-loader": "6.5.0-rc.1",
    "@storybook/testing-library": "^0.0.7",
    "@types/core-js": "^2.5.4",
    "@types/jest": "^26.0.16",
    "@types/node": "^14.14.20 || ^16.0.0",
    "@types/sass": "^1",
    "@webcomponents/custom-elements": "^1.4.3",
    "global": "^4.4.0",
    "jasmine-core": "~3.6.0",
    "jasmine-spec-reporter": "~5.0.2",
    "jest": "^26.6.3",
    "jest-preset-angular": "^8.3.2",
    "protractor": "~7.0.0",
    "sb": "6.5.0-beta.4",
    "storybook-addon-angular-ivy": "^0.0.1",
    "ts-jest": "^26.4.4",
    "ts-node": "^10.4.0",
    "typescript": "^4.6.3"
  },
  "storybook": {
    "chromatic": {
      "projectToken": "tl92yzsj6w"
    }
  }
}<|MERGE_RESOLUTION|>--- conflicted
+++ resolved
@@ -35,11 +35,7 @@
     "rxjs": "^6.6.7",
     "sass": "^1.43.4",
     "telejson": "^6.0.8",
-<<<<<<< HEAD
     "zone.js": "~0.11.4"
-=======
-    "zone.js": "^0.11.3"
->>>>>>> 13b40e37
   },
   "devDependencies": {
     "@angular-devkit/build-angular": "^13.3.5",
@@ -75,7 +71,7 @@
     "jest": "^26.6.3",
     "jest-preset-angular": "^8.3.2",
     "protractor": "~7.0.0",
-    "sb": "6.5.0-beta.4",
+    "sb": "6.5.0-rc.1",
     "storybook-addon-angular-ivy": "^0.0.1",
     "ts-jest": "^26.4.4",
     "ts-node": "^10.4.0",
