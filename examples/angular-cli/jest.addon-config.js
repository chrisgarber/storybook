--- conflicted
+++ resolved
@@ -1,13 +1,6 @@
-<<<<<<< HEAD
-const config = require('./jest.config.js');
-
-module.exports = {
-  ...config,
-=======
 const base = require('./jest.config.js');
 
 module.exports = {
   ...base,
->>>>>>> 43448a7a
   testPathIgnorePatterns: ['/node_modules/', '/storybook-static/', 'angularshots.test.js', 'dist'],
 };