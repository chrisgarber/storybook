{
<<<<<<< HEAD
  "$schema": "../../node_modules/@angular/cli/lib/config/schema.json",
=======
  /* angular.json can have comments */
  // angular.json can have comments
  "$schema": "./node_modules/@angular/cli/lib/config/schema.json",
>>>>>>> 288e0b93
  "version": 1,
  "newProjectRoot": "projects",
  "projects": {
    "angular-cli": {
      "root": "",
      "sourceRoot": "src",
      "projectType": "application",
      "prefix": "app",
      "schematics": {},
      "architect": {
        "build": {
          "builder": "@angular-devkit/build-angular:browser",
          "options": {
            "outputPath": "dist/angular-cli",
            "index": "src/index.html",
            "main": "src/main.ts",
            "polyfills": "src/polyfills.ts",
            "tsConfig": "src/tsconfig.app.json",
            "assets": ["src/favicon.ico", "src/assets"],
            "styles": ["src/styles.css", "src/styles.scss"],
            "stylePreprocessorOptions": {
              "includePaths": ["src/commons"]
            },
            "scripts": []
          },
          "configurations": {
            "production": {
              "fileReplacements": [
                {
                  "replace": "src/environments/environment.ts",
                  "with": "src/environments/environment.prod.ts"
                }
              ],
              "optimization": true,
              "outputHashing": "all",
              "sourceMap": false,
              "extractCss": true,
              "namedChunks": false,
              "aot": true,
              "extractLicenses": true,
              "vendorChunk": false,
              "buildOptimizer": true
            }
          }
        },
        "serve": {
          "builder": "@angular-devkit/build-angular:dev-server",
          "options": {
            "browserTarget": "angular-cli:build"
          },
          "configurations": {
            "production": {
              "browserTarget": "angular-cli:build:production"
            }
          }
        },
        "extract-i18n": {
          "builder": "@angular-devkit/build-angular:extract-i18n",
          "options": {
            "browserTarget": "angular-cli:build"
          }
        },
        "test": {
          "builder": "@angular-devkit/build-angular:karma",
          "options": {
            "main": "src/karma.ts",
            "polyfills": "src/polyfills.ts",
            "tsConfig": "src/tsconfig.spec.json",
            "karmaConfig": "src/karma.conf.js",
            "styles": ["styles.css"],
            "scripts": [],
            "assets": ["src/favicon.ico", "src/assets"]
          }
        },
        "lint": {
          "builder": "@angular-devkit/build-angular:tslint",
          "options": {
            "tsConfig": ["src/tsconfig.app.json", "src/tsconfig.spec.json"],
            "exclude": ["**/node_modules/**"]
          }
        }
      }
    },
    "angular-cli-e2e": {
      "root": "e2e/",
      "projectType": "application",
      "architect": {
        "e2e": {
          "builder": "@angular-devkit/build-angular:protractor",
          "options": {
            "protractorConfig": "e2e/protractor.conf.js",
            "devServerTarget": "angular-cli:serve"
          }
        },
        "lint": {
          "builder": "@angular-devkit/build-angular:tslint",
          "options": {
            "tsConfig": "e2e/tsconfig.e2e.json",
            "exclude": ["**/node_modules/**"]
          }
        }
      }
    }
  },
  "defaultProject": "angular-cli"
}<|MERGE_RESOLUTION|>--- conflicted
+++ resolved
@@ -1,11 +1,7 @@
 {
-<<<<<<< HEAD
-  "$schema": "../../node_modules/@angular/cli/lib/config/schema.json",
-=======
   /* angular.json can have comments */
   // angular.json can have comments
-  "$schema": "./node_modules/@angular/cli/lib/config/schema.json",
->>>>>>> 288e0b93
+  "$schema": "../../node_modules/@angular/cli/lib/config/schema.json",
   "version": 1,
   "newProjectRoot": "projects",
   "projects": {
