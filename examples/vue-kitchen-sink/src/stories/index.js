--- conflicted
+++ resolved
@@ -14,12 +14,8 @@
   select,
   color,
   date,
-<<<<<<< HEAD
+  button,
 } from '@storybook/addon-knobs/vue';
-=======
-  button,
-} from '@storybook/addon-knobs';
->>>>>>> 2b87140b
 import Centered from '@storybook/addon-centered';
 
 import MyButton from './Button.vue';
