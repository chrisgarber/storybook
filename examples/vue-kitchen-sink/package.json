{
  "name": "vue-example",
<<<<<<< HEAD
  "version": "4.0.12",
=======
  "version": "4.1.0-alpha.12",
>>>>>>> 20549f6d
  "private": true,
  "scripts": {
    "build": "cross-env NODE_ENV=production webpack --progress --hide-modules",
    "build-storybook": "build-storybook -s public",
    "dev": "cross-env NODE_ENV=development webpack-dev-server --open --hot",
    "storybook": "start-storybook -p 9009 -s public"
  },
  "dependencies": {
    "vue": "^2.5.17",
    "vuex": "^3.0.0"
  },
  "devDependencies": {
<<<<<<< HEAD
    "@babel/core": "^7.1.2",
    "@storybook/addon-actions": "4.0.12",
    "@storybook/addon-backgrounds": "4.0.12",
    "@storybook/addon-centered": "4.0.12",
    "@storybook/addon-knobs": "4.0.12",
    "@storybook/addon-links": "4.0.12",
    "@storybook/addon-notes": "4.0.12",
    "@storybook/addon-options": "4.0.12",
    "@storybook/addon-storyshots": "4.0.12",
    "@storybook/addon-storysource": "4.0.12",
    "@storybook/addon-viewport": "4.0.12",
    "@storybook/addons": "4.0.12",
    "@storybook/vue": "4.0.12",
=======
    "@babel/core": "^7.2.0",
    "@storybook/addon-actions": "4.1.0-alpha.12",
    "@storybook/addon-backgrounds": "4.1.0-alpha.12",
    "@storybook/addon-centered": "4.1.0-alpha.12",
    "@storybook/addon-knobs": "4.1.0-alpha.12",
    "@storybook/addon-links": "4.1.0-alpha.12",
    "@storybook/addon-notes": "4.1.0-alpha.12",
    "@storybook/addon-options": "4.1.0-alpha.12",
    "@storybook/addon-storyshots": "4.1.0-alpha.12",
    "@storybook/addon-storysource": "4.1.0-alpha.12",
    "@storybook/addon-viewport": "4.1.0-alpha.12",
    "@storybook/addons": "4.1.0-alpha.12",
    "@storybook/vue": "4.1.0-alpha.12",
>>>>>>> 20549f6d
    "babel-core": "^7.0.0-bridge.0",
    "babel-loader": "^8.0.4",
    "cross-env": "^5.2.0",
    "file-loader": "^2.0.0",
    "svg-url-loader": "^2.3.2",
    "vue-loader": "^15.4.2",
    "webpack": "^4.23.1",
    "webpack-dev-server": "^3.1.10"
  }
}<|MERGE_RESOLUTION|>--- conflicted
+++ resolved
@@ -1,10 +1,6 @@
 {
   "name": "vue-example",
-<<<<<<< HEAD
-  "version": "4.0.12",
-=======
   "version": "4.1.0-alpha.12",
->>>>>>> 20549f6d
   "private": true,
   "scripts": {
     "build": "cross-env NODE_ENV=production webpack --progress --hide-modules",
@@ -17,21 +13,6 @@
     "vuex": "^3.0.0"
   },
   "devDependencies": {
-<<<<<<< HEAD
-    "@babel/core": "^7.1.2",
-    "@storybook/addon-actions": "4.0.12",
-    "@storybook/addon-backgrounds": "4.0.12",
-    "@storybook/addon-centered": "4.0.12",
-    "@storybook/addon-knobs": "4.0.12",
-    "@storybook/addon-links": "4.0.12",
-    "@storybook/addon-notes": "4.0.12",
-    "@storybook/addon-options": "4.0.12",
-    "@storybook/addon-storyshots": "4.0.12",
-    "@storybook/addon-storysource": "4.0.12",
-    "@storybook/addon-viewport": "4.0.12",
-    "@storybook/addons": "4.0.12",
-    "@storybook/vue": "4.0.12",
-=======
     "@babel/core": "^7.2.0",
     "@storybook/addon-actions": "4.1.0-alpha.12",
     "@storybook/addon-backgrounds": "4.1.0-alpha.12",
@@ -45,7 +26,6 @@
     "@storybook/addon-viewport": "4.1.0-alpha.12",
     "@storybook/addons": "4.1.0-alpha.12",
     "@storybook/vue": "4.1.0-alpha.12",
->>>>>>> 20549f6d
     "babel-core": "^7.0.0-bridge.0",
     "babel-loader": "^8.0.4",
     "cross-env": "^5.2.0",
