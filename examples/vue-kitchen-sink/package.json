--- conflicted
+++ resolved
@@ -26,15 +26,9 @@
     "@storybook/addon-viewport": "6.4.0-beta.20",
     "@storybook/addons": "6.4.0-beta.20",
     "@storybook/jest": "^0.0.2",
-<<<<<<< HEAD
-    "@storybook/source-loader": "6.4.0-beta.19",
-    "@storybook/testing-library": "^0.0.3",
-    "@storybook/vue": "6.4.0-beta.19",
-=======
     "@storybook/source-loader": "6.4.0-beta.20",
     "@storybook/testing-library": "^0.0.3",
     "@storybook/vue": "6.4.0-beta.20",
->>>>>>> 766164c8
     "@vue/babel-preset-jsx": "^1.2.4",
     "babel-loader": "^8.0.0",
     "cross-env": "^7.0.3",
