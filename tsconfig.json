--- conflicted
+++ resolved
@@ -7,11 +7,7 @@
     "experimentalDecorators": true,
     "emitDecoratorMetadata": true,
     "jsx": "react",
-<<<<<<< HEAD
-    "moduleResolution": "node",
-=======
     "moduleResolution": "Node",
->>>>>>> 8be94cfe
     "module": "CommonJS",
     "skipLibCheck": true,
     "allowSyntheticDefaultImports": true,
