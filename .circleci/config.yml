--- conflicted
+++ resolved
@@ -905,14 +905,10 @@
           matrix:
             parameters:
               directory: ["react", "vue3", "nextjs", "svelte"]
-<<<<<<< HEAD
+      - test-ui-testing-module:
+          requires:
+            - build
       - bench-sandboxes:
-=======
-      - test-ui-testing-module:
-          requires:
-            - build
-      - bench:
->>>>>>> a3f3f909
           parallelism: 5
           requires:
             - build-sandboxes
