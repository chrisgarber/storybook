version: 2.1

executors:
  sb_node_14_classic:
    parameters:
      class:
        description: The Resource class
        type: enum
        enum: ['small', 'medium', 'medium+', 'large', 'xlarge']
        default: 'medium'
    working_directory: /tmp/storybook
    docker:
      - image: cimg/node:14.19
        environment:
          NODE_OPTIONS: --max_old_space_size=3076
    resource_class: <<parameters.class>>
  sb_node_14_browsers:
    parameters:
      class:
        description: The Resource class
        type: enum
        enum: ['small', 'medium', 'medium+', 'large', 'xlarge']
        default: 'medium'
    working_directory: /tmp/storybook
    docker:
      - image: cimg/node:14.19-browsers
        environment:
          NODE_OPTIONS: --max_old_space_size=3076
    resource_class: <<parameters.class>>
  sb_playwright:
    parameters:
      class:
        description: The Resource class
        type: enum
        enum: ['small', 'medium', 'medium+', 'large', 'xlarge']
        default: 'medium'
    working_directory: /tmp/storybook
    docker:
      - image: mcr.microsoft.com/playwright:v1.27.0-focal
        environment:
          NODE_OPTIONS: --max_old_space_size=3076
    resource_class: <<parameters.class>>

orbs:
  git-shallow-clone: guitarrapc/git-shallow-clone@2.0.3
  browser-tools: circleci/browser-tools@1.4.0

commands:
  ensure-pr-is-labeled-with:
    description: 'A command looking for the labels set on the PR associated to this workflow and checking it contains the label given as parameter'
    parameters:
      label:
        type: string
    steps:
      - run:
          name: Check if PR is labeled with "<< parameters.label >>"
          command: |
            apt-get -y install jq

            PR_NUMBER=$(echo "$CIRCLE_PULL_REQUEST" | sed "s/.*\/pull\///")
            echo "PR_NUMBER: $PR_NUMBER"

            API_GITHUB="https://api.github.com/repos/$CIRCLE_PROJECT_USERNAME/$CIRCLE_PROJECT_REPONAME"
            PR_REQUEST_URL="$API_GITHUB/pulls/$PR_NUMBER"
            PR_RESPONSE=$(curl -H "Authorization: token $GITHUB_TOKEN_STORYBOOK_BOT_READ_REPO" "$PR_REQUEST_URL")


            if [ $(echo $PR_RESPONSE | jq '.labels | map(select(.name == "<< parameters.label >>")) | length') -ge 1 ] ||
               ( [ $(echo $PR_RESPONSE | jq '.labels | length') -ge 1 ] && [ "<< parameters.label >>" == "*" ])
            then
              echo "🚀 The PR is labelled with '<< parameters.label >>', job will continue!"
            else
              echo "🏁 The PR isn't labelled with '<< parameters.label >>' so this job will end at the current step."
              circleci-agent step halt
            fi

jobs:
  build:
    executor:
      class: xlarge
      name: sb_node_14_classic
    steps:
      - git-shallow-clone/checkout_advanced:
          clone_options: '--depth 1 --verbose'
      - restore_cache:
          name: Restore Yarn cache
          keys:
            - build-yarn-2-cache-v4--{{ checksum "code/yarn.lock" }}--{{ checksum "scripts/yarn.lock" }}
      - run:
          name: Compile
          command: |
            yarn task --task compile --start-from=auto --no-link --debug
            git diff --exit-code
      - save_cache:
          name: Save Yarn cache
          key: build-yarn-2-cache-v4--{{ checksum "code/yarn.lock" }}--{{ checksum "scripts/yarn.lock" }}
          paths:
            - ~/.yarn/berry/cache
      - persist_to_workspace:
          root: .
          paths:
            - code/node_modules
            - scripts/node_modules
            - code/examples
            - code/node_modules
            - code/addons
            - code/frameworks
            - code/lib
            - code/renderers
            - code/presets
  chromatic:
    executor: sb_node_14_browsers
    parallelism: 15
    steps:
      # Keep using default checkout because Chromatic needs some git history to work properly
      - checkout
      - attach_workspace:
          at: .
      - run:
          name: chromatic
          command: |
            cd code
            yarn run-chromatics
  examples:
    executor:
      class: medium+
      name: sb_node_14_browsers
<<<<<<< HEAD
    parallelism: 10
=======
    parallelism: 8
>>>>>>> d4a68785
    steps:
      - git-shallow-clone/checkout_advanced:
          clone_options: '--depth 1 --verbose'
      - attach_workspace:
          at: .
      - run:
          name: examples
          command: |
            cd code
            yarn build-storybooks --all
      - persist_to_workspace:
          root: .
          paths:
            - code/built-storybooks
  publish:
    executor:
      class: medium
      name: sb_node_14_classic
    steps:
      - git-shallow-clone/checkout_advanced:
          clone_options: '--depth 1 --verbose'
      - attach_workspace:
          at: .
      - run:
          name: running local registry
          command: |
            cd code
            yarn local-registry --publish
      - persist_to_workspace:
          root: .
          paths:
            - .verdaccio-cache
  # NOTE: this currently tests each story in docs mode, which doesn't make sense any more as stories
  #   can no longer run in docs mode. Instead we should probably change the test runner to test each
  #   docs entry if you run it in `VIEW_MODE=docs`
  # e2e-tests-sb-docs:
  #   executor:
  #     class: large
  #     name: sb_cypress_8_node_14
  #   parallelism: 8
  #   steps:
  #     - git-shallow-clone/checkout_advanced:
  #         clone_options: '--depth 1 --verbose'
  #     - attach_workspace:
  #         at: .
  #     - run:
  #         name: Running local registry
  #         command: yarn local-registry --port 6001 --open
  #         background: true
  #     - run:
  #         name: Wait for registry
  #         command: yarn wait-on http://localhost:6001
  #     - run:
  #         name: Run smoke tests
  #         command: yarn test:e2e-framework angular_modern_inline_rendering --test-runner --docs-mode
  #         no_output_timeout: 5m
  cra-bench:
    executor:
      class: medium+
      name: sb_playwright
    working_directory: /tmp/storybook
    steps:
      - git-shallow-clone/checkout_advanced:
          clone_options: '--depth 1 --verbose'
      - attach_workspace:
          at: .
      - run:
          name: Running local registry
          command: |
            cd code
            yarn local-registry --port 6001 --open
          background: true
      - run:
          name: Wait for registry
          command: |
            cd code
            yarn wait-on http://localhost:6001
      - run:
          name: set up cra repro, skip tests
          command: |
            cd code
            node ./lib/cli/bin/index.js repro -t cra --e2e ../../cra-bench
      - run:
          name: Run @storybook/bench on repro
          command: |
            cd ../cra-bench
            npx -p @storybook/bench@1.0.0--canary.12.7cccdee.0 sb-bench 'echo noop' --label cra
      - run:
          name: prep artifacts
          when: always
          command: tar cvzf /tmp/sb-bench.tar.gz ../cra-bench
      - store_artifacts:
          path: /tmp/sb-bench.tar.gz
          destination: sb-bench.tar.gz
  smoke-tests:
    executor:
      class: medium+
      name: sb_node_14_browsers
    environment:
      # Disable ESLint when running smoke tests to improve perf + As of CRA 4.0.3, CRA kitchen sinks are throwing
      # because of some ESLint warnings, related to: https://github.com/facebook/create-react-app/pull/10590
      DISABLE_ESLINT_PLUGIN: 'true'
    parallelism: 16
    steps:
      - git-shallow-clone/checkout_advanced:
          clone_options: '--depth 1 --verbose'
      - attach_workspace:
          at: .
      - run:
          name: smoke tests
          command: |
            cd code
            yarn smoketest-storybooks --all
  lint:
    executor:
      class: medium
      name: sb_node_14_classic
    steps:
      - git-shallow-clone/checkout_advanced:
          clone_options: '--depth 1 --verbose'
      - attach_workspace:
          at: .
      - run:
          name: Lint
          command: |
            cd code
            yarn lint
  script-unit-tests:
    executor: sb_node_14_browsers
    steps:
      - git-shallow-clone/checkout_advanced:
          clone_options: '--depth 1 --verbose'
      - attach_workspace:
          at: .
      - run:
          name: Test
          command: |
            cd scripts
            yarn test --coverage --runInBand --ci
      - store_test_results:
          path: scripts/junit.xml
  unit-tests:
    executor: sb_node_14_browsers
    steps:
      - git-shallow-clone/checkout_advanced:
          clone_options: '--depth 1 --verbose'
      - attach_workspace:
          at: .
      - run:
          name: Test
          command: |
            cd code
            yarn test --coverage --runInBand --ci
      - store_test_results:
          path: code/junit.xml
      - persist_to_workspace:
          root: .
          paths:
            - code/coverage
  coverage:
    executor:
      class: small
      name: sb_node_14_browsers
    steps:
      - git-shallow-clone/checkout_advanced:
          clone_options: '--depth 1 --verbose'
      - attach_workspace:
          at: .
      - run:
          name: Upload coverage
          command: |
            cd code
            yarn coverage

  ## new workflow
  create-sandboxes:
    executor:
      class: medium+
      name: sb_node_14_browsers
    parallelism: 16
    steps:
      - git-shallow-clone/checkout_advanced:
          clone_options: '--depth 1 --verbose'
      - attach_workspace:
          at: .
      - run:
          name: Creating Sandboxes
          command: yarn task --task sandbox --template $(yarn get-template ci create) --no-link --start-from=never --junit
      - persist_to_workspace:
          root: .
          paths:
            - sandbox
      - store_test_results:
          path: test-results
  smoke-test-sandboxes:
    executor:
      class: medium+
      name: sb_node_14_browsers
    parallelism: 15
    steps:
      - git-shallow-clone/checkout_advanced:
          clone_options: '--depth 1 --verbose'
      - attach_workspace:
          at: .
      - run:
          name: Smoke Testing Sandboxes
          command: yarn task --task smoke-test --template $(yarn get-template ci smoke-test) --no-link --start-from=never --junit
      - store_test_results:
          path: test-results
  build-sandboxes:
    executor:
      class: medium+
      name: sb_node_14_browsers
    parallelism: 16
    steps:
      - git-shallow-clone/checkout_advanced:
          clone_options: '--depth 1 --verbose'
      - attach_workspace:
          at: .
      - run:
          name: Building Sandboxes
          command: yarn task --task build --template $(yarn get-template ci build) --no-link --start-from=never --junit
      - store_test_results:
          path: test-results
      - persist_to_workspace:
          root: .
          paths:
            - sandbox/*/storybook-static
  test-runner-sandboxes:
    executor:
      class: medium+
      name: sb_node_14_browsers
    parallelism: 16
    steps:
      - git-shallow-clone/checkout_advanced:
          clone_options: '--depth 1 --verbose'
      - attach_workspace:
          at: .
      - run:
          name: Running Test Runner
          command: yarn task --task test-runner --template $(yarn get-template ci test-runner) --no-link --start-from=never --junit
      - store_test_results:
          path: test-results
  chromatic-sandboxes:
    executor:
      class: medium+
      name: sb_node_14_browsers
    parallelism: 16
    steps:
      - git-shallow-clone/checkout_advanced:
          clone_options: '--depth 1 --verbose'
      - attach_workspace:
          at: .
      - run:
          name: Running Chromatic
          command: yarn task --task chromatic --template $(yarn get-template ci chromatic) --no-link --start-from=never --junit
      - store_test_results:
          path: test-results
  e2e-sandboxes:
    executor:
      class: medium+
      name: sb_playwright
    parallelism: 16
    steps:
      - git-shallow-clone/checkout_advanced:
          clone_options: '--depth 1 --verbose'
      - attach_workspace:
          at: .
      - run:
          name: Running E2E Tests
          command: yarn task --task e2e-tests --template $(yarn get-template ci e2e-tests) --no-link --start-from=never --junit
      - store_test_results:
          path: test-results
      - store_artifacts: # this is where playwright puts more complex stuff
          path: code/playwright-results/
          destination: playwright

workflows:
  test:
    jobs:
      - build
      - lint:
          requires:
            - build
      - examples:
          requires:
            - build
      - smoke-tests:
          requires:
            - build
      - unit-tests:
          requires:
            - build
      - script-unit-tests:
          requires:
            - build
      - coverage:
          requires:
            - unit-tests
      - chromatic:
          requires:
            - examples
      - publish:
          requires:
            - build
      - cra-bench:
          requires:
            - publish

      ## new workflow
      - create-sandboxes:
          requires:
            - publish
      - smoke-test-sandboxes:
          requires:
            - create-sandboxes
      - build-sandboxes:
          requires:
            - create-sandboxes
      - test-runner-sandboxes:
          requires:
            - build-sandboxes
      - chromatic-sandboxes:
          requires:
            - build-sandboxes
      - e2e-sandboxes:
          requires:
            - build-sandboxes<|MERGE_RESOLUTION|>--- conflicted
+++ resolved
@@ -125,11 +125,7 @@
     executor:
       class: medium+
       name: sb_node_14_browsers
-<<<<<<< HEAD
-    parallelism: 10
-=======
-    parallelism: 8
->>>>>>> d4a68785
+    parallelism: 7
     steps:
       - git-shallow-clone/checkout_advanced:
           clone_options: '--depth 1 --verbose'
