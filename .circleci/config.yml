version: 2.1

parameters:
  workflow:
    description: Which workflow to run
    type: enum
    enum: ['ci', 'pr', 'merged', 'daily']
    default: 'ci'

executors:
  sb_node_16_classic:
    parameters:
      class:
        description: The Resource class
        type: enum
        enum: ['small', 'medium', 'medium+', 'large', 'xlarge']
        default: 'small'
    working_directory: /tmp/storybook
    docker:
      - image: cimg/node:16.17.1
        environment:
          NODE_OPTIONS: --max_old_space_size=6144
    resource_class: <<parameters.class>>
  sb_node_16_browsers:
    parameters:
      class:
        description: The Resource class
        type: enum
        enum: ['small', 'medium', 'medium+', 'large', 'xlarge']
        default: 'small'
    working_directory: /tmp/storybook
    docker:
      - image: cimg/node:16.17.1-browsers
        environment:
          NODE_OPTIONS: --max_old_space_size=6144
    resource_class: <<parameters.class>>
  sb_playwright:
    parameters:
      class:
        description: The Resource class
        type: enum
        enum: ['small', 'medium', 'medium+', 'large', 'xlarge']
        default: 'small'
    working_directory: /tmp/storybook
    docker:
      - image: mcr.microsoft.com/playwright:v1.28.0-focal
        environment:
          NODE_OPTIONS: --max_old_space_size=6144
    resource_class: <<parameters.class>>

orbs:
  git-shallow-clone: guitarrapc/git-shallow-clone@2.4.0
  browser-tools: circleci/browser-tools@1.4.0
  discord: antonioned/discord@0.1.0

commands:
  # Forked off from https://github.com/guitarrapc/git-shallow-clone-orb
  # See issue: https://github.com/guitarrapc/git-shallow-clone-orb/issues/34
  checkout_advanced:
    description: |
      checkout by git shallow clone with git options. Support Alpine, Ubuntu, Debian and others.
      eval is used in step, Fish shell is not supported.
    parameters:
      clone_options:
        default: --depth 1
        description: |
          git clone options you want to add such as '--depth 1 --verbose' and '--depth 1 --shallow-since "5 days ago"'
        type: string
      fetch_options:
        default: --depth 10
        description: |
          git fetch options you want to add such as '--depth 1 --verbose' and '--depth 1 --shallow-since "5 days ago"' you don't need set '--force' option as it already set by default. in case of tag, add '--no-tags' on this option and tag_fetch_options.
        type: string
      keyscan_bitbucket:
        default: false
        description: |
          Pass `true` to dynamically get ssh-rsa from `bitbucket.org`.
        type: boolean
      keyscan_github:
        default: false
        description: |
          Pass `true` to dynamically get ssh-rsa from `github.com`.
        type: boolean
      path:
        default: .
        description: |
          Checkout directory (default: job’s working_directory)
        type: string
      tag_fetch_options:
        default: --tags
        description: |
          This option apply when git operation is tag. Use 'fetch_options' instead if pr and other git operation. Additional git fetch options you want to add specifically for tags such as '--tags' or '--no-tags'. Default value is '--tags'
        type: string
    steps:
      - run:
          command: |
            #!/bin/sh
            set -ex
            # Workaround old docker images with incorrect $HOME
            # check https://github.com/docker/docker/issues/2968 for details
            if [ "${HOME}" = "/" ]
            then
              export HOME=$(getent passwd $(id -un) | cut -d: -f6)
            fi

            # known_hosts
            mkdir -p ~/.ssh
            if [ -x "$(command -v ssh-keyscan)" ] && ([ "<< parameters.keyscan_github >>" == "true" ] || [ "<< parameters.keyscan_bitbucket >>" == "true" ])
            then
              if [ "<< parameters.keyscan_github >>" == "true" ]
              then
                ssh-keyscan -H github.com >> ~/.ssh/known_hosts
              fi
              if [ "<< parameters.keyscan_bitbucket >>" == "true" ]
              then
                ssh-keyscan -H bitbucket.org >> ~/.ssh/known_hosts
              fi
            fi
            if [ "<< parameters.keyscan_github >>" != "true" ]
            then
              echo 'github.com ssh-rsa AAAAB3NzaC1yc2EAAAABIwAAAQEAq2A7hRGmdnm9tUDbO9IDSwBK6TbQa+PXYPCPy6rbTrTtw7PHkccKrpp0yVhp5HdEIcKr6pLlVDBfOLX9QUsyCOV0wzfjIJNlGEYsdlLJizHhbn2mUjvSAHQqZETYP81eFzLQNnPHt4EVVUh7VfDESU84KezmD5QlWpXLmvU31/yMf+Se8xhHTvKSCZIFImWwoG6mbUoWf9nzpIoaSjB+weqqUUmpaaasXVal72J+UX2B+2RPW3RcT0eOzQgqlJL3RKrTJvdsjE3JEAvGq3lGHSZXy28G3skua2SmVi/w4yCE6gbODqnTWlg7+wC604ydGXA8VJiS5ap43JXiUFFAaQ==
            ' >> ~/.ssh/known_hosts
            fi
            if [ "<< parameters.keyscan_bitbucket >>" != "true" ]
            then
              echo 'bitbucket.org ssh-rsa AAAAB3NzaC1yc2EAAAABIwAAAQEAubiN81eDcafrgMeLzaFPsw2kNvEcqTKl/VqLat/MaB33pZy0y3rJZtnqwR2qOOvbwKZYKiEO1O6VqNEBxKvJJelCq0dTXWT5pbO2gDXC6h6QDXCaHo6pOHGPUy+YBaGQRGuSusMEASYiWunYN0vCAI8QaXnWMXNMdFP3jHAJH0eDsoiGnLPBlBp4TNm6rYI74nMzgz3B9IikW4WVK+dc8KZJZWYjAuORU3jc1c/NPskD2ASinf8v3xnfXeukU0sJ5N6m5E8VLjObPEO+mN2t/FZTMZLiFqPWc/ALSqnMnnhwrNi2rbfg/rd/IpL8Le3pSBne8+seeFVBoGqzHM9yXw==
            ' >> ~/.ssh/known_hosts
            fi

            (umask 077; touch ~/.ssh/id_rsa)
            chmod 0600 ~/.ssh/id_rsa
            (echo $CHECKOUT_KEY > ~/.ssh/id_rsa)

            # use git+ssh instead of https
            git config --global url."ssh://git@github.com".insteadOf "https://github.com" || true
            git config --global gc.auto 0 || true

            # checkout
            git clone << parameters.clone_options >> $CIRCLE_REPOSITORY_URL "<< parameters.path >>"
            cd "<< parameters.path >>"

            # Fetch remote and check the commit ID of the checked out code
            if [ -n "$CIRCLE_TAG" ]
            then
              # tag
              git fetch << parameters.tag_fetch_options >> << parameters.fetch_options >> --force origin "+refs/tags/${CIRCLE_TAG}:refs/tags/${CIRCLE_TAG}"
            elif [[ $(echo $CIRCLE_BRANCH | grep -e ^pull\/*) ]] # sh version of bash `elif [[ "$CIRCLE_BRANCH" =~ ^pull\/* ]]`
            then
              # pull request
              git fetch << parameters.fetch_options >> --force origin "${CIRCLE_BRANCH}:remotes/origin/${CIRCLE_BRANCH}"
            else
              # others
              git fetch << parameters.fetch_options >> --force origin "$CIRCLE_BRANCH:remotes/origin/$CIRCLE_BRANCH"
            fi

            # Check the commit ID of the checked out code
            if [ -n "$CIRCLE_TAG" ]
            then
              git reset --hard "$CIRCLE_SHA1"
              git checkout -q "$CIRCLE_TAG"
            elif [ -n "$CIRCLE_BRANCH" ] && [ "$CIRCLE_BRANCH" != 'HEAD' ]
            then
              git reset --hard "$CIRCLE_SHA1"
              git checkout -q -B "$CIRCLE_BRANCH"
            fi

            git reset --hard "$CIRCLE_SHA1"
          name: Checkout code shallow
  cancel-workflow-on-failure:
    description: 'Cancels the entire workflow in case the previous step has failed'
    steps:
      - run:
          name: Cancel current workflow
          when: on_fail
          command: |
            echo "Canceling workflow as previous step resulted in failure."
            echo "To execute all checks locally, please run yarn ci-tests"
            curl -X POST --header "Content-Type: application/json" "https://circleci.com/api/v2/workflow/${CIRCLE_WORKFLOW_ID}/cancel?circle-token=${WORKFLOW_CANCELER}"
  report-workflow-on-failure:
    description: 'Reports failures to discord'
    parameters:
      template:
        description: |
          Which template to report in discord. Applicable for parallel sandbox jobs
        type: string
        default: 'none'
    steps:
      - run:
          when: on_fail
          command: git fetch --unshallow
      - discord/status:
          only_for_branches: main,next,next-release,latest-release
          fail_only: true
          failure_message: $(yarn get-report-message << pipeline.parameters.workflow >> << parameters.template >>)
jobs:
  pretty-docs:
    executor:
      class: small
      name: sb_node_16_classic
    steps:
      - checkout_advanced:
          clone_options: '--depth 1 --verbose'
      - run:
          name: Prettier
          command: |
            cd scripts
            yarn
            yarn docs:prettier:check
  build:
    executor:
      class: large
      name: sb_node_16_classic
    steps:
      - checkout_advanced:
          clone_options: '--depth 1 --verbose'
      - restore_cache:
          name: Restore Yarn cache
          keys:
            - build-yarn-2-cache-v4--{{ checksum "code/yarn.lock" }}--{{ checksum "scripts/yarn.lock" }}
      - run:
          name: Compile
          command: |
            yarn task --task compile --start-from=auto --no-link --debug
            git diff --exit-code
      - run:
          name: Publish to Verdaccio
          command: |
            cd code
            yarn local-registry --publish
      - report-workflow-on-failure
      - save_cache:
          name: Save Yarn cache
          key: build-yarn-2-cache-v4--{{ checksum "code/yarn.lock" }}--{{ checksum "scripts/yarn.lock" }}
          paths:
            - ~/.yarn/berry/cache
      - persist_to_workspace:
          root: .
          paths:
            - code/node_modules
            - scripts/node_modules
            - code/examples
            - code/node_modules
            - code/addons
            - code/frameworks
            - code/lib
            - code/ui
            - code/renderers
            - code/presets
            - .verdaccio-cache
  cra-bench:
    executor:
      class: medium
      name: sb_playwright
    working_directory: /tmp/storybook
    steps:
      - checkout_advanced:
          clone_options: '--depth 1 --verbose'
      - attach_workspace:
          at: .
      - run:
          name: Running local registry
          command: |
            cd code
            yarn local-registry --port 6001 --open
          background: true
      - run:
          name: Wait for registry
          command: |
            cd code
            yarn wait-on http://localhost:6001
      - run:
          name: set up cra repro, skip tests
          command: |
            cd code
            SANDBOX_ROOT=../bench yarn task --task sandbox --template cra/default-ts --skip-template-stories --start-from=never  --no-link
      - run:
          name: Run @storybook/bench on repro
          command: |
            cd bench/cra-default-ts
            rm -rf node_modules
            mkdir node_modules
            npx -p @storybook/bench@next sb-bench 'yarn install' --label cra
      - report-workflow-on-failure
      - run:
          name: prep artifacts
          when: always
          command: tar cvzf /tmp/cra-default-ts-bench.tar.gz bench/cra-default-ts
      - store_artifacts:
          path: /tmp/cra-default-ts-bench.tar.gz
          destination: cra-default-ts-bench.tar.gz
  react-vite-bench:
    executor:
      class: large
      name: sb_playwright
    working_directory: /tmp/storybook
    steps:
      - checkout_advanced:
          clone_options: '--depth 1 --verbose'
      - attach_workspace:
          at: .
      - run:
          name: Running local registry
          command: |
            cd code
            yarn local-registry --port 6001 --open
          background: true
      - run:
          name: Wait for registry
          command: |
            cd code
            yarn wait-on http://localhost:6001
      - run:
          name: set up react-vite repro, skip tests
          command: |
            cd code
            SANDBOX_ROOT=../bench yarn task --task sandbox --template react-vite/default-ts --skip-template-stories --start-from=never  --no-link
      - run:
          name: Run @storybook/bench on repro
          command: |
            cd bench/react-vite-default-ts
            rm -rf node_modules
            mkdir node_modules
            npx -p @storybook/bench@next sb-bench 'yarn install' --label react-vite
      - report-workflow-on-failure
      - run:
          name: prep artifacts
          when: always
          command: tar cvzf /tmp/react-vite-default-ts-bench.tar.gz bench/react-vite-default-ts
      - store_artifacts:
          path: /tmp/react-vite-default-ts-bench.tar.gz
          destination: react-vite-default-ts-bench.tar.gz
  lint:
    executor:
      class: large
      name: sb_node_16_classic
    steps:
      - checkout_advanced:
          clone_options: '--depth 1 --verbose'
      - attach_workspace:
          at: .
      - run:
          name: Lint
          command: |
            cd code
            yarn lint
      - report-workflow-on-failure
      - cancel-workflow-on-failure
  check:
    executor:
      class: xlarge
      name: sb_node_16_classic
    steps:
      - checkout_advanced:
          clone_options: '--depth 1 --verbose'
      - attach_workspace:
          at: .
      - run:
          name: Check
          command: |
            yarn task --task check --start-from=auto --no-link --debug
            git diff --exit-code
      - report-workflow-on-failure
      - cancel-workflow-on-failure
  script-unit-tests:
    executor: sb_node_16_browsers
    steps:
      - checkout_advanced:
          clone_options: '--depth 1 --verbose'
      - attach_workspace:
          at: .
      - run:
          name: Test
          command: |
            cd scripts
            yarn test --coverage --ci
      - store_test_results:
          path: scripts/junit.xml
      - report-workflow-on-failure
      - cancel-workflow-on-failure
  unit-tests:
    executor:
      class: xlarge
      name: sb_node_16_browsers
    steps:
      - checkout_advanced:
          clone_options: '--depth 1 --verbose'
      - attach_workspace:
          at: .
      - run:
          name: Test
          command: |
            cd code
            yarn test --coverage --ci --maxWorkers=6
      - store_test_results:
          path: code/junit.xml
      - persist_to_workspace:
          root: .
          paths:
            - code/coverage
      - report-workflow-on-failure
      - cancel-workflow-on-failure
  coverage:
    executor:
      class: small
      name: sb_node_16_browsers
    steps:
      - checkout_advanced:
          clone_options: '--depth 1 --verbose'
      - attach_workspace:
          at: .
      - run:
          name: Upload coverage
          command: |
            cd code
            yarn coverage
      - report-workflow-on-failure
  chromatic-internal-storybooks:
    executor:
      class: medium+
      name: sb_node_16_browsers
    environment:
        NODE_OPTIONS: --max_old_space_size=6144
    steps:
      # switched this to the CircleCI helper to get the full git history for TurboSnap
      - checkout
      - attach_workspace:
          at: .
      - run:
          name: Running Chromatic
          command: |
            cd code
            yarn storybook:ui:chromatic
            yarn storybook:blocks:chromatic
      - report-workflow-on-failure
      - store_test_results:
          path: test-results
  ## new workflow
  create-sandboxes:
    parameters:
      parallelism:
        type: integer
        default: 2
    executor:
      class: medium
      name: sb_node_16_browsers
<<<<<<< HEAD
    parallelism: 10
=======
    parallelism: << parameters.parallelism >>
>>>>>>> d890789a
    steps:
      - checkout_advanced:
          clone_options: '--depth 1 --verbose'
      - attach_workspace:
          at: .
      - run:
          name: Creating Sandboxes
          command: yarn task --task sandbox --template $(yarn get-template << pipeline.parameters.workflow >> sandbox) --no-link --start-from=never --junit
      - report-workflow-on-failure:
          template: $(yarn get-template << pipeline.parameters.workflow >> sandbox)
      - persist_to_workspace:
          root: .
          paths:
            - sandbox
      - store_test_results:
          path: test-results
  smoke-test-sandboxes:
    parameters:
      parallelism:
        type: integer
        default: 2
    executor:
      class: medium
      name: sb_node_16_browsers
<<<<<<< HEAD
    parallelism: 10
=======
    parallelism: << parameters.parallelism >>
>>>>>>> d890789a
    steps:
      - checkout_advanced:
          clone_options: '--depth 1 --verbose'
      - attach_workspace:
          at: .
      - run:
          name: Smoke Testing Sandboxes
          command: yarn task --task smoke-test --template $(yarn get-template << pipeline.parameters.workflow >> smoke-test) --no-link --start-from=never --junit
      - report-workflow-on-failure:
          template: $(yarn get-template << pipeline.parameters.workflow >> smoke-test)
      - store_test_results:
          path: test-results
  build-sandboxes:
    parameters:
      parallelism:
        type: integer
        default: 2
    executor:
      class: medium+
      name: sb_node_16_browsers
<<<<<<< HEAD
    parallelism: 10
=======
    parallelism: << parameters.parallelism >>
>>>>>>> d890789a
    steps:
      - checkout_advanced:
          clone_options: '--depth 1 --verbose'
      - attach_workspace:
          at: .
      - run:
          name: Building Sandboxes
          command: yarn task --task build --template $(yarn get-template << pipeline.parameters.workflow >> build) --no-link --start-from=never --junit
      - report-workflow-on-failure:
          template: $(yarn get-template << pipeline.parameters.workflow >> build)
      - store_test_results:
          path: test-results
      - persist_to_workspace:
          root: .
          paths:
            - sandbox/*/storybook-static
  test-runner-sandboxes:
    parameters:
      parallelism:
        type: integer
        default: 2
    executor:
      class: medium
      name: sb_playwright
<<<<<<< HEAD
    parallelism: 10
=======
    parallelism: << parameters.parallelism >>
>>>>>>> d890789a
    steps:
      - checkout_advanced:
          clone_options: '--depth 1 --verbose'
      - attach_workspace:
          at: .
      - run:
          name: Running Test Runner
          command: yarn task --task test-runner --template $(yarn get-template << pipeline.parameters.workflow >> test-runner) --no-link --start-from=never --junit
      - report-workflow-on-failure:
          template: $(yarn get-template << pipeline.parameters.workflow >> test-runner)
      - store_test_results:
          path: test-results
  chromatic-sandboxes:
    parameters:
      parallelism:
        type: integer
        default: 2
    executor:
      class: medium
      name: sb_node_16_browsers
<<<<<<< HEAD
    parallelism: 10
=======
    parallelism: << parameters.parallelism >>
>>>>>>> d890789a
    steps:
      - checkout
      - attach_workspace:
          at: .
      - run:
          name: Running Chromatic
          command: yarn task --task chromatic --template $(yarn get-template << pipeline.parameters.workflow >> chromatic) --no-link --start-from=never --junit
      - report-workflow-on-failure:
          template: $(yarn get-template << pipeline.parameters.workflow >> chromatic)
      - store_test_results:
          path: test-results
  e2e-sandboxes:
    parameters:
      parallelism:
        type: integer
        default: 2
    executor:
      class: medium
      name: sb_playwright
<<<<<<< HEAD
    parallelism: 10
=======
    parallelism: << parameters.parallelism >>
>>>>>>> d890789a
    steps:
      - checkout_advanced:
          clone_options: '--depth 1 --verbose'
      - attach_workspace:
          at: .
      - run:
          name: Running E2E Tests
          command: yarn task --task e2e-tests --template $(yarn get-template << pipeline.parameters.workflow >> e2e-tests) --no-link --start-from=never --junit
      - report-workflow-on-failure:
          template: $(yarn get-template << pipeline.parameters.workflow >> e2e-tests)
      - store_test_results:
          path: test-results
      - store_artifacts: # this is where playwright puts more complex stuff
          path: code/playwright-results/
          destination: playwright

workflows:
  ci:
    when:
      and:
        - equal: [api, << pipeline.trigger_source >>]
        - equal: [ci, << pipeline.parameters.workflow >>]
    jobs:
      - pretty-docs
      - build
      - lint:
          requires:
            - build
      - check:
          requires:
            - build
      - unit-tests:
          requires:
            - build
      - script-unit-tests:
          requires:
            - build
      - create-sandboxes:
          requires:
            - build
      - build-sandboxes:
          requires:
            - create-sandboxes
      - test-runner-sandboxes:
          requires:
            - build-sandboxes
      - chromatic-sandboxes:
          requires:
            - build-sandboxes
      - e2e-sandboxes:
          requires:
            - build-sandboxes
  pr:
    when:
      equal: [pr, << pipeline.parameters.workflow >>]
    jobs:
      - pretty-docs
      - build
      - lint:
          requires:
            - build
      - check:
          requires:
            - build
      - unit-tests:
          requires:
            - build
      - script-unit-tests:
          requires:
            - build
      - chromatic-internal-storybooks:
          requires:
            - build
      - coverage:
          requires:
            - unit-tests
      - cra-bench:
          requires:
            - build
      - react-vite-bench:
          requires:
            - build
      - create-sandboxes:
          parallelism: 9
          requires:
            - build
      - build-sandboxes:
          parallelism: 9
          requires:
            - create-sandboxes
      - test-runner-sandboxes:
          parallelism: 9
          requires:
            - build-sandboxes
      - chromatic-sandboxes:
          parallelism: 9
          requires:
            - build-sandboxes
      - e2e-sandboxes:
          parallelism: 9
          requires:
            - build-sandboxes
  merged:
    when:
      equal: [merged, << pipeline.parameters.workflow >>]
    jobs:
      - pretty-docs
      - build
      - lint:
          requires:
            - build
      - check:
          requires:
            - build
      - unit-tests:
          requires:
            - build
      - script-unit-tests:
          requires:
            - build
      - chromatic-internal-storybooks:
          requires:
            - build
      - coverage:
          requires:
            - unit-tests
      - cra-bench:
          requires:
            - build
      - react-vite-bench:
          requires:
            - build
      - create-sandboxes:
          parallelism: 15
          requires:
            - build
      - build-sandboxes:
          parallelism: 15
          requires:
            - create-sandboxes
      - test-runner-sandboxes:
          parallelism: 14
          requires:
            - build-sandboxes
      - chromatic-sandboxes:
          parallelism: 15
          requires:
            - build-sandboxes
      - e2e-sandboxes:
          parallelism: 15
          requires:
            - build-sandboxes
  daily:
    when:
      equal: [daily, << pipeline.parameters.workflow >>]
    jobs:
      - build
      - create-sandboxes:
          parallelism: 25
          requires:
            - build
      # - smoke-test-sandboxes: # disabled for now
      #     requires:
      #       - create-sandboxes
      - build-sandboxes:
          parallelism: 25
          requires:
            - create-sandboxes
      - test-runner-sandboxes:
          parallelism: 24
          requires:
            - build-sandboxes
      - chromatic-sandboxes:
          parallelism: 25
          requires:
            - build-sandboxes
      - e2e-sandboxes:
          parallelism: 25
          requires:
            - build-sandboxes<|MERGE_RESOLUTION|>--- conflicted
+++ resolved
@@ -443,11 +443,7 @@
     executor:
       class: medium
       name: sb_node_16_browsers
-<<<<<<< HEAD
-    parallelism: 10
-=======
     parallelism: << parameters.parallelism >>
->>>>>>> d890789a
     steps:
       - checkout_advanced:
           clone_options: '--depth 1 --verbose'
@@ -472,11 +468,7 @@
     executor:
       class: medium
       name: sb_node_16_browsers
-<<<<<<< HEAD
-    parallelism: 10
-=======
     parallelism: << parameters.parallelism >>
->>>>>>> d890789a
     steps:
       - checkout_advanced:
           clone_options: '--depth 1 --verbose'
@@ -497,11 +489,7 @@
     executor:
       class: medium+
       name: sb_node_16_browsers
-<<<<<<< HEAD
-    parallelism: 10
-=======
     parallelism: << parameters.parallelism >>
->>>>>>> d890789a
     steps:
       - checkout_advanced:
           clone_options: '--depth 1 --verbose'
@@ -526,11 +514,7 @@
     executor:
       class: medium
       name: sb_playwright
-<<<<<<< HEAD
-    parallelism: 10
-=======
     parallelism: << parameters.parallelism >>
->>>>>>> d890789a
     steps:
       - checkout_advanced:
           clone_options: '--depth 1 --verbose'
@@ -551,11 +535,7 @@
     executor:
       class: medium
       name: sb_node_16_browsers
-<<<<<<< HEAD
-    parallelism: 10
-=======
     parallelism: << parameters.parallelism >>
->>>>>>> d890789a
     steps:
       - checkout
       - attach_workspace:
@@ -575,11 +555,7 @@
     executor:
       class: medium
       name: sb_playwright
-<<<<<<< HEAD
-    parallelism: 10
-=======
     parallelism: << parameters.parallelism >>
->>>>>>> d890789a
     steps:
       - checkout_advanced:
           clone_options: '--depth 1 --verbose'
@@ -663,23 +639,23 @@
           requires:
             - build
       - create-sandboxes:
-          parallelism: 9
+          parallelism: 10
           requires:
             - build
       - build-sandboxes:
-          parallelism: 9
+          parallelism: 10
           requires:
             - create-sandboxes
       - test-runner-sandboxes:
-          parallelism: 9
+          parallelism: 10
           requires:
             - build-sandboxes
       - chromatic-sandboxes:
-          parallelism: 9
+          parallelism: 10
           requires:
             - build-sandboxes
       - e2e-sandboxes:
-          parallelism: 9
+          parallelism: 10
           requires:
             - build-sandboxes
   merged:
@@ -713,23 +689,23 @@
           requires:
             - build
       - create-sandboxes:
-          parallelism: 15
+          parallelism: 16
           requires:
             - build
       - build-sandboxes:
-          parallelism: 15
+          parallelism: 16
           requires:
             - create-sandboxes
       - test-runner-sandboxes:
-          parallelism: 14
+          parallelism: 15
           requires:
             - build-sandboxes
       - chromatic-sandboxes:
-          parallelism: 15
+          parallelism: 16
           requires:
             - build-sandboxes
       - e2e-sandboxes:
-          parallelism: 15
+          parallelism: 16
           requires:
             - build-sandboxes
   daily:
@@ -738,25 +714,25 @@
     jobs:
       - build
       - create-sandboxes:
-          parallelism: 25
+          parallelism: 26
           requires:
             - build
       # - smoke-test-sandboxes: # disabled for now
       #     requires:
       #       - create-sandboxes
       - build-sandboxes:
-          parallelism: 25
+          parallelism: 27
           requires:
             - create-sandboxes
       - test-runner-sandboxes:
-          parallelism: 24
+          parallelism: 26
           requires:
             - build-sandboxes
       - chromatic-sandboxes:
-          parallelism: 25
+          parallelism: 27
           requires:
             - build-sandboxes
       - e2e-sandboxes:
-          parallelism: 25
+          parallelism: 27
           requires:
             - build-sandboxes