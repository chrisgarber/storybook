version: 2.1

parameters:
  workflow:
    description: Which workflow to run
    type: enum
    enum: ['ci', 'pr', 'merged', 'daily']
    default: 'ci'

executors:
  sb_node_16_classic:
    parameters:
      class:
        description: The Resource class
        type: enum
        enum: ['small', 'medium', 'medium+', 'large', 'xlarge']
        default: 'small'
    working_directory: /tmp/storybook
    docker:
      - image: cimg/node:16.17.1
        environment:
          NODE_OPTIONS: --max_old_space_size=3076
    resource_class: <<parameters.class>>
  sb_node_16_browsers:
    parameters:
      class:
        description: The Resource class
        type: enum
        enum: ['small', 'medium', 'medium+', 'large', 'xlarge']
        default: 'small'
    working_directory: /tmp/storybook
    docker:
      - image: cimg/node:16.17.1-browsers
        environment:
          NODE_OPTIONS: --max_old_space_size=3076
    resource_class: <<parameters.class>>
  sb_playwright:
    parameters:
      class:
        description: The Resource class
        type: enum
        enum: ['small', 'medium', 'medium+', 'large', 'xlarge']
        default: 'small'
    working_directory: /tmp/storybook
    docker:
      - image: mcr.microsoft.com/playwright:v1.27.0-focal
        environment:
          NODE_OPTIONS: --max_old_space_size=3076
    resource_class: <<parameters.class>>

orbs:
  git-shallow-clone: guitarrapc/git-shallow-clone@2.4.0
  browser-tools: circleci/browser-tools@1.4.0

commands:
  # Forked off from https://github.com/guitarrapc/git-shallow-clone-orb
  # See issue: https://github.com/guitarrapc/git-shallow-clone-orb/issues/34
  checkout_advanced:
    description: |
      checkout by git shallow clone with git options. Support Alpine, Ubuntu, Debian and others.
      eval is used in step, Fish shell is not supported.
    parameters:
      clone_options:
        default: --depth 1
        description: |
          git clone options you want to add such as '--depth 1 --verbose' and '--depth 1 --shallow-since "5 days ago"'
        type: string
      fetch_options:
        default: --depth 10
        description: |
          git fetch options you want to add such as '--depth 1 --verbose' and '--depth 1 --shallow-since "5 days ago"' you don't need set '--force' option as it already set by default. in case of tag, add '--no-tags' on this option and tag_fetch_options.
        type: string
      keyscan_bitbucket:
        default: false
        description: |
          Pass `true` to dynamically get ssh-rsa from `bitbucket.org`.
        type: boolean
      keyscan_github:
        default: false
        description: |
          Pass `true` to dynamically get ssh-rsa from `github.com`.
        type: boolean
      path:
        default: .
        description: |
          Checkout directory (default: job’s working_directory)
        type: string
      tag_fetch_options:
        default: --tags
        description: |
          This option apply when git operation is tag. Use 'fetch_options' instead if pr and other git operation. Additional git fetch options you want to add specifically for tags such as '--tags' or '--no-tags'. Default value is '--tags'
        type: string
    steps:
      - run:
          command: |
            #!/bin/sh
            set -ex
            # Workaround old docker images with incorrect $HOME
            # check https://github.com/docker/docker/issues/2968 for details
            if [ "${HOME}" = "/" ]
            then
              export HOME=$(getent passwd $(id -un) | cut -d: -f6)
            fi
            
            # known_hosts
            mkdir -p ~/.ssh
            if [ -x "$(command -v ssh-keyscan)" ] && ([ "<< parameters.keyscan_github >>" == "true" ] || [ "<< parameters.keyscan_bitbucket >>" == "true" ])
            then
              if [ "<< parameters.keyscan_github >>" == "true" ]
              then
                ssh-keyscan -H github.com >> ~/.ssh/known_hosts
              fi
              if [ "<< parameters.keyscan_bitbucket >>" == "true" ]
              then
                ssh-keyscan -H bitbucket.org >> ~/.ssh/known_hosts
              fi
            fi
            if [ "<< parameters.keyscan_github >>" != "true" ]
            then
              echo 'github.com ssh-rsa AAAAB3NzaC1yc2EAAAABIwAAAQEAq2A7hRGmdnm9tUDbO9IDSwBK6TbQa+PXYPCPy6rbTrTtw7PHkccKrpp0yVhp5HdEIcKr6pLlVDBfOLX9QUsyCOV0wzfjIJNlGEYsdlLJizHhbn2mUjvSAHQqZETYP81eFzLQNnPHt4EVVUh7VfDESU84KezmD5QlWpXLmvU31/yMf+Se8xhHTvKSCZIFImWwoG6mbUoWf9nzpIoaSjB+weqqUUmpaaasXVal72J+UX2B+2RPW3RcT0eOzQgqlJL3RKrTJvdsjE3JEAvGq3lGHSZXy28G3skua2SmVi/w4yCE6gbODqnTWlg7+wC604ydGXA8VJiS5ap43JXiUFFAaQ==
            ' >> ~/.ssh/known_hosts
            fi
            if [ "<< parameters.keyscan_bitbucket >>" != "true" ]
            then
              echo 'bitbucket.org ssh-rsa AAAAB3NzaC1yc2EAAAABIwAAAQEAubiN81eDcafrgMeLzaFPsw2kNvEcqTKl/VqLat/MaB33pZy0y3rJZtnqwR2qOOvbwKZYKiEO1O6VqNEBxKvJJelCq0dTXWT5pbO2gDXC6h6QDXCaHo6pOHGPUy+YBaGQRGuSusMEASYiWunYN0vCAI8QaXnWMXNMdFP3jHAJH0eDsoiGnLPBlBp4TNm6rYI74nMzgz3B9IikW4WVK+dc8KZJZWYjAuORU3jc1c/NPskD2ASinf8v3xnfXeukU0sJ5N6m5E8VLjObPEO+mN2t/FZTMZLiFqPWc/ALSqnMnnhwrNi2rbfg/rd/IpL8Le3pSBne8+seeFVBoGqzHM9yXw==
            ' >> ~/.ssh/known_hosts
            fi
            
            (umask 077; touch ~/.ssh/id_rsa)
            chmod 0600 ~/.ssh/id_rsa
            (echo $CHECKOUT_KEY > ~/.ssh/id_rsa)
            
            # use git+ssh instead of https
            git config --global url."ssh://git@github.com".insteadOf "https://github.com" || true
            git config --global gc.auto 0 || true
            
            # checkout
            git clone << parameters.clone_options >> $CIRCLE_REPOSITORY_URL "<< parameters.path >>"
            cd "<< parameters.path >>"
            
            # Fetch remote and check the commit ID of the checked out code
            if [ -n "$CIRCLE_TAG" ]
            then
              # tag
              git fetch << parameters.tag_fetch_options >> << parameters.fetch_options >> --force origin "+refs/tags/${CIRCLE_TAG}:refs/tags/${CIRCLE_TAG}"
            elif [[ $(echo $CIRCLE_BRANCH | grep -e ^pull\/*) ]] # sh version of bash `elif [[ "$CIRCLE_BRANCH" =~ ^pull\/* ]]`
            then
              # pull request
              git fetch << parameters.fetch_options >> --force origin "${CIRCLE_BRANCH}:remotes/origin/${CIRCLE_BRANCH}"
            else
              # others
              git fetch << parameters.fetch_options >> --force origin "$CIRCLE_BRANCH:remotes/origin/$CIRCLE_BRANCH"
            fi
            
            # Check the commit ID of the checked out code
            if [ -n "$CIRCLE_TAG" ]
            then
              git reset --hard "$CIRCLE_SHA1"
              git checkout -q "$CIRCLE_TAG"
            elif [ -n "$CIRCLE_BRANCH" ] && [ "$CIRCLE_BRANCH" != 'HEAD' ]
            then
              git reset --hard "$CIRCLE_SHA1"
              git checkout -q -B "$CIRCLE_BRANCH"
            fi
            
            git reset --hard "$CIRCLE_SHA1"
          name: Checkout code shallow
  cancel-workflow-on-failure:
    description: 'Cancels the entire workflow in case the previous step has failed'
    steps:
      - run:
          name: Cancel current workflow
          when: on_fail
          command: |
            echo "Canceling workflow as previous step resulted in failure."
            echo "To execute all checks locally, please run yarn ci-tests"
            curl -X POST --header "Content-Type: application/json" "https://circleci.com/api/v2/workflow/${CIRCLE_WORKFLOW_ID}/cancel?circle-token=${WORKFLOW_CANCELER}"
jobs:
  build:
    executor:
      class: large
      name: sb_node_16_classic
    steps:
      - checkout_advanced:
          clone_options: '--depth 1 --verbose'
      - restore_cache:
          name: Restore Yarn cache
          keys:
            - build-yarn-2-cache-v4--{{ checksum "code/yarn.lock" }}--{{ checksum "scripts/yarn.lock" }}
      - run:
          name: Compile
          command: |
            yarn task --task compile --start-from=auto --no-link --debug
            git diff --exit-code
      - run:
          name: Publish to Verdaccio
          command: |
            cd code
            yarn local-registry --publish
      - save_cache:
          name: Save Yarn cache
          key: build-yarn-2-cache-v4--{{ checksum "code/yarn.lock" }}--{{ checksum "scripts/yarn.lock" }}
          paths:
            - ~/.yarn/berry/cache
      - persist_to_workspace:
          root: .
          paths:
            - code/node_modules
            - scripts/node_modules
            - code/examples
            - code/node_modules
            - code/addons
            - code/frameworks
            - code/lib
            - code/ui
            - code/renderers
            - code/presets
            - .verdaccio-cache
  cra-bench:
    executor:
      class: medium
      name: sb_playwright
    working_directory: /tmp/storybook
    steps:
      - checkout_advanced:
          clone_options: '--depth 1 --verbose'
      - attach_workspace:
          at: .
      - run:
          name: Running local registry
          command: |
            cd code
            yarn local-registry --port 6001 --open
          background: true
      - run:
          name: Wait for registry
          command: |
            cd code
            yarn wait-on http://localhost:6001
      - run:
          name: set up cra repro, skip tests
          command: |
            cd code
            node ./lib/cli/bin/index.js repro-next cra/default-js --output ../../cra-bench
      - run:
          name: Run @storybook/bench on repro
          command: |
            cd ../cra-bench
            rm -rf node_modules
            mkdir node_modules
            npx -p @storybook/bench@0.7.6--canary.14.6702e4f.0 sb-bench 'yarn install' --label cra
      - run:
          name: prep artifacts
          when: always
          command: tar cvzf /tmp/sb-bench.tar.gz ../cra-bench
      - store_artifacts:
          path: /tmp/sb-bench.tar.gz
          destination: sb-bench.tar.gz
  react-vite-bench:
    executor:
      class: large
      name: sb_playwright
    working_directory: /tmp/storybook
    steps:
      - checkout_advanced:
          clone_options: '--depth 1 --verbose'
      - attach_workspace:
          at: .
      - run:
          name: Running local registry
          command: |
            cd code
            yarn local-registry --port 6001 --open
          background: true
      - run:
          name: Wait for registry
          command: |
            cd code
            yarn wait-on http://localhost:6001
      - run:
          name: set up react-vite repro, skip tests
          command: |
            cd code
            node ./lib/cli/bin/index.js repro-next react-vite/default-ts --output ../../react-vite-bench
      - run:
          name: Run @storybook/bench on repro
          command: |
            cd ../react-vite-bench
            rm -rf node_modules
            mkdir node_modules
            npx -p @storybook/bench@0.7.6--canary.14.6702e4f.0 sb-bench 'yarn install' --label react-vite
      - run:
          name: prep artifacts
          when: always
          command: tar cvzf /tmp/sb-bench.tar.gz ../react-vite-bench
      - store_artifacts:
          path: /tmp/sb-bench.tar.gz
          destination: sb-bench.tar.gz
  lint:
    executor:
      class: medium
      name: sb_node_16_classic
    steps:
      - checkout_advanced:
          clone_options: '--depth 1 --verbose'
      - attach_workspace:
          at: .
      - run:
          name: Lint
          command: |
            cd code
            yarn lint
      - cancel-workflow-on-failure
  check:
    executor:
      class: xlarge
      name: sb_node_16_classic
    steps:
      - checkout_advanced:
          clone_options: '--depth 1 --verbose'
      - attach_workspace:
          at: .
      - run:
          name: Check
          command: |
            yarn task --task check --start-from=auto --no-link --debug
            git diff --exit-code
      - cancel-workflow-on-failure
  script-unit-tests:
    executor: sb_node_16_browsers
    steps:
      - checkout_advanced:
          clone_options: '--depth 1 --verbose'
      - attach_workspace:
          at: .
      - run:
          name: Test
          command: |
            cd scripts
            yarn test --coverage --ci
      - store_test_results:
          path: scripts/junit.xml
      - cancel-workflow-on-failure
  unit-tests:
    executor:
      class: xlarge
      name: sb_node_16_browsers
    steps:
      - checkout_advanced:
          clone_options: '--depth 1 --verbose'
      - attach_workspace:
          at: .
      - run:
          name: Test
          command: |
            cd code
            yarn test --coverage --ci
      - store_test_results:
          path: code/junit.xml
      - persist_to_workspace:
          root: .
          paths:
            - code/coverage
      - cancel-workflow-on-failure
  coverage:
    executor:
      class: small
      name: sb_node_16_browsers
    steps:
      - checkout_advanced:
          clone_options: '--depth 1 --verbose'
      - attach_workspace:
          at: .
      - run:
          name: Upload coverage
          command: |
            cd code
            yarn coverage
  chromatic-internal-storybooks:
    executor:
      class: medium
      name: sb_node_16_browsers
    steps:
<<<<<<< HEAD
      # switched this to the CircleCI helper to get the full git history for TurboSnap
      - checkout
=======
      - checkout_advanced:
          clone_options: '--depth 1 --verbose'
>>>>>>> f9813ae8
      - attach_workspace:
          at: .
      - run:
          name: Running Chromatic
          command: |
            cd code
            yarn storybook:ui:chromatic
            yarn storybook:blocks:chromatic
      - store_test_results:
          path: test-results
  ## new workflow
  create-sandboxes:
    parameters:
      parallelism:
        type: integer
        default: 2
    executor:
      class: medium
      name: sb_node_16_browsers
    parallelism: << parameters.parallelism >>
    steps:
      - checkout_advanced:
          clone_options: '--depth 1 --verbose'
      - attach_workspace:
          at: .
      - run:
          name: Creating Sandboxes
          command: yarn task --task sandbox --template $(yarn get-template << pipeline.parameters.workflow >> create) --no-link --start-from=never --junit
      - persist_to_workspace:
          root: .
          paths:
            - sandbox
      - store_test_results:
          path: test-results
  smoke-test-sandboxes:
    parameters:
      parallelism:
        type: integer
        default: 2
    executor:
      class: medium
      name: sb_node_16_browsers
    parallelism: << parameters.parallelism >>
    steps:
      - checkout_advanced:
          clone_options: '--depth 1 --verbose'
      - attach_workspace:
          at: .
      - run:
          name: Smoke Testing Sandboxes
          command: yarn task --task smoke-test --template $(yarn get-template << pipeline.parameters.workflow >> smoke-test) --no-link --start-from=never --junit
      - store_test_results:
          path: test-results
  build-sandboxes:
    parameters:
      parallelism:
        type: integer
        default: 2
    executor:
      class: medium+
      name: sb_node_16_browsers
    parallelism: << parameters.parallelism >>
    steps:
      - checkout_advanced:
          clone_options: '--depth 1 --verbose'
      - attach_workspace:
          at: .
      - run:
          name: Building Sandboxes
          command: yarn task --task build --template $(yarn get-template << pipeline.parameters.workflow >> build) --no-link --start-from=never --junit
      - store_test_results:
          path: test-results
      - persist_to_workspace:
          root: .
          paths:
            - sandbox/*/storybook-static
  test-runner-sandboxes:
    parameters:
      parallelism:
        type: integer
        default: 2
    executor:
      class: medium
      name: sb_playwright
    parallelism: << parameters.parallelism >>
    steps:
      - checkout_advanced:
          clone_options: '--depth 1 --verbose'
      - attach_workspace:
          at: .
      - run:
          name: Running Test Runner
          command: yarn task --task test-runner --template $(yarn get-template << pipeline.parameters.workflow >> test-runner) --no-link --start-from=never --junit
      - store_test_results:
          path: test-results
  chromatic-sandboxes:
    parameters:
      parallelism:
        type: integer
        default: 2
    executor:
      class: medium
      name: sb_node_16_browsers
    parallelism: << parameters.parallelism >>
    steps:
      - checkout
      - attach_workspace:
          at: .
      - run:
          name: Running Chromatic
          command: yarn task --task chromatic --template $(yarn get-template << pipeline.parameters.workflow >> chromatic) --no-link --start-from=never --junit
      - store_test_results:
          path: test-results
  e2e-sandboxes:
    parameters:
      parallelism:
        type: integer
        default: 2
    executor:
      class: medium
      name: sb_playwright
    parallelism: << parameters.parallelism >>
    steps:
      - checkout_advanced:
          clone_options: '--depth 1 --verbose'
      - attach_workspace:
          at: .
      - run:
          name: Running E2E Tests
          command: yarn task --task e2e-tests --template $(yarn get-template << pipeline.parameters.workflow >> e2e-tests) --no-link --start-from=never --junit
      - store_test_results:
          path: test-results
      - store_artifacts: # this is where playwright puts more complex stuff
          path: code/playwright-results/
          destination: playwright

workflows:
  ci:
    when:
      and:
        - equal: [ api, << pipeline.trigger_source >> ]
        - equal:  [ ci, << pipeline.parameters.workflow >> ]
    jobs:
      - build
      - lint:
          requires:
            - build
      - check:
          requires:
            - build
      - unit-tests:
          requires:
            - build
      - script-unit-tests:
          requires:
            - build
      - create-sandboxes:
          requires:
            - build
      - build-sandboxes:
          requires:
            - create-sandboxes
      - test-runner-sandboxes:
          requires:
            - build-sandboxes
      - chromatic-sandboxes:
          requires:
            - build-sandboxes
      - e2e-sandboxes:
          requires:
            - build-sandboxes
  pr:
    when:
      equal: [ pr, << pipeline.parameters.workflow >> ]
    jobs:
      - build
      - lint:
          requires:
            - build
      - check:
          requires:
            - build
      - unit-tests:
          requires:
            - build
      - script-unit-tests:
          requires:
            - build
      - chromatic-internal-storybooks:
          requires:
            - build
      - coverage:
          requires:
            - unit-tests
      - cra-bench:
          requires:
            - build
      - react-vite-bench:
          requires:
            - build
      - create-sandboxes:
          parallelism: 9
          requires:
            - build
      - build-sandboxes:
          parallelism: 9
          requires:
            - create-sandboxes
      - test-runner-sandboxes:
          parallelism: 9
          requires:
            - build-sandboxes
      - chromatic-sandboxes:
          parallelism: 9
          requires:
            - build-sandboxes
      - e2e-sandboxes:
          parallelism: 9
          requires:
            - build-sandboxes
  merged:
    when:
      equal: [ merged, << pipeline.parameters.workflow >> ]
    jobs:
      - build
      - lint:
          requires:
            - build
      - check:
          requires:
            - build
      - unit-tests:
          requires:
            - build
      - script-unit-tests:
          requires:
            - build
      - chromatic-internal-storybooks:
          requires:
            - build
      - coverage:
          requires:
            - unit-tests
      - cra-bench:
          requires:
            - build
      - react-vite-bench:
          requires:
            - build
      - create-sandboxes:
          parallelism: 14
          requires:
            - build
      - build-sandboxes:
          parallelism: 14
          requires:
            - create-sandboxes
      - test-runner-sandboxes:
          parallelism: 14
          requires:
            - build-sandboxes
      - chromatic-sandboxes:
          parallelism: 14
          requires:
            - build-sandboxes
      - e2e-sandboxes:
          parallelism: 14
          requires:
            - build-sandboxes
  daily:
    when:
      equal: [ daily, << pipeline.parameters.workflow >> ]
    jobs:
      - build
      - create-sandboxes:
          parallelism: 24
          requires:
            - build
      # - smoke-test-sandboxes: # disabled for now
      #     requires:
      #       - create-sandboxes
      - build-sandboxes:
          parallelism: 24
          requires:
            - create-sandboxes
      - test-runner-sandboxes:
          parallelism: 24
          requires:
            - build-sandboxes
      - chromatic-sandboxes:
          parallelism: 24
          requires:
            - build-sandboxes
      - e2e-sandboxes:
          parallelism: 24
          requires:
            - build-sandboxes<|MERGE_RESOLUTION|>--- conflicted
+++ resolved
@@ -381,13 +381,8 @@
       class: medium
       name: sb_node_16_browsers
     steps:
-<<<<<<< HEAD
       # switched this to the CircleCI helper to get the full git history for TurboSnap
       - checkout
-=======
-      - checkout_advanced:
-          clone_options: '--depth 1 --verbose'
->>>>>>> f9813ae8
       - attach_workspace:
           at: .
       - run:
