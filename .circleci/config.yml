version: 2.1

parameters:
  workflow:
    description: Which workflow to run
    type: enum
    enum: ['normal', 'merged', 'daily', 'skipped', 'docs']
    default: 'skipped'

executors:
  sb_node_16_classic:
    parameters:
      class:
        description: The Resource class
        type: enum
        enum: ['small', 'medium', 'medium+', 'large', 'xlarge']
        default: 'small'
    working_directory: /tmp/storybook
    docker:
      - image: cimg/node:18.18.0
        environment:
          NODE_OPTIONS: --max_old_space_size=6144
    resource_class: <<parameters.class>>
  sb_node_16_browsers:
    parameters:
      class:
        description: The Resource class
        type: enum
        enum: ['small', 'medium', 'medium+', 'large', 'xlarge']
        default: 'small'
    working_directory: /tmp/storybook
    docker:
      - image: cimg/node:18.18.0-browsers
        environment:
          NODE_OPTIONS: --max_old_space_size=6144
    resource_class: <<parameters.class>>
  sb_playwright:
    parameters:
      class:
        description: The Resource class
        type: enum
        enum: ['small', 'medium', 'medium+', 'large', 'xlarge']
        default: 'small'
    working_directory: /tmp/storybook
    docker:
      - image: mcr.microsoft.com/playwright:v1.36.0-focal
        environment:
          NODE_OPTIONS: --max_old_space_size=6144
    resource_class: <<parameters.class>>

orbs:
  git-shallow-clone: guitarrapc/git-shallow-clone@2.5.0
  browser-tools: circleci/browser-tools@1.4.1
  discord: antonioned/discord@0.1.0
  codecov: codecov/codecov@3.2.4

commands:
  cancel-workflow-on-failure:
    description: 'Cancels the entire workflow in case the previous step has failed'
    steps:
      - run:
          name: Cancel current workflow
          when: on_fail
          command: |
            echo "Canceling workflow as previous step resulted in failure."
            echo "To execute all checks locally, please run yarn ci-tests"
            curl -X POST --header "Content-Type: application/json" "https://circleci.com/api/v2/workflow/${CIRCLE_WORKFLOW_ID}/cancel?circle-token=${WORKFLOW_CANCELER}"
  report-workflow-on-failure:
    description: 'Reports failures to discord'
    parameters:
      template:
        description: |
          Which template to report in discord. Applicable for parallel sandbox jobs
        type: string
        default: 'none'
    steps:
      - run:
          when: on_fail
          command: git fetch --unshallow
      - discord/status:
          only_for_branches: main,next,next-release,latest-release
          fail_only: true
          failure_message: $(yarn get-report-message << pipeline.parameters.workflow >> << parameters.template >>)
jobs:
  pretty-docs:
    executor:
      class: medium
      name: sb_node_16_classic
    steps:
      - git-shallow-clone/checkout_advanced:
          clone_options: '--depth 1 --verbose'
      - restore_cache:
          name: Restore Yarn cache
          keys:
            - prettydocs-yarn-2-cache-v7--{{ checksum "code/yarn.lock" }}--{{ checksum "scripts/yarn.lock" }}
      - run:
          name: Install
          command: |
            cd scripts
            yarn install
      - save_cache:
          name: Save Yarn cache
          key: prettydocs-yarn-2-cache-v7--{{ checksum "code/yarn.lock" }}--{{ checksum "scripts/yarn.lock" }}
          paths:
            - ~/.yarn/berry/cache
      - run:
          name: Prettier
          command: |
            cd scripts
            yarn docs:prettier:check
  build:
    executor:
      class: large
      name: sb_node_16_classic
    steps:
      - git-shallow-clone/checkout_advanced:
          clone_options: '--depth 1 --verbose'
      - restore_cache:
          name: Restore Yarn cache
          keys:
            - build-yarn-2-cache-v4--{{ checksum "code/yarn.lock" }}--{{ checksum "scripts/yarn.lock" }}
      - run:
          name: Compile
          command: |
            yarn task --task compile --start-from=auto --no-link --debug
            git diff --exit-code
      - run:
          name: Publish to Verdaccio
          command: |
            cd code
            yarn local-registry --publish
      - report-workflow-on-failure
      - save_cache:
          name: Save Yarn cache
          key: build-yarn-2-cache-v4--{{ checksum "code/yarn.lock" }}--{{ checksum "scripts/yarn.lock" }}
          paths:
            - ~/.yarn/berry/cache
      - persist_to_workspace:
          root: .
          paths:
            - code/node_modules
            - scripts/node_modules
            - code/examples
            - code/node_modules
            - code/addons
            - code/frameworks
            - code/deprecated
            - code/lib
            - code/builders
            - code/ui
            - code/renderers
            - code/presets
            - .verdaccio-cache
  lint:
    executor:
      class: large
      name: sb_node_16_classic
    steps:
      - git-shallow-clone/checkout_advanced:
          clone_options: '--depth 1 --verbose'
      - attach_workspace:
          at: .
      - run:
          name: Lint
          command: |
            cd code
            yarn lint
      - report-workflow-on-failure
      - cancel-workflow-on-failure
  check:
    executor:
      class: xlarge
      name: sb_node_16_classic
    steps:
      - git-shallow-clone/checkout_advanced:
          clone_options: '--depth 1 --verbose'
      - attach_workspace:
          at: .
      - run:
          name: Check
          command: |
            yarn task --task check --start-from=auto --no-link --debug
            git diff --exit-code
      - report-workflow-on-failure
      - cancel-workflow-on-failure
  script-checks:
    executor: sb_node_16_browsers
    steps:
      - git-shallow-clone/checkout_advanced:
          clone_options: '--depth 1 --verbose'
      - attach_workspace:
          at: .
      - run:
          name: Check parallelism count
          command: |
            cd scripts
            yarn get-template --check
      - run:
          name: Type check
          command: |
            cd scripts
            yarn check
      - run:
          name: Run tests
          command: |
            cd scripts
            yarn test --coverage --ci
      - store_test_results:
          path: scripts/junit.xml
      - report-workflow-on-failure
      - cancel-workflow-on-failure
  unit-tests:
    executor:
      class: xlarge
      name: sb_node_16_browsers
    steps:
      - git-shallow-clone/checkout_advanced:
          clone_options: '--depth 1 --verbose'
      - attach_workspace:
          at: .
      - run:
          name: Test
          command: |
            cd code
            yarn test --coverage --ci --maxWorkers=6
      - store_test_results:
          path: code/junit.xml
      - persist_to_workspace:
          root: .
          paths:
            - code/coverage
      - report-workflow-on-failure
      - cancel-workflow-on-failure
  coverage:
    executor:
      class: small
      name: sb_node_16_browsers
    steps:
      - git-shallow-clone/checkout_advanced:
          clone_options: '--depth 1 --verbose'
      - attach_workspace:
          at: .
      - codecov/upload
      - report-workflow-on-failure
  chromatic-internal-storybooks:
    executor:
      class: medium+
      name: sb_node_16_browsers
    environment:
      NODE_OPTIONS: --max_old_space_size=6144
    steps:
      # switched this to the CircleCI helper to get the full git history for TurboSnap
      - checkout
      - attach_workspace:
          at: .
      - run:
          name: Running Chromatic
          command: |
            cd code
            yarn storybook:ui:chromatic
            yarn storybook:blocks:chromatic
      - report-workflow-on-failure
      - store_test_results:
          path: test-results
  ## new workflow
  create-sandboxes:
    parameters:
      parallelism:
        type: integer
    executor:
      class: medium
      name: sb_node_16_browsers
    parallelism: << parameters.parallelism >>
    steps:
      - git-shallow-clone/checkout_advanced:
          clone_options: '--depth 1 --verbose'
      - attach_workspace:
          at: .
      - run:
          name: Creating Sandboxes
          command: yarn task --task sandbox --template $(yarn get-template --cadence << pipeline.parameters.workflow >> --task sandbox) --no-link --start-from=never --junit
      - report-workflow-on-failure:
          template: $(yarn get-template --cadence << pipeline.parameters.workflow >> --task sandbox)
      - persist_to_workspace:
          root: .
          paths:
            - sandbox
      - store_test_results:
          path: test-results
  smoke-test-sandboxes:
    parameters:
      parallelism:
        type: integer
    executor:
      class: medium
      name: sb_node_16_browsers
    parallelism: << parameters.parallelism >>
    steps:
      - git-shallow-clone/checkout_advanced:
          clone_options: '--depth 1 --verbose'
      - attach_workspace:
          at: .
      - run:
          name: Smoke Testing Sandboxes
          command: yarn task --task smoke-test --template $(yarn get-template --cadence << pipeline.parameters.workflow >> --task smoke-test) --no-link --start-from=never --junit
      - report-workflow-on-failure:
          template: $(yarn get-template --cadence << pipeline.parameters.workflow >> --task smoke-test)
      - store_test_results:
          path: test-results
  build-sandboxes:
    parameters:
      parallelism:
        type: integer
    executor:
      class: large
      name: sb_node_16_browsers
    parallelism: << parameters.parallelism >>
    steps:
      - git-shallow-clone/checkout_advanced:
          clone_options: '--depth 1 --verbose'
      - attach_workspace:
          at: .
      - run:
          name: Starting Event Collector
          command: yarn ts-node ./event-log-collector.ts
          working_directory: scripts
          background: true
      - run:
          name: Building Sandboxes
          command: yarn task --task build --template $(yarn get-template --cadence << pipeline.parameters.workflow >> --task build) --no-link --start-from=never --junit
      - run:
          name: Verifying Telemetry
          command: yarn ts-node ./event-log-checker build $(yarn get-template --cadence << pipeline.parameters.workflow >> --task build)
          working_directory: scripts
      - report-workflow-on-failure:
          template: $(yarn get-template --cadence << pipeline.parameters.workflow >> --task build)
      - store_test_results:
          path: test-results
      - persist_to_workspace:
          root: .
          paths:
            - sandbox/*/bench/*.json
            - sandbox/*/storybook-static
  test-runner-production:
    parameters:
      parallelism:
        type: integer
    executor:
      class: medium
      name: sb_playwright
    parallelism: << parameters.parallelism >>
    steps:
      - git-shallow-clone/checkout_advanced:
          clone_options: '--depth 1 --verbose'
      - attach_workspace:
          at: .
      - run:
          name: Running Test Runner
          command: yarn task --task test-runner --template $(yarn get-template --cadence << pipeline.parameters.workflow >> --task test-runner) --no-link --start-from=never --junit
      - report-workflow-on-failure:
          template: $(yarn get-template --cadence << pipeline.parameters.workflow >> --task test-runner)
      - store_test_results:
          path: test-results
  test-runner-dev:
    parameters:
      parallelism:
        type: integer
    executor:
      class: large
      name: sb_playwright
    parallelism: << parameters.parallelism >>
    steps:
      - git-shallow-clone/checkout_advanced:
          clone_options: '--depth 1 --verbose'
      - attach_workspace:
          at: .
      - run:
          name: Running Test Runner in Dev mode
          command: yarn task --task test-runner-dev --template $(yarn get-template --cadence << pipeline.parameters.workflow >> --task test-runner-dev) --no-link --start-from=never --junit
      - report-workflow-on-failure:
          template: $(yarn get-template --cadence << pipeline.parameters.workflow >> --task test-runner-dev)
      - store_test_results:
          path: test-results
  chromatic-sandboxes:
    parameters:
      parallelism:
        type: integer
    executor:
      class: medium
      name: sb_node_16_browsers
    parallelism: << parameters.parallelism >>
    steps:
      - checkout
      - attach_workspace:
          at: .
      - run:
          name: Running Chromatic
          command: yarn task --task chromatic --template $(yarn get-template --cadence << pipeline.parameters.workflow >> --task chromatic) --no-link --start-from=never --junit
      - report-workflow-on-failure:
          template: $(yarn get-template --cadence << pipeline.parameters.workflow >> --task chromatic)
      - store_test_results:
          path: test-results
  e2e-production:
    parameters:
      parallelism:
        type: integer
    executor:
      class: medium
      name: sb_playwright
    parallelism: << parameters.parallelism >>
    steps:
      - git-shallow-clone/checkout_advanced:
          clone_options: '--depth 1 --verbose'
      - attach_workspace:
          at: .
      - run:
          name: Running E2E Tests
          command: yarn task --task e2e-tests --template $(yarn get-template --cadence << pipeline.parameters.workflow >> --task e2e-tests) --no-link --start-from=never --junit
      - report-workflow-on-failure:
          template: $(yarn get-template --cadence << pipeline.parameters.workflow >> --task e2e-tests)
      - store_test_results:
          path: test-results
      - store_artifacts: # this is where playwright puts more complex stuff
          path: code/playwright-results/
          destination: playwright
  e2e-dev:
    parameters:
      parallelism:
        type: integer
    executor:
      class: medium
      name: sb_playwright
    parallelism: << parameters.parallelism >>
    steps:
      - git-shallow-clone/checkout_advanced:
          clone_options: '--depth 1 --verbose'
      - attach_workspace:
          at: .
      - run:
          name: Running E2E Tests
          command: yarn task --task e2e-tests-dev --template $(yarn get-template --cadence << pipeline.parameters.workflow >> --task e2e-tests-dev) --no-link --start-from=never --junit
      - report-workflow-on-failure:
          template: $(yarn get-template --cadence << pipeline.parameters.workflow >> --task e2e-tests-dev)
      - store_test_results:
          path: test-results
      - store_artifacts: # this is where playwright puts more complex stuff
          path: code/playwright-results/
          destination: playwright
  bench:
    parameters:
      parallelism:
        type: integer
    executor:
      class: medium
      name: sb_playwright
    parallelism: << parameters.parallelism >>
    steps:
      - git-shallow-clone/checkout_advanced:
          clone_options: '--depth 1 --verbose'
      - attach_workspace:
          at: .
      - run:
          name: Running Bench
          command: yarn task --task bench --template $(yarn get-template --cadence << pipeline.parameters.workflow >> --task bench) --no-link --start-from=never --junit
      - run:
          name: Uploading results
          command: yarn upload-bench $(yarn get-template --cadence << pipeline.parameters.workflow >> --task bench)
      - report-workflow-on-failure:
          template: $(yarn get-template --cadence << pipeline.parameters.workflow >> --task bench)

workflows:
  docs:
    when:
      equal: [docs, << pipeline.parameters.workflow >>]
    jobs:
      - pretty-docs
  normal:
    when:
      equal: [normal, << pipeline.parameters.workflow >>]
    jobs:
      - pretty-docs
      - build
      - lint:
          requires:
            - build
      - check:
          requires:
            - build
      - unit-tests:
          requires:
            - build
      - script-checks:
          requires:
            - build
      - chromatic-internal-storybooks:
          requires:
            - build
      - coverage:
          requires:
            - unit-tests
      - create-sandboxes:
          parallelism: 14
          requires:
            - build
      - build-sandboxes:
          parallelism: 14
          requires:
            - create-sandboxes
      - chromatic-sandboxes:
          parallelism: 11
          requires:
            - build-sandboxes
      - e2e-production:
          parallelism: 9
          requires:
            - build-sandboxes
      - e2e-dev:
          parallelism: 2
          requires:
            - create-sandboxes
      - test-runner-production:
          parallelism: 9
          requires:
            - build-sandboxes
      - bench:
          parallelism: 5
          requires:
            - build-sandboxes
      # TODO: reenable once we find out the source of flakyness
      # - test-runner-dev:
      #     requires:
      #       - create-sandboxes
  merged:
    when:
      equal: [merged, << pipeline.parameters.workflow >>]
    jobs:
      - pretty-docs
      - build
      - lint:
          requires:
            - build
      - check:
          requires:
            - build
      - unit-tests:
          requires:
            - build
      - script-checks:
          requires:
            - build
      - chromatic-internal-storybooks:
          requires:
            - build
      - coverage:
          requires:
            - unit-tests
      - create-sandboxes:
          parallelism: 21
          requires:
            - build
      - build-sandboxes:
          parallelism: 21
          requires:
            - create-sandboxes
      - chromatic-sandboxes:
<<<<<<< HEAD
          parallelism: 16
=======
          parallelism: 20
>>>>>>> cc6d582a
          requires:
            - build-sandboxes
      - e2e-production:
          parallelism: 16
          requires:
            - build-sandboxes
      - e2e-dev:
          parallelism: 2
          requires:
            - create-sandboxes
      - test-runner-production:
          parallelism: 16
          requires:
            - build-sandboxes
      - bench:
          parallelism: 5
          requires:
            - build-sandboxes
      # TODO: reenable once we find out the source of flakyness
      # - test-runner-dev:
      #     parallelism: 4
      #     requires:
      #       - create-sandboxes
  daily:
    when:
      equal: [daily, << pipeline.parameters.workflow >>]
    jobs:
      - pretty-docs
      - build
      - lint:
          requires:
            - build
      - check:
          requires:
            - build
      - unit-tests:
          requires:
            - build
      - script-checks:
          requires:
            - build
      - chromatic-internal-storybooks:
          requires:
            - build
      - create-sandboxes:
          parallelism: 36
          requires:
            - build
      # - smoke-test-sandboxes: # disabled for now
      #     requires:
      #       - create-sandboxes
      - build-sandboxes:
          parallelism: 36
          requires:
            - create-sandboxes
      - chromatic-sandboxes:
<<<<<<< HEAD
          parallelism: 31
=======
          parallelism: 35
>>>>>>> cc6d582a
          requires:
            - build-sandboxes
      - e2e-production:
          parallelism: 31
          requires:
            - build-sandboxes
      - e2e-dev:
          parallelism: 2
          requires:
            - create-sandboxes
      - test-runner-production:
          parallelism: 31
          requires:
            - build-sandboxes
      # TODO: reenable once we find out the source of flakyness
      # - test-runner-dev:
      #     parallelism: 4
      #     requires:
      #       - create-sandboxes<|MERGE_RESOLUTION|>--- conflicted
+++ resolved
@@ -563,11 +563,7 @@
           requires:
             - create-sandboxes
       - chromatic-sandboxes:
-<<<<<<< HEAD
-          parallelism: 16
-=======
-          parallelism: 20
->>>>>>> cc6d582a
+          parallelism: 18
           requires:
             - build-sandboxes
       - e2e-production:
@@ -624,11 +620,7 @@
           requires:
             - create-sandboxes
       - chromatic-sandboxes:
-<<<<<<< HEAD
-          parallelism: 31
-=======
-          parallelism: 35
->>>>>>> cc6d582a
+          parallelism: 33
           requires:
             - build-sandboxes
       - e2e-production:
